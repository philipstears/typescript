{
    "isDeclaration": false,
    "languageVersion": "EcmaScript5",
    "parseOptions": {
        "allowAutomaticSemicolonInsertion": true
    },
    "sourceUnit": {
        "kind": "SourceUnit",
        "fullStart": 0,
        "fullEnd": 1498,
        "start": 557,
        "end": 1498,
        "fullWidth": 1498,
        "width": 941,
        "isIncrementallyUnusable": true,
        "moduleElements": [
            {
                "kind": "FunctionDeclaration",
                "fullStart": 0,
                "fullEnd": 1474,
                "start": 557,
                "end": 1472,
                "fullWidth": 1474,
                "width": 915,
                "modifiers": [],
                "functionKeyword": {
                    "kind": "FunctionKeyword",
                    "fullStart": 0,
                    "fullEnd": 566,
                    "start": 557,
                    "end": 565,
                    "fullWidth": 566,
                    "width": 8,
                    "text": "function",
                    "value": "function",
                    "valueText": "function",
                    "hasLeadingTrivia": true,
                    "hasLeadingComment": true,
                    "hasLeadingNewLine": true,
                    "hasTrailingTrivia": true,
                    "leadingTrivia": [
                        {
                            "kind": "SingleLineCommentTrivia",
                            "text": "/// Copyright (c) 2012 Ecma International.  All rights reserved. "
                        },
                        {
                            "kind": "NewLineTrivia",
                            "text": "\r\n"
                        },
                        {
                            "kind": "SingleLineCommentTrivia",
                            "text": "/// Ecma International makes this code available under the terms and conditions set"
                        },
                        {
                            "kind": "NewLineTrivia",
                            "text": "\r\n"
                        },
                        {
                            "kind": "SingleLineCommentTrivia",
                            "text": "/// forth on http://hg.ecmascript.org/tests/test262/raw-file/tip/LICENSE (the "
                        },
                        {
                            "kind": "NewLineTrivia",
                            "text": "\r\n"
                        },
                        {
                            "kind": "SingleLineCommentTrivia",
                            "text": "/// \"Use Terms\").   Any redistribution of this code must retain the above "
                        },
                        {
                            "kind": "NewLineTrivia",
                            "text": "\r\n"
                        },
                        {
                            "kind": "SingleLineCommentTrivia",
                            "text": "/// copyright and this notice and otherwise comply with the Use Terms."
                        },
                        {
                            "kind": "NewLineTrivia",
                            "text": "\r\n"
                        },
                        {
                            "kind": "MultiLineCommentTrivia",
                            "text": "/**\r\n * @path ch08/8.12/8.12.5/8.12.5-3-b_1.js\r\n * @description Changing the value of a data property should not affect it's non-value property descriptor attributes.\r\n */"
                        },
                        {
                            "kind": "NewLineTrivia",
                            "text": "\r\n"
                        },
                        {
                            "kind": "NewLineTrivia",
                            "text": "\r\n"
                        },
                        {
                            "kind": "NewLineTrivia",
                            "text": "\r\n"
                        }
                    ],
                    "trailingTrivia": [
                        {
                            "kind": "WhitespaceTrivia",
                            "text": " "
                        }
                    ]
                },
                "identifier": {
                    "kind": "IdentifierName",
                    "fullStart": 566,
                    "fullEnd": 574,
                    "start": 566,
                    "end": 574,
                    "fullWidth": 8,
                    "width": 8,
                    "text": "testcase",
                    "value": "testcase",
                    "valueText": "testcase"
                },
                "callSignature": {
                    "kind": "CallSignature",
                    "fullStart": 574,
                    "fullEnd": 577,
                    "start": 574,
                    "end": 576,
                    "fullWidth": 3,
                    "width": 2,
                    "parameterList": {
                        "kind": "ParameterList",
                        "fullStart": 574,
                        "fullEnd": 577,
                        "start": 574,
                        "end": 576,
                        "fullWidth": 3,
                        "width": 2,
                        "openParenToken": {
                            "kind": "OpenParenToken",
                            "fullStart": 574,
                            "fullEnd": 575,
                            "start": 574,
                            "end": 575,
                            "fullWidth": 1,
                            "width": 1,
                            "text": "(",
                            "value": "(",
                            "valueText": "("
                        },
                        "parameters": [],
                        "closeParenToken": {
                            "kind": "CloseParenToken",
                            "fullStart": 575,
                            "fullEnd": 577,
                            "start": 575,
                            "end": 576,
                            "fullWidth": 2,
                            "width": 1,
                            "text": ")",
                            "value": ")",
                            "valueText": ")",
                            "hasTrailingTrivia": true,
                            "trailingTrivia": [
                                {
                                    "kind": "WhitespaceTrivia",
                                    "text": " "
                                }
                            ]
                        }
                    }
                },
                "block": {
                    "kind": "Block",
                    "fullStart": 577,
                    "fullEnd": 1474,
                    "start": 577,
                    "end": 1472,
                    "fullWidth": 897,
                    "width": 895,
                    "openBraceToken": {
                        "kind": "OpenBraceToken",
                        "fullStart": 577,
                        "fullEnd": 580,
                        "start": 577,
                        "end": 578,
                        "fullWidth": 3,
                        "width": 1,
                        "text": "{",
                        "value": "{",
                        "valueText": "{",
                        "hasTrailingTrivia": true,
                        "hasTrailingNewLine": true,
                        "trailingTrivia": [
                            {
                                "kind": "NewLineTrivia",
                                "text": "\r\n"
                            }
                        ]
                    },
                    "statements": [
                        {
                            "kind": "VariableStatement",
                            "fullStart": 580,
                            "fullEnd": 626,
                            "start": 584,
                            "end": 624,
                            "fullWidth": 46,
                            "width": 40,
                            "modifiers": [],
                            "variableDeclaration": {
                                "kind": "VariableDeclaration",
                                "fullStart": 580,
                                "fullEnd": 623,
                                "start": 584,
                                "end": 623,
                                "fullWidth": 43,
                                "width": 39,
                                "varKeyword": {
                                    "kind": "VarKeyword",
                                    "fullStart": 580,
                                    "fullEnd": 588,
                                    "start": 584,
                                    "end": 587,
                                    "fullWidth": 8,
                                    "width": 3,
                                    "text": "var",
                                    "value": "var",
                                    "valueText": "var",
                                    "hasLeadingTrivia": true,
                                    "hasTrailingTrivia": true,
                                    "leadingTrivia": [
                                        {
                                            "kind": "WhitespaceTrivia",
                                            "text": "    "
                                        }
                                    ],
                                    "trailingTrivia": [
                                        {
                                            "kind": "WhitespaceTrivia",
                                            "text": " "
                                        }
                                    ]
                                },
                                "variableDeclarators": [
                                    {
                                        "kind": "VariableDeclarator",
                                        "fullStart": 588,
                                        "fullEnd": 623,
                                        "start": 588,
                                        "end": 623,
                                        "fullWidth": 35,
<<<<<<< HEAD
                                        "width": 35,
                                        "identifier": {
=======
                                        "propertyName": {
>>>>>>> 85e84683
                                            "kind": "IdentifierName",
                                            "fullStart": 588,
                                            "fullEnd": 599,
                                            "start": 588,
                                            "end": 598,
                                            "fullWidth": 11,
                                            "width": 10,
                                            "text": "origReduce",
                                            "value": "origReduce",
                                            "valueText": "origReduce",
                                            "hasTrailingTrivia": true,
                                            "trailingTrivia": [
                                                {
                                                    "kind": "WhitespaceTrivia",
                                                    "text": " "
                                                }
                                            ]
                                        },
                                        "equalsValueClause": {
                                            "kind": "EqualsValueClause",
                                            "fullStart": 599,
                                            "fullEnd": 623,
                                            "start": 599,
                                            "end": 623,
                                            "fullWidth": 24,
                                            "width": 24,
                                            "equalsToken": {
                                                "kind": "EqualsToken",
                                                "fullStart": 599,
                                                "fullEnd": 601,
                                                "start": 599,
                                                "end": 600,
                                                "fullWidth": 2,
                                                "width": 1,
                                                "text": "=",
                                                "value": "=",
                                                "valueText": "=",
                                                "hasTrailingTrivia": true,
                                                "trailingTrivia": [
                                                    {
                                                        "kind": "WhitespaceTrivia",
                                                        "text": " "
                                                    }
                                                ]
                                            },
                                            "value": {
                                                "kind": "MemberAccessExpression",
                                                "fullStart": 601,
                                                "fullEnd": 623,
                                                "start": 601,
                                                "end": 623,
                                                "fullWidth": 22,
                                                "width": 22,
                                                "expression": {
                                                    "kind": "MemberAccessExpression",
                                                    "fullStart": 601,
                                                    "fullEnd": 616,
                                                    "start": 601,
                                                    "end": 616,
                                                    "fullWidth": 15,
                                                    "width": 15,
                                                    "expression": {
                                                        "kind": "IdentifierName",
                                                        "fullStart": 601,
                                                        "fullEnd": 606,
                                                        "start": 601,
                                                        "end": 606,
                                                        "fullWidth": 5,
                                                        "width": 5,
                                                        "text": "Array",
                                                        "value": "Array",
                                                        "valueText": "Array"
                                                    },
                                                    "dotToken": {
                                                        "kind": "DotToken",
                                                        "fullStart": 606,
                                                        "fullEnd": 607,
                                                        "start": 606,
                                                        "end": 607,
                                                        "fullWidth": 1,
                                                        "width": 1,
                                                        "text": ".",
                                                        "value": ".",
                                                        "valueText": "."
                                                    },
                                                    "name": {
                                                        "kind": "IdentifierName",
                                                        "fullStart": 607,
                                                        "fullEnd": 616,
                                                        "start": 607,
                                                        "end": 616,
                                                        "fullWidth": 9,
                                                        "width": 9,
                                                        "text": "prototype",
                                                        "value": "prototype",
                                                        "valueText": "prototype"
                                                    }
                                                },
                                                "dotToken": {
                                                    "kind": "DotToken",
                                                    "fullStart": 616,
                                                    "fullEnd": 617,
                                                    "start": 616,
                                                    "end": 617,
                                                    "fullWidth": 1,
                                                    "width": 1,
                                                    "text": ".",
                                                    "value": ".",
                                                    "valueText": "."
                                                },
                                                "name": {
                                                    "kind": "IdentifierName",
                                                    "fullStart": 617,
                                                    "fullEnd": 623,
                                                    "start": 617,
                                                    "end": 623,
                                                    "fullWidth": 6,
                                                    "width": 6,
                                                    "text": "reduce",
                                                    "value": "reduce",
                                                    "valueText": "reduce"
                                                }
                                            }
                                        }
                                    }
                                ]
                            },
                            "semicolonToken": {
                                "kind": "SemicolonToken",
                                "fullStart": 623,
                                "fullEnd": 626,
                                "start": 623,
                                "end": 624,
                                "fullWidth": 3,
                                "width": 1,
                                "text": ";",
                                "value": ";",
                                "valueText": ";",
                                "hasTrailingTrivia": true,
                                "hasTrailingNewLine": true,
                                "trailingTrivia": [
                                    {
                                        "kind": "NewLineTrivia",
                                        "text": "\r\n"
                                    }
                                ]
                            }
                        },
                        {
                            "kind": "VariableStatement",
                            "fullStart": 626,
                            "fullEnd": 706,
                            "start": 630,
                            "end": 704,
                            "fullWidth": 80,
                            "width": 74,
                            "modifiers": [],
                            "variableDeclaration": {
                                "kind": "VariableDeclaration",
                                "fullStart": 626,
                                "fullEnd": 703,
                                "start": 630,
                                "end": 703,
                                "fullWidth": 77,
                                "width": 73,
                                "varKeyword": {
                                    "kind": "VarKeyword",
                                    "fullStart": 626,
                                    "fullEnd": 634,
                                    "start": 630,
                                    "end": 633,
                                    "fullWidth": 8,
                                    "width": 3,
                                    "text": "var",
                                    "value": "var",
                                    "valueText": "var",
                                    "hasLeadingTrivia": true,
                                    "hasTrailingTrivia": true,
                                    "leadingTrivia": [
                                        {
                                            "kind": "WhitespaceTrivia",
                                            "text": "    "
                                        }
                                    ],
                                    "trailingTrivia": [
                                        {
                                            "kind": "WhitespaceTrivia",
                                            "text": " "
                                        }
                                    ]
                                },
                                "variableDeclarators": [
                                    {
                                        "kind": "VariableDeclarator",
                                        "fullStart": 634,
                                        "fullEnd": 703,
                                        "start": 634,
                                        "end": 703,
                                        "fullWidth": 69,
<<<<<<< HEAD
                                        "width": 69,
                                        "identifier": {
=======
                                        "propertyName": {
>>>>>>> 85e84683
                                            "kind": "IdentifierName",
                                            "fullStart": 634,
                                            "fullEnd": 643,
                                            "start": 634,
                                            "end": 642,
                                            "fullWidth": 9,
                                            "width": 8,
                                            "text": "origDesc",
                                            "value": "origDesc",
                                            "valueText": "origDesc",
                                            "hasTrailingTrivia": true,
                                            "trailingTrivia": [
                                                {
                                                    "kind": "WhitespaceTrivia",
                                                    "text": " "
                                                }
                                            ]
                                        },
                                        "equalsValueClause": {
                                            "kind": "EqualsValueClause",
                                            "fullStart": 643,
                                            "fullEnd": 703,
                                            "start": 643,
                                            "end": 703,
                                            "fullWidth": 60,
                                            "width": 60,
                                            "equalsToken": {
                                                "kind": "EqualsToken",
                                                "fullStart": 643,
                                                "fullEnd": 645,
                                                "start": 643,
                                                "end": 644,
                                                "fullWidth": 2,
                                                "width": 1,
                                                "text": "=",
                                                "value": "=",
                                                "valueText": "=",
                                                "hasTrailingTrivia": true,
                                                "trailingTrivia": [
                                                    {
                                                        "kind": "WhitespaceTrivia",
                                                        "text": " "
                                                    }
                                                ]
                                            },
                                            "value": {
                                                "kind": "InvocationExpression",
                                                "fullStart": 645,
                                                "fullEnd": 703,
                                                "start": 645,
                                                "end": 703,
                                                "fullWidth": 58,
                                                "width": 58,
                                                "expression": {
                                                    "kind": "MemberAccessExpression",
                                                    "fullStart": 645,
                                                    "fullEnd": 676,
                                                    "start": 645,
                                                    "end": 676,
                                                    "fullWidth": 31,
                                                    "width": 31,
                                                    "expression": {
                                                        "kind": "IdentifierName",
                                                        "fullStart": 645,
                                                        "fullEnd": 651,
                                                        "start": 645,
                                                        "end": 651,
                                                        "fullWidth": 6,
                                                        "width": 6,
                                                        "text": "Object",
                                                        "value": "Object",
                                                        "valueText": "Object"
                                                    },
                                                    "dotToken": {
                                                        "kind": "DotToken",
                                                        "fullStart": 651,
                                                        "fullEnd": 652,
                                                        "start": 651,
                                                        "end": 652,
                                                        "fullWidth": 1,
                                                        "width": 1,
                                                        "text": ".",
                                                        "value": ".",
                                                        "valueText": "."
                                                    },
                                                    "name": {
                                                        "kind": "IdentifierName",
                                                        "fullStart": 652,
                                                        "fullEnd": 676,
                                                        "start": 652,
                                                        "end": 676,
                                                        "fullWidth": 24,
                                                        "width": 24,
                                                        "text": "getOwnPropertyDescriptor",
                                                        "value": "getOwnPropertyDescriptor",
                                                        "valueText": "getOwnPropertyDescriptor"
                                                    }
                                                },
                                                "argumentList": {
                                                    "kind": "ArgumentList",
                                                    "fullStart": 676,
                                                    "fullEnd": 703,
                                                    "start": 676,
                                                    "end": 703,
                                                    "fullWidth": 27,
                                                    "width": 27,
                                                    "openParenToken": {
                                                        "kind": "OpenParenToken",
                                                        "fullStart": 676,
                                                        "fullEnd": 677,
                                                        "start": 676,
                                                        "end": 677,
                                                        "fullWidth": 1,
                                                        "width": 1,
                                                        "text": "(",
                                                        "value": "(",
                                                        "valueText": "("
                                                    },
                                                    "arguments": [
                                                        {
                                                            "kind": "MemberAccessExpression",
                                                            "fullStart": 677,
                                                            "fullEnd": 692,
                                                            "start": 677,
                                                            "end": 692,
                                                            "fullWidth": 15,
                                                            "width": 15,
                                                            "expression": {
                                                                "kind": "IdentifierName",
                                                                "fullStart": 677,
                                                                "fullEnd": 682,
                                                                "start": 677,
                                                                "end": 682,
                                                                "fullWidth": 5,
                                                                "width": 5,
                                                                "text": "Array",
                                                                "value": "Array",
                                                                "valueText": "Array"
                                                            },
                                                            "dotToken": {
                                                                "kind": "DotToken",
                                                                "fullStart": 682,
                                                                "fullEnd": 683,
                                                                "start": 682,
                                                                "end": 683,
                                                                "fullWidth": 1,
                                                                "width": 1,
                                                                "text": ".",
                                                                "value": ".",
                                                                "valueText": "."
                                                            },
                                                            "name": {
                                                                "kind": "IdentifierName",
                                                                "fullStart": 683,
                                                                "fullEnd": 692,
                                                                "start": 683,
                                                                "end": 692,
                                                                "fullWidth": 9,
                                                                "width": 9,
                                                                "text": "prototype",
                                                                "value": "prototype",
                                                                "valueText": "prototype"
                                                            }
                                                        },
                                                        {
                                                            "kind": "CommaToken",
                                                            "fullStart": 692,
                                                            "fullEnd": 694,
                                                            "start": 692,
                                                            "end": 693,
                                                            "fullWidth": 2,
                                                            "width": 1,
                                                            "text": ",",
                                                            "value": ",",
                                                            "valueText": ",",
                                                            "hasTrailingTrivia": true,
                                                            "trailingTrivia": [
                                                                {
                                                                    "kind": "WhitespaceTrivia",
                                                                    "text": " "
                                                                }
                                                            ]
                                                        },
                                                        {
                                                            "kind": "StringLiteral",
                                                            "fullStart": 694,
                                                            "fullEnd": 702,
                                                            "start": 694,
                                                            "end": 702,
                                                            "fullWidth": 8,
                                                            "width": 8,
                                                            "text": "\"reduce\"",
                                                            "value": "reduce",
                                                            "valueText": "reduce"
                                                        }
                                                    ],
                                                    "closeParenToken": {
                                                        "kind": "CloseParenToken",
                                                        "fullStart": 702,
                                                        "fullEnd": 703,
                                                        "start": 702,
                                                        "end": 703,
                                                        "fullWidth": 1,
                                                        "width": 1,
                                                        "text": ")",
                                                        "value": ")",
                                                        "valueText": ")"
                                                    }
                                                }
                                            }
                                        }
                                    }
                                ]
                            },
                            "semicolonToken": {
                                "kind": "SemicolonToken",
                                "fullStart": 703,
                                "fullEnd": 706,
                                "start": 703,
                                "end": 704,
                                "fullWidth": 3,
                                "width": 1,
                                "text": ";",
                                "value": ";",
                                "valueText": ";",
                                "hasTrailingTrivia": true,
                                "hasTrailingNewLine": true,
                                "trailingTrivia": [
                                    {
                                        "kind": "NewLineTrivia",
                                        "text": "\r\n"
                                    }
                                ]
                            }
                        },
                        {
                            "kind": "VariableStatement",
                            "fullStart": 706,
                            "fullEnd": 724,
                            "start": 710,
                            "end": 722,
                            "fullWidth": 18,
                            "width": 12,
                            "modifiers": [],
                            "variableDeclaration": {
                                "kind": "VariableDeclaration",
                                "fullStart": 706,
                                "fullEnd": 721,
                                "start": 710,
                                "end": 721,
                                "fullWidth": 15,
                                "width": 11,
                                "varKeyword": {
                                    "kind": "VarKeyword",
                                    "fullStart": 706,
                                    "fullEnd": 714,
                                    "start": 710,
                                    "end": 713,
                                    "fullWidth": 8,
                                    "width": 3,
                                    "text": "var",
                                    "value": "var",
                                    "valueText": "var",
                                    "hasLeadingTrivia": true,
                                    "hasTrailingTrivia": true,
                                    "leadingTrivia": [
                                        {
                                            "kind": "WhitespaceTrivia",
                                            "text": "    "
                                        }
                                    ],
                                    "trailingTrivia": [
                                        {
                                            "kind": "WhitespaceTrivia",
                                            "text": " "
                                        }
                                    ]
                                },
                                "variableDeclarators": [
                                    {
                                        "kind": "VariableDeclarator",
                                        "fullStart": 714,
                                        "fullEnd": 721,
                                        "start": 714,
                                        "end": 721,
                                        "fullWidth": 7,
<<<<<<< HEAD
                                        "width": 7,
                                        "identifier": {
=======
                                        "propertyName": {
>>>>>>> 85e84683
                                            "kind": "IdentifierName",
                                            "fullStart": 714,
                                            "fullEnd": 721,
                                            "start": 714,
                                            "end": 721,
                                            "fullWidth": 7,
                                            "width": 7,
                                            "text": "newDesc",
                                            "value": "newDesc",
                                            "valueText": "newDesc"
                                        }
                                    }
                                ]
                            },
                            "semicolonToken": {
                                "kind": "SemicolonToken",
                                "fullStart": 721,
                                "fullEnd": 724,
                                "start": 721,
                                "end": 722,
                                "fullWidth": 3,
                                "width": 1,
                                "text": ";",
                                "value": ";",
                                "valueText": ";",
                                "hasTrailingTrivia": true,
                                "hasTrailingNewLine": true,
                                "trailingTrivia": [
                                    {
                                        "kind": "NewLineTrivia",
                                        "text": "\r\n"
                                    }
                                ]
                            }
                        },
                        {
                            "kind": "TryStatement",
                            "fullStart": 724,
                            "fullEnd": 1471,
                            "start": 734,
                            "end": 1469,
                            "fullWidth": 747,
                            "width": 735,
                            "tryKeyword": {
                                "kind": "TryKeyword",
                                "fullStart": 724,
                                "fullEnd": 738,
                                "start": 734,
                                "end": 737,
                                "fullWidth": 14,
                                "width": 3,
                                "text": "try",
                                "value": "try",
                                "valueText": "try",
                                "hasLeadingTrivia": true,
                                "hasLeadingNewLine": true,
                                "hasTrailingTrivia": true,
                                "leadingTrivia": [
                                    {
                                        "kind": "WhitespaceTrivia",
                                        "text": "    "
                                    },
                                    {
                                        "kind": "NewLineTrivia",
                                        "text": "\r\n"
                                    },
                                    {
                                        "kind": "WhitespaceTrivia",
                                        "text": "    "
                                    }
                                ],
                                "trailingTrivia": [
                                    {
                                        "kind": "WhitespaceTrivia",
                                        "text": " "
                                    }
                                ]
                            },
                            "block": {
                                "kind": "Block",
                                "fullStart": 738,
                                "fullEnd": 1407,
                                "start": 738,
                                "end": 1406,
                                "fullWidth": 669,
                                "width": 668,
                                "openBraceToken": {
                                    "kind": "OpenBraceToken",
                                    "fullStart": 738,
                                    "fullEnd": 741,
                                    "start": 738,
                                    "end": 739,
                                    "fullWidth": 3,
                                    "width": 1,
                                    "text": "{",
                                    "value": "{",
                                    "valueText": "{",
                                    "hasTrailingTrivia": true,
                                    "hasTrailingNewLine": true,
                                    "trailingTrivia": [
                                        {
                                            "kind": "NewLineTrivia",
                                            "text": "\r\n"
                                        }
                                    ]
                                },
                                "statements": [
                                    {
                                        "kind": "ExpressionStatement",
                                        "fullStart": 741,
                                        "fullEnd": 792,
                                        "start": 749,
                                        "end": 790,
                                        "fullWidth": 51,
                                        "width": 41,
                                        "expression": {
                                            "kind": "AssignmentExpression",
                                            "fullStart": 741,
                                            "fullEnd": 789,
                                            "start": 749,
                                            "end": 789,
                                            "fullWidth": 48,
                                            "width": 40,
                                            "left": {
                                                "kind": "MemberAccessExpression",
                                                "fullStart": 741,
                                                "fullEnd": 772,
                                                "start": 749,
                                                "end": 771,
                                                "fullWidth": 31,
                                                "width": 22,
                                                "expression": {
                                                    "kind": "MemberAccessExpression",
                                                    "fullStart": 741,
                                                    "fullEnd": 764,
                                                    "start": 749,
                                                    "end": 764,
                                                    "fullWidth": 23,
                                                    "width": 15,
                                                    "expression": {
                                                        "kind": "IdentifierName",
                                                        "fullStart": 741,
                                                        "fullEnd": 754,
                                                        "start": 749,
                                                        "end": 754,
                                                        "fullWidth": 13,
                                                        "width": 5,
                                                        "text": "Array",
                                                        "value": "Array",
                                                        "valueText": "Array",
                                                        "hasLeadingTrivia": true,
                                                        "leadingTrivia": [
                                                            {
                                                                "kind": "WhitespaceTrivia",
                                                                "text": "        "
                                                            }
                                                        ]
                                                    },
                                                    "dotToken": {
                                                        "kind": "DotToken",
                                                        "fullStart": 754,
                                                        "fullEnd": 755,
                                                        "start": 754,
                                                        "end": 755,
                                                        "fullWidth": 1,
                                                        "width": 1,
                                                        "text": ".",
                                                        "value": ".",
                                                        "valueText": "."
                                                    },
                                                    "name": {
                                                        "kind": "IdentifierName",
                                                        "fullStart": 755,
                                                        "fullEnd": 764,
                                                        "start": 755,
                                                        "end": 764,
                                                        "fullWidth": 9,
                                                        "width": 9,
                                                        "text": "prototype",
                                                        "value": "prototype",
                                                        "valueText": "prototype"
                                                    }
                                                },
                                                "dotToken": {
                                                    "kind": "DotToken",
                                                    "fullStart": 764,
                                                    "fullEnd": 765,
                                                    "start": 764,
                                                    "end": 765,
                                                    "fullWidth": 1,
                                                    "width": 1,
                                                    "text": ".",
                                                    "value": ".",
                                                    "valueText": "."
                                                },
                                                "name": {
                                                    "kind": "IdentifierName",
                                                    "fullStart": 765,
                                                    "fullEnd": 772,
                                                    "start": 765,
                                                    "end": 771,
                                                    "fullWidth": 7,
                                                    "width": 6,
                                                    "text": "reduce",
                                                    "value": "reduce",
                                                    "valueText": "reduce",
                                                    "hasTrailingTrivia": true,
                                                    "trailingTrivia": [
                                                        {
                                                            "kind": "WhitespaceTrivia",
                                                            "text": " "
                                                        }
                                                    ]
                                                }
                                            },
                                            "operatorToken": {
                                                "kind": "EqualsToken",
                                                "fullStart": 772,
                                                "fullEnd": 774,
                                                "start": 772,
                                                "end": 773,
                                                "fullWidth": 2,
                                                "width": 1,
                                                "text": "=",
                                                "value": "=",
                                                "valueText": "=",
                                                "hasTrailingTrivia": true,
                                                "trailingTrivia": [
                                                    {
                                                        "kind": "WhitespaceTrivia",
                                                        "text": " "
                                                    }
                                                ]
                                            },
                                            "right": {
                                                "kind": "FunctionExpression",
                                                "fullStart": 774,
                                                "fullEnd": 789,
                                                "start": 774,
                                                "end": 789,
                                                "fullWidth": 15,
                                                "width": 15,
                                                "functionKeyword": {
                                                    "kind": "FunctionKeyword",
                                                    "fullStart": 774,
                                                    "fullEnd": 783,
                                                    "start": 774,
                                                    "end": 782,
                                                    "fullWidth": 9,
                                                    "width": 8,
                                                    "text": "function",
                                                    "value": "function",
                                                    "valueText": "function",
                                                    "hasTrailingTrivia": true,
                                                    "trailingTrivia": [
                                                        {
                                                            "kind": "WhitespaceTrivia",
                                                            "text": " "
                                                        }
                                                    ]
                                                },
                                                "callSignature": {
                                                    "kind": "CallSignature",
                                                    "fullStart": 783,
                                                    "fullEnd": 786,
                                                    "start": 783,
                                                    "end": 785,
                                                    "fullWidth": 3,
                                                    "width": 2,
                                                    "parameterList": {
                                                        "kind": "ParameterList",
                                                        "fullStart": 783,
                                                        "fullEnd": 786,
                                                        "start": 783,
                                                        "end": 785,
                                                        "fullWidth": 3,
                                                        "width": 2,
                                                        "openParenToken": {
                                                            "kind": "OpenParenToken",
                                                            "fullStart": 783,
                                                            "fullEnd": 784,
                                                            "start": 783,
                                                            "end": 784,
                                                            "fullWidth": 1,
                                                            "width": 1,
                                                            "text": "(",
                                                            "value": "(",
                                                            "valueText": "("
                                                        },
                                                        "parameters": [],
                                                        "closeParenToken": {
                                                            "kind": "CloseParenToken",
                                                            "fullStart": 784,
                                                            "fullEnd": 786,
                                                            "start": 784,
                                                            "end": 785,
                                                            "fullWidth": 2,
                                                            "width": 1,
                                                            "text": ")",
                                                            "value": ")",
                                                            "valueText": ")",
                                                            "hasTrailingTrivia": true,
                                                            "trailingTrivia": [
                                                                {
                                                                    "kind": "WhitespaceTrivia",
                                                                    "text": " "
                                                                }
                                                            ]
                                                        }
                                                    }
                                                },
                                                "block": {
                                                    "kind": "Block",
                                                    "fullStart": 786,
                                                    "fullEnd": 789,
                                                    "start": 786,
                                                    "end": 789,
                                                    "fullWidth": 3,
                                                    "width": 3,
                                                    "openBraceToken": {
                                                        "kind": "OpenBraceToken",
                                                        "fullStart": 786,
                                                        "fullEnd": 787,
                                                        "start": 786,
                                                        "end": 787,
                                                        "fullWidth": 1,
                                                        "width": 1,
                                                        "text": "{",
                                                        "value": "{",
                                                        "valueText": "{"
                                                    },
                                                    "statements": [
                                                        {
                                                            "kind": "EmptyStatement",
                                                            "fullStart": 787,
                                                            "fullEnd": 788,
                                                            "start": 787,
                                                            "end": 788,
                                                            "fullWidth": 1,
                                                            "width": 1,
                                                            "semicolonToken": {
                                                                "kind": "SemicolonToken",
                                                                "fullStart": 787,
                                                                "fullEnd": 788,
                                                                "start": 787,
                                                                "end": 788,
                                                                "fullWidth": 1,
                                                                "width": 1,
                                                                "text": ";",
                                                                "value": ";",
                                                                "valueText": ";"
                                                            }
                                                        }
                                                    ],
                                                    "closeBraceToken": {
                                                        "kind": "CloseBraceToken",
                                                        "fullStart": 788,
                                                        "fullEnd": 789,
                                                        "start": 788,
                                                        "end": 789,
                                                        "fullWidth": 1,
                                                        "width": 1,
                                                        "text": "}",
                                                        "value": "}",
                                                        "valueText": "}"
                                                    }
                                                }
                                            }
                                        },
                                        "semicolonToken": {
                                            "kind": "SemicolonToken",
                                            "fullStart": 789,
                                            "fullEnd": 792,
                                            "start": 789,
                                            "end": 790,
                                            "fullWidth": 3,
                                            "width": 1,
                                            "text": ";",
                                            "value": ";",
                                            "valueText": ";",
                                            "hasTrailingTrivia": true,
                                            "hasTrailingNewLine": true,
                                            "trailingTrivia": [
                                                {
                                                    "kind": "NewLineTrivia",
                                                    "text": "\r\n"
                                                }
                                            ]
                                        }
                                    },
                                    {
                                        "kind": "ExpressionStatement",
                                        "fullStart": 792,
                                        "fullEnd": 871,
                                        "start": 800,
                                        "end": 869,
                                        "fullWidth": 79,
                                        "width": 69,
                                        "expression": {
                                            "kind": "AssignmentExpression",
                                            "fullStart": 792,
                                            "fullEnd": 868,
                                            "start": 800,
                                            "end": 868,
                                            "fullWidth": 76,
                                            "width": 68,
                                            "left": {
                                                "kind": "IdentifierName",
                                                "fullStart": 792,
                                                "fullEnd": 808,
                                                "start": 800,
                                                "end": 807,
                                                "fullWidth": 16,
                                                "width": 7,
                                                "text": "newDesc",
                                                "value": "newDesc",
                                                "valueText": "newDesc",
                                                "hasLeadingTrivia": true,
                                                "hasTrailingTrivia": true,
                                                "leadingTrivia": [
                                                    {
                                                        "kind": "WhitespaceTrivia",
                                                        "text": "        "
                                                    }
                                                ],
                                                "trailingTrivia": [
                                                    {
                                                        "kind": "WhitespaceTrivia",
                                                        "text": " "
                                                    }
                                                ]
                                            },
                                            "operatorToken": {
                                                "kind": "EqualsToken",
                                                "fullStart": 808,
                                                "fullEnd": 810,
                                                "start": 808,
                                                "end": 809,
                                                "fullWidth": 2,
                                                "width": 1,
                                                "text": "=",
                                                "value": "=",
                                                "valueText": "=",
                                                "hasTrailingTrivia": true,
                                                "trailingTrivia": [
                                                    {
                                                        "kind": "WhitespaceTrivia",
                                                        "text": " "
                                                    }
                                                ]
                                            },
                                            "right": {
                                                "kind": "InvocationExpression",
                                                "fullStart": 810,
                                                "fullEnd": 868,
                                                "start": 810,
                                                "end": 868,
                                                "fullWidth": 58,
                                                "width": 58,
                                                "expression": {
                                                    "kind": "MemberAccessExpression",
                                                    "fullStart": 810,
                                                    "fullEnd": 841,
                                                    "start": 810,
                                                    "end": 841,
                                                    "fullWidth": 31,
                                                    "width": 31,
                                                    "expression": {
                                                        "kind": "IdentifierName",
                                                        "fullStart": 810,
                                                        "fullEnd": 816,
                                                        "start": 810,
                                                        "end": 816,
                                                        "fullWidth": 6,
                                                        "width": 6,
                                                        "text": "Object",
                                                        "value": "Object",
                                                        "valueText": "Object"
                                                    },
                                                    "dotToken": {
                                                        "kind": "DotToken",
                                                        "fullStart": 816,
                                                        "fullEnd": 817,
                                                        "start": 816,
                                                        "end": 817,
                                                        "fullWidth": 1,
                                                        "width": 1,
                                                        "text": ".",
                                                        "value": ".",
                                                        "valueText": "."
                                                    },
                                                    "name": {
                                                        "kind": "IdentifierName",
                                                        "fullStart": 817,
                                                        "fullEnd": 841,
                                                        "start": 817,
                                                        "end": 841,
                                                        "fullWidth": 24,
                                                        "width": 24,
                                                        "text": "getOwnPropertyDescriptor",
                                                        "value": "getOwnPropertyDescriptor",
                                                        "valueText": "getOwnPropertyDescriptor"
                                                    }
                                                },
                                                "argumentList": {
                                                    "kind": "ArgumentList",
                                                    "fullStart": 841,
                                                    "fullEnd": 868,
                                                    "start": 841,
                                                    "end": 868,
                                                    "fullWidth": 27,
                                                    "width": 27,
                                                    "openParenToken": {
                                                        "kind": "OpenParenToken",
                                                        "fullStart": 841,
                                                        "fullEnd": 842,
                                                        "start": 841,
                                                        "end": 842,
                                                        "fullWidth": 1,
                                                        "width": 1,
                                                        "text": "(",
                                                        "value": "(",
                                                        "valueText": "("
                                                    },
                                                    "arguments": [
                                                        {
                                                            "kind": "MemberAccessExpression",
                                                            "fullStart": 842,
                                                            "fullEnd": 857,
                                                            "start": 842,
                                                            "end": 857,
                                                            "fullWidth": 15,
                                                            "width": 15,
                                                            "expression": {
                                                                "kind": "IdentifierName",
                                                                "fullStart": 842,
                                                                "fullEnd": 847,
                                                                "start": 842,
                                                                "end": 847,
                                                                "fullWidth": 5,
                                                                "width": 5,
                                                                "text": "Array",
                                                                "value": "Array",
                                                                "valueText": "Array"
                                                            },
                                                            "dotToken": {
                                                                "kind": "DotToken",
                                                                "fullStart": 847,
                                                                "fullEnd": 848,
                                                                "start": 847,
                                                                "end": 848,
                                                                "fullWidth": 1,
                                                                "width": 1,
                                                                "text": ".",
                                                                "value": ".",
                                                                "valueText": "."
                                                            },
                                                            "name": {
                                                                "kind": "IdentifierName",
                                                                "fullStart": 848,
                                                                "fullEnd": 857,
                                                                "start": 848,
                                                                "end": 857,
                                                                "fullWidth": 9,
                                                                "width": 9,
                                                                "text": "prototype",
                                                                "value": "prototype",
                                                                "valueText": "prototype"
                                                            }
                                                        },
                                                        {
                                                            "kind": "CommaToken",
                                                            "fullStart": 857,
                                                            "fullEnd": 859,
                                                            "start": 857,
                                                            "end": 858,
                                                            "fullWidth": 2,
                                                            "width": 1,
                                                            "text": ",",
                                                            "value": ",",
                                                            "valueText": ",",
                                                            "hasTrailingTrivia": true,
                                                            "trailingTrivia": [
                                                                {
                                                                    "kind": "WhitespaceTrivia",
                                                                    "text": " "
                                                                }
                                                            ]
                                                        },
                                                        {
                                                            "kind": "StringLiteral",
                                                            "fullStart": 859,
                                                            "fullEnd": 867,
                                                            "start": 859,
                                                            "end": 867,
                                                            "fullWidth": 8,
                                                            "width": 8,
                                                            "text": "\"reduce\"",
                                                            "value": "reduce",
                                                            "valueText": "reduce"
                                                        }
                                                    ],
                                                    "closeParenToken": {
                                                        "kind": "CloseParenToken",
                                                        "fullStart": 867,
                                                        "fullEnd": 868,
                                                        "start": 867,
                                                        "end": 868,
                                                        "fullWidth": 1,
                                                        "width": 1,
                                                        "text": ")",
                                                        "value": ")",
                                                        "valueText": ")"
                                                    }
                                                }
                                            }
                                        },
                                        "semicolonToken": {
                                            "kind": "SemicolonToken",
                                            "fullStart": 868,
                                            "fullEnd": 871,
                                            "start": 868,
                                            "end": 869,
                                            "fullWidth": 3,
                                            "width": 1,
                                            "text": ";",
                                            "value": ";",
                                            "valueText": ";",
                                            "hasTrailingTrivia": true,
                                            "hasTrailingNewLine": true,
                                            "trailingTrivia": [
                                                {
                                                    "kind": "NewLineTrivia",
                                                    "text": "\r\n"
                                                }
                                            ]
                                        }
                                    },
                                    {
                                        "kind": "VariableStatement",
                                        "fullStart": 871,
                                        "fullEnd": 917,
                                        "start": 879,
                                        "end": 915,
                                        "fullWidth": 46,
                                        "width": 36,
                                        "modifiers": [],
                                        "variableDeclaration": {
                                            "kind": "VariableDeclaration",
                                            "fullStart": 871,
                                            "fullEnd": 914,
                                            "start": 879,
                                            "end": 914,
                                            "fullWidth": 43,
                                            "width": 35,
                                            "varKeyword": {
                                                "kind": "VarKeyword",
                                                "fullStart": 871,
                                                "fullEnd": 883,
                                                "start": 879,
                                                "end": 882,
                                                "fullWidth": 12,
                                                "width": 3,
                                                "text": "var",
                                                "value": "var",
                                                "valueText": "var",
                                                "hasLeadingTrivia": true,
                                                "hasTrailingTrivia": true,
                                                "leadingTrivia": [
                                                    {
                                                        "kind": "WhitespaceTrivia",
                                                        "text": "        "
                                                    }
                                                ],
                                                "trailingTrivia": [
                                                    {
                                                        "kind": "WhitespaceTrivia",
                                                        "text": " "
                                                    }
                                                ]
                                            },
                                            "variableDeclarators": [
                                                {
                                                    "kind": "VariableDeclarator",
                                                    "fullStart": 883,
                                                    "fullEnd": 914,
                                                    "start": 883,
                                                    "end": 914,
                                                    "fullWidth": 31,
<<<<<<< HEAD
                                                    "width": 31,
                                                    "identifier": {
=======
                                                    "propertyName": {
>>>>>>> 85e84683
                                                        "kind": "IdentifierName",
                                                        "fullStart": 883,
                                                        "fullEnd": 893,
                                                        "start": 883,
                                                        "end": 892,
                                                        "fullWidth": 10,
                                                        "width": 9,
                                                        "text": "descArray",
                                                        "value": "descArray",
                                                        "valueText": "descArray",
                                                        "hasTrailingTrivia": true,
                                                        "trailingTrivia": [
                                                            {
                                                                "kind": "WhitespaceTrivia",
                                                                "text": " "
                                                            }
                                                        ]
                                                    },
                                                    "equalsValueClause": {
                                                        "kind": "EqualsValueClause",
                                                        "fullStart": 893,
                                                        "fullEnd": 914,
                                                        "start": 893,
                                                        "end": 914,
                                                        "fullWidth": 21,
                                                        "width": 21,
                                                        "equalsToken": {
                                                            "kind": "EqualsToken",
                                                            "fullStart": 893,
                                                            "fullEnd": 895,
                                                            "start": 893,
                                                            "end": 894,
                                                            "fullWidth": 2,
                                                            "width": 1,
                                                            "text": "=",
                                                            "value": "=",
                                                            "valueText": "=",
                                                            "hasTrailingTrivia": true,
                                                            "trailingTrivia": [
                                                                {
                                                                    "kind": "WhitespaceTrivia",
                                                                    "text": " "
                                                                }
                                                            ]
                                                        },
                                                        "value": {
                                                            "kind": "ArrayLiteralExpression",
                                                            "fullStart": 895,
                                                            "fullEnd": 914,
                                                            "start": 895,
                                                            "end": 914,
                                                            "fullWidth": 19,
                                                            "width": 19,
                                                            "openBracketToken": {
                                                                "kind": "OpenBracketToken",
                                                                "fullStart": 895,
                                                                "fullEnd": 896,
                                                                "start": 895,
                                                                "end": 896,
                                                                "fullWidth": 1,
                                                                "width": 1,
                                                                "text": "[",
                                                                "value": "[",
                                                                "valueText": "["
                                                            },
                                                            "expressions": [
                                                                {
                                                                    "kind": "IdentifierName",
                                                                    "fullStart": 896,
                                                                    "fullEnd": 904,
                                                                    "start": 896,
                                                                    "end": 904,
                                                                    "fullWidth": 8,
                                                                    "width": 8,
                                                                    "text": "origDesc",
                                                                    "value": "origDesc",
                                                                    "valueText": "origDesc"
                                                                },
                                                                {
                                                                    "kind": "CommaToken",
                                                                    "fullStart": 904,
                                                                    "fullEnd": 906,
                                                                    "start": 904,
                                                                    "end": 905,
                                                                    "fullWidth": 2,
                                                                    "width": 1,
                                                                    "text": ",",
                                                                    "value": ",",
                                                                    "valueText": ",",
                                                                    "hasTrailingTrivia": true,
                                                                    "trailingTrivia": [
                                                                        {
                                                                            "kind": "WhitespaceTrivia",
                                                                            "text": " "
                                                                        }
                                                                    ]
                                                                },
                                                                {
                                                                    "kind": "IdentifierName",
                                                                    "fullStart": 906,
                                                                    "fullEnd": 913,
                                                                    "start": 906,
                                                                    "end": 913,
                                                                    "fullWidth": 7,
                                                                    "width": 7,
                                                                    "text": "newDesc",
                                                                    "value": "newDesc",
                                                                    "valueText": "newDesc"
                                                                }
                                                            ],
                                                            "closeBracketToken": {
                                                                "kind": "CloseBracketToken",
                                                                "fullStart": 913,
                                                                "fullEnd": 914,
                                                                "start": 913,
                                                                "end": 914,
                                                                "fullWidth": 1,
                                                                "width": 1,
                                                                "text": "]",
                                                                "value": "]",
                                                                "valueText": "]"
                                                            }
                                                        }
                                                    }
                                                }
                                            ]
                                        },
                                        "semicolonToken": {
                                            "kind": "SemicolonToken",
                                            "fullStart": 914,
                                            "fullEnd": 917,
                                            "start": 914,
                                            "end": 915,
                                            "fullWidth": 3,
                                            "width": 1,
                                            "text": ";",
                                            "value": ";",
                                            "valueText": ";",
                                            "hasTrailingTrivia": true,
                                            "hasTrailingNewLine": true,
                                            "trailingTrivia": [
                                                {
                                                    "kind": "NewLineTrivia",
                                                    "text": "\r\n"
                                                }
                                            ]
                                        }
                                    },
                                    {
                                        "kind": "ForInStatement",
                                        "fullStart": 917,
                                        "fullEnd": 1365,
                                        "start": 935,
                                        "end": 1363,
                                        "fullWidth": 448,
                                        "width": 428,
                                        "forKeyword": {
                                            "kind": "ForKeyword",
                                            "fullStart": 917,
                                            "fullEnd": 939,
                                            "start": 935,
                                            "end": 938,
                                            "fullWidth": 22,
                                            "width": 3,
                                            "text": "for",
                                            "value": "for",
                                            "valueText": "for",
                                            "hasLeadingTrivia": true,
                                            "hasLeadingNewLine": true,
                                            "hasTrailingTrivia": true,
                                            "leadingTrivia": [
                                                {
                                                    "kind": "WhitespaceTrivia",
                                                    "text": "        "
                                                },
                                                {
                                                    "kind": "NewLineTrivia",
                                                    "text": "\r\n"
                                                },
                                                {
                                                    "kind": "WhitespaceTrivia",
                                                    "text": "        "
                                                }
                                            ],
                                            "trailingTrivia": [
                                                {
                                                    "kind": "WhitespaceTrivia",
                                                    "text": " "
                                                }
                                            ]
                                        },
                                        "openParenToken": {
                                            "kind": "OpenParenToken",
                                            "fullStart": 939,
                                            "fullEnd": 940,
                                            "start": 939,
                                            "end": 940,
                                            "fullWidth": 1,
                                            "width": 1,
                                            "text": "(",
                                            "value": "(",
                                            "valueText": "("
                                        },
                                        "variableDeclaration": {
                                            "kind": "VariableDeclaration",
                                            "fullStart": 940,
                                            "fullEnd": 946,
                                            "start": 940,
                                            "end": 945,
                                            "fullWidth": 6,
                                            "width": 5,
                                            "varKeyword": {
                                                "kind": "VarKeyword",
                                                "fullStart": 940,
                                                "fullEnd": 944,
                                                "start": 940,
                                                "end": 943,
                                                "fullWidth": 4,
                                                "width": 3,
                                                "text": "var",
                                                "value": "var",
                                                "valueText": "var",
                                                "hasTrailingTrivia": true,
                                                "trailingTrivia": [
                                                    {
                                                        "kind": "WhitespaceTrivia",
                                                        "text": " "
                                                    }
                                                ]
                                            },
                                            "variableDeclarators": [
                                                {
                                                    "kind": "VariableDeclarator",
                                                    "fullStart": 944,
                                                    "fullEnd": 946,
                                                    "start": 944,
                                                    "end": 945,
                                                    "fullWidth": 2,
<<<<<<< HEAD
                                                    "width": 1,
                                                    "identifier": {
=======
                                                    "propertyName": {
>>>>>>> 85e84683
                                                        "kind": "IdentifierName",
                                                        "fullStart": 944,
                                                        "fullEnd": 946,
                                                        "start": 944,
                                                        "end": 945,
                                                        "fullWidth": 2,
                                                        "width": 1,
                                                        "text": "j",
                                                        "value": "j",
                                                        "valueText": "j",
                                                        "hasTrailingTrivia": true,
                                                        "trailingTrivia": [
                                                            {
                                                                "kind": "WhitespaceTrivia",
                                                                "text": " "
                                                            }
                                                        ]
                                                    }
                                                }
                                            ]
                                        },
                                        "inKeyword": {
                                            "kind": "InKeyword",
                                            "fullStart": 946,
                                            "fullEnd": 949,
                                            "start": 946,
                                            "end": 948,
                                            "fullWidth": 3,
                                            "width": 2,
                                            "text": "in",
                                            "value": "in",
                                            "valueText": "in",
                                            "hasTrailingTrivia": true,
                                            "trailingTrivia": [
                                                {
                                                    "kind": "WhitespaceTrivia",
                                                    "text": " "
                                                }
                                            ]
                                        },
                                        "expression": {
                                            "kind": "IdentifierName",
                                            "fullStart": 949,
                                            "fullEnd": 958,
                                            "start": 949,
                                            "end": 958,
                                            "fullWidth": 9,
                                            "width": 9,
                                            "text": "descArray",
                                            "value": "descArray",
                                            "valueText": "descArray"
                                        },
                                        "closeParenToken": {
                                            "kind": "CloseParenToken",
                                            "fullStart": 958,
                                            "fullEnd": 960,
                                            "start": 958,
                                            "end": 959,
                                            "fullWidth": 2,
                                            "width": 1,
                                            "text": ")",
                                            "value": ")",
                                            "valueText": ")",
                                            "hasTrailingTrivia": true,
                                            "trailingTrivia": [
                                                {
                                                    "kind": "WhitespaceTrivia",
                                                    "text": " "
                                                }
                                            ]
                                        },
                                        "statement": {
                                            "kind": "Block",
                                            "fullStart": 960,
                                            "fullEnd": 1365,
                                            "start": 960,
                                            "end": 1363,
                                            "fullWidth": 405,
                                            "width": 403,
                                            "openBraceToken": {
                                                "kind": "OpenBraceToken",
                                                "fullStart": 960,
                                                "fullEnd": 1018,
                                                "start": 960,
                                                "end": 961,
                                                "fullWidth": 58,
                                                "width": 1,
                                                "text": "{",
                                                "value": "{",
                                                "valueText": "{",
                                                "hasTrailingTrivia": true,
                                                "hasTrailingComment": true,
                                                "hasTrailingNewLine": true,
                                                "trailingTrivia": [
                                                    {
                                                        "kind": "WhitespaceTrivia",
                                                        "text": "  "
                                                    },
                                                    {
                                                        "kind": "SingleLineCommentTrivia",
                                                        "text": "//Ensure no attributes are magically added to newDesc"
                                                    },
                                                    {
                                                        "kind": "NewLineTrivia",
                                                        "text": "\r\n"
                                                    }
                                                ]
                                            },
                                            "statements": [
                                                {
                                                    "kind": "ForInStatement",
                                                    "fullStart": 1018,
                                                    "fullEnd": 1354,
                                                    "start": 1030,
                                                    "end": 1352,
                                                    "fullWidth": 336,
                                                    "width": 322,
                                                    "forKeyword": {
                                                        "kind": "ForKeyword",
                                                        "fullStart": 1018,
                                                        "fullEnd": 1034,
                                                        "start": 1030,
                                                        "end": 1033,
                                                        "fullWidth": 16,
                                                        "width": 3,
                                                        "text": "for",
                                                        "value": "for",
                                                        "valueText": "for",
                                                        "hasLeadingTrivia": true,
                                                        "hasTrailingTrivia": true,
                                                        "leadingTrivia": [
                                                            {
                                                                "kind": "WhitespaceTrivia",
                                                                "text": "            "
                                                            }
                                                        ],
                                                        "trailingTrivia": [
                                                            {
                                                                "kind": "WhitespaceTrivia",
                                                                "text": " "
                                                            }
                                                        ]
                                                    },
                                                    "openParenToken": {
                                                        "kind": "OpenParenToken",
                                                        "fullStart": 1034,
                                                        "fullEnd": 1035,
                                                        "start": 1034,
                                                        "end": 1035,
                                                        "fullWidth": 1,
                                                        "width": 1,
                                                        "text": "(",
                                                        "value": "(",
                                                        "valueText": "("
                                                    },
                                                    "variableDeclaration": {
                                                        "kind": "VariableDeclaration",
                                                        "fullStart": 1035,
                                                        "fullEnd": 1041,
                                                        "start": 1035,
                                                        "end": 1040,
                                                        "fullWidth": 6,
                                                        "width": 5,
                                                        "varKeyword": {
                                                            "kind": "VarKeyword",
                                                            "fullStart": 1035,
                                                            "fullEnd": 1039,
                                                            "start": 1035,
                                                            "end": 1038,
                                                            "fullWidth": 4,
                                                            "width": 3,
                                                            "text": "var",
                                                            "value": "var",
                                                            "valueText": "var",
                                                            "hasTrailingTrivia": true,
                                                            "trailingTrivia": [
                                                                {
                                                                    "kind": "WhitespaceTrivia",
                                                                    "text": " "
                                                                }
                                                            ]
                                                        },
                                                        "variableDeclarators": [
                                                            {
                                                                "kind": "VariableDeclarator",
                                                                "fullStart": 1039,
                                                                "fullEnd": 1041,
                                                                "start": 1039,
                                                                "end": 1040,
                                                                "fullWidth": 2,
<<<<<<< HEAD
                                                                "width": 1,
                                                                "identifier": {
=======
                                                                "propertyName": {
>>>>>>> 85e84683
                                                                    "kind": "IdentifierName",
                                                                    "fullStart": 1039,
                                                                    "fullEnd": 1041,
                                                                    "start": 1039,
                                                                    "end": 1040,
                                                                    "fullWidth": 2,
                                                                    "width": 1,
                                                                    "text": "i",
                                                                    "value": "i",
                                                                    "valueText": "i",
                                                                    "hasTrailingTrivia": true,
                                                                    "trailingTrivia": [
                                                                        {
                                                                            "kind": "WhitespaceTrivia",
                                                                            "text": " "
                                                                        }
                                                                    ]
                                                                }
                                                            }
                                                        ]
                                                    },
                                                    "inKeyword": {
                                                        "kind": "InKeyword",
                                                        "fullStart": 1041,
                                                        "fullEnd": 1044,
                                                        "start": 1041,
                                                        "end": 1043,
                                                        "fullWidth": 3,
                                                        "width": 2,
                                                        "text": "in",
                                                        "value": "in",
                                                        "valueText": "in",
                                                        "hasTrailingTrivia": true,
                                                        "trailingTrivia": [
                                                            {
                                                                "kind": "WhitespaceTrivia",
                                                                "text": " "
                                                            }
                                                        ]
                                                    },
                                                    "expression": {
                                                        "kind": "ElementAccessExpression",
                                                        "fullStart": 1044,
                                                        "fullEnd": 1056,
                                                        "start": 1044,
                                                        "end": 1056,
                                                        "fullWidth": 12,
                                                        "width": 12,
                                                        "expression": {
                                                            "kind": "IdentifierName",
                                                            "fullStart": 1044,
                                                            "fullEnd": 1053,
                                                            "start": 1044,
                                                            "end": 1053,
                                                            "fullWidth": 9,
                                                            "width": 9,
                                                            "text": "descArray",
                                                            "value": "descArray",
                                                            "valueText": "descArray"
                                                        },
                                                        "openBracketToken": {
                                                            "kind": "OpenBracketToken",
                                                            "fullStart": 1053,
                                                            "fullEnd": 1054,
                                                            "start": 1053,
                                                            "end": 1054,
                                                            "fullWidth": 1,
                                                            "width": 1,
                                                            "text": "[",
                                                            "value": "[",
                                                            "valueText": "["
                                                        },
                                                        "argumentExpression": {
                                                            "kind": "IdentifierName",
                                                            "fullStart": 1054,
                                                            "fullEnd": 1055,
                                                            "start": 1054,
                                                            "end": 1055,
                                                            "fullWidth": 1,
                                                            "width": 1,
                                                            "text": "j",
                                                            "value": "j",
                                                            "valueText": "j"
                                                        },
                                                        "closeBracketToken": {
                                                            "kind": "CloseBracketToken",
                                                            "fullStart": 1055,
                                                            "fullEnd": 1056,
                                                            "start": 1055,
                                                            "end": 1056,
                                                            "fullWidth": 1,
                                                            "width": 1,
                                                            "text": "]",
                                                            "value": "]",
                                                            "valueText": "]"
                                                        }
                                                    },
                                                    "closeParenToken": {
                                                        "kind": "CloseParenToken",
                                                        "fullStart": 1056,
                                                        "fullEnd": 1058,
                                                        "start": 1056,
                                                        "end": 1057,
                                                        "fullWidth": 2,
                                                        "width": 1,
                                                        "text": ")",
                                                        "value": ")",
                                                        "valueText": ")",
                                                        "hasTrailingTrivia": true,
                                                        "trailingTrivia": [
                                                            {
                                                                "kind": "WhitespaceTrivia",
                                                                "text": " "
                                                            }
                                                        ]
                                                    },
                                                    "statement": {
                                                        "kind": "Block",
                                                        "fullStart": 1058,
                                                        "fullEnd": 1354,
                                                        "start": 1058,
                                                        "end": 1352,
                                                        "fullWidth": 296,
                                                        "width": 294,
                                                        "openBraceToken": {
                                                            "kind": "OpenBraceToken",
                                                            "fullStart": 1058,
                                                            "fullEnd": 1061,
                                                            "start": 1058,
                                                            "end": 1059,
                                                            "fullWidth": 3,
                                                            "width": 1,
                                                            "text": "{",
                                                            "value": "{",
                                                            "valueText": "{",
                                                            "hasTrailingTrivia": true,
                                                            "hasTrailingNewLine": true,
                                                            "trailingTrivia": [
                                                                {
                                                                    "kind": "NewLineTrivia",
                                                                    "text": "\r\n"
                                                                }
                                                            ]
                                                        },
                                                        "statements": [
                                                            {
                                                                "kind": "IfStatement",
                                                                "fullStart": 1061,
                                                                "fullEnd": 1339,
                                                                "start": 1077,
                                                                "end": 1337,
                                                                "fullWidth": 278,
                                                                "width": 260,
                                                                "ifKeyword": {
                                                                    "kind": "IfKeyword",
                                                                    "fullStart": 1061,
                                                                    "fullEnd": 1080,
                                                                    "start": 1077,
                                                                    "end": 1079,
                                                                    "fullWidth": 19,
                                                                    "width": 2,
                                                                    "text": "if",
                                                                    "value": "if",
                                                                    "valueText": "if",
                                                                    "hasLeadingTrivia": true,
                                                                    "hasTrailingTrivia": true,
                                                                    "leadingTrivia": [
                                                                        {
                                                                            "kind": "WhitespaceTrivia",
                                                                            "text": "                "
                                                                        }
                                                                    ],
                                                                    "trailingTrivia": [
                                                                        {
                                                                            "kind": "WhitespaceTrivia",
                                                                            "text": " "
                                                                        }
                                                                    ]
                                                                },
                                                                "openParenToken": {
                                                                    "kind": "OpenParenToken",
                                                                    "fullStart": 1080,
                                                                    "fullEnd": 1081,
                                                                    "start": 1080,
                                                                    "end": 1081,
                                                                    "fullWidth": 1,
                                                                    "width": 1,
                                                                    "text": "(",
                                                                    "value": "(",
                                                                    "valueText": "("
                                                                },
                                                                "condition": {
                                                                    "kind": "EqualsExpression",
                                                                    "fullStart": 1081,
                                                                    "fullEnd": 1092,
                                                                    "start": 1081,
                                                                    "end": 1092,
                                                                    "fullWidth": 11,
                                                                    "width": 11,
                                                                    "left": {
                                                                        "kind": "IdentifierName",
                                                                        "fullStart": 1081,
                                                                        "fullEnd": 1082,
                                                                        "start": 1081,
                                                                        "end": 1082,
                                                                        "fullWidth": 1,
                                                                        "width": 1,
                                                                        "text": "i",
                                                                        "value": "i",
                                                                        "valueText": "i"
                                                                    },
                                                                    "operatorToken": {
                                                                        "kind": "EqualsEqualsEqualsToken",
                                                                        "fullStart": 1082,
                                                                        "fullEnd": 1085,
                                                                        "start": 1082,
                                                                        "end": 1085,
                                                                        "fullWidth": 3,
                                                                        "width": 3,
                                                                        "text": "===",
                                                                        "value": "===",
                                                                        "valueText": "==="
                                                                    },
                                                                    "right": {
                                                                        "kind": "StringLiteral",
                                                                        "fullStart": 1085,
                                                                        "fullEnd": 1092,
                                                                        "start": 1085,
                                                                        "end": 1092,
                                                                        "fullWidth": 7,
                                                                        "width": 7,
                                                                        "text": "\"value\"",
                                                                        "value": "value",
                                                                        "valueText": "value"
                                                                    }
                                                                },
                                                                "closeParenToken": {
                                                                    "kind": "CloseParenToken",
                                                                    "fullStart": 1092,
                                                                    "fullEnd": 1094,
                                                                    "start": 1092,
                                                                    "end": 1093,
                                                                    "fullWidth": 2,
                                                                    "width": 1,
                                                                    "text": ")",
                                                                    "value": ")",
                                                                    "valueText": ")",
                                                                    "hasTrailingTrivia": true,
                                                                    "trailingTrivia": [
                                                                        {
                                                                            "kind": "WhitespaceTrivia",
                                                                            "text": " "
                                                                        }
                                                                    ]
                                                                },
                                                                "statement": {
                                                                    "kind": "Block",
                                                                    "fullStart": 1094,
                                                                    "fullEnd": 1231,
                                                                    "start": 1094,
                                                                    "end": 1229,
                                                                    "fullWidth": 137,
                                                                    "width": 135,
                                                                    "openBraceToken": {
                                                                        "kind": "OpenBraceToken",
                                                                        "fullStart": 1094,
                                                                        "fullEnd": 1097,
                                                                        "start": 1094,
                                                                        "end": 1095,
                                                                        "fullWidth": 3,
                                                                        "width": 1,
                                                                        "text": "{",
                                                                        "value": "{",
                                                                        "valueText": "{",
                                                                        "hasTrailingTrivia": true,
                                                                        "hasTrailingNewLine": true,
                                                                        "trailingTrivia": [
                                                                            {
                                                                                "kind": "NewLineTrivia",
                                                                                "text": "\r\n"
                                                                            }
                                                                        ]
                                                                    },
                                                                    "statements": [
                                                                        {
                                                                            "kind": "IfStatement",
                                                                            "fullStart": 1097,
                                                                            "fullEnd": 1212,
                                                                            "start": 1117,
                                                                            "end": 1210,
                                                                            "fullWidth": 115,
                                                                            "width": 93,
                                                                            "ifKeyword": {
                                                                                "kind": "IfKeyword",
                                                                                "fullStart": 1097,
                                                                                "fullEnd": 1120,
                                                                                "start": 1117,
                                                                                "end": 1119,
                                                                                "fullWidth": 23,
                                                                                "width": 2,
                                                                                "text": "if",
                                                                                "value": "if",
                                                                                "valueText": "if",
                                                                                "hasLeadingTrivia": true,
                                                                                "hasTrailingTrivia": true,
                                                                                "leadingTrivia": [
                                                                                    {
                                                                                        "kind": "WhitespaceTrivia",
                                                                                        "text": "                    "
                                                                                    }
                                                                                ],
                                                                                "trailingTrivia": [
                                                                                    {
                                                                                        "kind": "WhitespaceTrivia",
                                                                                        "text": " "
                                                                                    }
                                                                                ]
                                                                            },
                                                                            "openParenToken": {
                                                                                "kind": "OpenParenToken",
                                                                                "fullStart": 1120,
                                                                                "fullEnd": 1121,
                                                                                "start": 1120,
                                                                                "end": 1121,
                                                                                "fullWidth": 1,
                                                                                "width": 1,
                                                                                "text": "(",
                                                                                "value": "(",
                                                                                "valueText": "("
                                                                            },
                                                                            "condition": {
                                                                                "kind": "EqualsExpression",
                                                                                "fullStart": 1121,
                                                                                "fullEnd": 1145,
                                                                                "start": 1121,
                                                                                "end": 1145,
                                                                                "fullWidth": 24,
                                                                                "width": 24,
                                                                                "left": {
                                                                                    "kind": "ElementAccessExpression",
                                                                                    "fullStart": 1121,
                                                                                    "fullEnd": 1132,
                                                                                    "start": 1121,
                                                                                    "end": 1132,
                                                                                    "fullWidth": 11,
                                                                                    "width": 11,
                                                                                    "expression": {
                                                                                        "kind": "IdentifierName",
                                                                                        "fullStart": 1121,
                                                                                        "fullEnd": 1129,
                                                                                        "start": 1121,
                                                                                        "end": 1129,
                                                                                        "fullWidth": 8,
                                                                                        "width": 8,
                                                                                        "text": "origDesc",
                                                                                        "value": "origDesc",
                                                                                        "valueText": "origDesc"
                                                                                    },
                                                                                    "openBracketToken": {
                                                                                        "kind": "OpenBracketToken",
                                                                                        "fullStart": 1129,
                                                                                        "fullEnd": 1130,
                                                                                        "start": 1129,
                                                                                        "end": 1130,
                                                                                        "fullWidth": 1,
                                                                                        "width": 1,
                                                                                        "text": "[",
                                                                                        "value": "[",
                                                                                        "valueText": "["
                                                                                    },
                                                                                    "argumentExpression": {
                                                                                        "kind": "IdentifierName",
                                                                                        "fullStart": 1130,
                                                                                        "fullEnd": 1131,
                                                                                        "start": 1130,
                                                                                        "end": 1131,
                                                                                        "fullWidth": 1,
                                                                                        "width": 1,
                                                                                        "text": "i",
                                                                                        "value": "i",
                                                                                        "valueText": "i"
                                                                                    },
                                                                                    "closeBracketToken": {
                                                                                        "kind": "CloseBracketToken",
                                                                                        "fullStart": 1131,
                                                                                        "fullEnd": 1132,
                                                                                        "start": 1131,
                                                                                        "end": 1132,
                                                                                        "fullWidth": 1,
                                                                                        "width": 1,
                                                                                        "text": "]",
                                                                                        "value": "]",
                                                                                        "valueText": "]"
                                                                                    }
                                                                                },
                                                                                "operatorToken": {
                                                                                    "kind": "EqualsEqualsEqualsToken",
                                                                                    "fullStart": 1132,
                                                                                    "fullEnd": 1135,
                                                                                    "start": 1132,
                                                                                    "end": 1135,
                                                                                    "fullWidth": 3,
                                                                                    "width": 3,
                                                                                    "text": "===",
                                                                                    "value": "===",
                                                                                    "valueText": "==="
                                                                                },
                                                                                "right": {
                                                                                    "kind": "ElementAccessExpression",
                                                                                    "fullStart": 1135,
                                                                                    "fullEnd": 1145,
                                                                                    "start": 1135,
                                                                                    "end": 1145,
                                                                                    "fullWidth": 10,
                                                                                    "width": 10,
                                                                                    "expression": {
                                                                                        "kind": "IdentifierName",
                                                                                        "fullStart": 1135,
                                                                                        "fullEnd": 1142,
                                                                                        "start": 1135,
                                                                                        "end": 1142,
                                                                                        "fullWidth": 7,
                                                                                        "width": 7,
                                                                                        "text": "newDesc",
                                                                                        "value": "newDesc",
                                                                                        "valueText": "newDesc"
                                                                                    },
                                                                                    "openBracketToken": {
                                                                                        "kind": "OpenBracketToken",
                                                                                        "fullStart": 1142,
                                                                                        "fullEnd": 1143,
                                                                                        "start": 1142,
                                                                                        "end": 1143,
                                                                                        "fullWidth": 1,
                                                                                        "width": 1,
                                                                                        "text": "[",
                                                                                        "value": "[",
                                                                                        "valueText": "["
                                                                                    },
                                                                                    "argumentExpression": {
                                                                                        "kind": "IdentifierName",
                                                                                        "fullStart": 1143,
                                                                                        "fullEnd": 1144,
                                                                                        "start": 1143,
                                                                                        "end": 1144,
                                                                                        "fullWidth": 1,
                                                                                        "width": 1,
                                                                                        "text": "i",
                                                                                        "value": "i",
                                                                                        "valueText": "i"
                                                                                    },
                                                                                    "closeBracketToken": {
                                                                                        "kind": "CloseBracketToken",
                                                                                        "fullStart": 1144,
                                                                                        "fullEnd": 1145,
                                                                                        "start": 1144,
                                                                                        "end": 1145,
                                                                                        "fullWidth": 1,
                                                                                        "width": 1,
                                                                                        "text": "]",
                                                                                        "value": "]",
                                                                                        "valueText": "]"
                                                                                    }
                                                                                }
                                                                            },
                                                                            "closeParenToken": {
                                                                                "kind": "CloseParenToken",
                                                                                "fullStart": 1145,
                                                                                "fullEnd": 1147,
                                                                                "start": 1145,
                                                                                "end": 1146,
                                                                                "fullWidth": 2,
                                                                                "width": 1,
                                                                                "text": ")",
                                                                                "value": ")",
                                                                                "valueText": ")",
                                                                                "hasTrailingTrivia": true,
                                                                                "trailingTrivia": [
                                                                                    {
                                                                                        "kind": "WhitespaceTrivia",
                                                                                        "text": " "
                                                                                    }
                                                                                ]
                                                                            },
                                                                            "statement": {
                                                                                "kind": "Block",
                                                                                "fullStart": 1147,
                                                                                "fullEnd": 1212,
                                                                                "start": 1147,
                                                                                "end": 1210,
                                                                                "fullWidth": 65,
                                                                                "width": 63,
                                                                                "openBraceToken": {
                                                                                    "kind": "OpenBraceToken",
                                                                                    "fullStart": 1147,
                                                                                    "fullEnd": 1150,
                                                                                    "start": 1147,
                                                                                    "end": 1148,
                                                                                    "fullWidth": 3,
                                                                                    "width": 1,
                                                                                    "text": "{",
                                                                                    "value": "{",
                                                                                    "valueText": "{",
                                                                                    "hasTrailingTrivia": true,
                                                                                    "hasTrailingNewLine": true,
                                                                                    "trailingTrivia": [
                                                                                        {
                                                                                            "kind": "NewLineTrivia",
                                                                                            "text": "\r\n"
                                                                                        }
                                                                                    ]
                                                                                },
                                                                                "statements": [
                                                                                    {
                                                                                        "kind": "ReturnStatement",
                                                                                        "fullStart": 1150,
                                                                                        "fullEnd": 1189,
                                                                                        "start": 1174,
                                                                                        "end": 1187,
                                                                                        "fullWidth": 39,
                                                                                        "width": 13,
                                                                                        "returnKeyword": {
                                                                                            "kind": "ReturnKeyword",
                                                                                            "fullStart": 1150,
                                                                                            "fullEnd": 1181,
                                                                                            "start": 1174,
                                                                                            "end": 1180,
                                                                                            "fullWidth": 31,
                                                                                            "width": 6,
                                                                                            "text": "return",
                                                                                            "value": "return",
                                                                                            "valueText": "return",
                                                                                            "hasLeadingTrivia": true,
                                                                                            "hasTrailingTrivia": true,
                                                                                            "leadingTrivia": [
                                                                                                {
                                                                                                    "kind": "WhitespaceTrivia",
                                                                                                    "text": "                        "
                                                                                                }
                                                                                            ],
                                                                                            "trailingTrivia": [
                                                                                                {
                                                                                                    "kind": "WhitespaceTrivia",
                                                                                                    "text": " "
                                                                                                }
                                                                                            ]
                                                                                        },
                                                                                        "expression": {
                                                                                            "kind": "FalseKeyword",
                                                                                            "fullStart": 1181,
                                                                                            "fullEnd": 1186,
                                                                                            "start": 1181,
                                                                                            "end": 1186,
                                                                                            "fullWidth": 5,
                                                                                            "width": 5,
                                                                                            "text": "false",
                                                                                            "value": false,
                                                                                            "valueText": "false"
                                                                                        },
                                                                                        "semicolonToken": {
                                                                                            "kind": "SemicolonToken",
                                                                                            "fullStart": 1186,
                                                                                            "fullEnd": 1189,
                                                                                            "start": 1186,
                                                                                            "end": 1187,
                                                                                            "fullWidth": 3,
                                                                                            "width": 1,
                                                                                            "text": ";",
                                                                                            "value": ";",
                                                                                            "valueText": ";",
                                                                                            "hasTrailingTrivia": true,
                                                                                            "hasTrailingNewLine": true,
                                                                                            "trailingTrivia": [
                                                                                                {
                                                                                                    "kind": "NewLineTrivia",
                                                                                                    "text": "\r\n"
                                                                                                }
                                                                                            ]
                                                                                        }
                                                                                    }
                                                                                ],
                                                                                "closeBraceToken": {
                                                                                    "kind": "CloseBraceToken",
                                                                                    "fullStart": 1189,
                                                                                    "fullEnd": 1212,
                                                                                    "start": 1209,
                                                                                    "end": 1210,
                                                                                    "fullWidth": 23,
                                                                                    "width": 1,
                                                                                    "text": "}",
                                                                                    "value": "}",
                                                                                    "valueText": "}",
                                                                                    "hasLeadingTrivia": true,
                                                                                    "hasTrailingTrivia": true,
                                                                                    "hasTrailingNewLine": true,
                                                                                    "leadingTrivia": [
                                                                                        {
                                                                                            "kind": "WhitespaceTrivia",
                                                                                            "text": "                    "
                                                                                        }
                                                                                    ],
                                                                                    "trailingTrivia": [
                                                                                        {
                                                                                            "kind": "NewLineTrivia",
                                                                                            "text": "\r\n"
                                                                                        }
                                                                                    ]
                                                                                }
                                                                            }
                                                                        }
                                                                    ],
                                                                    "closeBraceToken": {
                                                                        "kind": "CloseBraceToken",
                                                                        "fullStart": 1212,
                                                                        "fullEnd": 1231,
                                                                        "start": 1228,
                                                                        "end": 1229,
                                                                        "fullWidth": 19,
                                                                        "width": 1,
                                                                        "text": "}",
                                                                        "value": "}",
                                                                        "valueText": "}",
                                                                        "hasLeadingTrivia": true,
                                                                        "hasTrailingTrivia": true,
                                                                        "hasTrailingNewLine": true,
                                                                        "leadingTrivia": [
                                                                            {
                                                                                "kind": "WhitespaceTrivia",
                                                                                "text": "                "
                                                                            }
                                                                        ],
                                                                        "trailingTrivia": [
                                                                            {
                                                                                "kind": "NewLineTrivia",
                                                                                "text": "\r\n"
                                                                            }
                                                                        ]
                                                                    }
                                                                },
                                                                "elseClause": {
                                                                    "kind": "ElseClause",
                                                                    "fullStart": 1231,
                                                                    "fullEnd": 1339,
                                                                    "start": 1247,
                                                                    "end": 1337,
                                                                    "fullWidth": 108,
                                                                    "width": 90,
                                                                    "elseKeyword": {
                                                                        "kind": "ElseKeyword",
                                                                        "fullStart": 1231,
                                                                        "fullEnd": 1252,
                                                                        "start": 1247,
                                                                        "end": 1251,
                                                                        "fullWidth": 21,
                                                                        "width": 4,
                                                                        "text": "else",
                                                                        "value": "else",
                                                                        "valueText": "else",
                                                                        "hasLeadingTrivia": true,
                                                                        "hasTrailingTrivia": true,
                                                                        "leadingTrivia": [
                                                                            {
                                                                                "kind": "WhitespaceTrivia",
                                                                                "text": "                "
                                                                            }
                                                                        ],
                                                                        "trailingTrivia": [
                                                                            {
                                                                                "kind": "WhitespaceTrivia",
                                                                                "text": " "
                                                                            }
                                                                        ]
                                                                    },
                                                                    "statement": {
                                                                        "kind": "IfStatement",
                                                                        "fullStart": 1252,
                                                                        "fullEnd": 1339,
                                                                        "start": 1252,
                                                                        "end": 1337,
                                                                        "fullWidth": 87,
                                                                        "width": 85,
                                                                        "ifKeyword": {
                                                                            "kind": "IfKeyword",
                                                                            "fullStart": 1252,
                                                                            "fullEnd": 1255,
                                                                            "start": 1252,
                                                                            "end": 1254,
                                                                            "fullWidth": 3,
                                                                            "width": 2,
                                                                            "text": "if",
                                                                            "value": "if",
                                                                            "valueText": "if",
                                                                            "hasTrailingTrivia": true,
                                                                            "trailingTrivia": [
                                                                                {
                                                                                    "kind": "WhitespaceTrivia",
                                                                                    "text": " "
                                                                                }
                                                                            ]
                                                                        },
                                                                        "openParenToken": {
                                                                            "kind": "OpenParenToken",
                                                                            "fullStart": 1255,
                                                                            "fullEnd": 1256,
                                                                            "start": 1255,
                                                                            "end": 1256,
                                                                            "fullWidth": 1,
                                                                            "width": 1,
                                                                            "text": "(",
                                                                            "value": "(",
                                                                            "valueText": "("
                                                                        },
                                                                        "condition": {
                                                                            "kind": "NotEqualsExpression",
                                                                            "fullStart": 1256,
                                                                            "fullEnd": 1280,
                                                                            "start": 1256,
                                                                            "end": 1280,
                                                                            "fullWidth": 24,
                                                                            "width": 24,
                                                                            "left": {
                                                                                "kind": "ElementAccessExpression",
                                                                                "fullStart": 1256,
                                                                                "fullEnd": 1267,
                                                                                "start": 1256,
                                                                                "end": 1267,
                                                                                "fullWidth": 11,
                                                                                "width": 11,
                                                                                "expression": {
                                                                                    "kind": "IdentifierName",
                                                                                    "fullStart": 1256,
                                                                                    "fullEnd": 1264,
                                                                                    "start": 1256,
                                                                                    "end": 1264,
                                                                                    "fullWidth": 8,
                                                                                    "width": 8,
                                                                                    "text": "origDesc",
                                                                                    "value": "origDesc",
                                                                                    "valueText": "origDesc"
                                                                                },
                                                                                "openBracketToken": {
                                                                                    "kind": "OpenBracketToken",
                                                                                    "fullStart": 1264,
                                                                                    "fullEnd": 1265,
                                                                                    "start": 1264,
                                                                                    "end": 1265,
                                                                                    "fullWidth": 1,
                                                                                    "width": 1,
                                                                                    "text": "[",
                                                                                    "value": "[",
                                                                                    "valueText": "["
                                                                                },
                                                                                "argumentExpression": {
                                                                                    "kind": "IdentifierName",
                                                                                    "fullStart": 1265,
                                                                                    "fullEnd": 1266,
                                                                                    "start": 1265,
                                                                                    "end": 1266,
                                                                                    "fullWidth": 1,
                                                                                    "width": 1,
                                                                                    "text": "i",
                                                                                    "value": "i",
                                                                                    "valueText": "i"
                                                                                },
                                                                                "closeBracketToken": {
                                                                                    "kind": "CloseBracketToken",
                                                                                    "fullStart": 1266,
                                                                                    "fullEnd": 1267,
                                                                                    "start": 1266,
                                                                                    "end": 1267,
                                                                                    "fullWidth": 1,
                                                                                    "width": 1,
                                                                                    "text": "]",
                                                                                    "value": "]",
                                                                                    "valueText": "]"
                                                                                }
                                                                            },
                                                                            "operatorToken": {
                                                                                "kind": "ExclamationEqualsEqualsToken",
                                                                                "fullStart": 1267,
                                                                                "fullEnd": 1270,
                                                                                "start": 1267,
                                                                                "end": 1270,
                                                                                "fullWidth": 3,
                                                                                "width": 3,
                                                                                "text": "!==",
                                                                                "value": "!==",
                                                                                "valueText": "!=="
                                                                            },
                                                                            "right": {
                                                                                "kind": "ElementAccessExpression",
                                                                                "fullStart": 1270,
                                                                                "fullEnd": 1280,
                                                                                "start": 1270,
                                                                                "end": 1280,
                                                                                "fullWidth": 10,
                                                                                "width": 10,
                                                                                "expression": {
                                                                                    "kind": "IdentifierName",
                                                                                    "fullStart": 1270,
                                                                                    "fullEnd": 1277,
                                                                                    "start": 1270,
                                                                                    "end": 1277,
                                                                                    "fullWidth": 7,
                                                                                    "width": 7,
                                                                                    "text": "newDesc",
                                                                                    "value": "newDesc",
                                                                                    "valueText": "newDesc"
                                                                                },
                                                                                "openBracketToken": {
                                                                                    "kind": "OpenBracketToken",
                                                                                    "fullStart": 1277,
                                                                                    "fullEnd": 1278,
                                                                                    "start": 1277,
                                                                                    "end": 1278,
                                                                                    "fullWidth": 1,
                                                                                    "width": 1,
                                                                                    "text": "[",
                                                                                    "value": "[",
                                                                                    "valueText": "["
                                                                                },
                                                                                "argumentExpression": {
                                                                                    "kind": "IdentifierName",
                                                                                    "fullStart": 1278,
                                                                                    "fullEnd": 1279,
                                                                                    "start": 1278,
                                                                                    "end": 1279,
                                                                                    "fullWidth": 1,
                                                                                    "width": 1,
                                                                                    "text": "i",
                                                                                    "value": "i",
                                                                                    "valueText": "i"
                                                                                },
                                                                                "closeBracketToken": {
                                                                                    "kind": "CloseBracketToken",
                                                                                    "fullStart": 1279,
                                                                                    "fullEnd": 1280,
                                                                                    "start": 1279,
                                                                                    "end": 1280,
                                                                                    "fullWidth": 1,
                                                                                    "width": 1,
                                                                                    "text": "]",
                                                                                    "value": "]",
                                                                                    "valueText": "]"
                                                                                }
                                                                            }
                                                                        },
                                                                        "closeParenToken": {
                                                                            "kind": "CloseParenToken",
                                                                            "fullStart": 1280,
                                                                            "fullEnd": 1282,
                                                                            "start": 1280,
                                                                            "end": 1281,
                                                                            "fullWidth": 2,
                                                                            "width": 1,
                                                                            "text": ")",
                                                                            "value": ")",
                                                                            "valueText": ")",
                                                                            "hasTrailingTrivia": true,
                                                                            "trailingTrivia": [
                                                                                {
                                                                                    "kind": "WhitespaceTrivia",
                                                                                    "text": " "
                                                                                }
                                                                            ]
                                                                        },
                                                                        "statement": {
                                                                            "kind": "Block",
                                                                            "fullStart": 1282,
                                                                            "fullEnd": 1339,
                                                                            "start": 1282,
                                                                            "end": 1337,
                                                                            "fullWidth": 57,
                                                                            "width": 55,
                                                                            "openBraceToken": {
                                                                                "kind": "OpenBraceToken",
                                                                                "fullStart": 1282,
                                                                                "fullEnd": 1285,
                                                                                "start": 1282,
                                                                                "end": 1283,
                                                                                "fullWidth": 3,
                                                                                "width": 1,
                                                                                "text": "{",
                                                                                "value": "{",
                                                                                "valueText": "{",
                                                                                "hasTrailingTrivia": true,
                                                                                "hasTrailingNewLine": true,
                                                                                "trailingTrivia": [
                                                                                    {
                                                                                        "kind": "NewLineTrivia",
                                                                                        "text": "\r\n"
                                                                                    }
                                                                                ]
                                                                            },
                                                                            "statements": [
                                                                                {
                                                                                    "kind": "ReturnStatement",
                                                                                    "fullStart": 1285,
                                                                                    "fullEnd": 1320,
                                                                                    "start": 1305,
                                                                                    "end": 1318,
                                                                                    "fullWidth": 35,
                                                                                    "width": 13,
                                                                                    "returnKeyword": {
                                                                                        "kind": "ReturnKeyword",
                                                                                        "fullStart": 1285,
                                                                                        "fullEnd": 1312,
                                                                                        "start": 1305,
                                                                                        "end": 1311,
                                                                                        "fullWidth": 27,
                                                                                        "width": 6,
                                                                                        "text": "return",
                                                                                        "value": "return",
                                                                                        "valueText": "return",
                                                                                        "hasLeadingTrivia": true,
                                                                                        "hasTrailingTrivia": true,
                                                                                        "leadingTrivia": [
                                                                                            {
                                                                                                "kind": "WhitespaceTrivia",
                                                                                                "text": "                    "
                                                                                            }
                                                                                        ],
                                                                                        "trailingTrivia": [
                                                                                            {
                                                                                                "kind": "WhitespaceTrivia",
                                                                                                "text": " "
                                                                                            }
                                                                                        ]
                                                                                    },
                                                                                    "expression": {
                                                                                        "kind": "FalseKeyword",
                                                                                        "fullStart": 1312,
                                                                                        "fullEnd": 1317,
                                                                                        "start": 1312,
                                                                                        "end": 1317,
                                                                                        "fullWidth": 5,
                                                                                        "width": 5,
                                                                                        "text": "false",
                                                                                        "value": false,
                                                                                        "valueText": "false"
                                                                                    },
                                                                                    "semicolonToken": {
                                                                                        "kind": "SemicolonToken",
                                                                                        "fullStart": 1317,
                                                                                        "fullEnd": 1320,
                                                                                        "start": 1317,
                                                                                        "end": 1318,
                                                                                        "fullWidth": 3,
                                                                                        "width": 1,
                                                                                        "text": ";",
                                                                                        "value": ";",
                                                                                        "valueText": ";",
                                                                                        "hasTrailingTrivia": true,
                                                                                        "hasTrailingNewLine": true,
                                                                                        "trailingTrivia": [
                                                                                            {
                                                                                                "kind": "NewLineTrivia",
                                                                                                "text": "\r\n"
                                                                                            }
                                                                                        ]
                                                                                    }
                                                                                }
                                                                            ],
                                                                            "closeBraceToken": {
                                                                                "kind": "CloseBraceToken",
                                                                                "fullStart": 1320,
                                                                                "fullEnd": 1339,
                                                                                "start": 1336,
                                                                                "end": 1337,
                                                                                "fullWidth": 19,
                                                                                "width": 1,
                                                                                "text": "}",
                                                                                "value": "}",
                                                                                "valueText": "}",
                                                                                "hasLeadingTrivia": true,
                                                                                "hasTrailingTrivia": true,
                                                                                "hasTrailingNewLine": true,
                                                                                "leadingTrivia": [
                                                                                    {
                                                                                        "kind": "WhitespaceTrivia",
                                                                                        "text": "                "
                                                                                    }
                                                                                ],
                                                                                "trailingTrivia": [
                                                                                    {
                                                                                        "kind": "NewLineTrivia",
                                                                                        "text": "\r\n"
                                                                                    }
                                                                                ]
                                                                            }
                                                                        }
                                                                    }
                                                                }
                                                            }
                                                        ],
                                                        "closeBraceToken": {
                                                            "kind": "CloseBraceToken",
                                                            "fullStart": 1339,
                                                            "fullEnd": 1354,
                                                            "start": 1351,
                                                            "end": 1352,
                                                            "fullWidth": 15,
                                                            "width": 1,
                                                            "text": "}",
                                                            "value": "}",
                                                            "valueText": "}",
                                                            "hasLeadingTrivia": true,
                                                            "hasTrailingTrivia": true,
                                                            "hasTrailingNewLine": true,
                                                            "leadingTrivia": [
                                                                {
                                                                    "kind": "WhitespaceTrivia",
                                                                    "text": "            "
                                                                }
                                                            ],
                                                            "trailingTrivia": [
                                                                {
                                                                    "kind": "NewLineTrivia",
                                                                    "text": "\r\n"
                                                                }
                                                            ]
                                                        }
                                                    }
                                                }
                                            ],
                                            "closeBraceToken": {
                                                "kind": "CloseBraceToken",
                                                "fullStart": 1354,
                                                "fullEnd": 1365,
                                                "start": 1362,
                                                "end": 1363,
                                                "fullWidth": 11,
                                                "width": 1,
                                                "text": "}",
                                                "value": "}",
                                                "valueText": "}",
                                                "hasLeadingTrivia": true,
                                                "hasTrailingTrivia": true,
                                                "hasTrailingNewLine": true,
                                                "leadingTrivia": [
                                                    {
                                                        "kind": "WhitespaceTrivia",
                                                        "text": "        "
                                                    }
                                                ],
                                                "trailingTrivia": [
                                                    {
                                                        "kind": "NewLineTrivia",
                                                        "text": "\r\n"
                                                    }
                                                ]
                                            }
                                        }
                                    },
                                    {
                                        "kind": "ReturnStatement",
                                        "fullStart": 1365,
                                        "fullEnd": 1395,
                                        "start": 1373,
                                        "end": 1385,
                                        "fullWidth": 30,
                                        "width": 12,
                                        "returnKeyword": {
                                            "kind": "ReturnKeyword",
                                            "fullStart": 1365,
                                            "fullEnd": 1380,
                                            "start": 1373,
                                            "end": 1379,
                                            "fullWidth": 15,
                                            "width": 6,
                                            "text": "return",
                                            "value": "return",
                                            "valueText": "return",
                                            "hasLeadingTrivia": true,
                                            "hasTrailingTrivia": true,
                                            "leadingTrivia": [
                                                {
                                                    "kind": "WhitespaceTrivia",
                                                    "text": "        "
                                                }
                                            ],
                                            "trailingTrivia": [
                                                {
                                                    "kind": "WhitespaceTrivia",
                                                    "text": " "
                                                }
                                            ]
                                        },
                                        "expression": {
                                            "kind": "TrueKeyword",
                                            "fullStart": 1380,
                                            "fullEnd": 1384,
                                            "start": 1380,
                                            "end": 1384,
                                            "fullWidth": 4,
                                            "width": 4,
                                            "text": "true",
                                            "value": true,
                                            "valueText": "true"
                                        },
                                        "semicolonToken": {
                                            "kind": "SemicolonToken",
                                            "fullStart": 1384,
                                            "fullEnd": 1395,
                                            "start": 1384,
                                            "end": 1385,
                                            "fullWidth": 11,
                                            "width": 1,
                                            "text": ";",
                                            "value": ";",
                                            "valueText": ";",
                                            "hasTrailingTrivia": true,
                                            "hasTrailingNewLine": true,
                                            "trailingTrivia": [
                                                {
                                                    "kind": "WhitespaceTrivia",
                                                    "text": "        "
                                                },
                                                {
                                                    "kind": "NewLineTrivia",
                                                    "text": "\r\n"
                                                }
                                            ]
                                        }
                                    }
                                ],
                                "closeBraceToken": {
                                    "kind": "CloseBraceToken",
                                    "fullStart": 1395,
                                    "fullEnd": 1407,
                                    "start": 1405,
                                    "end": 1406,
                                    "fullWidth": 12,
                                    "width": 1,
                                    "text": "}",
                                    "value": "}",
                                    "valueText": "}",
                                    "hasLeadingTrivia": true,
                                    "hasLeadingNewLine": true,
                                    "hasTrailingTrivia": true,
                                    "leadingTrivia": [
                                        {
                                            "kind": "WhitespaceTrivia",
                                            "text": "    "
                                        },
                                        {
                                            "kind": "NewLineTrivia",
                                            "text": "\r\n"
                                        },
                                        {
                                            "kind": "WhitespaceTrivia",
                                            "text": "    "
                                        }
                                    ],
                                    "trailingTrivia": [
                                        {
                                            "kind": "WhitespaceTrivia",
                                            "text": " "
                                        }
                                    ]
                                }
                            },
                            "finallyClause": {
                                "kind": "FinallyClause",
                                "fullStart": 1407,
                                "fullEnd": 1471,
                                "start": 1407,
                                "end": 1469,
                                "fullWidth": 64,
                                "width": 62,
                                "finallyKeyword": {
                                    "kind": "FinallyKeyword",
                                    "fullStart": 1407,
                                    "fullEnd": 1415,
                                    "start": 1407,
                                    "end": 1414,
                                    "fullWidth": 8,
                                    "width": 7,
                                    "text": "finally",
                                    "value": "finally",
                                    "valueText": "finally",
                                    "hasTrailingTrivia": true,
                                    "trailingTrivia": [
                                        {
                                            "kind": "WhitespaceTrivia",
                                            "text": " "
                                        }
                                    ]
                                },
                                "block": {
                                    "kind": "Block",
                                    "fullStart": 1415,
                                    "fullEnd": 1471,
                                    "start": 1415,
                                    "end": 1469,
                                    "fullWidth": 56,
                                    "width": 54,
                                    "openBraceToken": {
                                        "kind": "OpenBraceToken",
                                        "fullStart": 1415,
                                        "fullEnd": 1418,
                                        "start": 1415,
                                        "end": 1416,
                                        "fullWidth": 3,
                                        "width": 1,
                                        "text": "{",
                                        "value": "{",
                                        "valueText": "{",
                                        "hasTrailingTrivia": true,
                                        "hasTrailingNewLine": true,
                                        "trailingTrivia": [
                                            {
                                                "kind": "NewLineTrivia",
                                                "text": "\r\n"
                                            }
                                        ]
                                    },
                                    "statements": [
                                        {
                                            "kind": "ExpressionStatement",
                                            "fullStart": 1418,
                                            "fullEnd": 1464,
                                            "start": 1426,
                                            "end": 1462,
                                            "fullWidth": 46,
                                            "width": 36,
                                            "expression": {
                                                "kind": "AssignmentExpression",
                                                "fullStart": 1418,
                                                "fullEnd": 1461,
                                                "start": 1426,
                                                "end": 1461,
                                                "fullWidth": 43,
                                                "width": 35,
                                                "left": {
                                                    "kind": "MemberAccessExpression",
                                                    "fullStart": 1418,
                                                    "fullEnd": 1449,
                                                    "start": 1426,
                                                    "end": 1448,
                                                    "fullWidth": 31,
                                                    "width": 22,
                                                    "expression": {
                                                        "kind": "MemberAccessExpression",
                                                        "fullStart": 1418,
                                                        "fullEnd": 1441,
                                                        "start": 1426,
                                                        "end": 1441,
                                                        "fullWidth": 23,
                                                        "width": 15,
                                                        "expression": {
                                                            "kind": "IdentifierName",
                                                            "fullStart": 1418,
                                                            "fullEnd": 1431,
                                                            "start": 1426,
                                                            "end": 1431,
                                                            "fullWidth": 13,
                                                            "width": 5,
                                                            "text": "Array",
                                                            "value": "Array",
                                                            "valueText": "Array",
                                                            "hasLeadingTrivia": true,
                                                            "leadingTrivia": [
                                                                {
                                                                    "kind": "WhitespaceTrivia",
                                                                    "text": "        "
                                                                }
                                                            ]
                                                        },
                                                        "dotToken": {
                                                            "kind": "DotToken",
                                                            "fullStart": 1431,
                                                            "fullEnd": 1432,
                                                            "start": 1431,
                                                            "end": 1432,
                                                            "fullWidth": 1,
                                                            "width": 1,
                                                            "text": ".",
                                                            "value": ".",
                                                            "valueText": "."
                                                        },
                                                        "name": {
                                                            "kind": "IdentifierName",
                                                            "fullStart": 1432,
                                                            "fullEnd": 1441,
                                                            "start": 1432,
                                                            "end": 1441,
                                                            "fullWidth": 9,
                                                            "width": 9,
                                                            "text": "prototype",
                                                            "value": "prototype",
                                                            "valueText": "prototype"
                                                        }
                                                    },
                                                    "dotToken": {
                                                        "kind": "DotToken",
                                                        "fullStart": 1441,
                                                        "fullEnd": 1442,
                                                        "start": 1441,
                                                        "end": 1442,
                                                        "fullWidth": 1,
                                                        "width": 1,
                                                        "text": ".",
                                                        "value": ".",
                                                        "valueText": "."
                                                    },
                                                    "name": {
                                                        "kind": "IdentifierName",
                                                        "fullStart": 1442,
                                                        "fullEnd": 1449,
                                                        "start": 1442,
                                                        "end": 1448,
                                                        "fullWidth": 7,
                                                        "width": 6,
                                                        "text": "reduce",
                                                        "value": "reduce",
                                                        "valueText": "reduce",
                                                        "hasTrailingTrivia": true,
                                                        "trailingTrivia": [
                                                            {
                                                                "kind": "WhitespaceTrivia",
                                                                "text": " "
                                                            }
                                                        ]
                                                    }
                                                },
                                                "operatorToken": {
                                                    "kind": "EqualsToken",
                                                    "fullStart": 1449,
                                                    "fullEnd": 1451,
                                                    "start": 1449,
                                                    "end": 1450,
                                                    "fullWidth": 2,
                                                    "width": 1,
                                                    "text": "=",
                                                    "value": "=",
                                                    "valueText": "=",
                                                    "hasTrailingTrivia": true,
                                                    "trailingTrivia": [
                                                        {
                                                            "kind": "WhitespaceTrivia",
                                                            "text": " "
                                                        }
                                                    ]
                                                },
                                                "right": {
                                                    "kind": "IdentifierName",
                                                    "fullStart": 1451,
                                                    "fullEnd": 1461,
                                                    "start": 1451,
                                                    "end": 1461,
                                                    "fullWidth": 10,
                                                    "width": 10,
                                                    "text": "origReduce",
                                                    "value": "origReduce",
                                                    "valueText": "origReduce"
                                                }
                                            },
                                            "semicolonToken": {
                                                "kind": "SemicolonToken",
                                                "fullStart": 1461,
                                                "fullEnd": 1464,
                                                "start": 1461,
                                                "end": 1462,
                                                "fullWidth": 3,
                                                "width": 1,
                                                "text": ";",
                                                "value": ";",
                                                "valueText": ";",
                                                "hasTrailingTrivia": true,
                                                "hasTrailingNewLine": true,
                                                "trailingTrivia": [
                                                    {
                                                        "kind": "NewLineTrivia",
                                                        "text": "\r\n"
                                                    }
                                                ]
                                            }
                                        }
                                    ],
                                    "closeBraceToken": {
                                        "kind": "CloseBraceToken",
                                        "fullStart": 1464,
                                        "fullEnd": 1471,
                                        "start": 1468,
                                        "end": 1469,
                                        "fullWidth": 7,
                                        "width": 1,
                                        "text": "}",
                                        "value": "}",
                                        "valueText": "}",
                                        "hasLeadingTrivia": true,
                                        "hasTrailingTrivia": true,
                                        "hasTrailingNewLine": true,
                                        "leadingTrivia": [
                                            {
                                                "kind": "WhitespaceTrivia",
                                                "text": "    "
                                            }
                                        ],
                                        "trailingTrivia": [
                                            {
                                                "kind": "NewLineTrivia",
                                                "text": "\r\n"
                                            }
                                        ]
                                    }
                                }
                            }
                        }
                    ],
                    "closeBraceToken": {
                        "kind": "CloseBraceToken",
                        "fullStart": 1471,
                        "fullEnd": 1474,
                        "start": 1471,
                        "end": 1472,
                        "fullWidth": 3,
                        "width": 1,
                        "text": "}",
                        "value": "}",
                        "valueText": "}",
                        "hasTrailingTrivia": true,
                        "hasTrailingNewLine": true,
                        "trailingTrivia": [
                            {
                                "kind": "NewLineTrivia",
                                "text": "\r\n"
                            }
                        ]
                    }
                }
            },
            {
                "kind": "ExpressionStatement",
                "fullStart": 1474,
                "fullEnd": 1498,
                "start": 1474,
                "end": 1496,
                "fullWidth": 24,
                "width": 22,
                "expression": {
                    "kind": "InvocationExpression",
                    "fullStart": 1474,
                    "fullEnd": 1495,
                    "start": 1474,
                    "end": 1495,
                    "fullWidth": 21,
                    "width": 21,
                    "expression": {
                        "kind": "IdentifierName",
                        "fullStart": 1474,
                        "fullEnd": 1485,
                        "start": 1474,
                        "end": 1485,
                        "fullWidth": 11,
                        "width": 11,
                        "text": "runTestCase",
                        "value": "runTestCase",
                        "valueText": "runTestCase"
                    },
                    "argumentList": {
                        "kind": "ArgumentList",
                        "fullStart": 1485,
                        "fullEnd": 1495,
                        "start": 1485,
                        "end": 1495,
                        "fullWidth": 10,
                        "width": 10,
                        "openParenToken": {
                            "kind": "OpenParenToken",
                            "fullStart": 1485,
                            "fullEnd": 1486,
                            "start": 1485,
                            "end": 1486,
                            "fullWidth": 1,
                            "width": 1,
                            "text": "(",
                            "value": "(",
                            "valueText": "("
                        },
                        "arguments": [
                            {
                                "kind": "IdentifierName",
                                "fullStart": 1486,
                                "fullEnd": 1494,
                                "start": 1486,
                                "end": 1494,
                                "fullWidth": 8,
                                "width": 8,
                                "text": "testcase",
                                "value": "testcase",
                                "valueText": "testcase"
                            }
                        ],
                        "closeParenToken": {
                            "kind": "CloseParenToken",
                            "fullStart": 1494,
                            "fullEnd": 1495,
                            "start": 1494,
                            "end": 1495,
                            "fullWidth": 1,
                            "width": 1,
                            "text": ")",
                            "value": ")",
                            "valueText": ")"
                        }
                    }
                },
                "semicolonToken": {
                    "kind": "SemicolonToken",
                    "fullStart": 1495,
                    "fullEnd": 1498,
                    "start": 1495,
                    "end": 1496,
                    "fullWidth": 3,
                    "width": 1,
                    "text": ";",
                    "value": ";",
                    "valueText": ";",
                    "hasTrailingTrivia": true,
                    "hasTrailingNewLine": true,
                    "trailingTrivia": [
                        {
                            "kind": "NewLineTrivia",
                            "text": "\r\n"
                        }
                    ]
                }
            }
        ],
        "endOfFileToken": {
            "kind": "EndOfFileToken",
            "fullStart": 1498,
            "fullEnd": 1498,
            "start": 1498,
            "end": 1498,
            "fullWidth": 0,
            "width": 0,
            "text": ""
        }
    },
    "lineMap": {
        "lineStarts": [
            0,
            67,
            152,
            232,
            308,
            380,
            385,
            428,
            548,
            553,
            555,
            557,
            580,
            626,
            706,
            724,
            730,
            741,
            792,
            871,
            917,
            927,
            1018,
            1061,
            1097,
            1150,
            1189,
            1212,
            1231,
            1285,
            1320,
            1339,
            1354,
            1365,
            1395,
            1401,
            1418,
            1464,
            1471,
            1474,
            1498
        ],
        "length": 1498
    }
}<|MERGE_RESOLUTION|>--- conflicted
+++ resolved
@@ -245,12 +245,8 @@
                                         "start": 588,
                                         "end": 623,
                                         "fullWidth": 35,
-<<<<<<< HEAD
                                         "width": 35,
-                                        "identifier": {
-=======
                                         "propertyName": {
->>>>>>> 85e84683
                                             "kind": "IdentifierName",
                                             "fullStart": 588,
                                             "fullEnd": 599,
@@ -450,12 +446,8 @@
                                         "start": 634,
                                         "end": 703,
                                         "fullWidth": 69,
-<<<<<<< HEAD
                                         "width": 69,
-                                        "identifier": {
-=======
                                         "propertyName": {
->>>>>>> 85e84683
                                             "kind": "IdentifierName",
                                             "fullStart": 634,
                                             "fullEnd": 643,
@@ -742,12 +734,8 @@
                                         "start": 714,
                                         "end": 721,
                                         "fullWidth": 7,
-<<<<<<< HEAD
                                         "width": 7,
-                                        "identifier": {
-=======
                                         "propertyName": {
->>>>>>> 85e84683
                                             "kind": "IdentifierName",
                                             "fullStart": 714,
                                             "fullEnd": 721,
@@ -1437,12 +1425,8 @@
                                                     "start": 883,
                                                     "end": 914,
                                                     "fullWidth": 31,
-<<<<<<< HEAD
                                                     "width": 31,
-                                                    "identifier": {
-=======
                                                     "propertyName": {
->>>>>>> 85e84683
                                                         "kind": "IdentifierName",
                                                         "fullStart": 883,
                                                         "fullEnd": 893,
@@ -1681,12 +1665,8 @@
                                                     "start": 944,
                                                     "end": 945,
                                                     "fullWidth": 2,
-<<<<<<< HEAD
                                                     "width": 1,
-                                                    "identifier": {
-=======
                                                     "propertyName": {
->>>>>>> 85e84683
                                                         "kind": "IdentifierName",
                                                         "fullStart": 944,
                                                         "fullEnd": 946,
@@ -1877,12 +1857,8 @@
                                                                 "start": 1039,
                                                                 "end": 1040,
                                                                 "fullWidth": 2,
-<<<<<<< HEAD
                                                                 "width": 1,
-                                                                "identifier": {
-=======
                                                                 "propertyName": {
->>>>>>> 85e84683
                                                                     "kind": "IdentifierName",
                                                                     "fullStart": 1039,
                                                                     "fullEnd": 1041,
