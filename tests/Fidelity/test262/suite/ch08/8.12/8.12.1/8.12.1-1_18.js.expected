--- conflicted
+++ resolved
@@ -246,12 +246,8 @@
                                         "start": 582,
                                         "end": 591,
                                         "fullWidth": 9,
-<<<<<<< HEAD
                                         "width": 9,
-                                        "identifier": {
-=======
                                         "propertyName": {
->>>>>>> 85e84683
                                             "kind": "IdentifierName",
                                             "fullStart": 582,
                                             "fullEnd": 587,
@@ -809,12 +805,8 @@
                                         "start": 690,
                                         "end": 713,
                                         "fullWidth": 23,
-<<<<<<< HEAD
                                         "width": 23,
-                                        "identifier": {
-=======
                                         "propertyName": {
->>>>>>> 85e84683
                                             "kind": "IdentifierName",
                                             "fullStart": 690,
                                             "fullEnd": 692,
