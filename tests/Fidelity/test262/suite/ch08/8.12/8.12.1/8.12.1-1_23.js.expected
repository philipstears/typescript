{
    "isDeclaration": false,
    "languageVersion": "EcmaScript5",
    "parseOptions": {
        "allowAutomaticSemicolonInsertion": true
    },
    "sourceUnit": {
        "kind": "SourceUnit",
        "fullStart": 0,
        "fullEnd": 697,
        "start": 519,
        "end": 697,
        "fullWidth": 697,
        "width": 178,
        "isIncrementallyUnusable": true,
        "moduleElements": [
            {
                "kind": "FunctionDeclaration",
                "fullStart": 0,
                "fullEnd": 673,
                "start": 519,
                "end": 671,
                "fullWidth": 673,
                "width": 152,
                "modifiers": [],
                "functionKeyword": {
                    "kind": "FunctionKeyword",
                    "fullStart": 0,
                    "fullEnd": 528,
                    "start": 519,
                    "end": 527,
                    "fullWidth": 528,
                    "width": 8,
                    "text": "function",
                    "value": "function",
                    "valueText": "function",
                    "hasLeadingTrivia": true,
                    "hasLeadingComment": true,
                    "hasLeadingNewLine": true,
                    "hasTrailingTrivia": true,
                    "leadingTrivia": [
                        {
                            "kind": "SingleLineCommentTrivia",
                            "text": "/// Copyright (c) 2012 Ecma International.  All rights reserved. "
                        },
                        {
                            "kind": "NewLineTrivia",
                            "text": "\r\n"
                        },
                        {
                            "kind": "SingleLineCommentTrivia",
                            "text": "/// Ecma International makes this code available under the terms and conditions set"
                        },
                        {
                            "kind": "NewLineTrivia",
                            "text": "\r\n"
                        },
                        {
                            "kind": "SingleLineCommentTrivia",
                            "text": "/// forth on http://hg.ecmascript.org/tests/test262/raw-file/tip/LICENSE (the "
                        },
                        {
                            "kind": "NewLineTrivia",
                            "text": "\r\n"
                        },
                        {
                            "kind": "SingleLineCommentTrivia",
                            "text": "/// \"Use Terms\").   Any redistribution of this code must retain the above "
                        },
                        {
                            "kind": "NewLineTrivia",
                            "text": "\r\n"
                        },
                        {
                            "kind": "SingleLineCommentTrivia",
                            "text": "/// copyright and this notice and otherwise comply with the Use Terms."
                        },
                        {
                            "kind": "NewLineTrivia",
                            "text": "\r\n"
                        },
                        {
                            "kind": "MultiLineCommentTrivia",
                            "text": "/**\r\n * @path ch08/8.12/8.12.1/8.12.1-1_23.js\r\n * @description Properties - [[HasOwnProperty]] (literal inherited getter property)\r\n */"
                        },
                        {
                            "kind": "NewLineTrivia",
                            "text": "\r\n"
                        },
                        {
                            "kind": "NewLineTrivia",
                            "text": "\r\n"
                        }
                    ],
                    "trailingTrivia": [
                        {
                            "kind": "WhitespaceTrivia",
                            "text": " "
                        }
                    ]
                },
                "identifier": {
                    "kind": "IdentifierName",
                    "fullStart": 528,
                    "fullEnd": 536,
                    "start": 528,
                    "end": 536,
                    "fullWidth": 8,
                    "width": 8,
                    "text": "testcase",
                    "value": "testcase",
                    "valueText": "testcase"
                },
                "callSignature": {
                    "kind": "CallSignature",
                    "fullStart": 536,
                    "fullEnd": 539,
                    "start": 536,
                    "end": 538,
                    "fullWidth": 3,
                    "width": 2,
                    "parameterList": {
                        "kind": "ParameterList",
                        "fullStart": 536,
                        "fullEnd": 539,
                        "start": 536,
                        "end": 538,
                        "fullWidth": 3,
                        "width": 2,
                        "openParenToken": {
                            "kind": "OpenParenToken",
                            "fullStart": 536,
                            "fullEnd": 537,
                            "start": 536,
                            "end": 537,
                            "fullWidth": 1,
                            "width": 1,
                            "text": "(",
                            "value": "(",
                            "valueText": "("
                        },
                        "parameters": [],
                        "closeParenToken": {
                            "kind": "CloseParenToken",
                            "fullStart": 537,
                            "fullEnd": 539,
                            "start": 537,
                            "end": 538,
                            "fullWidth": 2,
                            "width": 1,
                            "text": ")",
                            "value": ")",
                            "valueText": ")",
                            "hasTrailingTrivia": true,
                            "trailingTrivia": [
                                {
                                    "kind": "WhitespaceTrivia",
                                    "text": " "
                                }
                            ]
                        }
                    }
                },
                "block": {
                    "kind": "Block",
                    "fullStart": 539,
                    "fullEnd": 673,
                    "start": 539,
                    "end": 671,
                    "fullWidth": 134,
                    "width": 132,
                    "openBraceToken": {
                        "kind": "OpenBraceToken",
                        "fullStart": 539,
                        "fullEnd": 542,
                        "start": 539,
                        "end": 540,
                        "fullWidth": 3,
                        "width": 1,
                        "text": "{",
                        "value": "{",
                        "valueText": "{",
                        "hasTrailingTrivia": true,
                        "hasTrailingNewLine": true,
                        "trailingTrivia": [
                            {
                                "kind": "NewLineTrivia",
                                "text": "\r\n"
                            }
                        ]
                    },
                    "statements": [
                        {
                            "kind": "VariableStatement",
                            "fullStart": 542,
                            "fullEnd": 589,
                            "start": 548,
                            "end": 587,
                            "fullWidth": 47,
                            "width": 39,
                            "modifiers": [],
                            "variableDeclaration": {
                                "kind": "VariableDeclaration",
                                "fullStart": 542,
                                "fullEnd": 586,
                                "start": 548,
                                "end": 586,
                                "fullWidth": 44,
                                "width": 38,
                                "varKeyword": {
                                    "kind": "VarKeyword",
                                    "fullStart": 542,
                                    "fullEnd": 552,
                                    "start": 548,
                                    "end": 551,
                                    "fullWidth": 10,
                                    "width": 3,
                                    "text": "var",
                                    "value": "var",
                                    "valueText": "var",
                                    "hasLeadingTrivia": true,
                                    "hasLeadingNewLine": true,
                                    "hasTrailingTrivia": true,
                                    "leadingTrivia": [
                                        {
                                            "kind": "NewLineTrivia",
                                            "text": "\r\n"
                                        },
                                        {
                                            "kind": "WhitespaceTrivia",
                                            "text": "    "
                                        }
                                    ],
                                    "trailingTrivia": [
                                        {
                                            "kind": "WhitespaceTrivia",
                                            "text": " "
                                        }
                                    ]
                                },
                                "variableDeclarators": [
                                    {
                                        "kind": "VariableDeclarator",
                                        "fullStart": 552,
                                        "fullEnd": 586,
                                        "start": 552,
                                        "end": 586,
                                        "fullWidth": 34,
<<<<<<< HEAD
                                        "width": 34,
                                        "identifier": {
=======
                                        "propertyName": {
>>>>>>> 85e84683
                                            "kind": "IdentifierName",
                                            "fullStart": 552,
                                            "fullEnd": 557,
                                            "start": 552,
                                            "end": 556,
                                            "fullWidth": 5,
                                            "width": 4,
                                            "text": "base",
                                            "value": "base",
                                            "valueText": "base",
                                            "hasTrailingTrivia": true,
                                            "trailingTrivia": [
                                                {
                                                    "kind": "WhitespaceTrivia",
                                                    "text": " "
                                                }
                                            ]
                                        },
                                        "equalsValueClause": {
                                            "kind": "EqualsValueClause",
                                            "fullStart": 557,
                                            "fullEnd": 586,
                                            "start": 557,
                                            "end": 586,
                                            "fullWidth": 29,
                                            "width": 29,
                                            "equalsToken": {
                                                "kind": "EqualsToken",
                                                "fullStart": 557,
                                                "fullEnd": 559,
                                                "start": 557,
                                                "end": 558,
                                                "fullWidth": 2,
                                                "width": 1,
                                                "text": "=",
                                                "value": "=",
                                                "valueText": "=",
                                                "hasTrailingTrivia": true,
                                                "trailingTrivia": [
                                                    {
                                                        "kind": "WhitespaceTrivia",
                                                        "text": " "
                                                    }
                                                ]
                                            },
                                            "value": {
                                                "kind": "ObjectLiteralExpression",
                                                "fullStart": 559,
                                                "fullEnd": 586,
                                                "start": 559,
                                                "end": 586,
                                                "fullWidth": 27,
                                                "width": 27,
                                                "openBraceToken": {
                                                    "kind": "OpenBraceToken",
                                                    "fullStart": 559,
                                                    "fullEnd": 561,
                                                    "start": 559,
                                                    "end": 560,
                                                    "fullWidth": 2,
                                                    "width": 1,
                                                    "text": "{",
                                                    "value": "{",
                                                    "valueText": "{",
                                                    "hasTrailingTrivia": true,
                                                    "trailingTrivia": [
                                                        {
                                                            "kind": "WhitespaceTrivia",
                                                            "text": " "
                                                        }
                                                    ]
                                                },
                                                "propertyAssignments": [
                                                    {
                                                        "kind": "GetAccessor",
                                                        "fullStart": 561,
                                                        "fullEnd": 585,
                                                        "start": 561,
                                                        "end": 584,
                                                        "fullWidth": 24,
                                                        "width": 23,
                                                        "modifiers": [],
                                                        "getKeyword": {
                                                            "kind": "GetKeyword",
                                                            "fullStart": 561,
                                                            "fullEnd": 565,
                                                            "start": 561,
                                                            "end": 564,
                                                            "fullWidth": 4,
                                                            "width": 3,
                                                            "text": "get",
                                                            "value": "get",
                                                            "valueText": "get",
                                                            "hasTrailingTrivia": true,
                                                            "trailingTrivia": [
                                                                {
                                                                    "kind": "WhitespaceTrivia",
                                                                    "text": " "
                                                                }
                                                            ]
                                                        },
                                                        "propertyName": {
                                                            "kind": "IdentifierName",
                                                            "fullStart": 565,
                                                            "fullEnd": 568,
                                                            "start": 565,
                                                            "end": 568,
                                                            "fullWidth": 3,
                                                            "width": 3,
                                                            "text": "foo",
                                                            "value": "foo",
                                                            "valueText": "foo"
                                                        },
                                                        "parameterList": {
                                                            "kind": "ParameterList",
                                                            "fullStart": 568,
                                                            "fullEnd": 571,
                                                            "start": 568,
                                                            "end": 570,
                                                            "fullWidth": 3,
                                                            "width": 2,
                                                            "openParenToken": {
                                                                "kind": "OpenParenToken",
                                                                "fullStart": 568,
                                                                "fullEnd": 569,
                                                                "start": 568,
                                                                "end": 569,
                                                                "fullWidth": 1,
                                                                "width": 1,
                                                                "text": "(",
                                                                "value": "(",
                                                                "valueText": "("
                                                            },
                                                            "parameters": [],
                                                            "closeParenToken": {
                                                                "kind": "CloseParenToken",
                                                                "fullStart": 569,
                                                                "fullEnd": 571,
                                                                "start": 569,
                                                                "end": 570,
                                                                "fullWidth": 2,
                                                                "width": 1,
                                                                "text": ")",
                                                                "value": ")",
                                                                "valueText": ")",
                                                                "hasTrailingTrivia": true,
                                                                "trailingTrivia": [
                                                                    {
                                                                        "kind": "WhitespaceTrivia",
                                                                        "text": " "
                                                                    }
                                                                ]
                                                            }
                                                        },
                                                        "block": {
                                                            "kind": "Block",
                                                            "fullStart": 571,
                                                            "fullEnd": 585,
                                                            "start": 571,
                                                            "end": 584,
                                                            "fullWidth": 14,
                                                            "width": 13,
                                                            "openBraceToken": {
                                                                "kind": "OpenBraceToken",
                                                                "fullStart": 571,
                                                                "fullEnd": 573,
                                                                "start": 571,
                                                                "end": 572,
                                                                "fullWidth": 2,
                                                                "width": 1,
                                                                "text": "{",
                                                                "value": "{",
                                                                "valueText": "{",
                                                                "hasTrailingTrivia": true,
                                                                "trailingTrivia": [
                                                                    {
                                                                        "kind": "WhitespaceTrivia",
                                                                        "text": " "
                                                                    }
                                                                ]
                                                            },
                                                            "statements": [
                                                                {
                                                                    "kind": "ReturnStatement",
                                                                    "fullStart": 573,
                                                                    "fullEnd": 583,
                                                                    "start": 573,
                                                                    "end": 583,
                                                                    "fullWidth": 10,
                                                                    "width": 10,
                                                                    "returnKeyword": {
                                                                        "kind": "ReturnKeyword",
                                                                        "fullStart": 573,
                                                                        "fullEnd": 580,
                                                                        "start": 573,
                                                                        "end": 579,
                                                                        "fullWidth": 7,
                                                                        "width": 6,
                                                                        "text": "return",
                                                                        "value": "return",
                                                                        "valueText": "return",
                                                                        "hasTrailingTrivia": true,
                                                                        "trailingTrivia": [
                                                                            {
                                                                                "kind": "WhitespaceTrivia",
                                                                                "text": " "
                                                                            }
                                                                        ]
                                                                    },
                                                                    "expression": {
                                                                        "kind": "NumericLiteral",
                                                                        "fullStart": 580,
                                                                        "fullEnd": 582,
                                                                        "start": 580,
                                                                        "end": 582,
                                                                        "fullWidth": 2,
                                                                        "width": 2,
                                                                        "text": "42",
                                                                        "value": 42,
                                                                        "valueText": "42"
                                                                    },
                                                                    "semicolonToken": {
                                                                        "kind": "SemicolonToken",
                                                                        "fullStart": 582,
                                                                        "fullEnd": 583,
                                                                        "start": 582,
                                                                        "end": 583,
                                                                        "fullWidth": 1,
                                                                        "width": 1,
                                                                        "text": ";",
                                                                        "value": ";",
                                                                        "valueText": ";"
                                                                    }
                                                                }
                                                            ],
                                                            "closeBraceToken": {
                                                                "kind": "CloseBraceToken",
                                                                "fullStart": 583,
                                                                "fullEnd": 585,
                                                                "start": 583,
                                                                "end": 584,
                                                                "fullWidth": 2,
                                                                "width": 1,
                                                                "text": "}",
                                                                "value": "}",
                                                                "valueText": "}",
                                                                "hasTrailingTrivia": true,
                                                                "trailingTrivia": [
                                                                    {
                                                                        "kind": "WhitespaceTrivia",
                                                                        "text": " "
                                                                    }
                                                                ]
                                                            }
                                                        }
                                                    }
                                                ],
                                                "closeBraceToken": {
                                                    "kind": "CloseBraceToken",
                                                    "fullStart": 585,
                                                    "fullEnd": 586,
                                                    "start": 585,
                                                    "end": 586,
                                                    "fullWidth": 1,
                                                    "width": 1,
                                                    "text": "}",
                                                    "value": "}",
                                                    "valueText": "}"
                                                }
                                            }
                                        }
                                    }
                                ]
                            },
                            "semicolonToken": {
                                "kind": "SemicolonToken",
                                "fullStart": 586,
                                "fullEnd": 589,
                                "start": 586,
                                "end": 587,
                                "fullWidth": 3,
                                "width": 1,
                                "text": ";",
                                "value": ";",
                                "valueText": ";",
                                "hasTrailingTrivia": true,
                                "hasTrailingNewLine": true,
                                "trailingTrivia": [
                                    {
                                        "kind": "NewLineTrivia",
                                        "text": "\r\n"
                                    }
                                ]
                            }
                        },
                        {
                            "kind": "VariableStatement",
                            "fullStart": 589,
                            "fullEnd": 623,
                            "start": 593,
                            "end": 621,
                            "fullWidth": 34,
                            "width": 28,
                            "modifiers": [],
                            "variableDeclaration": {
                                "kind": "VariableDeclaration",
                                "fullStart": 589,
                                "fullEnd": 620,
                                "start": 593,
                                "end": 620,
                                "fullWidth": 31,
                                "width": 27,
                                "varKeyword": {
                                    "kind": "VarKeyword",
                                    "fullStart": 589,
                                    "fullEnd": 597,
                                    "start": 593,
                                    "end": 596,
                                    "fullWidth": 8,
                                    "width": 3,
                                    "text": "var",
                                    "value": "var",
                                    "valueText": "var",
                                    "hasLeadingTrivia": true,
                                    "hasTrailingTrivia": true,
                                    "leadingTrivia": [
                                        {
                                            "kind": "WhitespaceTrivia",
                                            "text": "    "
                                        }
                                    ],
                                    "trailingTrivia": [
                                        {
                                            "kind": "WhitespaceTrivia",
                                            "text": " "
                                        }
                                    ]
                                },
                                "variableDeclarators": [
                                    {
                                        "kind": "VariableDeclarator",
                                        "fullStart": 597,
                                        "fullEnd": 620,
                                        "start": 597,
                                        "end": 620,
                                        "fullWidth": 23,
<<<<<<< HEAD
                                        "width": 23,
                                        "identifier": {
=======
                                        "propertyName": {
>>>>>>> 85e84683
                                            "kind": "IdentifierName",
                                            "fullStart": 597,
                                            "fullEnd": 599,
                                            "start": 597,
                                            "end": 598,
                                            "fullWidth": 2,
                                            "width": 1,
                                            "text": "o",
                                            "value": "o",
                                            "valueText": "o",
                                            "hasTrailingTrivia": true,
                                            "trailingTrivia": [
                                                {
                                                    "kind": "WhitespaceTrivia",
                                                    "text": " "
                                                }
                                            ]
                                        },
                                        "equalsValueClause": {
                                            "kind": "EqualsValueClause",
                                            "fullStart": 599,
                                            "fullEnd": 620,
                                            "start": 599,
                                            "end": 620,
                                            "fullWidth": 21,
                                            "width": 21,
                                            "equalsToken": {
                                                "kind": "EqualsToken",
                                                "fullStart": 599,
                                                "fullEnd": 601,
                                                "start": 599,
                                                "end": 600,
                                                "fullWidth": 2,
                                                "width": 1,
                                                "text": "=",
                                                "value": "=",
                                                "valueText": "=",
                                                "hasTrailingTrivia": true,
                                                "trailingTrivia": [
                                                    {
                                                        "kind": "WhitespaceTrivia",
                                                        "text": " "
                                                    }
                                                ]
                                            },
                                            "value": {
                                                "kind": "InvocationExpression",
                                                "fullStart": 601,
                                                "fullEnd": 620,
                                                "start": 601,
                                                "end": 620,
                                                "fullWidth": 19,
                                                "width": 19,
                                                "expression": {
                                                    "kind": "MemberAccessExpression",
                                                    "fullStart": 601,
                                                    "fullEnd": 614,
                                                    "start": 601,
                                                    "end": 614,
                                                    "fullWidth": 13,
                                                    "width": 13,
                                                    "expression": {
                                                        "kind": "IdentifierName",
                                                        "fullStart": 601,
                                                        "fullEnd": 607,
                                                        "start": 601,
                                                        "end": 607,
                                                        "fullWidth": 6,
                                                        "width": 6,
                                                        "text": "Object",
                                                        "value": "Object",
                                                        "valueText": "Object"
                                                    },
                                                    "dotToken": {
                                                        "kind": "DotToken",
                                                        "fullStart": 607,
                                                        "fullEnd": 608,
                                                        "start": 607,
                                                        "end": 608,
                                                        "fullWidth": 1,
                                                        "width": 1,
                                                        "text": ".",
                                                        "value": ".",
                                                        "valueText": "."
                                                    },
                                                    "name": {
                                                        "kind": "IdentifierName",
                                                        "fullStart": 608,
                                                        "fullEnd": 614,
                                                        "start": 608,
                                                        "end": 614,
                                                        "fullWidth": 6,
                                                        "width": 6,
                                                        "text": "create",
                                                        "value": "create",
                                                        "valueText": "create"
                                                    }
                                                },
                                                "argumentList": {
                                                    "kind": "ArgumentList",
                                                    "fullStart": 614,
                                                    "fullEnd": 620,
                                                    "start": 614,
                                                    "end": 620,
                                                    "fullWidth": 6,
                                                    "width": 6,
                                                    "openParenToken": {
                                                        "kind": "OpenParenToken",
                                                        "fullStart": 614,
                                                        "fullEnd": 615,
                                                        "start": 614,
                                                        "end": 615,
                                                        "fullWidth": 1,
                                                        "width": 1,
                                                        "text": "(",
                                                        "value": "(",
                                                        "valueText": "("
                                                    },
                                                    "arguments": [
                                                        {
                                                            "kind": "IdentifierName",
                                                            "fullStart": 615,
                                                            "fullEnd": 619,
                                                            "start": 615,
                                                            "end": 619,
                                                            "fullWidth": 4,
                                                            "width": 4,
                                                            "text": "base",
                                                            "value": "base",
                                                            "valueText": "base"
                                                        }
                                                    ],
                                                    "closeParenToken": {
                                                        "kind": "CloseParenToken",
                                                        "fullStart": 619,
                                                        "fullEnd": 620,
                                                        "start": 619,
                                                        "end": 620,
                                                        "fullWidth": 1,
                                                        "width": 1,
                                                        "text": ")",
                                                        "value": ")",
                                                        "valueText": ")"
                                                    }
                                                }
                                            }
                                        }
                                    }
                                ]
                            },
                            "semicolonToken": {
                                "kind": "SemicolonToken",
                                "fullStart": 620,
                                "fullEnd": 623,
                                "start": 620,
                                "end": 621,
                                "fullWidth": 3,
                                "width": 1,
                                "text": ";",
                                "value": ";",
                                "valueText": ";",
                                "hasTrailingTrivia": true,
                                "hasTrailingNewLine": true,
                                "trailingTrivia": [
                                    {
                                        "kind": "NewLineTrivia",
                                        "text": "\r\n"
                                    }
                                ]
                            }
                        },
                        {
                            "kind": "ReturnStatement",
                            "fullStart": 623,
                            "fullEnd": 668,
                            "start": 627,
                            "end": 666,
                            "fullWidth": 45,
                            "width": 39,
                            "returnKeyword": {
                                "kind": "ReturnKeyword",
                                "fullStart": 623,
                                "fullEnd": 634,
                                "start": 627,
                                "end": 633,
                                "fullWidth": 11,
                                "width": 6,
                                "text": "return",
                                "value": "return",
                                "valueText": "return",
                                "hasLeadingTrivia": true,
                                "hasTrailingTrivia": true,
                                "leadingTrivia": [
                                    {
                                        "kind": "WhitespaceTrivia",
                                        "text": "    "
                                    }
                                ],
                                "trailingTrivia": [
                                    {
                                        "kind": "WhitespaceTrivia",
                                        "text": " "
                                    }
                                ]
                            },
                            "expression": {
                                "kind": "EqualsExpression",
                                "fullStart": 634,
                                "fullEnd": 665,
                                "start": 634,
                                "end": 665,
                                "fullWidth": 31,
                                "width": 31,
                                "left": {
                                    "kind": "InvocationExpression",
                                    "fullStart": 634,
                                    "fullEnd": 657,
                                    "start": 634,
                                    "end": 657,
                                    "fullWidth": 23,
                                    "width": 23,
                                    "expression": {
                                        "kind": "MemberAccessExpression",
                                        "fullStart": 634,
                                        "fullEnd": 650,
                                        "start": 634,
                                        "end": 650,
                                        "fullWidth": 16,
                                        "width": 16,
                                        "expression": {
                                            "kind": "IdentifierName",
                                            "fullStart": 634,
                                            "fullEnd": 635,
                                            "start": 634,
                                            "end": 635,
                                            "fullWidth": 1,
                                            "width": 1,
                                            "text": "o",
                                            "value": "o",
                                            "valueText": "o"
                                        },
                                        "dotToken": {
                                            "kind": "DotToken",
                                            "fullStart": 635,
                                            "fullEnd": 636,
                                            "start": 635,
                                            "end": 636,
                                            "fullWidth": 1,
                                            "width": 1,
                                            "text": ".",
                                            "value": ".",
                                            "valueText": "."
                                        },
                                        "name": {
                                            "kind": "IdentifierName",
                                            "fullStart": 636,
                                            "fullEnd": 650,
                                            "start": 636,
                                            "end": 650,
                                            "fullWidth": 14,
                                            "width": 14,
                                            "text": "hasOwnProperty",
                                            "value": "hasOwnProperty",
                                            "valueText": "hasOwnProperty"
                                        }
                                    },
                                    "argumentList": {
                                        "kind": "ArgumentList",
                                        "fullStart": 650,
                                        "fullEnd": 657,
                                        "start": 650,
                                        "end": 657,
                                        "fullWidth": 7,
                                        "width": 7,
                                        "openParenToken": {
                                            "kind": "OpenParenToken",
                                            "fullStart": 650,
                                            "fullEnd": 651,
                                            "start": 650,
                                            "end": 651,
                                            "fullWidth": 1,
                                            "width": 1,
                                            "text": "(",
                                            "value": "(",
                                            "valueText": "("
                                        },
                                        "arguments": [
                                            {
                                                "kind": "StringLiteral",
                                                "fullStart": 651,
                                                "fullEnd": 656,
                                                "start": 651,
                                                "end": 656,
                                                "fullWidth": 5,
                                                "width": 5,
                                                "text": "\"foo\"",
                                                "value": "foo",
                                                "valueText": "foo"
                                            }
                                        ],
                                        "closeParenToken": {
                                            "kind": "CloseParenToken",
                                            "fullStart": 656,
                                            "fullEnd": 657,
                                            "start": 656,
                                            "end": 657,
                                            "fullWidth": 1,
                                            "width": 1,
                                            "text": ")",
                                            "value": ")",
                                            "valueText": ")"
                                        }
                                    }
                                },
                                "operatorToken": {
                                    "kind": "EqualsEqualsEqualsToken",
                                    "fullStart": 657,
                                    "fullEnd": 660,
                                    "start": 657,
                                    "end": 660,
                                    "fullWidth": 3,
                                    "width": 3,
                                    "text": "===",
                                    "value": "===",
                                    "valueText": "==="
                                },
                                "right": {
                                    "kind": "FalseKeyword",
                                    "fullStart": 660,
                                    "fullEnd": 665,
                                    "start": 660,
                                    "end": 665,
                                    "fullWidth": 5,
                                    "width": 5,
                                    "text": "false",
                                    "value": false,
                                    "valueText": "false"
                                }
                            },
                            "semicolonToken": {
                                "kind": "SemicolonToken",
                                "fullStart": 665,
                                "fullEnd": 668,
                                "start": 665,
                                "end": 666,
                                "fullWidth": 3,
                                "width": 1,
                                "text": ";",
                                "value": ";",
                                "valueText": ";",
                                "hasTrailingTrivia": true,
                                "hasTrailingNewLine": true,
                                "trailingTrivia": [
                                    {
                                        "kind": "NewLineTrivia",
                                        "text": "\r\n"
                                    }
                                ]
                            }
                        }
                    ],
                    "closeBraceToken": {
                        "kind": "CloseBraceToken",
                        "fullStart": 668,
                        "fullEnd": 673,
                        "start": 670,
                        "end": 671,
                        "fullWidth": 5,
                        "width": 1,
                        "text": "}",
                        "value": "}",
                        "valueText": "}",
                        "hasLeadingTrivia": true,
                        "hasLeadingNewLine": true,
                        "hasTrailingTrivia": true,
                        "hasTrailingNewLine": true,
                        "leadingTrivia": [
                            {
                                "kind": "NewLineTrivia",
                                "text": "\r\n"
                            }
                        ],
                        "trailingTrivia": [
                            {
                                "kind": "NewLineTrivia",
                                "text": "\r\n"
                            }
                        ]
                    }
                }
            },
            {
                "kind": "ExpressionStatement",
                "fullStart": 673,
                "fullEnd": 697,
                "start": 673,
                "end": 695,
                "fullWidth": 24,
                "width": 22,
                "expression": {
                    "kind": "InvocationExpression",
                    "fullStart": 673,
                    "fullEnd": 694,
                    "start": 673,
                    "end": 694,
                    "fullWidth": 21,
                    "width": 21,
                    "expression": {
                        "kind": "IdentifierName",
                        "fullStart": 673,
                        "fullEnd": 684,
                        "start": 673,
                        "end": 684,
                        "fullWidth": 11,
                        "width": 11,
                        "text": "runTestCase",
                        "value": "runTestCase",
                        "valueText": "runTestCase"
                    },
                    "argumentList": {
                        "kind": "ArgumentList",
                        "fullStart": 684,
                        "fullEnd": 694,
                        "start": 684,
                        "end": 694,
                        "fullWidth": 10,
                        "width": 10,
                        "openParenToken": {
                            "kind": "OpenParenToken",
                            "fullStart": 684,
                            "fullEnd": 685,
                            "start": 684,
                            "end": 685,
                            "fullWidth": 1,
                            "width": 1,
                            "text": "(",
                            "value": "(",
                            "valueText": "("
                        },
                        "arguments": [
                            {
                                "kind": "IdentifierName",
                                "fullStart": 685,
                                "fullEnd": 693,
                                "start": 685,
                                "end": 693,
                                "fullWidth": 8,
                                "width": 8,
                                "text": "testcase",
                                "value": "testcase",
                                "valueText": "testcase"
                            }
                        ],
                        "closeParenToken": {
                            "kind": "CloseParenToken",
                            "fullStart": 693,
                            "fullEnd": 694,
                            "start": 693,
                            "end": 694,
                            "fullWidth": 1,
                            "width": 1,
                            "text": ")",
                            "value": ")",
                            "valueText": ")"
                        }
                    }
                },
                "semicolonToken": {
                    "kind": "SemicolonToken",
                    "fullStart": 694,
                    "fullEnd": 697,
                    "start": 694,
                    "end": 695,
                    "fullWidth": 3,
                    "width": 1,
                    "text": ";",
                    "value": ";",
                    "valueText": ";",
                    "hasTrailingTrivia": true,
                    "hasTrailingNewLine": true,
                    "trailingTrivia": [
                        {
                            "kind": "NewLineTrivia",
                            "text": "\r\n"
                        }
                    ]
                }
            }
        ],
        "endOfFileToken": {
            "kind": "EndOfFileToken",
            "fullStart": 697,
            "fullEnd": 697,
            "start": 697,
            "end": 697,
            "fullWidth": 0,
            "width": 0,
            "text": ""
        }
    },
    "lineMap": {
        "lineStarts": [
            0,
            67,
            152,
            232,
            308,
            380,
            385,
            427,
            512,
            517,
            519,
            542,
            544,
            589,
            623,
            668,
            670,
            673,
            697
        ],
        "length": 697
    }
}<|MERGE_RESOLUTION|>--- conflicted
+++ resolved
@@ -246,12 +246,8 @@
                                         "start": 552,
                                         "end": 586,
                                         "fullWidth": 34,
-<<<<<<< HEAD
                                         "width": 34,
-                                        "identifier": {
-=======
                                         "propertyName": {
->>>>>>> 85e84683
                                             "kind": "IdentifierName",
                                             "fullStart": 552,
                                             "fullEnd": 557,
@@ -598,12 +594,8 @@
                                         "start": 597,
                                         "end": 620,
                                         "fullWidth": 23,
-<<<<<<< HEAD
                                         "width": 23,
-                                        "identifier": {
-=======
                                         "propertyName": {
->>>>>>> 85e84683
                                             "kind": "IdentifierName",
                                             "fullStart": 597,
                                             "fullEnd": 599,
