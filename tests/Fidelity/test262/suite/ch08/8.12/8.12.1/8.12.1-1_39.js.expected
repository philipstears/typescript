--- conflicted
+++ resolved
@@ -248,12 +248,8 @@
                                         "start": 573,
                                         "end": 582,
                                         "fullWidth": 9,
-<<<<<<< HEAD
                                         "width": 9,
-                                        "identifier": {
-=======
                                         "propertyName": {
->>>>>>> 85e84683
                                             "kind": "IdentifierName",
                                             "fullStart": 573,
                                             "fullEnd": 578,
@@ -898,12 +894,8 @@
                                         "start": 683,
                                         "end": 706,
                                         "fullWidth": 23,
-<<<<<<< HEAD
                                         "width": 23,
-                                        "identifier": {
-=======
                                         "propertyName": {
->>>>>>> 85e84683
                                             "kind": "IdentifierName",
                                             "fullStart": 683,
                                             "fullEnd": 685,
