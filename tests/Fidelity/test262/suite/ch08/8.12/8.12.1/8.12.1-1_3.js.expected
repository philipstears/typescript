--- conflicted
+++ resolved
@@ -246,12 +246,8 @@
                                         "start": 546,
                                         "end": 561,
                                         "fullWidth": 15,
-<<<<<<< HEAD
                                         "width": 15,
-                                        "identifier": {
-=======
                                         "propertyName": {
->>>>>>> 85e84683
                                             "kind": "IdentifierName",
                                             "fullStart": 546,
                                             "fullEnd": 551,
@@ -453,12 +449,8 @@
                                         "start": 572,
                                         "end": 595,
                                         "fullWidth": 23,
-<<<<<<< HEAD
                                         "width": 23,
-                                        "identifier": {
-=======
                                         "propertyName": {
->>>>>>> 85e84683
                                             "kind": "IdentifierName",
                                             "fullStart": 572,
                                             "fullEnd": 574,
