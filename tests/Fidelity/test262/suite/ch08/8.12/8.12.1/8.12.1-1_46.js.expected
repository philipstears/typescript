{
    "isDeclaration": false,
    "languageVersion": "EcmaScript5",
    "parseOptions": {
        "allowAutomaticSemicolonInsertion": true
    },
    "sourceUnit": {
        "kind": "SourceUnit",
        "fullStart": 0,
        "fullEnd": 798,
        "start": 551,
        "end": 798,
        "fullWidth": 798,
        "width": 247,
        "isIncrementallyUnusable": true,
        "moduleElements": [
            {
                "kind": "FunctionDeclaration",
                "fullStart": 0,
                "fullEnd": 774,
                "start": 551,
                "end": 772,
                "fullWidth": 774,
                "width": 221,
                "isIncrementallyUnusable": true,
                "modifiers": [],
                "functionKeyword": {
                    "kind": "FunctionKeyword",
                    "fullStart": 0,
                    "fullEnd": 560,
                    "start": 551,
                    "end": 559,
                    "fullWidth": 560,
                    "width": 8,
                    "text": "function",
                    "value": "function",
                    "valueText": "function",
                    "hasLeadingTrivia": true,
                    "hasLeadingComment": true,
                    "hasLeadingNewLine": true,
                    "hasTrailingTrivia": true,
                    "leadingTrivia": [
                        {
                            "kind": "SingleLineCommentTrivia",
                            "text": "/// Copyright (c) 2012 Ecma International.  All rights reserved. "
                        },
                        {
                            "kind": "NewLineTrivia",
                            "text": "\r\n"
                        },
                        {
                            "kind": "SingleLineCommentTrivia",
                            "text": "/// Ecma International makes this code available under the terms and conditions set"
                        },
                        {
                            "kind": "NewLineTrivia",
                            "text": "\r\n"
                        },
                        {
                            "kind": "SingleLineCommentTrivia",
                            "text": "/// forth on http://hg.ecmascript.org/tests/test262/raw-file/tip/LICENSE (the "
                        },
                        {
                            "kind": "NewLineTrivia",
                            "text": "\r\n"
                        },
                        {
                            "kind": "SingleLineCommentTrivia",
                            "text": "/// \"Use Terms\").   Any redistribution of this code must retain the above "
                        },
                        {
                            "kind": "NewLineTrivia",
                            "text": "\r\n"
                        },
                        {
                            "kind": "SingleLineCommentTrivia",
                            "text": "/// copyright and this notice and otherwise comply with the Use Terms."
                        },
                        {
                            "kind": "NewLineTrivia",
                            "text": "\r\n"
                        },
                        {
                            "kind": "MultiLineCommentTrivia",
                            "text": "/**\r\n * @path ch08/8.12/8.12.1/8.12.1-1_46.js\r\n * @description Properties - [[HasOwnProperty]] (non-configurable, non-enumerable inherited getter/setter property)\r\n */"
                        },
                        {
                            "kind": "NewLineTrivia",
                            "text": "\r\n"
                        },
                        {
                            "kind": "NewLineTrivia",
                            "text": "\r\n"
                        }
                    ],
                    "trailingTrivia": [
                        {
                            "kind": "WhitespaceTrivia",
                            "text": " "
                        }
                    ]
                },
                "identifier": {
                    "kind": "IdentifierName",
                    "fullStart": 560,
                    "fullEnd": 568,
                    "start": 560,
                    "end": 568,
                    "fullWidth": 8,
                    "width": 8,
                    "text": "testcase",
                    "value": "testcase",
                    "valueText": "testcase"
                },
                "callSignature": {
                    "kind": "CallSignature",
                    "fullStart": 568,
                    "fullEnd": 571,
                    "start": 568,
                    "end": 570,
                    "fullWidth": 3,
                    "width": 2,
                    "parameterList": {
                        "kind": "ParameterList",
                        "fullStart": 568,
                        "fullEnd": 571,
                        "start": 568,
                        "end": 570,
                        "fullWidth": 3,
                        "width": 2,
                        "openParenToken": {
                            "kind": "OpenParenToken",
                            "fullStart": 568,
                            "fullEnd": 569,
                            "start": 568,
                            "end": 569,
                            "fullWidth": 1,
                            "width": 1,
                            "text": "(",
                            "value": "(",
                            "valueText": "("
                        },
                        "parameters": [],
                        "closeParenToken": {
                            "kind": "CloseParenToken",
                            "fullStart": 569,
                            "fullEnd": 571,
                            "start": 569,
                            "end": 570,
                            "fullWidth": 2,
                            "width": 1,
                            "text": ")",
                            "value": ")",
                            "valueText": ")",
                            "hasTrailingTrivia": true,
                            "trailingTrivia": [
                                {
                                    "kind": "WhitespaceTrivia",
                                    "text": " "
                                }
                            ]
                        }
                    }
                },
                "block": {
                    "kind": "Block",
                    "fullStart": 571,
                    "fullEnd": 774,
                    "start": 571,
                    "end": 772,
                    "fullWidth": 203,
                    "width": 201,
                    "isIncrementallyUnusable": true,
                    "openBraceToken": {
                        "kind": "OpenBraceToken",
                        "fullStart": 571,
                        "fullEnd": 574,
                        "start": 571,
                        "end": 572,
                        "fullWidth": 3,
                        "width": 1,
                        "text": "{",
                        "value": "{",
                        "valueText": "{",
                        "hasTrailingTrivia": true,
                        "hasTrailingNewLine": true,
                        "trailingTrivia": [
                            {
                                "kind": "NewLineTrivia",
                                "text": "\r\n"
                            }
                        ]
                    },
                    "statements": [
                        {
                            "kind": "VariableStatement",
                            "fullStart": 574,
                            "fullEnd": 596,
                            "start": 580,
                            "end": 594,
                            "fullWidth": 22,
                            "width": 14,
                            "modifiers": [],
                            "variableDeclaration": {
                                "kind": "VariableDeclaration",
                                "fullStart": 574,
                                "fullEnd": 593,
                                "start": 580,
                                "end": 593,
                                "fullWidth": 19,
                                "width": 13,
                                "varKeyword": {
                                    "kind": "VarKeyword",
                                    "fullStart": 574,
                                    "fullEnd": 584,
                                    "start": 580,
                                    "end": 583,
                                    "fullWidth": 10,
                                    "width": 3,
                                    "text": "var",
                                    "value": "var",
                                    "valueText": "var",
                                    "hasLeadingTrivia": true,
                                    "hasLeadingNewLine": true,
                                    "hasTrailingTrivia": true,
                                    "leadingTrivia": [
                                        {
                                            "kind": "NewLineTrivia",
                                            "text": "\r\n"
                                        },
                                        {
                                            "kind": "WhitespaceTrivia",
                                            "text": "    "
                                        }
                                    ],
                                    "trailingTrivia": [
                                        {
                                            "kind": "WhitespaceTrivia",
                                            "text": " "
                                        }
                                    ]
                                },
                                "variableDeclarators": [
                                    {
                                        "kind": "VariableDeclarator",
                                        "fullStart": 584,
                                        "fullEnd": 593,
                                        "start": 584,
                                        "end": 593,
                                        "fullWidth": 9,
<<<<<<< HEAD
                                        "width": 9,
                                        "identifier": {
=======
                                        "propertyName": {
>>>>>>> 85e84683
                                            "kind": "IdentifierName",
                                            "fullStart": 584,
                                            "fullEnd": 589,
                                            "start": 584,
                                            "end": 588,
                                            "fullWidth": 5,
                                            "width": 4,
                                            "text": "base",
                                            "value": "base",
                                            "valueText": "base",
                                            "hasTrailingTrivia": true,
                                            "trailingTrivia": [
                                                {
                                                    "kind": "WhitespaceTrivia",
                                                    "text": " "
                                                }
                                            ]
                                        },
                                        "equalsValueClause": {
                                            "kind": "EqualsValueClause",
                                            "fullStart": 589,
                                            "fullEnd": 593,
                                            "start": 589,
                                            "end": 593,
                                            "fullWidth": 4,
                                            "width": 4,
                                            "equalsToken": {
                                                "kind": "EqualsToken",
                                                "fullStart": 589,
                                                "fullEnd": 591,
                                                "start": 589,
                                                "end": 590,
                                                "fullWidth": 2,
                                                "width": 1,
                                                "text": "=",
                                                "value": "=",
                                                "valueText": "=",
                                                "hasTrailingTrivia": true,
                                                "trailingTrivia": [
                                                    {
                                                        "kind": "WhitespaceTrivia",
                                                        "text": " "
                                                    }
                                                ]
                                            },
                                            "value": {
                                                "kind": "ObjectLiteralExpression",
                                                "fullStart": 591,
                                                "fullEnd": 593,
                                                "start": 591,
                                                "end": 593,
                                                "fullWidth": 2,
                                                "width": 2,
                                                "openBraceToken": {
                                                    "kind": "OpenBraceToken",
                                                    "fullStart": 591,
                                                    "fullEnd": 592,
                                                    "start": 591,
                                                    "end": 592,
                                                    "fullWidth": 1,
                                                    "width": 1,
                                                    "text": "{",
                                                    "value": "{",
                                                    "valueText": "{"
                                                },
                                                "propertyAssignments": [],
                                                "closeBraceToken": {
                                                    "kind": "CloseBraceToken",
                                                    "fullStart": 592,
                                                    "fullEnd": 593,
                                                    "start": 592,
                                                    "end": 593,
                                                    "fullWidth": 1,
                                                    "width": 1,
                                                    "text": "}",
                                                    "value": "}",
                                                    "valueText": "}"
                                                }
                                            }
                                        }
                                    }
                                ]
                            },
                            "semicolonToken": {
                                "kind": "SemicolonToken",
                                "fullStart": 593,
                                "fullEnd": 596,
                                "start": 593,
                                "end": 594,
                                "fullWidth": 3,
                                "width": 1,
                                "text": ";",
                                "value": ";",
                                "valueText": ";",
                                "hasTrailingTrivia": true,
                                "hasTrailingNewLine": true,
                                "trailingTrivia": [
                                    {
                                        "kind": "NewLineTrivia",
                                        "text": "\r\n"
                                    }
                                ]
                            }
                        },
                        {
                            "kind": "ExpressionStatement",
                            "fullStart": 596,
                            "fullEnd": 690,
                            "start": 600,
                            "end": 688,
                            "fullWidth": 94,
                            "width": 88,
                            "isIncrementallyUnusable": true,
                            "expression": {
                                "kind": "InvocationExpression",
                                "fullStart": 596,
                                "fullEnd": 687,
                                "start": 600,
                                "end": 687,
                                "fullWidth": 91,
                                "width": 87,
                                "isIncrementallyUnusable": true,
                                "expression": {
                                    "kind": "MemberAccessExpression",
                                    "fullStart": 596,
                                    "fullEnd": 621,
                                    "start": 600,
                                    "end": 621,
                                    "fullWidth": 25,
                                    "width": 21,
                                    "expression": {
                                        "kind": "IdentifierName",
                                        "fullStart": 596,
                                        "fullEnd": 606,
                                        "start": 600,
                                        "end": 606,
                                        "fullWidth": 10,
                                        "width": 6,
                                        "text": "Object",
                                        "value": "Object",
                                        "valueText": "Object",
                                        "hasLeadingTrivia": true,
                                        "leadingTrivia": [
                                            {
                                                "kind": "WhitespaceTrivia",
                                                "text": "    "
                                            }
                                        ]
                                    },
                                    "dotToken": {
                                        "kind": "DotToken",
                                        "fullStart": 606,
                                        "fullEnd": 607,
                                        "start": 606,
                                        "end": 607,
                                        "fullWidth": 1,
                                        "width": 1,
                                        "text": ".",
                                        "value": ".",
                                        "valueText": "."
                                    },
                                    "name": {
                                        "kind": "IdentifierName",
                                        "fullStart": 607,
                                        "fullEnd": 621,
                                        "start": 607,
                                        "end": 621,
                                        "fullWidth": 14,
                                        "width": 14,
                                        "text": "defineProperty",
                                        "value": "defineProperty",
                                        "valueText": "defineProperty"
                                    }
                                },
                                "argumentList": {
                                    "kind": "ArgumentList",
                                    "fullStart": 621,
                                    "fullEnd": 687,
                                    "start": 621,
                                    "end": 687,
                                    "fullWidth": 66,
                                    "width": 66,
                                    "isIncrementallyUnusable": true,
                                    "openParenToken": {
                                        "kind": "OpenParenToken",
                                        "fullStart": 621,
                                        "fullEnd": 622,
                                        "start": 621,
                                        "end": 622,
                                        "fullWidth": 1,
                                        "width": 1,
                                        "text": "(",
                                        "value": "(",
                                        "valueText": "("
                                    },
                                    "arguments": [
                                        {
                                            "kind": "IdentifierName",
                                            "fullStart": 622,
                                            "fullEnd": 626,
                                            "start": 622,
                                            "end": 626,
                                            "fullWidth": 4,
                                            "width": 4,
                                            "text": "base",
                                            "value": "base",
                                            "valueText": "base"
                                        },
                                        {
                                            "kind": "CommaToken",
                                            "fullStart": 626,
                                            "fullEnd": 628,
                                            "start": 626,
                                            "end": 627,
                                            "fullWidth": 2,
                                            "width": 1,
                                            "text": ",",
                                            "value": ",",
                                            "valueText": ",",
                                            "hasTrailingTrivia": true,
                                            "trailingTrivia": [
                                                {
                                                    "kind": "WhitespaceTrivia",
                                                    "text": " "
                                                }
                                            ]
                                        },
                                        {
                                            "kind": "StringLiteral",
                                            "fullStart": 628,
                                            "fullEnd": 633,
                                            "start": 628,
                                            "end": 633,
                                            "fullWidth": 5,
                                            "width": 5,
                                            "text": "\"foo\"",
                                            "value": "foo",
                                            "valueText": "foo"
                                        },
                                        {
                                            "kind": "CommaToken",
                                            "fullStart": 633,
                                            "fullEnd": 635,
                                            "start": 633,
                                            "end": 634,
                                            "fullWidth": 2,
                                            "width": 1,
                                            "text": ",",
                                            "value": ",",
                                            "valueText": ",",
                                            "hasTrailingTrivia": true,
                                            "trailingTrivia": [
                                                {
                                                    "kind": "WhitespaceTrivia",
                                                    "text": " "
                                                }
                                            ]
                                        },
                                        {
                                            "kind": "ObjectLiteralExpression",
                                            "fullStart": 635,
                                            "fullEnd": 686,
                                            "start": 635,
                                            "end": 686,
                                            "fullWidth": 51,
                                            "width": 51,
                                            "isIncrementallyUnusable": true,
                                            "openBraceToken": {
                                                "kind": "OpenBraceToken",
                                                "fullStart": 635,
                                                "fullEnd": 636,
                                                "start": 635,
                                                "end": 636,
                                                "fullWidth": 1,
                                                "width": 1,
                                                "text": "{",
                                                "value": "{",
                                                "valueText": "{"
                                            },
                                            "propertyAssignments": [
                                                {
                                                    "kind": "SimplePropertyAssignment",
                                                    "fullStart": 636,
                                                    "fullEnd": 664,
                                                    "start": 636,
                                                    "end": 664,
                                                    "fullWidth": 28,
                                                    "width": 28,
                                                    "isIncrementallyUnusable": true,
                                                    "propertyName": {
                                                        "kind": "IdentifierName",
                                                        "fullStart": 636,
                                                        "fullEnd": 639,
                                                        "start": 636,
                                                        "end": 639,
                                                        "fullWidth": 3,
                                                        "width": 3,
                                                        "text": "get",
                                                        "value": "get",
                                                        "valueText": "get"
                                                    },
                                                    "colonToken": {
                                                        "kind": "ColonToken",
                                                        "fullStart": 639,
                                                        "fullEnd": 641,
                                                        "start": 639,
                                                        "end": 640,
                                                        "fullWidth": 2,
                                                        "width": 1,
                                                        "text": ":",
                                                        "value": ":",
                                                        "valueText": ":",
                                                        "hasTrailingTrivia": true,
                                                        "trailingTrivia": [
                                                            {
                                                                "kind": "WhitespaceTrivia",
                                                                "text": " "
                                                            }
                                                        ]
                                                    },
                                                    "expression": {
                                                        "kind": "FunctionExpression",
                                                        "fullStart": 641,
                                                        "fullEnd": 664,
                                                        "start": 641,
                                                        "end": 664,
                                                        "fullWidth": 23,
                                                        "width": 23,
                                                        "functionKeyword": {
                                                            "kind": "FunctionKeyword",
                                                            "fullStart": 641,
                                                            "fullEnd": 649,
                                                            "start": 641,
                                                            "end": 649,
                                                            "fullWidth": 8,
                                                            "width": 8,
                                                            "text": "function",
                                                            "value": "function",
                                                            "valueText": "function"
                                                        },
                                                        "callSignature": {
                                                            "kind": "CallSignature",
                                                            "fullStart": 649,
                                                            "fullEnd": 652,
                                                            "start": 649,
                                                            "end": 651,
                                                            "fullWidth": 3,
                                                            "width": 2,
                                                            "parameterList": {
                                                                "kind": "ParameterList",
                                                                "fullStart": 649,
                                                                "fullEnd": 652,
                                                                "start": 649,
                                                                "end": 651,
                                                                "fullWidth": 3,
                                                                "width": 2,
                                                                "openParenToken": {
                                                                    "kind": "OpenParenToken",
                                                                    "fullStart": 649,
                                                                    "fullEnd": 650,
                                                                    "start": 649,
                                                                    "end": 650,
                                                                    "fullWidth": 1,
                                                                    "width": 1,
                                                                    "text": "(",
                                                                    "value": "(",
                                                                    "valueText": "("
                                                                },
                                                                "parameters": [],
                                                                "closeParenToken": {
                                                                    "kind": "CloseParenToken",
                                                                    "fullStart": 650,
                                                                    "fullEnd": 652,
                                                                    "start": 650,
                                                                    "end": 651,
                                                                    "fullWidth": 2,
                                                                    "width": 1,
                                                                    "text": ")",
                                                                    "value": ")",
                                                                    "valueText": ")",
                                                                    "hasTrailingTrivia": true,
                                                                    "trailingTrivia": [
                                                                        {
                                                                            "kind": "WhitespaceTrivia",
                                                                            "text": " "
                                                                        }
                                                                    ]
                                                                }
                                                            }
                                                        },
                                                        "block": {
                                                            "kind": "Block",
                                                            "fullStart": 652,
                                                            "fullEnd": 664,
                                                            "start": 652,
                                                            "end": 664,
                                                            "fullWidth": 12,
                                                            "width": 12,
                                                            "openBraceToken": {
                                                                "kind": "OpenBraceToken",
                                                                "fullStart": 652,
                                                                "fullEnd": 653,
                                                                "start": 652,
                                                                "end": 653,
                                                                "fullWidth": 1,
                                                                "width": 1,
                                                                "text": "{",
                                                                "value": "{",
                                                                "valueText": "{"
                                                            },
                                                            "statements": [
                                                                {
                                                                    "kind": "ReturnStatement",
                                                                    "fullStart": 653,
                                                                    "fullEnd": 663,
                                                                    "start": 653,
                                                                    "end": 663,
                                                                    "fullWidth": 10,
                                                                    "width": 10,
                                                                    "returnKeyword": {
                                                                        "kind": "ReturnKeyword",
                                                                        "fullStart": 653,
                                                                        "fullEnd": 660,
                                                                        "start": 653,
                                                                        "end": 659,
                                                                        "fullWidth": 7,
                                                                        "width": 6,
                                                                        "text": "return",
                                                                        "value": "return",
                                                                        "valueText": "return",
                                                                        "hasTrailingTrivia": true,
                                                                        "trailingTrivia": [
                                                                            {
                                                                                "kind": "WhitespaceTrivia",
                                                                                "text": " "
                                                                            }
                                                                        ]
                                                                    },
                                                                    "expression": {
                                                                        "kind": "NumericLiteral",
                                                                        "fullStart": 660,
                                                                        "fullEnd": 662,
                                                                        "start": 660,
                                                                        "end": 662,
                                                                        "fullWidth": 2,
                                                                        "width": 2,
                                                                        "text": "42",
                                                                        "value": 42,
                                                                        "valueText": "42"
                                                                    },
                                                                    "semicolonToken": {
                                                                        "kind": "SemicolonToken",
                                                                        "fullStart": 662,
                                                                        "fullEnd": 663,
                                                                        "start": 662,
                                                                        "end": 663,
                                                                        "fullWidth": 1,
                                                                        "width": 1,
                                                                        "text": ";",
                                                                        "value": ";",
                                                                        "valueText": ";"
                                                                    }
                                                                }
                                                            ],
                                                            "closeBraceToken": {
                                                                "kind": "CloseBraceToken",
                                                                "fullStart": 663,
                                                                "fullEnd": 664,
                                                                "start": 663,
                                                                "end": 664,
                                                                "fullWidth": 1,
                                                                "width": 1,
                                                                "text": "}",
                                                                "value": "}",
                                                                "valueText": "}"
                                                            }
                                                        }
                                                    }
                                                },
                                                {
                                                    "kind": "CommaToken",
                                                    "fullStart": 664,
                                                    "fullEnd": 666,
                                                    "start": 664,
                                                    "end": 665,
                                                    "fullWidth": 2,
                                                    "width": 1,
                                                    "text": ",",
                                                    "value": ",",
                                                    "valueText": ",",
                                                    "hasTrailingTrivia": true,
                                                    "trailingTrivia": [
                                                        {
                                                            "kind": "WhitespaceTrivia",
                                                            "text": " "
                                                        }
                                                    ]
                                                },
                                                {
                                                    "kind": "SimplePropertyAssignment",
                                                    "fullStart": 666,
                                                    "fullEnd": 685,
                                                    "start": 666,
                                                    "end": 685,
                                                    "fullWidth": 19,
                                                    "width": 19,
                                                    "isIncrementallyUnusable": true,
                                                    "propertyName": {
                                                        "kind": "IdentifierName",
                                                        "fullStart": 666,
                                                        "fullEnd": 669,
                                                        "start": 666,
                                                        "end": 669,
                                                        "fullWidth": 3,
                                                        "width": 3,
                                                        "text": "set",
                                                        "value": "set",
                                                        "valueText": "set"
                                                    },
                                                    "colonToken": {
                                                        "kind": "ColonToken",
                                                        "fullStart": 669,
                                                        "fullEnd": 671,
                                                        "start": 669,
                                                        "end": 670,
                                                        "fullWidth": 2,
                                                        "width": 1,
                                                        "text": ":",
                                                        "value": ":",
                                                        "valueText": ":",
                                                        "hasTrailingTrivia": true,
                                                        "trailingTrivia": [
                                                            {
                                                                "kind": "WhitespaceTrivia",
                                                                "text": " "
                                                            }
                                                        ]
                                                    },
                                                    "expression": {
                                                        "kind": "FunctionExpression",
                                                        "fullStart": 671,
                                                        "fullEnd": 685,
                                                        "start": 671,
                                                        "end": 685,
                                                        "fullWidth": 14,
                                                        "width": 14,
                                                        "functionKeyword": {
                                                            "kind": "FunctionKeyword",
                                                            "fullStart": 671,
                                                            "fullEnd": 679,
                                                            "start": 671,
                                                            "end": 679,
                                                            "fullWidth": 8,
                                                            "width": 8,
                                                            "text": "function",
                                                            "value": "function",
                                                            "valueText": "function"
                                                        },
                                                        "callSignature": {
                                                            "kind": "CallSignature",
                                                            "fullStart": 679,
                                                            "fullEnd": 682,
                                                            "start": 679,
                                                            "end": 681,
                                                            "fullWidth": 3,
                                                            "width": 2,
                                                            "parameterList": {
                                                                "kind": "ParameterList",
                                                                "fullStart": 679,
                                                                "fullEnd": 682,
                                                                "start": 679,
                                                                "end": 681,
                                                                "fullWidth": 3,
                                                                "width": 2,
                                                                "openParenToken": {
                                                                    "kind": "OpenParenToken",
                                                                    "fullStart": 679,
                                                                    "fullEnd": 680,
                                                                    "start": 679,
                                                                    "end": 680,
                                                                    "fullWidth": 1,
                                                                    "width": 1,
                                                                    "text": "(",
                                                                    "value": "(",
                                                                    "valueText": "("
                                                                },
                                                                "parameters": [],
                                                                "closeParenToken": {
                                                                    "kind": "CloseParenToken",
                                                                    "fullStart": 680,
                                                                    "fullEnd": 682,
                                                                    "start": 680,
                                                                    "end": 681,
                                                                    "fullWidth": 2,
                                                                    "width": 1,
                                                                    "text": ")",
                                                                    "value": ")",
                                                                    "valueText": ")",
                                                                    "hasTrailingTrivia": true,
                                                                    "trailingTrivia": [
                                                                        {
                                                                            "kind": "WhitespaceTrivia",
                                                                            "text": " "
                                                                        }
                                                                    ]
                                                                }
                                                            }
                                                        },
                                                        "block": {
                                                            "kind": "Block",
                                                            "fullStart": 682,
                                                            "fullEnd": 685,
                                                            "start": 682,
                                                            "end": 685,
                                                            "fullWidth": 3,
                                                            "width": 3,
                                                            "openBraceToken": {
                                                                "kind": "OpenBraceToken",
                                                                "fullStart": 682,
                                                                "fullEnd": 683,
                                                                "start": 682,
                                                                "end": 683,
                                                                "fullWidth": 1,
                                                                "width": 1,
                                                                "text": "{",
                                                                "value": "{",
                                                                "valueText": "{"
                                                            },
                                                            "statements": [
                                                                {
                                                                    "kind": "EmptyStatement",
                                                                    "fullStart": 683,
                                                                    "fullEnd": 684,
                                                                    "start": 683,
                                                                    "end": 684,
                                                                    "fullWidth": 1,
                                                                    "width": 1,
                                                                    "semicolonToken": {
                                                                        "kind": "SemicolonToken",
                                                                        "fullStart": 683,
                                                                        "fullEnd": 684,
                                                                        "start": 683,
                                                                        "end": 684,
                                                                        "fullWidth": 1,
                                                                        "width": 1,
                                                                        "text": ";",
                                                                        "value": ";",
                                                                        "valueText": ";"
                                                                    }
                                                                }
                                                            ],
                                                            "closeBraceToken": {
                                                                "kind": "CloseBraceToken",
                                                                "fullStart": 684,
                                                                "fullEnd": 685,
                                                                "start": 684,
                                                                "end": 685,
                                                                "fullWidth": 1,
                                                                "width": 1,
                                                                "text": "}",
                                                                "value": "}",
                                                                "valueText": "}"
                                                            }
                                                        }
                                                    }
                                                }
                                            ],
                                            "closeBraceToken": {
                                                "kind": "CloseBraceToken",
                                                "fullStart": 685,
                                                "fullEnd": 686,
                                                "start": 685,
                                                "end": 686,
                                                "fullWidth": 1,
                                                "width": 1,
                                                "text": "}",
                                                "value": "}",
                                                "valueText": "}"
                                            }
                                        }
                                    ],
                                    "closeParenToken": {
                                        "kind": "CloseParenToken",
                                        "fullStart": 686,
                                        "fullEnd": 687,
                                        "start": 686,
                                        "end": 687,
                                        "fullWidth": 1,
                                        "width": 1,
                                        "text": ")",
                                        "value": ")",
                                        "valueText": ")"
                                    }
                                }
                            },
                            "semicolonToken": {
                                "kind": "SemicolonToken",
                                "fullStart": 687,
                                "fullEnd": 690,
                                "start": 687,
                                "end": 688,
                                "fullWidth": 3,
                                "width": 1,
                                "text": ";",
                                "value": ";",
                                "valueText": ";",
                                "hasTrailingTrivia": true,
                                "hasTrailingNewLine": true,
                                "trailingTrivia": [
                                    {
                                        "kind": "NewLineTrivia",
                                        "text": "\r\n"
                                    }
                                ]
                            }
                        },
                        {
                            "kind": "VariableStatement",
                            "fullStart": 690,
                            "fullEnd": 724,
                            "start": 694,
                            "end": 722,
                            "fullWidth": 34,
                            "width": 28,
                            "modifiers": [],
                            "variableDeclaration": {
                                "kind": "VariableDeclaration",
                                "fullStart": 690,
                                "fullEnd": 721,
                                "start": 694,
                                "end": 721,
                                "fullWidth": 31,
                                "width": 27,
                                "varKeyword": {
                                    "kind": "VarKeyword",
                                    "fullStart": 690,
                                    "fullEnd": 698,
                                    "start": 694,
                                    "end": 697,
                                    "fullWidth": 8,
                                    "width": 3,
                                    "text": "var",
                                    "value": "var",
                                    "valueText": "var",
                                    "hasLeadingTrivia": true,
                                    "hasTrailingTrivia": true,
                                    "leadingTrivia": [
                                        {
                                            "kind": "WhitespaceTrivia",
                                            "text": "    "
                                        }
                                    ],
                                    "trailingTrivia": [
                                        {
                                            "kind": "WhitespaceTrivia",
                                            "text": " "
                                        }
                                    ]
                                },
                                "variableDeclarators": [
                                    {
                                        "kind": "VariableDeclarator",
                                        "fullStart": 698,
                                        "fullEnd": 721,
                                        "start": 698,
                                        "end": 721,
                                        "fullWidth": 23,
<<<<<<< HEAD
                                        "width": 23,
                                        "identifier": {
=======
                                        "propertyName": {
>>>>>>> 85e84683
                                            "kind": "IdentifierName",
                                            "fullStart": 698,
                                            "fullEnd": 700,
                                            "start": 698,
                                            "end": 699,
                                            "fullWidth": 2,
                                            "width": 1,
                                            "text": "o",
                                            "value": "o",
                                            "valueText": "o",
                                            "hasTrailingTrivia": true,
                                            "trailingTrivia": [
                                                {
                                                    "kind": "WhitespaceTrivia",
                                                    "text": " "
                                                }
                                            ]
                                        },
                                        "equalsValueClause": {
                                            "kind": "EqualsValueClause",
                                            "fullStart": 700,
                                            "fullEnd": 721,
                                            "start": 700,
                                            "end": 721,
                                            "fullWidth": 21,
                                            "width": 21,
                                            "equalsToken": {
                                                "kind": "EqualsToken",
                                                "fullStart": 700,
                                                "fullEnd": 702,
                                                "start": 700,
                                                "end": 701,
                                                "fullWidth": 2,
                                                "width": 1,
                                                "text": "=",
                                                "value": "=",
                                                "valueText": "=",
                                                "hasTrailingTrivia": true,
                                                "trailingTrivia": [
                                                    {
                                                        "kind": "WhitespaceTrivia",
                                                        "text": " "
                                                    }
                                                ]
                                            },
                                            "value": {
                                                "kind": "InvocationExpression",
                                                "fullStart": 702,
                                                "fullEnd": 721,
                                                "start": 702,
                                                "end": 721,
                                                "fullWidth": 19,
                                                "width": 19,
                                                "expression": {
                                                    "kind": "MemberAccessExpression",
                                                    "fullStart": 702,
                                                    "fullEnd": 715,
                                                    "start": 702,
                                                    "end": 715,
                                                    "fullWidth": 13,
                                                    "width": 13,
                                                    "expression": {
                                                        "kind": "IdentifierName",
                                                        "fullStart": 702,
                                                        "fullEnd": 708,
                                                        "start": 702,
                                                        "end": 708,
                                                        "fullWidth": 6,
                                                        "width": 6,
                                                        "text": "Object",
                                                        "value": "Object",
                                                        "valueText": "Object"
                                                    },
                                                    "dotToken": {
                                                        "kind": "DotToken",
                                                        "fullStart": 708,
                                                        "fullEnd": 709,
                                                        "start": 708,
                                                        "end": 709,
                                                        "fullWidth": 1,
                                                        "width": 1,
                                                        "text": ".",
                                                        "value": ".",
                                                        "valueText": "."
                                                    },
                                                    "name": {
                                                        "kind": "IdentifierName",
                                                        "fullStart": 709,
                                                        "fullEnd": 715,
                                                        "start": 709,
                                                        "end": 715,
                                                        "fullWidth": 6,
                                                        "width": 6,
                                                        "text": "create",
                                                        "value": "create",
                                                        "valueText": "create"
                                                    }
                                                },
                                                "argumentList": {
                                                    "kind": "ArgumentList",
                                                    "fullStart": 715,
                                                    "fullEnd": 721,
                                                    "start": 715,
                                                    "end": 721,
                                                    "fullWidth": 6,
                                                    "width": 6,
                                                    "openParenToken": {
                                                        "kind": "OpenParenToken",
                                                        "fullStart": 715,
                                                        "fullEnd": 716,
                                                        "start": 715,
                                                        "end": 716,
                                                        "fullWidth": 1,
                                                        "width": 1,
                                                        "text": "(",
                                                        "value": "(",
                                                        "valueText": "("
                                                    },
                                                    "arguments": [
                                                        {
                                                            "kind": "IdentifierName",
                                                            "fullStart": 716,
                                                            "fullEnd": 720,
                                                            "start": 716,
                                                            "end": 720,
                                                            "fullWidth": 4,
                                                            "width": 4,
                                                            "text": "base",
                                                            "value": "base",
                                                            "valueText": "base"
                                                        }
                                                    ],
                                                    "closeParenToken": {
                                                        "kind": "CloseParenToken",
                                                        "fullStart": 720,
                                                        "fullEnd": 721,
                                                        "start": 720,
                                                        "end": 721,
                                                        "fullWidth": 1,
                                                        "width": 1,
                                                        "text": ")",
                                                        "value": ")",
                                                        "valueText": ")"
                                                    }
                                                }
                                            }
                                        }
                                    }
                                ]
                            },
                            "semicolonToken": {
                                "kind": "SemicolonToken",
                                "fullStart": 721,
                                "fullEnd": 724,
                                "start": 721,
                                "end": 722,
                                "fullWidth": 3,
                                "width": 1,
                                "text": ";",
                                "value": ";",
                                "valueText": ";",
                                "hasTrailingTrivia": true,
                                "hasTrailingNewLine": true,
                                "trailingTrivia": [
                                    {
                                        "kind": "NewLineTrivia",
                                        "text": "\r\n"
                                    }
                                ]
                            }
                        },
                        {
                            "kind": "ReturnStatement",
                            "fullStart": 724,
                            "fullEnd": 769,
                            "start": 728,
                            "end": 767,
                            "fullWidth": 45,
                            "width": 39,
                            "returnKeyword": {
                                "kind": "ReturnKeyword",
                                "fullStart": 724,
                                "fullEnd": 735,
                                "start": 728,
                                "end": 734,
                                "fullWidth": 11,
                                "width": 6,
                                "text": "return",
                                "value": "return",
                                "valueText": "return",
                                "hasLeadingTrivia": true,
                                "hasTrailingTrivia": true,
                                "leadingTrivia": [
                                    {
                                        "kind": "WhitespaceTrivia",
                                        "text": "    "
                                    }
                                ],
                                "trailingTrivia": [
                                    {
                                        "kind": "WhitespaceTrivia",
                                        "text": " "
                                    }
                                ]
                            },
                            "expression": {
                                "kind": "EqualsExpression",
                                "fullStart": 735,
                                "fullEnd": 766,
                                "start": 735,
                                "end": 766,
                                "fullWidth": 31,
                                "width": 31,
                                "left": {
                                    "kind": "InvocationExpression",
                                    "fullStart": 735,
                                    "fullEnd": 758,
                                    "start": 735,
                                    "end": 758,
                                    "fullWidth": 23,
                                    "width": 23,
                                    "expression": {
                                        "kind": "MemberAccessExpression",
                                        "fullStart": 735,
                                        "fullEnd": 751,
                                        "start": 735,
                                        "end": 751,
                                        "fullWidth": 16,
                                        "width": 16,
                                        "expression": {
                                            "kind": "IdentifierName",
                                            "fullStart": 735,
                                            "fullEnd": 736,
                                            "start": 735,
                                            "end": 736,
                                            "fullWidth": 1,
                                            "width": 1,
                                            "text": "o",
                                            "value": "o",
                                            "valueText": "o"
                                        },
                                        "dotToken": {
                                            "kind": "DotToken",
                                            "fullStart": 736,
                                            "fullEnd": 737,
                                            "start": 736,
                                            "end": 737,
                                            "fullWidth": 1,
                                            "width": 1,
                                            "text": ".",
                                            "value": ".",
                                            "valueText": "."
                                        },
                                        "name": {
                                            "kind": "IdentifierName",
                                            "fullStart": 737,
                                            "fullEnd": 751,
                                            "start": 737,
                                            "end": 751,
                                            "fullWidth": 14,
                                            "width": 14,
                                            "text": "hasOwnProperty",
                                            "value": "hasOwnProperty",
                                            "valueText": "hasOwnProperty"
                                        }
                                    },
                                    "argumentList": {
                                        "kind": "ArgumentList",
                                        "fullStart": 751,
                                        "fullEnd": 758,
                                        "start": 751,
                                        "end": 758,
                                        "fullWidth": 7,
                                        "width": 7,
                                        "openParenToken": {
                                            "kind": "OpenParenToken",
                                            "fullStart": 751,
                                            "fullEnd": 752,
                                            "start": 751,
                                            "end": 752,
                                            "fullWidth": 1,
                                            "width": 1,
                                            "text": "(",
                                            "value": "(",
                                            "valueText": "("
                                        },
                                        "arguments": [
                                            {
                                                "kind": "StringLiteral",
                                                "fullStart": 752,
                                                "fullEnd": 757,
                                                "start": 752,
                                                "end": 757,
                                                "fullWidth": 5,
                                                "width": 5,
                                                "text": "\"foo\"",
                                                "value": "foo",
                                                "valueText": "foo"
                                            }
                                        ],
                                        "closeParenToken": {
                                            "kind": "CloseParenToken",
                                            "fullStart": 757,
                                            "fullEnd": 758,
                                            "start": 757,
                                            "end": 758,
                                            "fullWidth": 1,
                                            "width": 1,
                                            "text": ")",
                                            "value": ")",
                                            "valueText": ")"
                                        }
                                    }
                                },
                                "operatorToken": {
                                    "kind": "EqualsEqualsEqualsToken",
                                    "fullStart": 758,
                                    "fullEnd": 761,
                                    "start": 758,
                                    "end": 761,
                                    "fullWidth": 3,
                                    "width": 3,
                                    "text": "===",
                                    "value": "===",
                                    "valueText": "==="
                                },
                                "right": {
                                    "kind": "FalseKeyword",
                                    "fullStart": 761,
                                    "fullEnd": 766,
                                    "start": 761,
                                    "end": 766,
                                    "fullWidth": 5,
                                    "width": 5,
                                    "text": "false",
                                    "value": false,
                                    "valueText": "false"
                                }
                            },
                            "semicolonToken": {
                                "kind": "SemicolonToken",
                                "fullStart": 766,
                                "fullEnd": 769,
                                "start": 766,
                                "end": 767,
                                "fullWidth": 3,
                                "width": 1,
                                "text": ";",
                                "value": ";",
                                "valueText": ";",
                                "hasTrailingTrivia": true,
                                "hasTrailingNewLine": true,
                                "trailingTrivia": [
                                    {
                                        "kind": "NewLineTrivia",
                                        "text": "\r\n"
                                    }
                                ]
                            }
                        }
                    ],
                    "closeBraceToken": {
                        "kind": "CloseBraceToken",
                        "fullStart": 769,
                        "fullEnd": 774,
                        "start": 771,
                        "end": 772,
                        "fullWidth": 5,
                        "width": 1,
                        "text": "}",
                        "value": "}",
                        "valueText": "}",
                        "hasLeadingTrivia": true,
                        "hasLeadingNewLine": true,
                        "hasTrailingTrivia": true,
                        "hasTrailingNewLine": true,
                        "leadingTrivia": [
                            {
                                "kind": "NewLineTrivia",
                                "text": "\r\n"
                            }
                        ],
                        "trailingTrivia": [
                            {
                                "kind": "NewLineTrivia",
                                "text": "\r\n"
                            }
                        ]
                    }
                }
            },
            {
                "kind": "ExpressionStatement",
                "fullStart": 774,
                "fullEnd": 798,
                "start": 774,
                "end": 796,
                "fullWidth": 24,
                "width": 22,
                "expression": {
                    "kind": "InvocationExpression",
                    "fullStart": 774,
                    "fullEnd": 795,
                    "start": 774,
                    "end": 795,
                    "fullWidth": 21,
                    "width": 21,
                    "expression": {
                        "kind": "IdentifierName",
                        "fullStart": 774,
                        "fullEnd": 785,
                        "start": 774,
                        "end": 785,
                        "fullWidth": 11,
                        "width": 11,
                        "text": "runTestCase",
                        "value": "runTestCase",
                        "valueText": "runTestCase"
                    },
                    "argumentList": {
                        "kind": "ArgumentList",
                        "fullStart": 785,
                        "fullEnd": 795,
                        "start": 785,
                        "end": 795,
                        "fullWidth": 10,
                        "width": 10,
                        "openParenToken": {
                            "kind": "OpenParenToken",
                            "fullStart": 785,
                            "fullEnd": 786,
                            "start": 785,
                            "end": 786,
                            "fullWidth": 1,
                            "width": 1,
                            "text": "(",
                            "value": "(",
                            "valueText": "("
                        },
                        "arguments": [
                            {
                                "kind": "IdentifierName",
                                "fullStart": 786,
                                "fullEnd": 794,
                                "start": 786,
                                "end": 794,
                                "fullWidth": 8,
                                "width": 8,
                                "text": "testcase",
                                "value": "testcase",
                                "valueText": "testcase"
                            }
                        ],
                        "closeParenToken": {
                            "kind": "CloseParenToken",
                            "fullStart": 794,
                            "fullEnd": 795,
                            "start": 794,
                            "end": 795,
                            "fullWidth": 1,
                            "width": 1,
                            "text": ")",
                            "value": ")",
                            "valueText": ")"
                        }
                    }
                },
                "semicolonToken": {
                    "kind": "SemicolonToken",
                    "fullStart": 795,
                    "fullEnd": 798,
                    "start": 795,
                    "end": 796,
                    "fullWidth": 3,
                    "width": 1,
                    "text": ";",
                    "value": ";",
                    "valueText": ";",
                    "hasTrailingTrivia": true,
                    "hasTrailingNewLine": true,
                    "trailingTrivia": [
                        {
                            "kind": "NewLineTrivia",
                            "text": "\r\n"
                        }
                    ]
                }
            }
        ],
        "endOfFileToken": {
            "kind": "EndOfFileToken",
            "fullStart": 798,
            "fullEnd": 798,
            "start": 798,
            "end": 798,
            "fullWidth": 0,
            "width": 0,
            "text": ""
        }
    },
    "lineMap": {
        "lineStarts": [
            0,
            67,
            152,
            232,
            308,
            380,
            385,
            427,
            544,
            549,
            551,
            574,
            576,
            596,
            690,
            724,
            769,
            771,
            774,
            798
        ],
        "length": 798
    }
}<|MERGE_RESOLUTION|>--- conflicted
+++ resolved
@@ -248,12 +248,8 @@
                                         "start": 584,
                                         "end": 593,
                                         "fullWidth": 9,
-<<<<<<< HEAD
                                         "width": 9,
-                                        "identifier": {
-=======
                                         "propertyName": {
->>>>>>> 85e84683
                                             "kind": "IdentifierName",
                                             "fullStart": 584,
                                             "fullEnd": 589,
@@ -1021,12 +1017,8 @@
                                         "start": 698,
                                         "end": 721,
                                         "fullWidth": 23,
-<<<<<<< HEAD
                                         "width": 23,
-                                        "identifier": {
-=======
                                         "propertyName": {
->>>>>>> 85e84683
                                             "kind": "IdentifierName",
                                             "fullStart": 698,
                                             "fullEnd": 700,
