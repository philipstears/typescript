--- conflicted
+++ resolved
@@ -248,12 +248,8 @@
                                         "start": 576,
                                         "end": 585,
                                         "fullWidth": 9,
-<<<<<<< HEAD
                                         "width": 9,
-                                        "identifier": {
-=======
                                         "propertyName": {
->>>>>>> 85e84683
                                             "kind": "IdentifierName",
                                             "fullStart": 576,
                                             "fullEnd": 581,
@@ -1149,12 +1145,8 @@
                                         "start": 726,
                                         "end": 749,
                                         "fullWidth": 23,
-<<<<<<< HEAD
                                         "width": 23,
-                                        "identifier": {
-=======
                                         "propertyName": {
->>>>>>> 85e84683
                                             "kind": "IdentifierName",
                                             "fullStart": 726,
                                             "fullEnd": 728,
