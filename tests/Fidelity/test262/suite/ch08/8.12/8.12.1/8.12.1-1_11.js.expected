{
    "isDeclaration": false,
    "languageVersion": "EcmaScript5",
    "parseOptions": {
        "allowAutomaticSemicolonInsertion": true
    },
    "sourceUnit": {
        "kind": "SourceUnit",
        "fullStart": 0,
        "fullEnd": 749,
        "start": 539,
        "end": 749,
        "fullWidth": 749,
        "width": 210,
        "isIncrementallyUnusable": true,
        "moduleElements": [
            {
                "kind": "FunctionDeclaration",
                "fullStart": 0,
                "fullEnd": 725,
                "start": 539,
                "end": 723,
                "fullWidth": 725,
                "width": 184,
                "modifiers": [],
                "functionKeyword": {
                    "kind": "FunctionKeyword",
                    "fullStart": 0,
                    "fullEnd": 548,
                    "start": 539,
                    "end": 547,
                    "fullWidth": 548,
                    "width": 8,
                    "text": "function",
                    "value": "function",
                    "valueText": "function",
                    "hasLeadingTrivia": true,
                    "hasLeadingComment": true,
                    "hasLeadingNewLine": true,
                    "hasTrailingTrivia": true,
                    "leadingTrivia": [
                        {
                            "kind": "SingleLineCommentTrivia",
                            "text": "/// Copyright (c) 2012 Ecma International.  All rights reserved. "
                        },
                        {
                            "kind": "NewLineTrivia",
                            "text": "\r\n"
                        },
                        {
                            "kind": "SingleLineCommentTrivia",
                            "text": "/// Ecma International makes this code available under the terms and conditions set"
                        },
                        {
                            "kind": "NewLineTrivia",
                            "text": "\r\n"
                        },
                        {
                            "kind": "SingleLineCommentTrivia",
                            "text": "/// forth on http://hg.ecmascript.org/tests/test262/raw-file/tip/LICENSE (the "
                        },
                        {
                            "kind": "NewLineTrivia",
                            "text": "\r\n"
                        },
                        {
                            "kind": "SingleLineCommentTrivia",
                            "text": "/// \"Use Terms\").   Any redistribution of this code must retain the above "
                        },
                        {
                            "kind": "NewLineTrivia",
                            "text": "\r\n"
                        },
                        {
                            "kind": "SingleLineCommentTrivia",
                            "text": "/// copyright and this notice and otherwise comply with the Use Terms."
                        },
                        {
                            "kind": "NewLineTrivia",
                            "text": "\r\n"
                        },
                        {
                            "kind": "MultiLineCommentTrivia",
                            "text": "/**\r\n * @path ch08/8.12/8.12.1/8.12.1-1_11.js\r\n * @description Properties - [[HasOwnProperty]] (writable, configurable, enumerable own value property)\r\n */"
                        },
                        {
                            "kind": "NewLineTrivia",
                            "text": "\r\n"
                        },
                        {
                            "kind": "NewLineTrivia",
                            "text": "\r\n"
                        }
                    ],
                    "trailingTrivia": [
                        {
                            "kind": "WhitespaceTrivia",
                            "text": " "
                        }
                    ]
                },
                "identifier": {
                    "kind": "IdentifierName",
                    "fullStart": 548,
                    "fullEnd": 556,
                    "start": 548,
                    "end": 556,
                    "fullWidth": 8,
                    "width": 8,
                    "text": "testcase",
                    "value": "testcase",
                    "valueText": "testcase"
                },
                "callSignature": {
                    "kind": "CallSignature",
                    "fullStart": 556,
                    "fullEnd": 559,
                    "start": 556,
                    "end": 558,
                    "fullWidth": 3,
                    "width": 2,
                    "parameterList": {
                        "kind": "ParameterList",
                        "fullStart": 556,
                        "fullEnd": 559,
                        "start": 556,
                        "end": 558,
                        "fullWidth": 3,
                        "width": 2,
                        "openParenToken": {
                            "kind": "OpenParenToken",
                            "fullStart": 556,
                            "fullEnd": 557,
                            "start": 556,
                            "end": 557,
                            "fullWidth": 1,
                            "width": 1,
                            "text": "(",
                            "value": "(",
                            "valueText": "("
                        },
                        "parameters": [],
                        "closeParenToken": {
                            "kind": "CloseParenToken",
                            "fullStart": 557,
                            "fullEnd": 559,
                            "start": 557,
                            "end": 558,
                            "fullWidth": 2,
                            "width": 1,
                            "text": ")",
                            "value": ")",
                            "valueText": ")",
                            "hasTrailingTrivia": true,
                            "trailingTrivia": [
                                {
                                    "kind": "WhitespaceTrivia",
                                    "text": " "
                                }
                            ]
                        }
                    }
                },
                "block": {
                    "kind": "Block",
                    "fullStart": 559,
                    "fullEnd": 725,
                    "start": 559,
                    "end": 723,
                    "fullWidth": 166,
                    "width": 164,
                    "openBraceToken": {
                        "kind": "OpenBraceToken",
                        "fullStart": 559,
                        "fullEnd": 562,
                        "start": 559,
                        "end": 560,
                        "fullWidth": 3,
                        "width": 1,
                        "text": "{",
                        "value": "{",
                        "valueText": "{",
                        "hasTrailingTrivia": true,
                        "hasTrailingNewLine": true,
                        "trailingTrivia": [
                            {
                                "kind": "NewLineTrivia",
                                "text": "\r\n"
                            }
                        ]
                    },
                    "statements": [
                        {
                            "kind": "VariableStatement",
                            "fullStart": 562,
                            "fullEnd": 581,
                            "start": 568,
                            "end": 579,
                            "fullWidth": 19,
                            "width": 11,
                            "modifiers": [],
                            "variableDeclaration": {
                                "kind": "VariableDeclaration",
                                "fullStart": 562,
                                "fullEnd": 578,
                                "start": 568,
                                "end": 578,
                                "fullWidth": 16,
                                "width": 10,
                                "varKeyword": {
                                    "kind": "VarKeyword",
                                    "fullStart": 562,
                                    "fullEnd": 572,
                                    "start": 568,
                                    "end": 571,
                                    "fullWidth": 10,
                                    "width": 3,
                                    "text": "var",
                                    "value": "var",
                                    "valueText": "var",
                                    "hasLeadingTrivia": true,
                                    "hasLeadingNewLine": true,
                                    "hasTrailingTrivia": true,
                                    "leadingTrivia": [
                                        {
                                            "kind": "NewLineTrivia",
                                            "text": "\r\n"
                                        },
                                        {
                                            "kind": "WhitespaceTrivia",
                                            "text": "    "
                                        }
                                    ],
                                    "trailingTrivia": [
                                        {
                                            "kind": "WhitespaceTrivia",
                                            "text": " "
                                        }
                                    ]
                                },
                                "variableDeclarators": [
                                    {
                                        "kind": "VariableDeclarator",
                                        "fullStart": 572,
                                        "fullEnd": 578,
                                        "start": 572,
                                        "end": 578,
                                        "fullWidth": 6,
<<<<<<< HEAD
                                        "width": 6,
                                        "identifier": {
=======
                                        "propertyName": {
>>>>>>> 85e84683
                                            "kind": "IdentifierName",
                                            "fullStart": 572,
                                            "fullEnd": 574,
                                            "start": 572,
                                            "end": 573,
                                            "fullWidth": 2,
                                            "width": 1,
                                            "text": "o",
                                            "value": "o",
                                            "valueText": "o",
                                            "hasTrailingTrivia": true,
                                            "trailingTrivia": [
                                                {
                                                    "kind": "WhitespaceTrivia",
                                                    "text": " "
                                                }
                                            ]
                                        },
                                        "equalsValueClause": {
                                            "kind": "EqualsValueClause",
                                            "fullStart": 574,
                                            "fullEnd": 578,
                                            "start": 574,
                                            "end": 578,
                                            "fullWidth": 4,
                                            "width": 4,
                                            "equalsToken": {
                                                "kind": "EqualsToken",
                                                "fullStart": 574,
                                                "fullEnd": 576,
                                                "start": 574,
                                                "end": 575,
                                                "fullWidth": 2,
                                                "width": 1,
                                                "text": "=",
                                                "value": "=",
                                                "valueText": "=",
                                                "hasTrailingTrivia": true,
                                                "trailingTrivia": [
                                                    {
                                                        "kind": "WhitespaceTrivia",
                                                        "text": " "
                                                    }
                                                ]
                                            },
                                            "value": {
                                                "kind": "ObjectLiteralExpression",
                                                "fullStart": 576,
                                                "fullEnd": 578,
                                                "start": 576,
                                                "end": 578,
                                                "fullWidth": 2,
                                                "width": 2,
                                                "openBraceToken": {
                                                    "kind": "OpenBraceToken",
                                                    "fullStart": 576,
                                                    "fullEnd": 577,
                                                    "start": 576,
                                                    "end": 577,
                                                    "fullWidth": 1,
                                                    "width": 1,
                                                    "text": "{",
                                                    "value": "{",
                                                    "valueText": "{"
                                                },
                                                "propertyAssignments": [],
                                                "closeBraceToken": {
                                                    "kind": "CloseBraceToken",
                                                    "fullStart": 577,
                                                    "fullEnd": 578,
                                                    "start": 577,
                                                    "end": 578,
                                                    "fullWidth": 1,
                                                    "width": 1,
                                                    "text": "}",
                                                    "value": "}",
                                                    "valueText": "}"
                                                }
                                            }
                                        }
                                    }
                                ]
                            },
                            "semicolonToken": {
                                "kind": "SemicolonToken",
                                "fullStart": 578,
                                "fullEnd": 581,
                                "start": 578,
                                "end": 579,
                                "fullWidth": 3,
                                "width": 1,
                                "text": ";",
                                "value": ";",
                                "valueText": ";",
                                "hasTrailingTrivia": true,
                                "hasTrailingNewLine": true,
                                "trailingTrivia": [
                                    {
                                        "kind": "NewLineTrivia",
                                        "text": "\r\n"
                                    }
                                ]
                            }
                        },
                        {
                            "kind": "ExpressionStatement",
                            "fullStart": 581,
                            "fullEnd": 683,
                            "start": 585,
                            "end": 681,
                            "fullWidth": 102,
                            "width": 96,
                            "expression": {
                                "kind": "InvocationExpression",
                                "fullStart": 581,
                                "fullEnd": 680,
                                "start": 585,
                                "end": 680,
                                "fullWidth": 99,
                                "width": 95,
                                "expression": {
                                    "kind": "MemberAccessExpression",
                                    "fullStart": 581,
                                    "fullEnd": 606,
                                    "start": 585,
                                    "end": 606,
                                    "fullWidth": 25,
                                    "width": 21,
                                    "expression": {
                                        "kind": "IdentifierName",
                                        "fullStart": 581,
                                        "fullEnd": 591,
                                        "start": 585,
                                        "end": 591,
                                        "fullWidth": 10,
                                        "width": 6,
                                        "text": "Object",
                                        "value": "Object",
                                        "valueText": "Object",
                                        "hasLeadingTrivia": true,
                                        "leadingTrivia": [
                                            {
                                                "kind": "WhitespaceTrivia",
                                                "text": "    "
                                            }
                                        ]
                                    },
                                    "dotToken": {
                                        "kind": "DotToken",
                                        "fullStart": 591,
                                        "fullEnd": 592,
                                        "start": 591,
                                        "end": 592,
                                        "fullWidth": 1,
                                        "width": 1,
                                        "text": ".",
                                        "value": ".",
                                        "valueText": "."
                                    },
                                    "name": {
                                        "kind": "IdentifierName",
                                        "fullStart": 592,
                                        "fullEnd": 606,
                                        "start": 592,
                                        "end": 606,
                                        "fullWidth": 14,
                                        "width": 14,
                                        "text": "defineProperty",
                                        "value": "defineProperty",
                                        "valueText": "defineProperty"
                                    }
                                },
                                "argumentList": {
                                    "kind": "ArgumentList",
                                    "fullStart": 606,
                                    "fullEnd": 680,
                                    "start": 606,
                                    "end": 680,
                                    "fullWidth": 74,
                                    "width": 74,
                                    "openParenToken": {
                                        "kind": "OpenParenToken",
                                        "fullStart": 606,
                                        "fullEnd": 607,
                                        "start": 606,
                                        "end": 607,
                                        "fullWidth": 1,
                                        "width": 1,
                                        "text": "(",
                                        "value": "(",
                                        "valueText": "("
                                    },
                                    "arguments": [
                                        {
                                            "kind": "IdentifierName",
                                            "fullStart": 607,
                                            "fullEnd": 608,
                                            "start": 607,
                                            "end": 608,
                                            "fullWidth": 1,
                                            "width": 1,
                                            "text": "o",
                                            "value": "o",
                                            "valueText": "o"
                                        },
                                        {
                                            "kind": "CommaToken",
                                            "fullStart": 608,
                                            "fullEnd": 610,
                                            "start": 608,
                                            "end": 609,
                                            "fullWidth": 2,
                                            "width": 1,
                                            "text": ",",
                                            "value": ",",
                                            "valueText": ",",
                                            "hasTrailingTrivia": true,
                                            "trailingTrivia": [
                                                {
                                                    "kind": "WhitespaceTrivia",
                                                    "text": " "
                                                }
                                            ]
                                        },
                                        {
                                            "kind": "StringLiteral",
                                            "fullStart": 610,
                                            "fullEnd": 615,
                                            "start": 610,
                                            "end": 615,
                                            "fullWidth": 5,
                                            "width": 5,
                                            "text": "\"foo\"",
                                            "value": "foo",
                                            "valueText": "foo"
                                        },
                                        {
                                            "kind": "CommaToken",
                                            "fullStart": 615,
                                            "fullEnd": 617,
                                            "start": 615,
                                            "end": 616,
                                            "fullWidth": 2,
                                            "width": 1,
                                            "text": ",",
                                            "value": ",",
                                            "valueText": ",",
                                            "hasTrailingTrivia": true,
                                            "trailingTrivia": [
                                                {
                                                    "kind": "WhitespaceTrivia",
                                                    "text": " "
                                                }
                                            ]
                                        },
                                        {
                                            "kind": "ObjectLiteralExpression",
                                            "fullStart": 617,
                                            "fullEnd": 679,
                                            "start": 617,
                                            "end": 679,
                                            "fullWidth": 62,
                                            "width": 62,
                                            "openBraceToken": {
                                                "kind": "OpenBraceToken",
                                                "fullStart": 617,
                                                "fullEnd": 618,
                                                "start": 617,
                                                "end": 618,
                                                "fullWidth": 1,
                                                "width": 1,
                                                "text": "{",
                                                "value": "{",
                                                "valueText": "{"
                                            },
                                            "propertyAssignments": [
                                                {
                                                    "kind": "SimplePropertyAssignment",
                                                    "fullStart": 618,
                                                    "fullEnd": 627,
                                                    "start": 618,
                                                    "end": 627,
                                                    "fullWidth": 9,
                                                    "width": 9,
                                                    "propertyName": {
                                                        "kind": "IdentifierName",
                                                        "fullStart": 618,
                                                        "fullEnd": 623,
                                                        "start": 618,
                                                        "end": 623,
                                                        "fullWidth": 5,
                                                        "width": 5,
                                                        "text": "value",
                                                        "value": "value",
                                                        "valueText": "value"
                                                    },
                                                    "colonToken": {
                                                        "kind": "ColonToken",
                                                        "fullStart": 623,
                                                        "fullEnd": 625,
                                                        "start": 623,
                                                        "end": 624,
                                                        "fullWidth": 2,
                                                        "width": 1,
                                                        "text": ":",
                                                        "value": ":",
                                                        "valueText": ":",
                                                        "hasTrailingTrivia": true,
                                                        "trailingTrivia": [
                                                            {
                                                                "kind": "WhitespaceTrivia",
                                                                "text": " "
                                                            }
                                                        ]
                                                    },
                                                    "expression": {
                                                        "kind": "NumericLiteral",
                                                        "fullStart": 625,
                                                        "fullEnd": 627,
                                                        "start": 625,
                                                        "end": 627,
                                                        "fullWidth": 2,
                                                        "width": 2,
                                                        "text": "42",
                                                        "value": 42,
                                                        "valueText": "42"
                                                    }
                                                },
                                                {
                                                    "kind": "CommaToken",
                                                    "fullStart": 627,
                                                    "fullEnd": 629,
                                                    "start": 627,
                                                    "end": 628,
                                                    "fullWidth": 2,
                                                    "width": 1,
                                                    "text": ",",
                                                    "value": ",",
                                                    "valueText": ",",
                                                    "hasTrailingTrivia": true,
                                                    "trailingTrivia": [
                                                        {
                                                            "kind": "WhitespaceTrivia",
                                                            "text": " "
                                                        }
                                                    ]
                                                },
                                                {
                                                    "kind": "SimplePropertyAssignment",
                                                    "fullStart": 629,
                                                    "fullEnd": 642,
                                                    "start": 629,
                                                    "end": 642,
                                                    "fullWidth": 13,
                                                    "width": 13,
                                                    "propertyName": {
                                                        "kind": "IdentifierName",
                                                        "fullStart": 629,
                                                        "fullEnd": 637,
                                                        "start": 629,
                                                        "end": 637,
                                                        "fullWidth": 8,
                                                        "width": 8,
                                                        "text": "writable",
                                                        "value": "writable",
                                                        "valueText": "writable"
                                                    },
                                                    "colonToken": {
                                                        "kind": "ColonToken",
                                                        "fullStart": 637,
                                                        "fullEnd": 638,
                                                        "start": 637,
                                                        "end": 638,
                                                        "fullWidth": 1,
                                                        "width": 1,
                                                        "text": ":",
                                                        "value": ":",
                                                        "valueText": ":"
                                                    },
                                                    "expression": {
                                                        "kind": "TrueKeyword",
                                                        "fullStart": 638,
                                                        "fullEnd": 642,
                                                        "start": 638,
                                                        "end": 642,
                                                        "fullWidth": 4,
                                                        "width": 4,
                                                        "text": "true",
                                                        "value": true,
                                                        "valueText": "true"
                                                    }
                                                },
                                                {
                                                    "kind": "CommaToken",
                                                    "fullStart": 642,
                                                    "fullEnd": 644,
                                                    "start": 642,
                                                    "end": 643,
                                                    "fullWidth": 2,
                                                    "width": 1,
                                                    "text": ",",
                                                    "value": ",",
                                                    "valueText": ",",
                                                    "hasTrailingTrivia": true,
                                                    "trailingTrivia": [
                                                        {
                                                            "kind": "WhitespaceTrivia",
                                                            "text": " "
                                                        }
                                                    ]
                                                },
                                                {
                                                    "kind": "SimplePropertyAssignment",
                                                    "fullStart": 644,
                                                    "fullEnd": 659,
                                                    "start": 644,
                                                    "end": 659,
                                                    "fullWidth": 15,
                                                    "width": 15,
                                                    "propertyName": {
                                                        "kind": "IdentifierName",
                                                        "fullStart": 644,
                                                        "fullEnd": 654,
                                                        "start": 644,
                                                        "end": 654,
                                                        "fullWidth": 10,
                                                        "width": 10,
                                                        "text": "enumerable",
                                                        "value": "enumerable",
                                                        "valueText": "enumerable"
                                                    },
                                                    "colonToken": {
                                                        "kind": "ColonToken",
                                                        "fullStart": 654,
                                                        "fullEnd": 655,
                                                        "start": 654,
                                                        "end": 655,
                                                        "fullWidth": 1,
                                                        "width": 1,
                                                        "text": ":",
                                                        "value": ":",
                                                        "valueText": ":"
                                                    },
                                                    "expression": {
                                                        "kind": "TrueKeyword",
                                                        "fullStart": 655,
                                                        "fullEnd": 659,
                                                        "start": 655,
                                                        "end": 659,
                                                        "fullWidth": 4,
                                                        "width": 4,
                                                        "text": "true",
                                                        "value": true,
                                                        "valueText": "true"
                                                    }
                                                },
                                                {
                                                    "kind": "CommaToken",
                                                    "fullStart": 659,
                                                    "fullEnd": 661,
                                                    "start": 659,
                                                    "end": 660,
                                                    "fullWidth": 2,
                                                    "width": 1,
                                                    "text": ",",
                                                    "value": ",",
                                                    "valueText": ",",
                                                    "hasTrailingTrivia": true,
                                                    "trailingTrivia": [
                                                        {
                                                            "kind": "WhitespaceTrivia",
                                                            "text": " "
                                                        }
                                                    ]
                                                },
                                                {
                                                    "kind": "SimplePropertyAssignment",
                                                    "fullStart": 661,
                                                    "fullEnd": 678,
                                                    "start": 661,
                                                    "end": 678,
                                                    "fullWidth": 17,
                                                    "width": 17,
                                                    "propertyName": {
                                                        "kind": "IdentifierName",
                                                        "fullStart": 661,
                                                        "fullEnd": 673,
                                                        "start": 661,
                                                        "end": 673,
                                                        "fullWidth": 12,
                                                        "width": 12,
                                                        "text": "configurable",
                                                        "value": "configurable",
                                                        "valueText": "configurable"
                                                    },
                                                    "colonToken": {
                                                        "kind": "ColonToken",
                                                        "fullStart": 673,
                                                        "fullEnd": 674,
                                                        "start": 673,
                                                        "end": 674,
                                                        "fullWidth": 1,
                                                        "width": 1,
                                                        "text": ":",
                                                        "value": ":",
                                                        "valueText": ":"
                                                    },
                                                    "expression": {
                                                        "kind": "TrueKeyword",
                                                        "fullStart": 674,
                                                        "fullEnd": 678,
                                                        "start": 674,
                                                        "end": 678,
                                                        "fullWidth": 4,
                                                        "width": 4,
                                                        "text": "true",
                                                        "value": true,
                                                        "valueText": "true"
                                                    }
                                                }
                                            ],
                                            "closeBraceToken": {
                                                "kind": "CloseBraceToken",
                                                "fullStart": 678,
                                                "fullEnd": 679,
                                                "start": 678,
                                                "end": 679,
                                                "fullWidth": 1,
                                                "width": 1,
                                                "text": "}",
                                                "value": "}",
                                                "valueText": "}"
                                            }
                                        }
                                    ],
                                    "closeParenToken": {
                                        "kind": "CloseParenToken",
                                        "fullStart": 679,
                                        "fullEnd": 680,
                                        "start": 679,
                                        "end": 680,
                                        "fullWidth": 1,
                                        "width": 1,
                                        "text": ")",
                                        "value": ")",
                                        "valueText": ")"
                                    }
                                }
                            },
                            "semicolonToken": {
                                "kind": "SemicolonToken",
                                "fullStart": 680,
                                "fullEnd": 683,
                                "start": 680,
                                "end": 681,
                                "fullWidth": 3,
                                "width": 1,
                                "text": ";",
                                "value": ";",
                                "valueText": ";",
                                "hasTrailingTrivia": true,
                                "hasTrailingNewLine": true,
                                "trailingTrivia": [
                                    {
                                        "kind": "NewLineTrivia",
                                        "text": "\r\n"
                                    }
                                ]
                            }
                        },
                        {
                            "kind": "ReturnStatement",
                            "fullStart": 683,
                            "fullEnd": 720,
                            "start": 687,
                            "end": 718,
                            "fullWidth": 37,
                            "width": 31,
                            "returnKeyword": {
                                "kind": "ReturnKeyword",
                                "fullStart": 683,
                                "fullEnd": 694,
                                "start": 687,
                                "end": 693,
                                "fullWidth": 11,
                                "width": 6,
                                "text": "return",
                                "value": "return",
                                "valueText": "return",
                                "hasLeadingTrivia": true,
                                "hasTrailingTrivia": true,
                                "leadingTrivia": [
                                    {
                                        "kind": "WhitespaceTrivia",
                                        "text": "    "
                                    }
                                ],
                                "trailingTrivia": [
                                    {
                                        "kind": "WhitespaceTrivia",
                                        "text": " "
                                    }
                                ]
                            },
                            "expression": {
                                "kind": "InvocationExpression",
                                "fullStart": 694,
                                "fullEnd": 717,
                                "start": 694,
                                "end": 717,
                                "fullWidth": 23,
                                "width": 23,
                                "expression": {
                                    "kind": "MemberAccessExpression",
                                    "fullStart": 694,
                                    "fullEnd": 710,
                                    "start": 694,
                                    "end": 710,
                                    "fullWidth": 16,
                                    "width": 16,
                                    "expression": {
                                        "kind": "IdentifierName",
                                        "fullStart": 694,
                                        "fullEnd": 695,
                                        "start": 694,
                                        "end": 695,
                                        "fullWidth": 1,
                                        "width": 1,
                                        "text": "o",
                                        "value": "o",
                                        "valueText": "o"
                                    },
                                    "dotToken": {
                                        "kind": "DotToken",
                                        "fullStart": 695,
                                        "fullEnd": 696,
                                        "start": 695,
                                        "end": 696,
                                        "fullWidth": 1,
                                        "width": 1,
                                        "text": ".",
                                        "value": ".",
                                        "valueText": "."
                                    },
                                    "name": {
                                        "kind": "IdentifierName",
                                        "fullStart": 696,
                                        "fullEnd": 710,
                                        "start": 696,
                                        "end": 710,
                                        "fullWidth": 14,
                                        "width": 14,
                                        "text": "hasOwnProperty",
                                        "value": "hasOwnProperty",
                                        "valueText": "hasOwnProperty"
                                    }
                                },
                                "argumentList": {
                                    "kind": "ArgumentList",
                                    "fullStart": 710,
                                    "fullEnd": 717,
                                    "start": 710,
                                    "end": 717,
                                    "fullWidth": 7,
                                    "width": 7,
                                    "openParenToken": {
                                        "kind": "OpenParenToken",
                                        "fullStart": 710,
                                        "fullEnd": 711,
                                        "start": 710,
                                        "end": 711,
                                        "fullWidth": 1,
                                        "width": 1,
                                        "text": "(",
                                        "value": "(",
                                        "valueText": "("
                                    },
                                    "arguments": [
                                        {
                                            "kind": "StringLiteral",
                                            "fullStart": 711,
                                            "fullEnd": 716,
                                            "start": 711,
                                            "end": 716,
                                            "fullWidth": 5,
                                            "width": 5,
                                            "text": "\"foo\"",
                                            "value": "foo",
                                            "valueText": "foo"
                                        }
                                    ],
                                    "closeParenToken": {
                                        "kind": "CloseParenToken",
                                        "fullStart": 716,
                                        "fullEnd": 717,
                                        "start": 716,
                                        "end": 717,
                                        "fullWidth": 1,
                                        "width": 1,
                                        "text": ")",
                                        "value": ")",
                                        "valueText": ")"
                                    }
                                }
                            },
                            "semicolonToken": {
                                "kind": "SemicolonToken",
                                "fullStart": 717,
                                "fullEnd": 720,
                                "start": 717,
                                "end": 718,
                                "fullWidth": 3,
                                "width": 1,
                                "text": ";",
                                "value": ";",
                                "valueText": ";",
                                "hasTrailingTrivia": true,
                                "hasTrailingNewLine": true,
                                "trailingTrivia": [
                                    {
                                        "kind": "NewLineTrivia",
                                        "text": "\r\n"
                                    }
                                ]
                            }
                        }
                    ],
                    "closeBraceToken": {
                        "kind": "CloseBraceToken",
                        "fullStart": 720,
                        "fullEnd": 725,
                        "start": 722,
                        "end": 723,
                        "fullWidth": 5,
                        "width": 1,
                        "text": "}",
                        "value": "}",
                        "valueText": "}",
                        "hasLeadingTrivia": true,
                        "hasLeadingNewLine": true,
                        "hasTrailingTrivia": true,
                        "hasTrailingNewLine": true,
                        "leadingTrivia": [
                            {
                                "kind": "NewLineTrivia",
                                "text": "\r\n"
                            }
                        ],
                        "trailingTrivia": [
                            {
                                "kind": "NewLineTrivia",
                                "text": "\r\n"
                            }
                        ]
                    }
                }
            },
            {
                "kind": "ExpressionStatement",
                "fullStart": 725,
                "fullEnd": 749,
                "start": 725,
                "end": 747,
                "fullWidth": 24,
                "width": 22,
                "expression": {
                    "kind": "InvocationExpression",
                    "fullStart": 725,
                    "fullEnd": 746,
                    "start": 725,
                    "end": 746,
                    "fullWidth": 21,
                    "width": 21,
                    "expression": {
                        "kind": "IdentifierName",
                        "fullStart": 725,
                        "fullEnd": 736,
                        "start": 725,
                        "end": 736,
                        "fullWidth": 11,
                        "width": 11,
                        "text": "runTestCase",
                        "value": "runTestCase",
                        "valueText": "runTestCase"
                    },
                    "argumentList": {
                        "kind": "ArgumentList",
                        "fullStart": 736,
                        "fullEnd": 746,
                        "start": 736,
                        "end": 746,
                        "fullWidth": 10,
                        "width": 10,
                        "openParenToken": {
                            "kind": "OpenParenToken",
                            "fullStart": 736,
                            "fullEnd": 737,
                            "start": 736,
                            "end": 737,
                            "fullWidth": 1,
                            "width": 1,
                            "text": "(",
                            "value": "(",
                            "valueText": "("
                        },
                        "arguments": [
                            {
                                "kind": "IdentifierName",
                                "fullStart": 737,
                                "fullEnd": 745,
                                "start": 737,
                                "end": 745,
                                "fullWidth": 8,
                                "width": 8,
                                "text": "testcase",
                                "value": "testcase",
                                "valueText": "testcase"
                            }
                        ],
                        "closeParenToken": {
                            "kind": "CloseParenToken",
                            "fullStart": 745,
                            "fullEnd": 746,
                            "start": 745,
                            "end": 746,
                            "fullWidth": 1,
                            "width": 1,
                            "text": ")",
                            "value": ")",
                            "valueText": ")"
                        }
                    }
                },
                "semicolonToken": {
                    "kind": "SemicolonToken",
                    "fullStart": 746,
                    "fullEnd": 749,
                    "start": 746,
                    "end": 747,
                    "fullWidth": 3,
                    "width": 1,
                    "text": ";",
                    "value": ";",
                    "valueText": ";",
                    "hasTrailingTrivia": true,
                    "hasTrailingNewLine": true,
                    "trailingTrivia": [
                        {
                            "kind": "NewLineTrivia",
                            "text": "\r\n"
                        }
                    ]
                }
            }
        ],
        "endOfFileToken": {
            "kind": "EndOfFileToken",
            "fullStart": 749,
            "fullEnd": 749,
            "start": 749,
            "end": 749,
            "fullWidth": 0,
            "width": 0,
            "text": ""
        }
    },
    "lineMap": {
        "lineStarts": [
            0,
            67,
            152,
            232,
            308,
            380,
            385,
            427,
            532,
            537,
            539,
            562,
            564,
            581,
            683,
            720,
            722,
            725,
            749
        ],
        "length": 749
    }
}<|MERGE_RESOLUTION|>--- conflicted
+++ resolved
@@ -246,12 +246,8 @@
                                         "start": 572,
                                         "end": 578,
                                         "fullWidth": 6,
-<<<<<<< HEAD
                                         "width": 6,
-                                        "identifier": {
-=======
                                         "propertyName": {
->>>>>>> 85e84683
                                             "kind": "IdentifierName",
                                             "fullStart": 572,
                                             "fullEnd": 574,
