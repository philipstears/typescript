--- conflicted
+++ resolved
@@ -94,12 +94,8 @@
                             "start": 358,
                             "end": 368,
                             "fullWidth": 10,
-<<<<<<< HEAD
                             "width": 10,
-                            "identifier": {
-=======
                             "propertyName": {
->>>>>>> 85e84683
                                 "kind": "IdentifierName",
                                 "fullStart": 358,
                                 "fullEnd": 366,
@@ -212,12 +208,8 @@
                             "start": 374,
                             "end": 386,
                             "fullWidth": 12,
-<<<<<<< HEAD
                             "width": 12,
-                            "identifier": {
-=======
                             "propertyName": {
->>>>>>> 85e84683
                                 "kind": "IdentifierName",
                                 "fullStart": 374,
                                 "fullEnd": 382,
@@ -330,12 +322,8 @@
                             "start": 392,
                             "end": 404,
                             "fullWidth": 12,
-<<<<<<< HEAD
                             "width": 12,
-                            "identifier": {
-=======
                             "propertyName": {
->>>>>>> 85e84683
                                 "kind": "IdentifierName",
                                 "fullStart": 392,
                                 "fullEnd": 402,
@@ -448,12 +436,8 @@
                             "start": 410,
                             "end": 424,
                             "fullWidth": 14,
-<<<<<<< HEAD
                             "width": 14,
-                            "identifier": {
-=======
                             "propertyName": {
->>>>>>> 85e84683
                                 "kind": "IdentifierName",
                                 "fullStart": 410,
                                 "fullEnd": 420,
@@ -566,12 +550,8 @@
                             "start": 430,
                             "end": 515,
                             "fullWidth": 85,
-<<<<<<< HEAD
                             "width": 85,
-                            "identifier": {
-=======
                             "propertyName": {
->>>>>>> 85e84683
                                 "kind": "IdentifierName",
                                 "fullStart": 430,
                                 "fullEnd": 443,
