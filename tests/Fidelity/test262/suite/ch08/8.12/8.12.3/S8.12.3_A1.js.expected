{
    "isDeclaration": false,
    "languageVersion": "EcmaScript5",
    "parseOptions": {
        "allowAutomaticSemicolonInsertion": true
    },
    "sourceUnit": {
        "kind": "SourceUnit",
        "fullStart": 0,
        "fullEnd": 1242,
        "start": 415,
        "end": 1242,
        "fullWidth": 1242,
        "width": 827,
        "moduleElements": [
            {
                "kind": "FunctionDeclaration",
                "fullStart": 0,
                "fullEnd": 434,
                "start": 415,
                "end": 434,
                "fullWidth": 434,
                "width": 19,
                "modifiers": [],
                "functionKeyword": {
                    "kind": "FunctionKeyword",
                    "fullStart": 0,
                    "fullEnd": 424,
                    "start": 415,
                    "end": 423,
                    "fullWidth": 424,
                    "width": 8,
                    "text": "function",
                    "value": "function",
                    "valueText": "function",
                    "hasLeadingTrivia": true,
                    "hasLeadingComment": true,
                    "hasLeadingNewLine": true,
                    "hasTrailingTrivia": true,
                    "leadingTrivia": [
                        {
                            "kind": "SingleLineCommentTrivia",
                            "text": "// Copyright 2009 the Sputnik authors.  All rights reserved."
                        },
                        {
                            "kind": "NewLineTrivia",
                            "text": "\n"
                        },
                        {
                            "kind": "SingleLineCommentTrivia",
                            "text": "// This code is governed by the BSD license found in the LICENSE file."
                        },
                        {
                            "kind": "NewLineTrivia",
                            "text": "\n"
                        },
                        {
                            "kind": "NewLineTrivia",
                            "text": "\n"
                        },
                        {
                            "kind": "MultiLineCommentTrivia",
                            "text": "/**\n * [[Get]](P) method should return value when property P does not exist in instance but prototype contain it\n *\n * @path ch08/8.12/8.12.3/S8.12.3_A1.js\n * @description Try to get P when property P does not exist in instance but prototype contain it\n */"
                        },
                        {
                            "kind": "NewLineTrivia",
                            "text": "\n"
                        },
                        {
                            "kind": "NewLineTrivia",
                            "text": "\n"
                        },
                        {
                            "kind": "SingleLineCommentTrivia",
                            "text": "//Establish foo object "
                        },
                        {
                            "kind": "NewLineTrivia",
                            "text": "\n"
                        }
                    ],
                    "trailingTrivia": [
                        {
                            "kind": "WhitespaceTrivia",
                            "text": " "
                        }
                    ]
                },
                "identifier": {
                    "kind": "IdentifierName",
                    "fullStart": 424,
                    "fullEnd": 430,
                    "start": 424,
                    "end": 430,
                    "fullWidth": 6,
                    "width": 6,
                    "text": "FooObj",
                    "value": "FooObj",
                    "valueText": "FooObj"
                },
                "callSignature": {
                    "kind": "CallSignature",
                    "fullStart": 430,
                    "fullEnd": 432,
                    "start": 430,
                    "end": 432,
                    "fullWidth": 2,
                    "width": 2,
                    "parameterList": {
                        "kind": "ParameterList",
                        "fullStart": 430,
                        "fullEnd": 432,
                        "start": 430,
                        "end": 432,
                        "fullWidth": 2,
                        "width": 2,
                        "openParenToken": {
                            "kind": "OpenParenToken",
                            "fullStart": 430,
                            "fullEnd": 431,
                            "start": 430,
                            "end": 431,
                            "fullWidth": 1,
                            "width": 1,
                            "text": "(",
                            "value": "(",
                            "valueText": "("
                        },
                        "parameters": [],
                        "closeParenToken": {
                            "kind": "CloseParenToken",
                            "fullStart": 431,
                            "fullEnd": 432,
                            "start": 431,
                            "end": 432,
                            "fullWidth": 1,
                            "width": 1,
                            "text": ")",
                            "value": ")",
                            "valueText": ")"
                        }
                    }
                },
                "block": {
                    "kind": "Block",
                    "fullStart": 432,
                    "fullEnd": 434,
                    "start": 432,
                    "end": 434,
                    "fullWidth": 2,
                    "width": 2,
                    "openBraceToken": {
                        "kind": "OpenBraceToken",
                        "fullStart": 432,
                        "fullEnd": 433,
                        "start": 432,
                        "end": 433,
                        "fullWidth": 1,
                        "width": 1,
                        "text": "{",
                        "value": "{",
                        "valueText": "{"
                    },
                    "statements": [],
                    "closeBraceToken": {
                        "kind": "CloseBraceToken",
                        "fullStart": 433,
                        "fullEnd": 434,
                        "start": 433,
                        "end": 434,
                        "fullWidth": 1,
                        "width": 1,
                        "text": "}",
                        "value": "}",
                        "valueText": "}"
                    }
                }
            },
            {
                "kind": "EmptyStatement",
                "fullStart": 434,
                "fullEnd": 436,
                "start": 434,
                "end": 435,
                "fullWidth": 2,
                "width": 1,
                "semicolonToken": {
                    "kind": "SemicolonToken",
                    "fullStart": 434,
                    "fullEnd": 436,
                    "start": 434,
                    "end": 435,
                    "fullWidth": 2,
                    "width": 1,
                    "text": ";",
                    "value": ";",
                    "valueText": ";",
                    "hasTrailingTrivia": true,
                    "trailingTrivia": [
                        {
                            "kind": "WhitespaceTrivia",
                            "text": " "
                        }
                    ]
                }
            },
            {
                "kind": "ExpressionStatement",
                "fullStart": 436,
                "fullEnd": 469,
                "start": 436,
                "end": 468,
                "fullWidth": 33,
                "width": 32,
                "expression": {
                    "kind": "AssignmentExpression",
                    "fullStart": 436,
                    "fullEnd": 467,
                    "start": 436,
                    "end": 467,
                    "fullWidth": 31,
                    "width": 31,
                    "left": {
                        "kind": "MemberAccessExpression",
                        "fullStart": 436,
                        "fullEnd": 460,
                        "start": 436,
                        "end": 460,
                        "fullWidth": 24,
                        "width": 24,
                        "expression": {
                            "kind": "MemberAccessExpression",
                            "fullStart": 436,
                            "fullEnd": 452,
                            "start": 436,
                            "end": 452,
                            "fullWidth": 16,
                            "width": 16,
                            "expression": {
                                "kind": "IdentifierName",
                                "fullStart": 436,
                                "fullEnd": 442,
                                "start": 436,
                                "end": 442,
                                "fullWidth": 6,
                                "width": 6,
                                "text": "FooObj",
                                "value": "FooObj",
                                "valueText": "FooObj"
                            },
                            "dotToken": {
                                "kind": "DotToken",
                                "fullStart": 442,
                                "fullEnd": 443,
                                "start": 442,
                                "end": 443,
                                "fullWidth": 1,
                                "width": 1,
                                "text": ".",
                                "value": ".",
                                "valueText": "."
                            },
                            "name": {
                                "kind": "IdentifierName",
                                "fullStart": 443,
                                "fullEnd": 452,
                                "start": 443,
                                "end": 452,
                                "fullWidth": 9,
                                "width": 9,
                                "text": "prototype",
                                "value": "prototype",
                                "valueText": "prototype"
                            }
                        },
                        "dotToken": {
                            "kind": "DotToken",
                            "fullStart": 452,
                            "fullEnd": 453,
                            "start": 452,
                            "end": 453,
                            "fullWidth": 1,
                            "width": 1,
                            "text": ".",
                            "value": ".",
                            "valueText": "."
                        },
                        "name": {
                            "kind": "IdentifierName",
                            "fullStart": 453,
                            "fullEnd": 460,
                            "start": 453,
                            "end": 460,
                            "fullWidth": 7,
                            "width": 7,
                            "text": "propFoo",
                            "value": "propFoo",
                            "valueText": "propFoo"
                        }
                    },
                    "operatorToken": {
                        "kind": "EqualsToken",
                        "fullStart": 460,
                        "fullEnd": 461,
                        "start": 460,
                        "end": 461,
                        "fullWidth": 1,
                        "width": 1,
                        "text": "=",
                        "value": "=",
                        "valueText": "="
                    },
                    "right": {
                        "kind": "StringLiteral",
                        "fullStart": 461,
                        "fullEnd": 467,
                        "start": 461,
                        "end": 467,
                        "fullWidth": 6,
                        "width": 6,
                        "text": "\"some\"",
                        "value": "some",
                        "valueText": "some"
                    }
                },
                "semicolonToken": {
                    "kind": "SemicolonToken",
                    "fullStart": 467,
                    "fullEnd": 469,
                    "start": 467,
                    "end": 468,
                    "fullWidth": 2,
                    "width": 1,
                    "text": ";",
                    "value": ";",
                    "valueText": ";",
                    "hasTrailingTrivia": true,
                    "hasTrailingNewLine": true,
                    "trailingTrivia": [
                        {
                            "kind": "NewLineTrivia",
                            "text": "\n"
                        }
                    ]
                }
            },
            {
                "kind": "VariableStatement",
                "fullStart": 469,
                "fullEnd": 526,
                "start": 503,
                "end": 525,
                "fullWidth": 57,
                "width": 22,
                "modifiers": [],
                "variableDeclaration": {
                    "kind": "VariableDeclaration",
                    "fullStart": 469,
                    "fullEnd": 524,
                    "start": 503,
                    "end": 524,
                    "fullWidth": 55,
                    "width": 21,
                    "varKeyword": {
                        "kind": "VarKeyword",
                        "fullStart": 469,
                        "fullEnd": 507,
                        "start": 503,
                        "end": 506,
                        "fullWidth": 38,
                        "width": 3,
                        "text": "var",
                        "value": "var",
                        "valueText": "var",
                        "hasLeadingTrivia": true,
                        "hasLeadingComment": true,
                        "hasLeadingNewLine": true,
                        "hasTrailingTrivia": true,
                        "leadingTrivia": [
                            {
                                "kind": "NewLineTrivia",
                                "text": "\n"
                            },
                            {
                                "kind": "SingleLineCommentTrivia",
                                "text": "// Invoke instance of foo object"
                            },
                            {
                                "kind": "NewLineTrivia",
                                "text": "\n"
                            }
                        ],
                        "trailingTrivia": [
                            {
                                "kind": "WhitespaceTrivia",
                                "text": " "
                            }
                        ]
                    },
                    "variableDeclarators": [
                        {
                            "kind": "VariableDeclarator",
                            "fullStart": 507,
                            "fullEnd": 524,
                            "start": 507,
                            "end": 524,
                            "fullWidth": 17,
<<<<<<< HEAD
                            "width": 17,
                            "identifier": {
=======
                            "propertyName": {
>>>>>>> 85e84683
                                "kind": "IdentifierName",
                                "fullStart": 507,
                                "fullEnd": 512,
                                "start": 507,
                                "end": 512,
                                "fullWidth": 5,
                                "width": 5,
                                "text": "__obj",
                                "value": "__obj",
                                "valueText": "__obj"
                            },
                            "equalsValueClause": {
                                "kind": "EqualsValueClause",
                                "fullStart": 512,
                                "fullEnd": 524,
                                "start": 512,
                                "end": 524,
                                "fullWidth": 12,
                                "width": 12,
                                "equalsToken": {
                                    "kind": "EqualsToken",
                                    "fullStart": 512,
                                    "fullEnd": 514,
                                    "start": 512,
                                    "end": 513,
                                    "fullWidth": 2,
                                    "width": 1,
                                    "text": "=",
                                    "value": "=",
                                    "valueText": "=",
                                    "hasTrailingTrivia": true,
                                    "trailingTrivia": [
                                        {
                                            "kind": "WhitespaceTrivia",
                                            "text": " "
                                        }
                                    ]
                                },
                                "value": {
                                    "kind": "ObjectCreationExpression",
                                    "fullStart": 514,
                                    "fullEnd": 524,
                                    "start": 514,
                                    "end": 524,
                                    "fullWidth": 10,
                                    "width": 10,
                                    "newKeyword": {
                                        "kind": "NewKeyword",
                                        "fullStart": 514,
                                        "fullEnd": 518,
                                        "start": 514,
                                        "end": 517,
                                        "fullWidth": 4,
                                        "width": 3,
                                        "text": "new",
                                        "value": "new",
                                        "valueText": "new",
                                        "hasTrailingTrivia": true,
                                        "trailingTrivia": [
                                            {
                                                "kind": "WhitespaceTrivia",
                                                "text": " "
                                            }
                                        ]
                                    },
                                    "expression": {
                                        "kind": "IdentifierName",
                                        "fullStart": 518,
                                        "fullEnd": 524,
                                        "start": 518,
                                        "end": 524,
                                        "fullWidth": 6,
                                        "width": 6,
                                        "text": "FooObj",
                                        "value": "FooObj",
                                        "valueText": "FooObj"
                                    }
                                }
                            }
                        }
                    ]
                },
                "semicolonToken": {
                    "kind": "SemicolonToken",
                    "fullStart": 524,
                    "fullEnd": 526,
                    "start": 524,
                    "end": 525,
                    "fullWidth": 2,
                    "width": 1,
                    "text": ";",
                    "value": ";",
                    "valueText": ";",
                    "hasTrailingTrivia": true,
                    "hasTrailingNewLine": true,
                    "trailingTrivia": [
                        {
                            "kind": "NewLineTrivia",
                            "text": "\n"
                        }
                    ]
                }
            },
            {
                "kind": "IfStatement",
                "fullStart": 526,
                "fullEnd": 796,
                "start": 616,
                "end": 795,
                "fullWidth": 270,
                "width": 179,
                "ifKeyword": {
                    "kind": "IfKeyword",
                    "fullStart": 526,
                    "fullEnd": 619,
                    "start": 616,
                    "end": 618,
                    "fullWidth": 93,
                    "width": 2,
                    "text": "if",
                    "value": "if",
                    "valueText": "if",
                    "hasLeadingTrivia": true,
                    "hasLeadingComment": true,
                    "hasLeadingNewLine": true,
                    "hasTrailingTrivia": true,
                    "leadingTrivia": [
                        {
                            "kind": "NewLineTrivia",
                            "text": "\n"
                        },
                        {
                            "kind": "SingleLineCommentTrivia",
                            "text": "//////////////////////////////////////////////////////////////////////////////"
                        },
                        {
                            "kind": "NewLineTrivia",
                            "text": "\n"
                        },
                        {
                            "kind": "SingleLineCommentTrivia",
                            "text": "//CHECK#1"
                        },
                        {
                            "kind": "NewLineTrivia",
                            "text": "\n"
                        }
                    ],
                    "trailingTrivia": [
                        {
                            "kind": "WhitespaceTrivia",
                            "text": " "
                        }
                    ]
                },
                "openParenToken": {
                    "kind": "OpenParenToken",
                    "fullStart": 619,
                    "fullEnd": 620,
                    "start": 619,
                    "end": 620,
                    "fullWidth": 1,
                    "width": 1,
                    "text": "(",
                    "value": "(",
                    "valueText": "("
                },
                "condition": {
                    "kind": "NotEqualsExpression",
                    "fullStart": 620,
                    "fullEnd": 644,
                    "start": 620,
                    "end": 644,
                    "fullWidth": 24,
                    "width": 24,
                    "left": {
                        "kind": "MemberAccessExpression",
                        "fullStart": 620,
                        "fullEnd": 634,
                        "start": 620,
                        "end": 633,
                        "fullWidth": 14,
                        "width": 13,
                        "expression": {
                            "kind": "IdentifierName",
                            "fullStart": 620,
                            "fullEnd": 625,
                            "start": 620,
                            "end": 625,
                            "fullWidth": 5,
                            "width": 5,
                            "text": "__obj",
                            "value": "__obj",
                            "valueText": "__obj"
                        },
                        "dotToken": {
                            "kind": "DotToken",
                            "fullStart": 625,
                            "fullEnd": 626,
                            "start": 625,
                            "end": 626,
                            "fullWidth": 1,
                            "width": 1,
                            "text": ".",
                            "value": ".",
                            "valueText": "."
                        },
                        "name": {
                            "kind": "IdentifierName",
                            "fullStart": 626,
                            "fullEnd": 634,
                            "start": 626,
                            "end": 633,
                            "fullWidth": 8,
                            "width": 7,
                            "text": "propFoo",
                            "value": "propFoo",
                            "valueText": "propFoo",
                            "hasTrailingTrivia": true,
                            "trailingTrivia": [
                                {
                                    "kind": "WhitespaceTrivia",
                                    "text": " "
                                }
                            ]
                        }
                    },
                    "operatorToken": {
                        "kind": "ExclamationEqualsEqualsToken",
                        "fullStart": 634,
                        "fullEnd": 638,
                        "start": 634,
                        "end": 637,
                        "fullWidth": 4,
                        "width": 3,
                        "text": "!==",
                        "value": "!==",
                        "valueText": "!==",
                        "hasTrailingTrivia": true,
                        "trailingTrivia": [
                            {
                                "kind": "WhitespaceTrivia",
                                "text": " "
                            }
                        ]
                    },
                    "right": {
                        "kind": "StringLiteral",
                        "fullStart": 638,
                        "fullEnd": 644,
                        "start": 638,
                        "end": 644,
                        "fullWidth": 6,
                        "width": 6,
                        "text": "\"some\"",
                        "value": "some",
                        "valueText": "some"
                    }
                },
                "closeParenToken": {
                    "kind": "CloseParenToken",
                    "fullStart": 644,
                    "fullEnd": 645,
                    "start": 644,
                    "end": 645,
                    "fullWidth": 1,
                    "width": 1,
                    "text": ")",
                    "value": ")",
                    "valueText": ")"
                },
                "statement": {
                    "kind": "Block",
                    "fullStart": 645,
                    "fullEnd": 796,
                    "start": 645,
                    "end": 795,
                    "fullWidth": 151,
                    "width": 150,
                    "openBraceToken": {
                        "kind": "OpenBraceToken",
                        "fullStart": 645,
                        "fullEnd": 647,
                        "start": 645,
                        "end": 646,
                        "fullWidth": 2,
                        "width": 1,
                        "text": "{",
                        "value": "{",
                        "valueText": "{",
                        "hasTrailingTrivia": true,
                        "hasTrailingNewLine": true,
                        "trailingTrivia": [
                            {
                                "kind": "NewLineTrivia",
                                "text": "\n"
                            }
                        ]
                    },
                    "statements": [
                        {
                            "kind": "ExpressionStatement",
                            "fullStart": 647,
                            "fullEnd": 794,
                            "start": 649,
                            "end": 793,
                            "fullWidth": 147,
                            "width": 144,
                            "expression": {
                                "kind": "InvocationExpression",
                                "fullStart": 647,
                                "fullEnd": 792,
                                "start": 649,
                                "end": 792,
                                "fullWidth": 145,
                                "width": 143,
                                "expression": {
                                    "kind": "IdentifierName",
                                    "fullStart": 647,
                                    "fullEnd": 655,
                                    "start": 649,
                                    "end": 655,
                                    "fullWidth": 8,
                                    "width": 6,
                                    "text": "$ERROR",
                                    "value": "$ERROR",
                                    "valueText": "$ERROR",
                                    "hasLeadingTrivia": true,
                                    "leadingTrivia": [
                                        {
                                            "kind": "WhitespaceTrivia",
                                            "text": "  "
                                        }
                                    ]
                                },
                                "argumentList": {
                                    "kind": "ArgumentList",
                                    "fullStart": 655,
                                    "fullEnd": 792,
                                    "start": 655,
                                    "end": 792,
                                    "fullWidth": 137,
                                    "width": 137,
                                    "openParenToken": {
                                        "kind": "OpenParenToken",
                                        "fullStart": 655,
                                        "fullEnd": 656,
                                        "start": 655,
                                        "end": 656,
                                        "fullWidth": 1,
                                        "width": 1,
                                        "text": "(",
                                        "value": "(",
                                        "valueText": "("
                                    },
                                    "arguments": [
                                        {
                                            "kind": "AddExpression",
                                            "fullStart": 656,
                                            "fullEnd": 791,
                                            "start": 656,
                                            "end": 791,
                                            "fullWidth": 135,
                                            "width": 135,
                                            "left": {
                                                "kind": "StringLiteral",
                                                "fullStart": 656,
                                                "fullEnd": 774,
                                                "start": 656,
                                                "end": 773,
                                                "fullWidth": 118,
                                                "width": 117,
                                                "text": "'#1: function FooObj(){}; FooObj.prototype.propFoo=\"some\"; var __obj= new FooObj; __obj.propFoo === \"some\". Actual: '",
                                                "value": "#1: function FooObj(){}; FooObj.prototype.propFoo=\"some\"; var __obj= new FooObj; __obj.propFoo === \"some\". Actual: ",
                                                "valueText": "#1: function FooObj(){}; FooObj.prototype.propFoo=\"some\"; var __obj= new FooObj; __obj.propFoo === \"some\". Actual: ",
                                                "hasTrailingTrivia": true,
                                                "trailingTrivia": [
                                                    {
                                                        "kind": "WhitespaceTrivia",
                                                        "text": " "
                                                    }
                                                ]
                                            },
                                            "operatorToken": {
                                                "kind": "PlusToken",
                                                "fullStart": 774,
                                                "fullEnd": 776,
                                                "start": 774,
                                                "end": 775,
                                                "fullWidth": 2,
                                                "width": 1,
                                                "text": "+",
                                                "value": "+",
                                                "valueText": "+",
                                                "hasTrailingTrivia": true,
                                                "trailingTrivia": [
                                                    {
                                                        "kind": "WhitespaceTrivia",
                                                        "text": " "
                                                    }
                                                ]
                                            },
                                            "right": {
                                                "kind": "ParenthesizedExpression",
                                                "fullStart": 776,
                                                "fullEnd": 791,
                                                "start": 776,
                                                "end": 791,
                                                "fullWidth": 15,
                                                "width": 15,
                                                "openParenToken": {
                                                    "kind": "OpenParenToken",
                                                    "fullStart": 776,
                                                    "fullEnd": 777,
                                                    "start": 776,
                                                    "end": 777,
                                                    "fullWidth": 1,
                                                    "width": 1,
                                                    "text": "(",
                                                    "value": "(",
                                                    "valueText": "("
                                                },
                                                "expression": {
                                                    "kind": "MemberAccessExpression",
                                                    "fullStart": 777,
                                                    "fullEnd": 790,
                                                    "start": 777,
                                                    "end": 790,
                                                    "fullWidth": 13,
                                                    "width": 13,
                                                    "expression": {
                                                        "kind": "IdentifierName",
                                                        "fullStart": 777,
                                                        "fullEnd": 782,
                                                        "start": 777,
                                                        "end": 782,
                                                        "fullWidth": 5,
                                                        "width": 5,
                                                        "text": "__obj",
                                                        "value": "__obj",
                                                        "valueText": "__obj"
                                                    },
                                                    "dotToken": {
                                                        "kind": "DotToken",
                                                        "fullStart": 782,
                                                        "fullEnd": 783,
                                                        "start": 782,
                                                        "end": 783,
                                                        "fullWidth": 1,
                                                        "width": 1,
                                                        "text": ".",
                                                        "value": ".",
                                                        "valueText": "."
                                                    },
                                                    "name": {
                                                        "kind": "IdentifierName",
                                                        "fullStart": 783,
                                                        "fullEnd": 790,
                                                        "start": 783,
                                                        "end": 790,
                                                        "fullWidth": 7,
                                                        "width": 7,
                                                        "text": "propFoo",
                                                        "value": "propFoo",
                                                        "valueText": "propFoo"
                                                    }
                                                },
                                                "closeParenToken": {
                                                    "kind": "CloseParenToken",
                                                    "fullStart": 790,
                                                    "fullEnd": 791,
                                                    "start": 790,
                                                    "end": 791,
                                                    "fullWidth": 1,
                                                    "width": 1,
                                                    "text": ")",
                                                    "value": ")",
                                                    "valueText": ")"
                                                }
                                            }
                                        }
                                    ],
                                    "closeParenToken": {
                                        "kind": "CloseParenToken",
                                        "fullStart": 791,
                                        "fullEnd": 792,
                                        "start": 791,
                                        "end": 792,
                                        "fullWidth": 1,
                                        "width": 1,
                                        "text": ")",
                                        "value": ")",
                                        "valueText": ")"
                                    }
                                }
                            },
                            "semicolonToken": {
                                "kind": "SemicolonToken",
                                "fullStart": 792,
                                "fullEnd": 794,
                                "start": 792,
                                "end": 793,
                                "fullWidth": 2,
                                "width": 1,
                                "text": ";",
                                "value": ";",
                                "valueText": ";",
                                "hasTrailingTrivia": true,
                                "hasTrailingNewLine": true,
                                "trailingTrivia": [
                                    {
                                        "kind": "NewLineTrivia",
                                        "text": "\n"
                                    }
                                ]
                            }
                        }
                    ],
                    "closeBraceToken": {
                        "kind": "CloseBraceToken",
                        "fullStart": 794,
                        "fullEnd": 796,
                        "start": 794,
                        "end": 795,
                        "fullWidth": 2,
                        "width": 1,
                        "text": "}",
                        "value": "}",
                        "valueText": "}",
                        "hasTrailingTrivia": true,
                        "hasTrailingNewLine": true,
                        "trailingTrivia": [
                            {
                                "kind": "NewLineTrivia",
                                "text": "\n"
                            }
                        ]
                    }
                }
            },
            {
                "kind": "IfStatement",
                "fullStart": 796,
                "fullEnd": 1159,
                "start": 968,
                "end": 1158,
                "fullWidth": 363,
                "width": 190,
                "ifKeyword": {
                    "kind": "IfKeyword",
                    "fullStart": 796,
                    "fullEnd": 971,
                    "start": 968,
                    "end": 970,
                    "fullWidth": 175,
                    "width": 2,
                    "text": "if",
                    "value": "if",
                    "valueText": "if",
                    "hasLeadingTrivia": true,
                    "hasLeadingComment": true,
                    "hasLeadingNewLine": true,
                    "hasTrailingTrivia": true,
                    "leadingTrivia": [
                        {
                            "kind": "SingleLineCommentTrivia",
                            "text": "//"
                        },
                        {
                            "kind": "NewLineTrivia",
                            "text": "\n"
                        },
                        {
                            "kind": "SingleLineCommentTrivia",
                            "text": "//////////////////////////////////////////////////////////////////////////////"
                        },
                        {
                            "kind": "NewLineTrivia",
                            "text": "\n"
                        },
                        {
                            "kind": "NewLineTrivia",
                            "text": "\n"
                        },
                        {
                            "kind": "SingleLineCommentTrivia",
                            "text": "//////////////////////////////////////////////////////////////////////////////"
                        },
                        {
                            "kind": "NewLineTrivia",
                            "text": "\n"
                        },
                        {
                            "kind": "SingleLineCommentTrivia",
                            "text": "//CHECK#2"
                        },
                        {
                            "kind": "NewLineTrivia",
                            "text": "\n"
                        }
                    ],
                    "trailingTrivia": [
                        {
                            "kind": "WhitespaceTrivia",
                            "text": " "
                        }
                    ]
                },
                "openParenToken": {
                    "kind": "OpenParenToken",
                    "fullStart": 971,
                    "fullEnd": 972,
                    "start": 971,
                    "end": 972,
                    "fullWidth": 1,
                    "width": 1,
                    "text": "(",
                    "value": "(",
                    "valueText": "("
                },
                "condition": {
                    "kind": "NotEqualsExpression",
                    "fullStart": 972,
                    "fullEnd": 999,
                    "start": 972,
                    "end": 999,
                    "fullWidth": 27,
                    "width": 27,
                    "left": {
                        "kind": "ElementAccessExpression",
                        "fullStart": 972,
                        "fullEnd": 989,
                        "start": 972,
                        "end": 988,
                        "fullWidth": 17,
                        "width": 16,
                        "expression": {
                            "kind": "IdentifierName",
                            "fullStart": 972,
                            "fullEnd": 977,
                            "start": 972,
                            "end": 977,
                            "fullWidth": 5,
                            "width": 5,
                            "text": "__obj",
                            "value": "__obj",
                            "valueText": "__obj"
                        },
                        "openBracketToken": {
                            "kind": "OpenBracketToken",
                            "fullStart": 977,
                            "fullEnd": 978,
                            "start": 977,
                            "end": 978,
                            "fullWidth": 1,
                            "width": 1,
                            "text": "[",
                            "value": "[",
                            "valueText": "["
                        },
                        "argumentExpression": {
                            "kind": "StringLiteral",
                            "fullStart": 978,
                            "fullEnd": 987,
                            "start": 978,
                            "end": 987,
                            "fullWidth": 9,
                            "width": 9,
                            "text": "'propFoo'",
                            "value": "propFoo",
                            "valueText": "propFoo"
                        },
                        "closeBracketToken": {
                            "kind": "CloseBracketToken",
                            "fullStart": 987,
                            "fullEnd": 989,
                            "start": 987,
                            "end": 988,
                            "fullWidth": 2,
                            "width": 1,
                            "text": "]",
                            "value": "]",
                            "valueText": "]",
                            "hasTrailingTrivia": true,
                            "trailingTrivia": [
                                {
                                    "kind": "WhitespaceTrivia",
                                    "text": " "
                                }
                            ]
                        }
                    },
                    "operatorToken": {
                        "kind": "ExclamationEqualsEqualsToken",
                        "fullStart": 989,
                        "fullEnd": 993,
                        "start": 989,
                        "end": 992,
                        "fullWidth": 4,
                        "width": 3,
                        "text": "!==",
                        "value": "!==",
                        "valueText": "!==",
                        "hasTrailingTrivia": true,
                        "trailingTrivia": [
                            {
                                "kind": "WhitespaceTrivia",
                                "text": " "
                            }
                        ]
                    },
                    "right": {
                        "kind": "StringLiteral",
                        "fullStart": 993,
                        "fullEnd": 999,
                        "start": 993,
                        "end": 999,
                        "fullWidth": 6,
                        "width": 6,
                        "text": "\"some\"",
                        "value": "some",
                        "valueText": "some"
                    }
                },
                "closeParenToken": {
                    "kind": "CloseParenToken",
                    "fullStart": 999,
                    "fullEnd": 1000,
                    "start": 999,
                    "end": 1000,
                    "fullWidth": 1,
                    "width": 1,
                    "text": ")",
                    "value": ")",
                    "valueText": ")"
                },
                "statement": {
                    "kind": "Block",
                    "fullStart": 1000,
                    "fullEnd": 1159,
                    "start": 1000,
                    "end": 1158,
                    "fullWidth": 159,
                    "width": 158,
                    "openBraceToken": {
                        "kind": "OpenBraceToken",
                        "fullStart": 1000,
                        "fullEnd": 1002,
                        "start": 1000,
                        "end": 1001,
                        "fullWidth": 2,
                        "width": 1,
                        "text": "{",
                        "value": "{",
                        "valueText": "{",
                        "hasTrailingTrivia": true,
                        "hasTrailingNewLine": true,
                        "trailingTrivia": [
                            {
                                "kind": "NewLineTrivia",
                                "text": "\n"
                            }
                        ]
                    },
                    "statements": [
                        {
                            "kind": "ExpressionStatement",
                            "fullStart": 1002,
                            "fullEnd": 1157,
                            "start": 1004,
                            "end": 1156,
                            "fullWidth": 155,
                            "width": 152,
                            "expression": {
                                "kind": "InvocationExpression",
                                "fullStart": 1002,
                                "fullEnd": 1155,
                                "start": 1004,
                                "end": 1155,
                                "fullWidth": 153,
                                "width": 151,
                                "expression": {
                                    "kind": "IdentifierName",
                                    "fullStart": 1002,
                                    "fullEnd": 1010,
                                    "start": 1004,
                                    "end": 1010,
                                    "fullWidth": 8,
                                    "width": 6,
                                    "text": "$ERROR",
                                    "value": "$ERROR",
                                    "valueText": "$ERROR",
                                    "hasLeadingTrivia": true,
                                    "leadingTrivia": [
                                        {
                                            "kind": "WhitespaceTrivia",
                                            "text": "  "
                                        }
                                    ]
                                },
                                "argumentList": {
                                    "kind": "ArgumentList",
                                    "fullStart": 1010,
                                    "fullEnd": 1155,
                                    "start": 1010,
                                    "end": 1155,
                                    "fullWidth": 145,
                                    "width": 145,
                                    "openParenToken": {
                                        "kind": "OpenParenToken",
                                        "fullStart": 1010,
                                        "fullEnd": 1011,
                                        "start": 1010,
                                        "end": 1011,
                                        "fullWidth": 1,
                                        "width": 1,
                                        "text": "(",
                                        "value": "(",
                                        "valueText": "("
                                    },
                                    "arguments": [
                                        {
                                            "kind": "AddExpression",
                                            "fullStart": 1011,
                                            "fullEnd": 1154,
                                            "start": 1011,
                                            "end": 1154,
                                            "fullWidth": 143,
                                            "width": 143,
                                            "left": {
                                                "kind": "StringLiteral",
                                                "fullStart": 1011,
                                                "fullEnd": 1134,
                                                "start": 1011,
                                                "end": 1133,
                                                "fullWidth": 123,
                                                "width": 122,
                                                "text": "'#1: function FooObj(){}; FooObj.prototype.propFoo=\"some\"; var __obj= new FooObj; __obj[\\'propFoo\\'] === \"some\". Actual: '",
                                                "value": "#1: function FooObj(){}; FooObj.prototype.propFoo=\"some\"; var __obj= new FooObj; __obj['propFoo'] === \"some\". Actual: ",
                                                "valueText": "#1: function FooObj(){}; FooObj.prototype.propFoo=\"some\"; var __obj= new FooObj; __obj['propFoo'] === \"some\". Actual: ",
                                                "hasTrailingTrivia": true,
                                                "trailingTrivia": [
                                                    {
                                                        "kind": "WhitespaceTrivia",
                                                        "text": " "
                                                    }
                                                ]
                                            },
                                            "operatorToken": {
                                                "kind": "PlusToken",
                                                "fullStart": 1134,
                                                "fullEnd": 1136,
                                                "start": 1134,
                                                "end": 1135,
                                                "fullWidth": 2,
                                                "width": 1,
                                                "text": "+",
                                                "value": "+",
                                                "valueText": "+",
                                                "hasTrailingTrivia": true,
                                                "trailingTrivia": [
                                                    {
                                                        "kind": "WhitespaceTrivia",
                                                        "text": " "
                                                    }
                                                ]
                                            },
                                            "right": {
                                                "kind": "ParenthesizedExpression",
                                                "fullStart": 1136,
                                                "fullEnd": 1154,
                                                "start": 1136,
                                                "end": 1154,
                                                "fullWidth": 18,
                                                "width": 18,
                                                "openParenToken": {
                                                    "kind": "OpenParenToken",
                                                    "fullStart": 1136,
                                                    "fullEnd": 1137,
                                                    "start": 1136,
                                                    "end": 1137,
                                                    "fullWidth": 1,
                                                    "width": 1,
                                                    "text": "(",
                                                    "value": "(",
                                                    "valueText": "("
                                                },
                                                "expression": {
                                                    "kind": "ElementAccessExpression",
                                                    "fullStart": 1137,
                                                    "fullEnd": 1153,
                                                    "start": 1137,
                                                    "end": 1153,
                                                    "fullWidth": 16,
                                                    "width": 16,
                                                    "expression": {
                                                        "kind": "IdentifierName",
                                                        "fullStart": 1137,
                                                        "fullEnd": 1142,
                                                        "start": 1137,
                                                        "end": 1142,
                                                        "fullWidth": 5,
                                                        "width": 5,
                                                        "text": "__obj",
                                                        "value": "__obj",
                                                        "valueText": "__obj"
                                                    },
                                                    "openBracketToken": {
                                                        "kind": "OpenBracketToken",
                                                        "fullStart": 1142,
                                                        "fullEnd": 1143,
                                                        "start": 1142,
                                                        "end": 1143,
                                                        "fullWidth": 1,
                                                        "width": 1,
                                                        "text": "[",
                                                        "value": "[",
                                                        "valueText": "["
                                                    },
                                                    "argumentExpression": {
                                                        "kind": "StringLiteral",
                                                        "fullStart": 1143,
                                                        "fullEnd": 1152,
                                                        "start": 1143,
                                                        "end": 1152,
                                                        "fullWidth": 9,
                                                        "width": 9,
                                                        "text": "'propFoo'",
                                                        "value": "propFoo",
                                                        "valueText": "propFoo"
                                                    },
                                                    "closeBracketToken": {
                                                        "kind": "CloseBracketToken",
                                                        "fullStart": 1152,
                                                        "fullEnd": 1153,
                                                        "start": 1152,
                                                        "end": 1153,
                                                        "fullWidth": 1,
                                                        "width": 1,
                                                        "text": "]",
                                                        "value": "]",
                                                        "valueText": "]"
                                                    }
                                                },
                                                "closeParenToken": {
                                                    "kind": "CloseParenToken",
                                                    "fullStart": 1153,
                                                    "fullEnd": 1154,
                                                    "start": 1153,
                                                    "end": 1154,
                                                    "fullWidth": 1,
                                                    "width": 1,
                                                    "text": ")",
                                                    "value": ")",
                                                    "valueText": ")"
                                                }
                                            }
                                        }
                                    ],
                                    "closeParenToken": {
                                        "kind": "CloseParenToken",
                                        "fullStart": 1154,
                                        "fullEnd": 1155,
                                        "start": 1154,
                                        "end": 1155,
                                        "fullWidth": 1,
                                        "width": 1,
                                        "text": ")",
                                        "value": ")",
                                        "valueText": ")"
                                    }
                                }
                            },
                            "semicolonToken": {
                                "kind": "SemicolonToken",
                                "fullStart": 1155,
                                "fullEnd": 1157,
                                "start": 1155,
                                "end": 1156,
                                "fullWidth": 2,
                                "width": 1,
                                "text": ";",
                                "value": ";",
                                "valueText": ";",
                                "hasTrailingTrivia": true,
                                "hasTrailingNewLine": true,
                                "trailingTrivia": [
                                    {
                                        "kind": "NewLineTrivia",
                                        "text": "\n"
                                    }
                                ]
                            }
                        }
                    ],
                    "closeBraceToken": {
                        "kind": "CloseBraceToken",
                        "fullStart": 1157,
                        "fullEnd": 1159,
                        "start": 1157,
                        "end": 1158,
                        "fullWidth": 2,
                        "width": 1,
                        "text": "}",
                        "value": "}",
                        "valueText": "}",
                        "hasTrailingTrivia": true,
                        "hasTrailingNewLine": true,
                        "trailingTrivia": [
                            {
                                "kind": "NewLineTrivia",
                                "text": "\n"
                            }
                        ]
                    }
                }
            }
        ],
        "endOfFileToken": {
            "kind": "EndOfFileToken",
            "fullStart": 1159,
            "fullEnd": 1242,
            "start": 1242,
            "end": 1242,
            "fullWidth": 83,
            "width": 0,
            "text": "",
            "hasLeadingTrivia": true,
            "hasLeadingComment": true,
            "hasLeadingNewLine": true,
            "leadingTrivia": [
                {
                    "kind": "SingleLineCommentTrivia",
                    "text": "//"
                },
                {
                    "kind": "NewLineTrivia",
                    "text": "\n"
                },
                {
                    "kind": "SingleLineCommentTrivia",
                    "text": "//////////////////////////////////////////////////////////////////////////////"
                },
                {
                    "kind": "NewLineTrivia",
                    "text": "\n"
                },
                {
                    "kind": "NewLineTrivia",
                    "text": "\n"
                }
            ]
        }
    },
    "lineMap": {
        "lineStarts": [
            0,
            61,
            132,
            133,
            137,
            246,
            249,
            289,
            386,
            390,
            391,
            415,
            469,
            470,
            503,
            526,
            527,
            606,
            616,
            647,
            794,
            796,
            799,
            878,
            879,
            958,
            968,
            1002,
            1157,
            1159,
            1162,
            1241,
            1242
        ],
        "length": 1242
    }
}<|MERGE_RESOLUTION|>--- conflicted
+++ resolved
@@ -405,12 +405,8 @@
                             "start": 507,
                             "end": 524,
                             "fullWidth": 17,
-<<<<<<< HEAD
                             "width": 17,
-                            "identifier": {
-=======
                             "propertyName": {
->>>>>>> 85e84683
                                 "kind": "IdentifierName",
                                 "fullStart": 507,
                                 "fullEnd": 512,
