{
    "isDeclaration": false,
    "languageVersion": "EcmaScript5",
    "parseOptions": {
        "allowAutomaticSemicolonInsertion": true
    },
    "sourceUnit": {
        "kind": "SourceUnit",
        "fullStart": 0,
        "fullEnd": 16831,
        "start": 315,
        "end": 16831,
        "fullWidth": 16831,
        "width": 16516,
        "moduleElements": [
            {
                "kind": "VariableStatement",
                "fullStart": 0,
                "fullEnd": 8521,
                "start": 315,
                "end": 8520,
                "fullWidth": 8521,
                "width": 8205,
                "modifiers": [],
                "variableDeclaration": {
                    "kind": "VariableDeclaration",
                    "fullStart": 0,
                    "fullEnd": 8519,
                    "start": 315,
                    "end": 8519,
                    "fullWidth": 8519,
                    "width": 8204,
                    "varKeyword": {
                        "kind": "VarKeyword",
                        "fullStart": 0,
                        "fullEnd": 319,
                        "start": 315,
                        "end": 318,
                        "fullWidth": 319,
                        "width": 3,
                        "text": "var",
                        "value": "var",
                        "valueText": "var",
                        "hasLeadingTrivia": true,
                        "hasLeadingComment": true,
                        "hasLeadingNewLine": true,
                        "hasTrailingTrivia": true,
                        "leadingTrivia": [
                            {
                                "kind": "SingleLineCommentTrivia",
                                "text": "// Copyright 2009 the Sputnik authors.  All rights reserved."
                            },
                            {
                                "kind": "NewLineTrivia",
                                "text": "\n"
                            },
                            {
                                "kind": "SingleLineCommentTrivia",
                                "text": "// This code is governed by the BSD license found in the LICENSE file."
                            },
                            {
                                "kind": "NewLineTrivia",
                                "text": "\n"
                            },
                            {
                                "kind": "NewLineTrivia",
                                "text": "\n"
                            },
                            {
                                "kind": "MultiLineCommentTrivia",
                                "text": "/**\n * Large string 8192 bytes\n *\n * @path ch08/8.4/S8.4_A6.2.js\n * @description Assign variable by large string\n */"
                            },
                            {
                                "kind": "NewLineTrivia",
                                "text": "\n"
                            },
                            {
                                "kind": "NewLineTrivia",
                                "text": "\n"
                            },
                            {
                                "kind": "SingleLineCommentTrivia",
                                "text": "////////////////////////////////////////////////////"
                            },
                            {
                                "kind": "NewLineTrivia",
                                "text": "\n"
                            },
                            {
                                "kind": "SingleLineCommentTrivia",
                                "text": "// Check#2"
                            },
                            {
                                "kind": "NewLineTrivia",
                                "text": "\n"
                            }
                        ],
                        "trailingTrivia": [
                            {
                                "kind": "WhitespaceTrivia",
                                "text": " "
                            }
                        ]
                    },
                    "variableDeclarators": [
                        {
                            "kind": "VariableDeclarator",
                            "fullStart": 319,
                            "fullEnd": 8519,
                            "start": 319,
                            "end": 8519,
                            "fullWidth": 8200,
<<<<<<< HEAD
                            "width": 8200,
                            "identifier": {
=======
                            "propertyName": {
>>>>>>> 85e84683
                                "kind": "IdentifierName",
                                "fullStart": 319,
                                "fullEnd": 327,
                                "start": 319,
                                "end": 327,
                                "fullWidth": 8,
                                "width": 8,
                                "text": "largeStr",
                                "value": "largeStr",
                                "valueText": "largeStr"
                            },
                            "equalsValueClause": {
                                "kind": "EqualsValueClause",
                                "fullStart": 327,
                                "fullEnd": 8519,
                                "start": 327,
                                "end": 8519,
                                "fullWidth": 8192,
                                "width": 8192,
                                "equalsToken": {
                                    "kind": "EqualsToken",
                                    "fullStart": 327,
                                    "fullEnd": 328,
                                    "start": 327,
                                    "end": 328,
                                    "fullWidth": 1,
                                    "width": 1,
                                    "text": "=",
                                    "value": "=",
                                    "valueText": "="
                                },
                                "value": {
                                    "kind": "StringLiteral",
                                    "fullStart": 328,
                                    "fullEnd": 8519,
                                    "start": 328,
                                    "end": 8519,
                                    "fullWidth": 8191,
                                    "width": 8191,
                                    "text": "'Standard ECMA-2623r d Edition - December 1999S t a n d a r d i z i n g Informat i o n and Commu n i c a t i o n SystemsPhone: +41 22 849.60.00 - Fax: +41 22 849.60.01 - URL: ht tp: / /www.ecma.ch - Internet: helpdesk@ecma.chECMAScript LanguageSpecificationStandard ECMA-2623r d Edition - December 1999S t a n d a r d i z i n g Informat i o n and Commu n i c a t i o n SystemsPhone: +41 22 849.60.00 - Fax: +41 22 849.60.01 - URL: ht tp: / /www.ecma.ch - Internet: helpdesk@ecma.chMB Ecma-262.doc 08-04-02 16,53ECMAScript LanguageSpecificationBrief HistoryThis ECMA Standard is based on several originating technologies, the most well known being JavaScript (Netscape)and JScript (Microsoft). The language was invented by Brendan Eich at Netscape and first appeared in thatcompans Navigator 2.0 browser. It has appeared in all subsequent browsers from Netscape and in all browsers fromMicrosoft starting with Internet Explorer 3.0.The development of this Standard started in November 1996. The first edition of this ECMA Standard was adopted bythe ECMA General Assembly of June 1997.That ECMA Standard was submitted to ISO/IEC JTC 1 for adoption under the fast-track procedure, and approved asinternational standard ISO/IEC 16262, in April 1998. The ECMA General Assembly of June 1998 approved thesecond edition of ECMA-262 to keep it fully aligned with ISO/IEC 16262. Changes between the first and the secondedition are editorial in nature.The current document defines the third edition of the Standard and includes powerful regular expressions, betterstring handling, new control statements, try/catch exception handling, tighter definition of errors, formatting fornumeric output and minor changes in anticipation of forthcoming internationalisation facilities and future languagegrowth.Work on the language is not complete. The technical committee is working on significant enhancements, includingmechanisms for scripts to be created and used across the Internet, and tighter coordination with other standards bodiessuch as groups within the World Wide Web Consortium and the Wireless Application Protocol Forum.This Standard has been adopted as 3rd Edition of ECMA-262 by the ECMA General Assembly in December, 1999.- i -Table of contents1 Scope 12 Conformance 13 References 14 Overview 1 4.1 Web Scripting 2 4.2 Language Overview 2 4.2.1 Objects 3 4.3 Definitions 4 4.3.1 Type 4 4.3.2 Primitive Value 4 4.3.3 Object 4 4.3.4 Constructor 4 4.3.5 Prototype 4 4.3.6 Native Object 4 4.3.7 Built-in Object 4 4.3.8 Host Object 4 4.3.9 Undefined Value 4 4.3.10 Undefined Type 4 4.3.11 Null Value 4 4.3.12 Null Type 4 4.3.13 Boolean Value 4 4.3.14 Boolean Type 4 4.3.15 Boolean Object 5 4.3.16 String Value 5 4.3.17 String Type 5 4.3.18 String Object 5 4.3.19 Number Value 5 4.3.20 Number Type 5 4.3.21 Number Object 5 4.3.22 Infinity 5 4.3.23 NaN 5 5 Notational Conventions 6 5.1 Syntactic and Lexical Grammars 6 5.1.1 Context-Free Grammars 6 5.1.2 The Lexical and RegExp Grammars 6 5.1.3 The Numeric String Grammar 6 5.1.4 The Syntactic Grammar 6 5.1.5 Grammar Notation 7 5.2 Algorithm Conventions 9 6. Source Text 10 7 Lexical Conventions 11 7.1 Unicode Format-Control Characters 11 7.2 White Space 11 7.3 Line Terminators 12 7.4 Comments 12 - ii - 7.5 Tokens 13 7.5.1 Reserved Words 13 7.5.2 Keywords 13 7.5.3 Future Reserved Words 14 7.6 Identifiers 14 7.7 Punctuators 15 7.8 Literals 16 7.8.1 Null Literals 16 7.8.2 Boolean Literals 16 7.8.3 Numeric Literals 16 7.8.4 String Literals 18 7.8.5 Regular Expression Literals 20 7.9 Automatic Semicolon Insertion 21 7.9.1 Rules of Automatic Semicolon Insertion 21 7.9.2 Examples of Automatic Semicolon Insertion 22 8 Types 24 8.1 The Undefined Type 24 8.2 The Null Type 24 8.3 The Boolean Type 24 8.4 The String Type 24 8.5 The Number Type 24 8.6 The Object Type 25 8.6.1 Property Attributes 25 8.6.2 Internal Properties and Methods 26 8.7 The Reference Type 29 8.7.1 GetValue (V) 29 8.7.2 PutValue (V, W) 29 8.8 The List Type 30 8.9 The Completion Type 30 9 Type Conversion 30 9.1 ToPrimitive 30 9.2 ToBoolean 30 9.3 ToNumber 31 9.3.1 ToNumber Applied to the String Type 31 9.4 ToInteger 34 9.5 ToInt32: (Signed 32 Bit Integer) 34 9.6 ToUint32: (Unsigned 32 Bit Integer) 34 9.7 ToUint16: (Unsigned 16 Bit Integer) 35 9.8 ToString 35 9.8.1 ToString Applied to the Number Type 35 9.9 ToObject 36 10 Execution Contexts 37 10.1 Definitions 37 10.1.1 Function Objects 37 10.1.2 Types of Executable Code 37 10.1.3 Variable Instantiation 37 10.1.4 Scope Chain and Identifier Resolution 38 10.1.5 Global Object 38 10.1.6 Activation Object 38 - i i i - 10.1.7 This 39 10.1.8 Arguments Object 39 10.2 Entering An Execution Context 39 10.2.1 Global Code 39 10.2.2 Eval Code 39 10.2.3 Function Code 39 11 Expressions 40 11.1 Primary Expressions 40 11.1.1 The this Keyword 40 11.1.2 Identifier Reference 40 11.1.3 Literal Reference 40 11.1.4 Array Initialiser 40 11.1.5 Object Initialiser 41 11.1.6 The Grouping Operator 42 11.2 Left-Hand-Side Expressions 43 11.2.1 Property Accessors 43 11.2.2 The new Operator 44 11.2.3 Function Calls 44 11.2.4 Argument Lists 45 11.2.5 Function Expressions 45 11.3 Postfix Expressions 45 11.3.1 Postfix Increment Operator 45 11.3.2 Postfix Decrement Operator 45 11.4 Unary Operators 46 11.4.1 The delete Operator 46 11.4.2 The void Operator 46 11.4.3 The typeof Operator 46 11.4.4 Prefix Increment Operator 47 11.4.5 Prefix Decrement Operator 47 11.4.6 Unary + Operator 47 11.4.7 Unary - Operator 47 11.4.8 Bitwise NOT Operator ( ~) 48 11.4.9 Logical NOT Operator ( !) 48 11.5 Multiplicative Operators 48 11.5.1 Applying the * Operator 48 11.5.2 Applying the / Operator 49 11.5.3 Applying the % Operator 49 11.6 Additive Operators 50 11.6.1 The Addition operator ( +) 50 11.6.2 The Subtraction Operator ( -) 50 11.6.3 Applying the Additive Operators ( +,- ) to Numbers 51 11.7 Bitwise Shift Operators 51 11.7.1 The Left Shift Operator ( <<) 51 11.7.2 The Signed Right Shift Operator ( >>) 51 11.7.3 The Unsigned Right Shift Operator ( >>>) 52 11.4 Relational Operators 52 11.8.1 The Less-than Operator ( <) 53 11.8.2 The Greater-than Operator ( >) 53 11.8.3 The Less-than-or-equal Operator ( <=) 53 11.8.4 The Greater-than-or-equal Operator ( >=) 53 11.8.5 The Abstract Relational Comparison Algorithm 53 - iv - 11.8.6 The instanceof operator 54 11.8.7 The in operator 54 11.9 Equality Operators 54 11.9.1 The Equals Operator ( ==) 55 11.9.2 The Does-not-equals Operator ( !=) 55 11.9.3 The Abstract Equality Comparison Algorithm 55 11.9.4 The Strict Equals Operator ( ===) 56 11.9.5 The Strict Does-not-equal Operator ( !==) 56 11.9.6 The Strict Equality Comparison Algorithm 56 11.10 Binary Bitwise Operators 57 11.11 Binary Logical Operators 58 11.12 Conditional Operator ( ?: ) 58 11.13 Assignment Operators 59 11.13.1 Simple Assignment ( =) 59 11.13.2 Compound Assignment ( op=) 60 11.14 Comma Operator ( , ) 60 12 Statements 61 12.1 Block 61 12.2 Variable statement 62 12.3 Empty Statement 63 12.4 Expression Statement 63 12.5 The if Statement 63 12.6 Iteration Statements 64 12.6.1 The do-while Statement 64 12.6.2 The while statement 64 12.6.3 The for Statement 65 12.6.4 The for-in Statement 65 12.7 The continue Statement 66 12.8 The break Statement 67 12.9 The return Statement 67 12.10 The with Statement 67 12.11 The switch Statement 68 12.12 Labelled Statements 69 12.13 The throw statement 69 12.14 The try statement 70 13 Function Definition 71 13.1 Definitions 72 13.1.1 Equated Grammar Productions 72 13.1.2 Joined Objects 72 13.2 Creating Function Objects 72 13.2.1 [[Call]] 73 13.2.2 [[Construct]] 74 14 Program 75 15 Native ECMAScript Objects 76 15.1 The Global Object 76 15.1.1 Value Properties of the Global Object 77 15.1.2 Function Properties of the Global Object 77 15.1.3 URI Handling Function Properties 78 - v - 15.1.4 Constructor Properties of the Global Object 83 15.1.5 Other Properties of the Global Object 83 15.2 Object Objects 83 15.2.1 The Object Constructor Called as a Function 83 15.2.2 The Object Constructor 84 15.2.3 Properties of the Object Constructor 84 15.2.4 Properties of the Object Prototype Object 84 15.2.5 Properties of Object Instances 85 15.3 Function Objects 85 '",
                                    "value": "Standard ECMA-2623r d Edition - December 1999S t a n d a r d i z i n g Informat i o n and Commu n i c a t i o n SystemsPhone: +41 22 849.60.00 - Fax: +41 22 849.60.01 - URL: ht tp: / /www.ecma.ch - Internet: helpdesk@ecma.chECMAScript LanguageSpecificationStandard ECMA-2623r d Edition - December 1999S t a n d a r d i z i n g Informat i o n and Commu n i c a t i o n SystemsPhone: +41 22 849.60.00 - Fax: +41 22 849.60.01 - URL: ht tp: / /www.ecma.ch - Internet: helpdesk@ecma.chMB Ecma-262.doc 08-04-02 16,53ECMAScript LanguageSpecificationBrief HistoryThis ECMA Standard is based on several originating technologies, the most well known being JavaScript (Netscape)and JScript (Microsoft). The language was invented by Brendan Eich at Netscape and first appeared in thatcompans Navigator 2.0 browser. It has appeared in all subsequent browsers from Netscape and in all browsers fromMicrosoft starting with Internet Explorer 3.0.The development of this Standard started in November 1996. The first edition of this ECMA Standard was adopted bythe ECMA General Assembly of June 1997.That ECMA Standard was submitted to ISO/IEC JTC 1 for adoption under the fast-track procedure, and approved asinternational standard ISO/IEC 16262, in April 1998. The ECMA General Assembly of June 1998 approved thesecond edition of ECMA-262 to keep it fully aligned with ISO/IEC 16262. Changes between the first and the secondedition are editorial in nature.The current document defines the third edition of the Standard and includes powerful regular expressions, betterstring handling, new control statements, try/catch exception handling, tighter definition of errors, formatting fornumeric output and minor changes in anticipation of forthcoming internationalisation facilities and future languagegrowth.Work on the language is not complete. The technical committee is working on significant enhancements, includingmechanisms for scripts to be created and used across the Internet, and tighter coordination with other standards bodiessuch as groups within the World Wide Web Consortium and the Wireless Application Protocol Forum.This Standard has been adopted as 3rd Edition of ECMA-262 by the ECMA General Assembly in December, 1999.- i -Table of contents1 Scope 12 Conformance 13 References 14 Overview 1 4.1 Web Scripting 2 4.2 Language Overview 2 4.2.1 Objects 3 4.3 Definitions 4 4.3.1 Type 4 4.3.2 Primitive Value 4 4.3.3 Object 4 4.3.4 Constructor 4 4.3.5 Prototype 4 4.3.6 Native Object 4 4.3.7 Built-in Object 4 4.3.8 Host Object 4 4.3.9 Undefined Value 4 4.3.10 Undefined Type 4 4.3.11 Null Value 4 4.3.12 Null Type 4 4.3.13 Boolean Value 4 4.3.14 Boolean Type 4 4.3.15 Boolean Object 5 4.3.16 String Value 5 4.3.17 String Type 5 4.3.18 String Object 5 4.3.19 Number Value 5 4.3.20 Number Type 5 4.3.21 Number Object 5 4.3.22 Infinity 5 4.3.23 NaN 5 5 Notational Conventions 6 5.1 Syntactic and Lexical Grammars 6 5.1.1 Context-Free Grammars 6 5.1.2 The Lexical and RegExp Grammars 6 5.1.3 The Numeric String Grammar 6 5.1.4 The Syntactic Grammar 6 5.1.5 Grammar Notation 7 5.2 Algorithm Conventions 9 6. Source Text 10 7 Lexical Conventions 11 7.1 Unicode Format-Control Characters 11 7.2 White Space 11 7.3 Line Terminators 12 7.4 Comments 12 - ii - 7.5 Tokens 13 7.5.1 Reserved Words 13 7.5.2 Keywords 13 7.5.3 Future Reserved Words 14 7.6 Identifiers 14 7.7 Punctuators 15 7.8 Literals 16 7.8.1 Null Literals 16 7.8.2 Boolean Literals 16 7.8.3 Numeric Literals 16 7.8.4 String Literals 18 7.8.5 Regular Expression Literals 20 7.9 Automatic Semicolon Insertion 21 7.9.1 Rules of Automatic Semicolon Insertion 21 7.9.2 Examples of Automatic Semicolon Insertion 22 8 Types 24 8.1 The Undefined Type 24 8.2 The Null Type 24 8.3 The Boolean Type 24 8.4 The String Type 24 8.5 The Number Type 24 8.6 The Object Type 25 8.6.1 Property Attributes 25 8.6.2 Internal Properties and Methods 26 8.7 The Reference Type 29 8.7.1 GetValue (V) 29 8.7.2 PutValue (V, W) 29 8.8 The List Type 30 8.9 The Completion Type 30 9 Type Conversion 30 9.1 ToPrimitive 30 9.2 ToBoolean 30 9.3 ToNumber 31 9.3.1 ToNumber Applied to the String Type 31 9.4 ToInteger 34 9.5 ToInt32: (Signed 32 Bit Integer) 34 9.6 ToUint32: (Unsigned 32 Bit Integer) 34 9.7 ToUint16: (Unsigned 16 Bit Integer) 35 9.8 ToString 35 9.8.1 ToString Applied to the Number Type 35 9.9 ToObject 36 10 Execution Contexts 37 10.1 Definitions 37 10.1.1 Function Objects 37 10.1.2 Types of Executable Code 37 10.1.3 Variable Instantiation 37 10.1.4 Scope Chain and Identifier Resolution 38 10.1.5 Global Object 38 10.1.6 Activation Object 38 - i i i - 10.1.7 This 39 10.1.8 Arguments Object 39 10.2 Entering An Execution Context 39 10.2.1 Global Code 39 10.2.2 Eval Code 39 10.2.3 Function Code 39 11 Expressions 40 11.1 Primary Expressions 40 11.1.1 The this Keyword 40 11.1.2 Identifier Reference 40 11.1.3 Literal Reference 40 11.1.4 Array Initialiser 40 11.1.5 Object Initialiser 41 11.1.6 The Grouping Operator 42 11.2 Left-Hand-Side Expressions 43 11.2.1 Property Accessors 43 11.2.2 The new Operator 44 11.2.3 Function Calls 44 11.2.4 Argument Lists 45 11.2.5 Function Expressions 45 11.3 Postfix Expressions 45 11.3.1 Postfix Increment Operator 45 11.3.2 Postfix Decrement Operator 45 11.4 Unary Operators 46 11.4.1 The delete Operator 46 11.4.2 The void Operator 46 11.4.3 The typeof Operator 46 11.4.4 Prefix Increment Operator 47 11.4.5 Prefix Decrement Operator 47 11.4.6 Unary + Operator 47 11.4.7 Unary - Operator 47 11.4.8 Bitwise NOT Operator ( ~) 48 11.4.9 Logical NOT Operator ( !) 48 11.5 Multiplicative Operators 48 11.5.1 Applying the * Operator 48 11.5.2 Applying the / Operator 49 11.5.3 Applying the % Operator 49 11.6 Additive Operators 50 11.6.1 The Addition operator ( +) 50 11.6.2 The Subtraction Operator ( -) 50 11.6.3 Applying the Additive Operators ( +,- ) to Numbers 51 11.7 Bitwise Shift Operators 51 11.7.1 The Left Shift Operator ( <<) 51 11.7.2 The Signed Right Shift Operator ( >>) 51 11.7.3 The Unsigned Right Shift Operator ( >>>) 52 11.4 Relational Operators 52 11.8.1 The Less-than Operator ( <) 53 11.8.2 The Greater-than Operator ( >) 53 11.8.3 The Less-than-or-equal Operator ( <=) 53 11.8.4 The Greater-than-or-equal Operator ( >=) 53 11.8.5 The Abstract Relational Comparison Algorithm 53 - iv - 11.8.6 The instanceof operator 54 11.8.7 The in operator 54 11.9 Equality Operators 54 11.9.1 The Equals Operator ( ==) 55 11.9.2 The Does-not-equals Operator ( !=) 55 11.9.3 The Abstract Equality Comparison Algorithm 55 11.9.4 The Strict Equals Operator ( ===) 56 11.9.5 The Strict Does-not-equal Operator ( !==) 56 11.9.6 The Strict Equality Comparison Algorithm 56 11.10 Binary Bitwise Operators 57 11.11 Binary Logical Operators 58 11.12 Conditional Operator ( ?: ) 58 11.13 Assignment Operators 59 11.13.1 Simple Assignment ( =) 59 11.13.2 Compound Assignment ( op=) 60 11.14 Comma Operator ( , ) 60 12 Statements 61 12.1 Block 61 12.2 Variable statement 62 12.3 Empty Statement 63 12.4 Expression Statement 63 12.5 The if Statement 63 12.6 Iteration Statements 64 12.6.1 The do-while Statement 64 12.6.2 The while statement 64 12.6.3 The for Statement 65 12.6.4 The for-in Statement 65 12.7 The continue Statement 66 12.8 The break Statement 67 12.9 The return Statement 67 12.10 The with Statement 67 12.11 The switch Statement 68 12.12 Labelled Statements 69 12.13 The throw statement 69 12.14 The try statement 70 13 Function Definition 71 13.1 Definitions 72 13.1.1 Equated Grammar Productions 72 13.1.2 Joined Objects 72 13.2 Creating Function Objects 72 13.2.1 [[Call]] 73 13.2.2 [[Construct]] 74 14 Program 75 15 Native ECMAScript Objects 76 15.1 The Global Object 76 15.1.1 Value Properties of the Global Object 77 15.1.2 Function Properties of the Global Object 77 15.1.3 URI Handling Function Properties 78 - v - 15.1.4 Constructor Properties of the Global Object 83 15.1.5 Other Properties of the Global Object 83 15.2 Object Objects 83 15.2.1 The Object Constructor Called as a Function 83 15.2.2 The Object Constructor 84 15.2.3 Properties of the Object Constructor 84 15.2.4 Properties of the Object Prototype Object 84 15.2.5 Properties of Object Instances 85 15.3 Function Objects 85 ",
                                    "valueText": "Standard ECMA-2623r d Edition - December 1999S t a n d a r d i z i n g Informat i o n and Commu n i c a t i o n SystemsPhone: +41 22 849.60.00 - Fax: +41 22 849.60.01 - URL: ht tp: / /www.ecma.ch - Internet: helpdesk@ecma.chECMAScript LanguageSpecificationStandard ECMA-2623r d Edition - December 1999S t a n d a r d i z i n g Informat i o n and Commu n i c a t i o n SystemsPhone: +41 22 849.60.00 - Fax: +41 22 849.60.01 - URL: ht tp: / /www.ecma.ch - Internet: helpdesk@ecma.chMB Ecma-262.doc 08-04-02 16,53ECMAScript LanguageSpecificationBrief HistoryThis ECMA Standard is based on several originating technologies, the most well known being JavaScript (Netscape)and JScript (Microsoft). The language was invented by Brendan Eich at Netscape and first appeared in thatcompans Navigator 2.0 browser. It has appeared in all subsequent browsers from Netscape and in all browsers fromMicrosoft starting with Internet Explorer 3.0.The development of this Standard started in November 1996. The first edition of this ECMA Standard was adopted bythe ECMA General Assembly of June 1997.That ECMA Standard was submitted to ISO/IEC JTC 1 for adoption under the fast-track procedure, and approved asinternational standard ISO/IEC 16262, in April 1998. The ECMA General Assembly of June 1998 approved thesecond edition of ECMA-262 to keep it fully aligned with ISO/IEC 16262. Changes between the first and the secondedition are editorial in nature.The current document defines the third edition of the Standard and includes powerful regular expressions, betterstring handling, new control statements, try/catch exception handling, tighter definition of errors, formatting fornumeric output and minor changes in anticipation of forthcoming internationalisation facilities and future languagegrowth.Work on the language is not complete. The technical committee is working on significant enhancements, includingmechanisms for scripts to be created and used across the Internet, and tighter coordination with other standards bodiessuch as groups within the World Wide Web Consortium and the Wireless Application Protocol Forum.This Standard has been adopted as 3rd Edition of ECMA-262 by the ECMA General Assembly in December, 1999.- i -Table of contents1 Scope 12 Conformance 13 References 14 Overview 1 4.1 Web Scripting 2 4.2 Language Overview 2 4.2.1 Objects 3 4.3 Definitions 4 4.3.1 Type 4 4.3.2 Primitive Value 4 4.3.3 Object 4 4.3.4 Constructor 4 4.3.5 Prototype 4 4.3.6 Native Object 4 4.3.7 Built-in Object 4 4.3.8 Host Object 4 4.3.9 Undefined Value 4 4.3.10 Undefined Type 4 4.3.11 Null Value 4 4.3.12 Null Type 4 4.3.13 Boolean Value 4 4.3.14 Boolean Type 4 4.3.15 Boolean Object 5 4.3.16 String Value 5 4.3.17 String Type 5 4.3.18 String Object 5 4.3.19 Number Value 5 4.3.20 Number Type 5 4.3.21 Number Object 5 4.3.22 Infinity 5 4.3.23 NaN 5 5 Notational Conventions 6 5.1 Syntactic and Lexical Grammars 6 5.1.1 Context-Free Grammars 6 5.1.2 The Lexical and RegExp Grammars 6 5.1.3 The Numeric String Grammar 6 5.1.4 The Syntactic Grammar 6 5.1.5 Grammar Notation 7 5.2 Algorithm Conventions 9 6. Source Text 10 7 Lexical Conventions 11 7.1 Unicode Format-Control Characters 11 7.2 White Space 11 7.3 Line Terminators 12 7.4 Comments 12 - ii - 7.5 Tokens 13 7.5.1 Reserved Words 13 7.5.2 Keywords 13 7.5.3 Future Reserved Words 14 7.6 Identifiers 14 7.7 Punctuators 15 7.8 Literals 16 7.8.1 Null Literals 16 7.8.2 Boolean Literals 16 7.8.3 Numeric Literals 16 7.8.4 String Literals 18 7.8.5 Regular Expression Literals 20 7.9 Automatic Semicolon Insertion 21 7.9.1 Rules of Automatic Semicolon Insertion 21 7.9.2 Examples of Automatic Semicolon Insertion 22 8 Types 24 8.1 The Undefined Type 24 8.2 The Null Type 24 8.3 The Boolean Type 24 8.4 The String Type 24 8.5 The Number Type 24 8.6 The Object Type 25 8.6.1 Property Attributes 25 8.6.2 Internal Properties and Methods 26 8.7 The Reference Type 29 8.7.1 GetValue (V) 29 8.7.2 PutValue (V, W) 29 8.8 The List Type 30 8.9 The Completion Type 30 9 Type Conversion 30 9.1 ToPrimitive 30 9.2 ToBoolean 30 9.3 ToNumber 31 9.3.1 ToNumber Applied to the String Type 31 9.4 ToInteger 34 9.5 ToInt32: (Signed 32 Bit Integer) 34 9.6 ToUint32: (Unsigned 32 Bit Integer) 34 9.7 ToUint16: (Unsigned 16 Bit Integer) 35 9.8 ToString 35 9.8.1 ToString Applied to the Number Type 35 9.9 ToObject 36 10 Execution Contexts 37 10.1 Definitions 37 10.1.1 Function Objects 37 10.1.2 Types of Executable Code 37 10.1.3 Variable Instantiation 37 10.1.4 Scope Chain and Identifier Resolution 38 10.1.5 Global Object 38 10.1.6 Activation Object 38 - i i i - 10.1.7 This 39 10.1.8 Arguments Object 39 10.2 Entering An Execution Context 39 10.2.1 Global Code 39 10.2.2 Eval Code 39 10.2.3 Function Code 39 11 Expressions 40 11.1 Primary Expressions 40 11.1.1 The this Keyword 40 11.1.2 Identifier Reference 40 11.1.3 Literal Reference 40 11.1.4 Array Initialiser 40 11.1.5 Object Initialiser 41 11.1.6 The Grouping Operator 42 11.2 Left-Hand-Side Expressions 43 11.2.1 Property Accessors 43 11.2.2 The new Operator 44 11.2.3 Function Calls 44 11.2.4 Argument Lists 45 11.2.5 Function Expressions 45 11.3 Postfix Expressions 45 11.3.1 Postfix Increment Operator 45 11.3.2 Postfix Decrement Operator 45 11.4 Unary Operators 46 11.4.1 The delete Operator 46 11.4.2 The void Operator 46 11.4.3 The typeof Operator 46 11.4.4 Prefix Increment Operator 47 11.4.5 Prefix Decrement Operator 47 11.4.6 Unary + Operator 47 11.4.7 Unary - Operator 47 11.4.8 Bitwise NOT Operator ( ~) 48 11.4.9 Logical NOT Operator ( !) 48 11.5 Multiplicative Operators 48 11.5.1 Applying the * Operator 48 11.5.2 Applying the / Operator 49 11.5.3 Applying the % Operator 49 11.6 Additive Operators 50 11.6.1 The Addition operator ( +) 50 11.6.2 The Subtraction Operator ( -) 50 11.6.3 Applying the Additive Operators ( +,- ) to Numbers 51 11.7 Bitwise Shift Operators 51 11.7.1 The Left Shift Operator ( <<) 51 11.7.2 The Signed Right Shift Operator ( >>) 51 11.7.3 The Unsigned Right Shift Operator ( >>>) 52 11.4 Relational Operators 52 11.8.1 The Less-than Operator ( <) 53 11.8.2 The Greater-than Operator ( >) 53 11.8.3 The Less-than-or-equal Operator ( <=) 53 11.8.4 The Greater-than-or-equal Operator ( >=) 53 11.8.5 The Abstract Relational Comparison Algorithm 53 - iv - 11.8.6 The instanceof operator 54 11.8.7 The in operator 54 11.9 Equality Operators 54 11.9.1 The Equals Operator ( ==) 55 11.9.2 The Does-not-equals Operator ( !=) 55 11.9.3 The Abstract Equality Comparison Algorithm 55 11.9.4 The Strict Equals Operator ( ===) 56 11.9.5 The Strict Does-not-equal Operator ( !==) 56 11.9.6 The Strict Equality Comparison Algorithm 56 11.10 Binary Bitwise Operators 57 11.11 Binary Logical Operators 58 11.12 Conditional Operator ( ?: ) 58 11.13 Assignment Operators 59 11.13.1 Simple Assignment ( =) 59 11.13.2 Compound Assignment ( op=) 60 11.14 Comma Operator ( , ) 60 12 Statements 61 12.1 Block 61 12.2 Variable statement 62 12.3 Empty Statement 63 12.4 Expression Statement 63 12.5 The if Statement 63 12.6 Iteration Statements 64 12.6.1 The do-while Statement 64 12.6.2 The while statement 64 12.6.3 The for Statement 65 12.6.4 The for-in Statement 65 12.7 The continue Statement 66 12.8 The break Statement 67 12.9 The return Statement 67 12.10 The with Statement 67 12.11 The switch Statement 68 12.12 Labelled Statements 69 12.13 The throw statement 69 12.14 The try statement 70 13 Function Definition 71 13.1 Definitions 72 13.1.1 Equated Grammar Productions 72 13.1.2 Joined Objects 72 13.2 Creating Function Objects 72 13.2.1 [[Call]] 73 13.2.2 [[Construct]] 74 14 Program 75 15 Native ECMAScript Objects 76 15.1 The Global Object 76 15.1.1 Value Properties of the Global Object 77 15.1.2 Function Properties of the Global Object 77 15.1.3 URI Handling Function Properties 78 - v - 15.1.4 Constructor Properties of the Global Object 83 15.1.5 Other Properties of the Global Object 83 15.2 Object Objects 83 15.2.1 The Object Constructor Called as a Function 83 15.2.2 The Object Constructor 84 15.2.3 Properties of the Object Constructor 84 15.2.4 Properties of the Object Prototype Object 84 15.2.5 Properties of Object Instances 85 15.3 Function Objects 85 "
                                }
                            }
                        }
                    ]
                },
                "semicolonToken": {
                    "kind": "SemicolonToken",
                    "fullStart": 8519,
                    "fullEnd": 8521,
                    "start": 8519,
                    "end": 8520,
                    "fullWidth": 2,
                    "width": 1,
                    "text": ";",
                    "value": ";",
                    "valueText": ";",
                    "hasTrailingTrivia": true,
                    "hasTrailingNewLine": true,
                    "trailingTrivia": [
                        {
                            "kind": "NewLineTrivia",
                            "text": "\n"
                        }
                    ]
                }
            },
            {
                "kind": "IfStatement",
                "fullStart": 8521,
                "fullEnd": 16774,
                "start": 8521,
                "end": 16773,
                "fullWidth": 8253,
                "width": 8252,
                "ifKeyword": {
                    "kind": "IfKeyword",
                    "fullStart": 8521,
                    "fullEnd": 8523,
                    "start": 8521,
                    "end": 8523,
                    "fullWidth": 2,
                    "width": 2,
                    "text": "if",
                    "value": "if",
                    "valueText": "if"
                },
                "openParenToken": {
                    "kind": "OpenParenToken",
                    "fullStart": 8523,
                    "fullEnd": 8524,
                    "start": 8523,
                    "end": 8524,
                    "fullWidth": 1,
                    "width": 1,
                    "text": "(",
                    "value": "(",
                    "valueText": "("
                },
                "condition": {
                    "kind": "NotEqualsExpression",
                    "fullStart": 8524,
                    "fullEnd": 16728,
                    "start": 8524,
                    "end": 16728,
                    "fullWidth": 8204,
                    "width": 8204,
                    "left": {
                        "kind": "IdentifierName",
                        "fullStart": 8524,
                        "fullEnd": 8533,
                        "start": 8524,
                        "end": 8532,
                        "fullWidth": 9,
                        "width": 8,
                        "text": "largeStr",
                        "value": "largeStr",
                        "valueText": "largeStr",
                        "hasTrailingTrivia": true,
                        "trailingTrivia": [
                            {
                                "kind": "WhitespaceTrivia",
                                "text": " "
                            }
                        ]
                    },
                    "operatorToken": {
                        "kind": "ExclamationEqualsEqualsToken",
                        "fullStart": 8533,
                        "fullEnd": 8537,
                        "start": 8533,
                        "end": 8536,
                        "fullWidth": 4,
                        "width": 3,
                        "text": "!==",
                        "value": "!==",
                        "valueText": "!==",
                        "hasTrailingTrivia": true,
                        "trailingTrivia": [
                            {
                                "kind": "WhitespaceTrivia",
                                "text": " "
                            }
                        ]
                    },
                    "right": {
                        "kind": "StringLiteral",
                        "fullStart": 8537,
                        "fullEnd": 16728,
                        "start": 8537,
                        "end": 16728,
                        "fullWidth": 8191,
                        "width": 8191,
                        "text": "'Standard ECMA-2623r d Edition - December 1999S t a n d a r d i z i n g Informat i o n and Commu n i c a t i o n SystemsPhone: +41 22 849.60.00 - Fax: +41 22 849.60.01 - URL: ht tp: / /www.ecma.ch - Internet: helpdesk@ecma.chECMAScript LanguageSpecificationStandard ECMA-2623r d Edition - December 1999S t a n d a r d i z i n g Informat i o n and Commu n i c a t i o n SystemsPhone: +41 22 849.60.00 - Fax: +41 22 849.60.01 - URL: ht tp: / /www.ecma.ch - Internet: helpdesk@ecma.chMB Ecma-262.doc 08-04-02 16,53ECMAScript LanguageSpecificationBrief HistoryThis ECMA Standard is based on several originating technologies, the most well known being JavaScript (Netscape)and JScript (Microsoft). The language was invented by Brendan Eich at Netscape and first appeared in thatcompans Navigator 2.0 browser. It has appeared in all subsequent browsers from Netscape and in all browsers fromMicrosoft starting with Internet Explorer 3.0.The development of this Standard started in November 1996. The first edition of this ECMA Standard was adopted bythe ECMA General Assembly of June 1997.That ECMA Standard was submitted to ISO/IEC JTC 1 for adoption under the fast-track procedure, and approved asinternational standard ISO/IEC 16262, in April 1998. The ECMA General Assembly of June 1998 approved thesecond edition of ECMA-262 to keep it fully aligned with ISO/IEC 16262. Changes between the first and the secondedition are editorial in nature.The current document defines the third edition of the Standard and includes powerful regular expressions, betterstring handling, new control statements, try/catch exception handling, tighter definition of errors, formatting fornumeric output and minor changes in anticipation of forthcoming internationalisation facilities and future languagegrowth.Work on the language is not complete. The technical committee is working on significant enhancements, includingmechanisms for scripts to be created and used across the Internet, and tighter coordination with other standards bodiessuch as groups within the World Wide Web Consortium and the Wireless Application Protocol Forum.This Standard has been adopted as 3rd Edition of ECMA-262 by the ECMA General Assembly in December, 1999.- i -Table of contents1 Scope 12 Conformance 13 References 14 Overview 1 4.1 Web Scripting 2 4.2 Language Overview 2 4.2.1 Objects 3 4.3 Definitions 4 4.3.1 Type 4 4.3.2 Primitive Value 4 4.3.3 Object 4 4.3.4 Constructor 4 4.3.5 Prototype 4 4.3.6 Native Object 4 4.3.7 Built-in Object 4 4.3.8 Host Object 4 4.3.9 Undefined Value 4 4.3.10 Undefined Type 4 4.3.11 Null Value 4 4.3.12 Null Type 4 4.3.13 Boolean Value 4 4.3.14 Boolean Type 4 4.3.15 Boolean Object 5 4.3.16 String Value 5 4.3.17 String Type 5 4.3.18 String Object 5 4.3.19 Number Value 5 4.3.20 Number Type 5 4.3.21 Number Object 5 4.3.22 Infinity 5 4.3.23 NaN 5 5 Notational Conventions 6 5.1 Syntactic and Lexical Grammars 6 5.1.1 Context-Free Grammars 6 5.1.2 The Lexical and RegExp Grammars 6 5.1.3 The Numeric String Grammar 6 5.1.4 The Syntactic Grammar 6 5.1.5 Grammar Notation 7 5.2 Algorithm Conventions 9 6. Source Text 10 7 Lexical Conventions 11 7.1 Unicode Format-Control Characters 11 7.2 White Space 11 7.3 Line Terminators 12 7.4 Comments 12 - ii - 7.5 Tokens 13 7.5.1 Reserved Words 13 7.5.2 Keywords 13 7.5.3 Future Reserved Words 14 7.6 Identifiers 14 7.7 Punctuators 15 7.8 Literals 16 7.8.1 Null Literals 16 7.8.2 Boolean Literals 16 7.8.3 Numeric Literals 16 7.8.4 String Literals 18 7.8.5 Regular Expression Literals 20 7.9 Automatic Semicolon Insertion 21 7.9.1 Rules of Automatic Semicolon Insertion 21 7.9.2 Examples of Automatic Semicolon Insertion 22 8 Types 24 8.1 The Undefined Type 24 8.2 The Null Type 24 8.3 The Boolean Type 24 8.4 The String Type 24 8.5 The Number Type 24 8.6 The Object Type 25 8.6.1 Property Attributes 25 8.6.2 Internal Properties and Methods 26 8.7 The Reference Type 29 8.7.1 GetValue (V) 29 8.7.2 PutValue (V, W) 29 8.8 The List Type 30 8.9 The Completion Type 30 9 Type Conversion 30 9.1 ToPrimitive 30 9.2 ToBoolean 30 9.3 ToNumber 31 9.3.1 ToNumber Applied to the String Type 31 9.4 ToInteger 34 9.5 ToInt32: (Signed 32 Bit Integer) 34 9.6 ToUint32: (Unsigned 32 Bit Integer) 34 9.7 ToUint16: (Unsigned 16 Bit Integer) 35 9.8 ToString 35 9.8.1 ToString Applied to the Number Type 35 9.9 ToObject 36 10 Execution Contexts 37 10.1 Definitions 37 10.1.1 Function Objects 37 10.1.2 Types of Executable Code 37 10.1.3 Variable Instantiation 37 10.1.4 Scope Chain and Identifier Resolution 38 10.1.5 Global Object 38 10.1.6 Activation Object 38 - i i i - 10.1.7 This 39 10.1.8 Arguments Object 39 10.2 Entering An Execution Context 39 10.2.1 Global Code 39 10.2.2 Eval Code 39 10.2.3 Function Code 39 11 Expressions 40 11.1 Primary Expressions 40 11.1.1 The this Keyword 40 11.1.2 Identifier Reference 40 11.1.3 Literal Reference 40 11.1.4 Array Initialiser 40 11.1.5 Object Initialiser 41 11.1.6 The Grouping Operator 42 11.2 Left-Hand-Side Expressions 43 11.2.1 Property Accessors 43 11.2.2 The new Operator 44 11.2.3 Function Calls 44 11.2.4 Argument Lists 45 11.2.5 Function Expressions 45 11.3 Postfix Expressions 45 11.3.1 Postfix Increment Operator 45 11.3.2 Postfix Decrement Operator 45 11.4 Unary Operators 46 11.4.1 The delete Operator 46 11.4.2 The void Operator 46 11.4.3 The typeof Operator 46 11.4.4 Prefix Increment Operator 47 11.4.5 Prefix Decrement Operator 47 11.4.6 Unary + Operator 47 11.4.7 Unary - Operator 47 11.4.8 Bitwise NOT Operator ( ~) 48 11.4.9 Logical NOT Operator ( !) 48 11.5 Multiplicative Operators 48 11.5.1 Applying the * Operator 48 11.5.2 Applying the / Operator 49 11.5.3 Applying the % Operator 49 11.6 Additive Operators 50 11.6.1 The Addition operator ( +) 50 11.6.2 The Subtraction Operator ( -) 50 11.6.3 Applying the Additive Operators ( +,- ) to Numbers 51 11.7 Bitwise Shift Operators 51 11.7.1 The Left Shift Operator ( <<) 51 11.7.2 The Signed Right Shift Operator ( >>) 51 11.7.3 The Unsigned Right Shift Operator ( >>>) 52 11.4 Relational Operators 52 11.8.1 The Less-than Operator ( <) 53 11.8.2 The Greater-than Operator ( >) 53 11.8.3 The Less-than-or-equal Operator ( <=) 53 11.8.4 The Greater-than-or-equal Operator ( >=) 53 11.8.5 The Abstract Relational Comparison Algorithm 53 - iv - 11.8.6 The instanceof operator 54 11.8.7 The in operator 54 11.9 Equality Operators 54 11.9.1 The Equals Operator ( ==) 55 11.9.2 The Does-not-equals Operator ( !=) 55 11.9.3 The Abstract Equality Comparison Algorithm 55 11.9.4 The Strict Equals Operator ( ===) 56 11.9.5 The Strict Does-not-equal Operator ( !==) 56 11.9.6 The Strict Equality Comparison Algorithm 56 11.10 Binary Bitwise Operators 57 11.11 Binary Logical Operators 58 11.12 Conditional Operator ( ?: ) 58 11.13 Assignment Operators 59 11.13.1 Simple Assignment ( =) 59 11.13.2 Compound Assignment ( op=) 60 11.14 Comma Operator ( , ) 60 12 Statements 61 12.1 Block 61 12.2 Variable statement 62 12.3 Empty Statement 63 12.4 Expression Statement 63 12.5 The if Statement 63 12.6 Iteration Statements 64 12.6.1 The do-while Statement 64 12.6.2 The while statement 64 12.6.3 The for Statement 65 12.6.4 The for-in Statement 65 12.7 The continue Statement 66 12.8 The break Statement 67 12.9 The return Statement 67 12.10 The with Statement 67 12.11 The switch Statement 68 12.12 Labelled Statements 69 12.13 The throw statement 69 12.14 The try statement 70 13 Function Definition 71 13.1 Definitions 72 13.1.1 Equated Grammar Productions 72 13.1.2 Joined Objects 72 13.2 Creating Function Objects 72 13.2.1 [[Call]] 73 13.2.2 [[Construct]] 74 14 Program 75 15 Native ECMAScript Objects 76 15.1 The Global Object 76 15.1.1 Value Properties of the Global Object 77 15.1.2 Function Properties of the Global Object 77 15.1.3 URI Handling Function Properties 78 - v - 15.1.4 Constructor Properties of the Global Object 83 15.1.5 Other Properties of the Global Object 83 15.2 Object Objects 83 15.2.1 The Object Constructor Called as a Function 83 15.2.2 The Object Constructor 84 15.2.3 Properties of the Object Constructor 84 15.2.4 Properties of the Object Prototype Object 84 15.2.5 Properties of Object Instances 85 15.3 Function Objects 85 '",
                        "value": "Standard ECMA-2623r d Edition - December 1999S t a n d a r d i z i n g Informat i o n and Commu n i c a t i o n SystemsPhone: +41 22 849.60.00 - Fax: +41 22 849.60.01 - URL: ht tp: / /www.ecma.ch - Internet: helpdesk@ecma.chECMAScript LanguageSpecificationStandard ECMA-2623r d Edition - December 1999S t a n d a r d i z i n g Informat i o n and Commu n i c a t i o n SystemsPhone: +41 22 849.60.00 - Fax: +41 22 849.60.01 - URL: ht tp: / /www.ecma.ch - Internet: helpdesk@ecma.chMB Ecma-262.doc 08-04-02 16,53ECMAScript LanguageSpecificationBrief HistoryThis ECMA Standard is based on several originating technologies, the most well known being JavaScript (Netscape)and JScript (Microsoft). The language was invented by Brendan Eich at Netscape and first appeared in thatcompans Navigator 2.0 browser. It has appeared in all subsequent browsers from Netscape and in all browsers fromMicrosoft starting with Internet Explorer 3.0.The development of this Standard started in November 1996. The first edition of this ECMA Standard was adopted bythe ECMA General Assembly of June 1997.That ECMA Standard was submitted to ISO/IEC JTC 1 for adoption under the fast-track procedure, and approved asinternational standard ISO/IEC 16262, in April 1998. The ECMA General Assembly of June 1998 approved thesecond edition of ECMA-262 to keep it fully aligned with ISO/IEC 16262. Changes between the first and the secondedition are editorial in nature.The current document defines the third edition of the Standard and includes powerful regular expressions, betterstring handling, new control statements, try/catch exception handling, tighter definition of errors, formatting fornumeric output and minor changes in anticipation of forthcoming internationalisation facilities and future languagegrowth.Work on the language is not complete. The technical committee is working on significant enhancements, includingmechanisms for scripts to be created and used across the Internet, and tighter coordination with other standards bodiessuch as groups within the World Wide Web Consortium and the Wireless Application Protocol Forum.This Standard has been adopted as 3rd Edition of ECMA-262 by the ECMA General Assembly in December, 1999.- i -Table of contents1 Scope 12 Conformance 13 References 14 Overview 1 4.1 Web Scripting 2 4.2 Language Overview 2 4.2.1 Objects 3 4.3 Definitions 4 4.3.1 Type 4 4.3.2 Primitive Value 4 4.3.3 Object 4 4.3.4 Constructor 4 4.3.5 Prototype 4 4.3.6 Native Object 4 4.3.7 Built-in Object 4 4.3.8 Host Object 4 4.3.9 Undefined Value 4 4.3.10 Undefined Type 4 4.3.11 Null Value 4 4.3.12 Null Type 4 4.3.13 Boolean Value 4 4.3.14 Boolean Type 4 4.3.15 Boolean Object 5 4.3.16 String Value 5 4.3.17 String Type 5 4.3.18 String Object 5 4.3.19 Number Value 5 4.3.20 Number Type 5 4.3.21 Number Object 5 4.3.22 Infinity 5 4.3.23 NaN 5 5 Notational Conventions 6 5.1 Syntactic and Lexical Grammars 6 5.1.1 Context-Free Grammars 6 5.1.2 The Lexical and RegExp Grammars 6 5.1.3 The Numeric String Grammar 6 5.1.4 The Syntactic Grammar 6 5.1.5 Grammar Notation 7 5.2 Algorithm Conventions 9 6. Source Text 10 7 Lexical Conventions 11 7.1 Unicode Format-Control Characters 11 7.2 White Space 11 7.3 Line Terminators 12 7.4 Comments 12 - ii - 7.5 Tokens 13 7.5.1 Reserved Words 13 7.5.2 Keywords 13 7.5.3 Future Reserved Words 14 7.6 Identifiers 14 7.7 Punctuators 15 7.8 Literals 16 7.8.1 Null Literals 16 7.8.2 Boolean Literals 16 7.8.3 Numeric Literals 16 7.8.4 String Literals 18 7.8.5 Regular Expression Literals 20 7.9 Automatic Semicolon Insertion 21 7.9.1 Rules of Automatic Semicolon Insertion 21 7.9.2 Examples of Automatic Semicolon Insertion 22 8 Types 24 8.1 The Undefined Type 24 8.2 The Null Type 24 8.3 The Boolean Type 24 8.4 The String Type 24 8.5 The Number Type 24 8.6 The Object Type 25 8.6.1 Property Attributes 25 8.6.2 Internal Properties and Methods 26 8.7 The Reference Type 29 8.7.1 GetValue (V) 29 8.7.2 PutValue (V, W) 29 8.8 The List Type 30 8.9 The Completion Type 30 9 Type Conversion 30 9.1 ToPrimitive 30 9.2 ToBoolean 30 9.3 ToNumber 31 9.3.1 ToNumber Applied to the String Type 31 9.4 ToInteger 34 9.5 ToInt32: (Signed 32 Bit Integer) 34 9.6 ToUint32: (Unsigned 32 Bit Integer) 34 9.7 ToUint16: (Unsigned 16 Bit Integer) 35 9.8 ToString 35 9.8.1 ToString Applied to the Number Type 35 9.9 ToObject 36 10 Execution Contexts 37 10.1 Definitions 37 10.1.1 Function Objects 37 10.1.2 Types of Executable Code 37 10.1.3 Variable Instantiation 37 10.1.4 Scope Chain and Identifier Resolution 38 10.1.5 Global Object 38 10.1.6 Activation Object 38 - i i i - 10.1.7 This 39 10.1.8 Arguments Object 39 10.2 Entering An Execution Context 39 10.2.1 Global Code 39 10.2.2 Eval Code 39 10.2.3 Function Code 39 11 Expressions 40 11.1 Primary Expressions 40 11.1.1 The this Keyword 40 11.1.2 Identifier Reference 40 11.1.3 Literal Reference 40 11.1.4 Array Initialiser 40 11.1.5 Object Initialiser 41 11.1.6 The Grouping Operator 42 11.2 Left-Hand-Side Expressions 43 11.2.1 Property Accessors 43 11.2.2 The new Operator 44 11.2.3 Function Calls 44 11.2.4 Argument Lists 45 11.2.5 Function Expressions 45 11.3 Postfix Expressions 45 11.3.1 Postfix Increment Operator 45 11.3.2 Postfix Decrement Operator 45 11.4 Unary Operators 46 11.4.1 The delete Operator 46 11.4.2 The void Operator 46 11.4.3 The typeof Operator 46 11.4.4 Prefix Increment Operator 47 11.4.5 Prefix Decrement Operator 47 11.4.6 Unary + Operator 47 11.4.7 Unary - Operator 47 11.4.8 Bitwise NOT Operator ( ~) 48 11.4.9 Logical NOT Operator ( !) 48 11.5 Multiplicative Operators 48 11.5.1 Applying the * Operator 48 11.5.2 Applying the / Operator 49 11.5.3 Applying the % Operator 49 11.6 Additive Operators 50 11.6.1 The Addition operator ( +) 50 11.6.2 The Subtraction Operator ( -) 50 11.6.3 Applying the Additive Operators ( +,- ) to Numbers 51 11.7 Bitwise Shift Operators 51 11.7.1 The Left Shift Operator ( <<) 51 11.7.2 The Signed Right Shift Operator ( >>) 51 11.7.3 The Unsigned Right Shift Operator ( >>>) 52 11.4 Relational Operators 52 11.8.1 The Less-than Operator ( <) 53 11.8.2 The Greater-than Operator ( >) 53 11.8.3 The Less-than-or-equal Operator ( <=) 53 11.8.4 The Greater-than-or-equal Operator ( >=) 53 11.8.5 The Abstract Relational Comparison Algorithm 53 - iv - 11.8.6 The instanceof operator 54 11.8.7 The in operator 54 11.9 Equality Operators 54 11.9.1 The Equals Operator ( ==) 55 11.9.2 The Does-not-equals Operator ( !=) 55 11.9.3 The Abstract Equality Comparison Algorithm 55 11.9.4 The Strict Equals Operator ( ===) 56 11.9.5 The Strict Does-not-equal Operator ( !==) 56 11.9.6 The Strict Equality Comparison Algorithm 56 11.10 Binary Bitwise Operators 57 11.11 Binary Logical Operators 58 11.12 Conditional Operator ( ?: ) 58 11.13 Assignment Operators 59 11.13.1 Simple Assignment ( =) 59 11.13.2 Compound Assignment ( op=) 60 11.14 Comma Operator ( , ) 60 12 Statements 61 12.1 Block 61 12.2 Variable statement 62 12.3 Empty Statement 63 12.4 Expression Statement 63 12.5 The if Statement 63 12.6 Iteration Statements 64 12.6.1 The do-while Statement 64 12.6.2 The while statement 64 12.6.3 The for Statement 65 12.6.4 The for-in Statement 65 12.7 The continue Statement 66 12.8 The break Statement 67 12.9 The return Statement 67 12.10 The with Statement 67 12.11 The switch Statement 68 12.12 Labelled Statements 69 12.13 The throw statement 69 12.14 The try statement 70 13 Function Definition 71 13.1 Definitions 72 13.1.1 Equated Grammar Productions 72 13.1.2 Joined Objects 72 13.2 Creating Function Objects 72 13.2.1 [[Call]] 73 13.2.2 [[Construct]] 74 14 Program 75 15 Native ECMAScript Objects 76 15.1 The Global Object 76 15.1.1 Value Properties of the Global Object 77 15.1.2 Function Properties of the Global Object 77 15.1.3 URI Handling Function Properties 78 - v - 15.1.4 Constructor Properties of the Global Object 83 15.1.5 Other Properties of the Global Object 83 15.2 Object Objects 83 15.2.1 The Object Constructor Called as a Function 83 15.2.2 The Object Constructor 84 15.2.3 Properties of the Object Constructor 84 15.2.4 Properties of the Object Prototype Object 84 15.2.5 Properties of Object Instances 85 15.3 Function Objects 85 ",
                        "valueText": "Standard ECMA-2623r d Edition - December 1999S t a n d a r d i z i n g Informat i o n and Commu n i c a t i o n SystemsPhone: +41 22 849.60.00 - Fax: +41 22 849.60.01 - URL: ht tp: / /www.ecma.ch - Internet: helpdesk@ecma.chECMAScript LanguageSpecificationStandard ECMA-2623r d Edition - December 1999S t a n d a r d i z i n g Informat i o n and Commu n i c a t i o n SystemsPhone: +41 22 849.60.00 - Fax: +41 22 849.60.01 - URL: ht tp: / /www.ecma.ch - Internet: helpdesk@ecma.chMB Ecma-262.doc 08-04-02 16,53ECMAScript LanguageSpecificationBrief HistoryThis ECMA Standard is based on several originating technologies, the most well known being JavaScript (Netscape)and JScript (Microsoft). The language was invented by Brendan Eich at Netscape and first appeared in thatcompans Navigator 2.0 browser. It has appeared in all subsequent browsers from Netscape and in all browsers fromMicrosoft starting with Internet Explorer 3.0.The development of this Standard started in November 1996. The first edition of this ECMA Standard was adopted bythe ECMA General Assembly of June 1997.That ECMA Standard was submitted to ISO/IEC JTC 1 for adoption under the fast-track procedure, and approved asinternational standard ISO/IEC 16262, in April 1998. The ECMA General Assembly of June 1998 approved thesecond edition of ECMA-262 to keep it fully aligned with ISO/IEC 16262. Changes between the first and the secondedition are editorial in nature.The current document defines the third edition of the Standard and includes powerful regular expressions, betterstring handling, new control statements, try/catch exception handling, tighter definition of errors, formatting fornumeric output and minor changes in anticipation of forthcoming internationalisation facilities and future languagegrowth.Work on the language is not complete. The technical committee is working on significant enhancements, includingmechanisms for scripts to be created and used across the Internet, and tighter coordination with other standards bodiessuch as groups within the World Wide Web Consortium and the Wireless Application Protocol Forum.This Standard has been adopted as 3rd Edition of ECMA-262 by the ECMA General Assembly in December, 1999.- i -Table of contents1 Scope 12 Conformance 13 References 14 Overview 1 4.1 Web Scripting 2 4.2 Language Overview 2 4.2.1 Objects 3 4.3 Definitions 4 4.3.1 Type 4 4.3.2 Primitive Value 4 4.3.3 Object 4 4.3.4 Constructor 4 4.3.5 Prototype 4 4.3.6 Native Object 4 4.3.7 Built-in Object 4 4.3.8 Host Object 4 4.3.9 Undefined Value 4 4.3.10 Undefined Type 4 4.3.11 Null Value 4 4.3.12 Null Type 4 4.3.13 Boolean Value 4 4.3.14 Boolean Type 4 4.3.15 Boolean Object 5 4.3.16 String Value 5 4.3.17 String Type 5 4.3.18 String Object 5 4.3.19 Number Value 5 4.3.20 Number Type 5 4.3.21 Number Object 5 4.3.22 Infinity 5 4.3.23 NaN 5 5 Notational Conventions 6 5.1 Syntactic and Lexical Grammars 6 5.1.1 Context-Free Grammars 6 5.1.2 The Lexical and RegExp Grammars 6 5.1.3 The Numeric String Grammar 6 5.1.4 The Syntactic Grammar 6 5.1.5 Grammar Notation 7 5.2 Algorithm Conventions 9 6. Source Text 10 7 Lexical Conventions 11 7.1 Unicode Format-Control Characters 11 7.2 White Space 11 7.3 Line Terminators 12 7.4 Comments 12 - ii - 7.5 Tokens 13 7.5.1 Reserved Words 13 7.5.2 Keywords 13 7.5.3 Future Reserved Words 14 7.6 Identifiers 14 7.7 Punctuators 15 7.8 Literals 16 7.8.1 Null Literals 16 7.8.2 Boolean Literals 16 7.8.3 Numeric Literals 16 7.8.4 String Literals 18 7.8.5 Regular Expression Literals 20 7.9 Automatic Semicolon Insertion 21 7.9.1 Rules of Automatic Semicolon Insertion 21 7.9.2 Examples of Automatic Semicolon Insertion 22 8 Types 24 8.1 The Undefined Type 24 8.2 The Null Type 24 8.3 The Boolean Type 24 8.4 The String Type 24 8.5 The Number Type 24 8.6 The Object Type 25 8.6.1 Property Attributes 25 8.6.2 Internal Properties and Methods 26 8.7 The Reference Type 29 8.7.1 GetValue (V) 29 8.7.2 PutValue (V, W) 29 8.8 The List Type 30 8.9 The Completion Type 30 9 Type Conversion 30 9.1 ToPrimitive 30 9.2 ToBoolean 30 9.3 ToNumber 31 9.3.1 ToNumber Applied to the String Type 31 9.4 ToInteger 34 9.5 ToInt32: (Signed 32 Bit Integer) 34 9.6 ToUint32: (Unsigned 32 Bit Integer) 34 9.7 ToUint16: (Unsigned 16 Bit Integer) 35 9.8 ToString 35 9.8.1 ToString Applied to the Number Type 35 9.9 ToObject 36 10 Execution Contexts 37 10.1 Definitions 37 10.1.1 Function Objects 37 10.1.2 Types of Executable Code 37 10.1.3 Variable Instantiation 37 10.1.4 Scope Chain and Identifier Resolution 38 10.1.5 Global Object 38 10.1.6 Activation Object 38 - i i i - 10.1.7 This 39 10.1.8 Arguments Object 39 10.2 Entering An Execution Context 39 10.2.1 Global Code 39 10.2.2 Eval Code 39 10.2.3 Function Code 39 11 Expressions 40 11.1 Primary Expressions 40 11.1.1 The this Keyword 40 11.1.2 Identifier Reference 40 11.1.3 Literal Reference 40 11.1.4 Array Initialiser 40 11.1.5 Object Initialiser 41 11.1.6 The Grouping Operator 42 11.2 Left-Hand-Side Expressions 43 11.2.1 Property Accessors 43 11.2.2 The new Operator 44 11.2.3 Function Calls 44 11.2.4 Argument Lists 45 11.2.5 Function Expressions 45 11.3 Postfix Expressions 45 11.3.1 Postfix Increment Operator 45 11.3.2 Postfix Decrement Operator 45 11.4 Unary Operators 46 11.4.1 The delete Operator 46 11.4.2 The void Operator 46 11.4.3 The typeof Operator 46 11.4.4 Prefix Increment Operator 47 11.4.5 Prefix Decrement Operator 47 11.4.6 Unary + Operator 47 11.4.7 Unary - Operator 47 11.4.8 Bitwise NOT Operator ( ~) 48 11.4.9 Logical NOT Operator ( !) 48 11.5 Multiplicative Operators 48 11.5.1 Applying the * Operator 48 11.5.2 Applying the / Operator 49 11.5.3 Applying the % Operator 49 11.6 Additive Operators 50 11.6.1 The Addition operator ( +) 50 11.6.2 The Subtraction Operator ( -) 50 11.6.3 Applying the Additive Operators ( +,- ) to Numbers 51 11.7 Bitwise Shift Operators 51 11.7.1 The Left Shift Operator ( <<) 51 11.7.2 The Signed Right Shift Operator ( >>) 51 11.7.3 The Unsigned Right Shift Operator ( >>>) 52 11.4 Relational Operators 52 11.8.1 The Less-than Operator ( <) 53 11.8.2 The Greater-than Operator ( >) 53 11.8.3 The Less-than-or-equal Operator ( <=) 53 11.8.4 The Greater-than-or-equal Operator ( >=) 53 11.8.5 The Abstract Relational Comparison Algorithm 53 - iv - 11.8.6 The instanceof operator 54 11.8.7 The in operator 54 11.9 Equality Operators 54 11.9.1 The Equals Operator ( ==) 55 11.9.2 The Does-not-equals Operator ( !=) 55 11.9.3 The Abstract Equality Comparison Algorithm 55 11.9.4 The Strict Equals Operator ( ===) 56 11.9.5 The Strict Does-not-equal Operator ( !==) 56 11.9.6 The Strict Equality Comparison Algorithm 56 11.10 Binary Bitwise Operators 57 11.11 Binary Logical Operators 58 11.12 Conditional Operator ( ?: ) 58 11.13 Assignment Operators 59 11.13.1 Simple Assignment ( =) 59 11.13.2 Compound Assignment ( op=) 60 11.14 Comma Operator ( , ) 60 12 Statements 61 12.1 Block 61 12.2 Variable statement 62 12.3 Empty Statement 63 12.4 Expression Statement 63 12.5 The if Statement 63 12.6 Iteration Statements 64 12.6.1 The do-while Statement 64 12.6.2 The while statement 64 12.6.3 The for Statement 65 12.6.4 The for-in Statement 65 12.7 The continue Statement 66 12.8 The break Statement 67 12.9 The return Statement 67 12.10 The with Statement 67 12.11 The switch Statement 68 12.12 Labelled Statements 69 12.13 The throw statement 69 12.14 The try statement 70 13 Function Definition 71 13.1 Definitions 72 13.1.1 Equated Grammar Productions 72 13.1.2 Joined Objects 72 13.2 Creating Function Objects 72 13.2.1 [[Call]] 73 13.2.2 [[Construct]] 74 14 Program 75 15 Native ECMAScript Objects 76 15.1 The Global Object 76 15.1.1 Value Properties of the Global Object 77 15.1.2 Function Properties of the Global Object 77 15.1.3 URI Handling Function Properties 78 - v - 15.1.4 Constructor Properties of the Global Object 83 15.1.5 Other Properties of the Global Object 83 15.2 Object Objects 83 15.2.1 The Object Constructor Called as a Function 83 15.2.2 The Object Constructor 84 15.2.3 Properties of the Object Constructor 84 15.2.4 Properties of the Object Prototype Object 84 15.2.5 Properties of Object Instances 85 15.3 Function Objects 85 "
                    }
                },
                "closeParenToken": {
                    "kind": "CloseParenToken",
                    "fullStart": 16728,
                    "fullEnd": 16729,
                    "start": 16728,
                    "end": 16729,
                    "fullWidth": 1,
                    "width": 1,
                    "text": ")",
                    "value": ")",
                    "valueText": ")"
                },
                "statement": {
                    "kind": "Block",
                    "fullStart": 16729,
                    "fullEnd": 16774,
                    "start": 16729,
                    "end": 16773,
                    "fullWidth": 45,
                    "width": 44,
                    "openBraceToken": {
                        "kind": "OpenBraceToken",
                        "fullStart": 16729,
                        "fullEnd": 16731,
                        "start": 16729,
                        "end": 16730,
                        "fullWidth": 2,
                        "width": 1,
                        "text": "{",
                        "value": "{",
                        "valueText": "{",
                        "hasTrailingTrivia": true,
                        "hasTrailingNewLine": true,
                        "trailingTrivia": [
                            {
                                "kind": "NewLineTrivia",
                                "text": "\n"
                            }
                        ]
                    },
                    "statements": [
                        {
                            "kind": "ExpressionStatement",
                            "fullStart": 16731,
                            "fullEnd": 16772,
                            "start": 16733,
                            "end": 16771,
                            "fullWidth": 41,
                            "width": 38,
                            "expression": {
                                "kind": "InvocationExpression",
                                "fullStart": 16731,
                                "fullEnd": 16770,
                                "start": 16733,
                                "end": 16770,
                                "fullWidth": 39,
                                "width": 37,
                                "expression": {
                                    "kind": "IdentifierName",
                                    "fullStart": 16731,
                                    "fullEnd": 16739,
                                    "start": 16733,
                                    "end": 16739,
                                    "fullWidth": 8,
                                    "width": 6,
                                    "text": "$ERROR",
                                    "value": "$ERROR",
                                    "valueText": "$ERROR",
                                    "hasLeadingTrivia": true,
                                    "leadingTrivia": [
                                        {
                                            "kind": "WhitespaceTrivia",
                                            "text": "  "
                                        }
                                    ]
                                },
                                "argumentList": {
                                    "kind": "ArgumentList",
                                    "fullStart": 16739,
                                    "fullEnd": 16770,
                                    "start": 16739,
                                    "end": 16770,
                                    "fullWidth": 31,
                                    "width": 31,
                                    "openParenToken": {
                                        "kind": "OpenParenToken",
                                        "fullStart": 16739,
                                        "fullEnd": 16740,
                                        "start": 16739,
                                        "end": 16740,
                                        "fullWidth": 1,
                                        "width": 1,
                                        "text": "(",
                                        "value": "(",
                                        "valueText": "("
                                    },
                                    "arguments": [
                                        {
                                            "kind": "StringLiteral",
                                            "fullStart": 16740,
                                            "fullEnd": 16769,
                                            "start": 16740,
                                            "end": 16769,
                                            "fullWidth": 29,
                                            "width": 29,
                                            "text": "'#2: Large string 8192 bytes'",
                                            "value": "#2: Large string 8192 bytes",
                                            "valueText": "#2: Large string 8192 bytes"
                                        }
                                    ],
                                    "closeParenToken": {
                                        "kind": "CloseParenToken",
                                        "fullStart": 16769,
                                        "fullEnd": 16770,
                                        "start": 16769,
                                        "end": 16770,
                                        "fullWidth": 1,
                                        "width": 1,
                                        "text": ")",
                                        "value": ")",
                                        "valueText": ")"
                                    }
                                }
                            },
                            "semicolonToken": {
                                "kind": "SemicolonToken",
                                "fullStart": 16770,
                                "fullEnd": 16772,
                                "start": 16770,
                                "end": 16771,
                                "fullWidth": 2,
                                "width": 1,
                                "text": ";",
                                "value": ";",
                                "valueText": ";",
                                "hasTrailingTrivia": true,
                                "hasTrailingNewLine": true,
                                "trailingTrivia": [
                                    {
                                        "kind": "NewLineTrivia",
                                        "text": "\n"
                                    }
                                ]
                            }
                        }
                    ],
                    "closeBraceToken": {
                        "kind": "CloseBraceToken",
                        "fullStart": 16772,
                        "fullEnd": 16774,
                        "start": 16772,
                        "end": 16773,
                        "fullWidth": 2,
                        "width": 1,
                        "text": "}",
                        "value": "}",
                        "valueText": "}",
                        "hasTrailingTrivia": true,
                        "hasTrailingNewLine": true,
                        "trailingTrivia": [
                            {
                                "kind": "NewLineTrivia",
                                "text": "\n"
                            }
                        ]
                    }
                }
            }
        ],
        "endOfFileToken": {
            "kind": "EndOfFileToken",
            "fullStart": 16774,
            "fullEnd": 16831,
            "start": 16831,
            "end": 16831,
            "fullWidth": 57,
            "width": 0,
            "text": "",
            "hasLeadingTrivia": true,
            "hasLeadingComment": true,
            "hasLeadingNewLine": true,
            "leadingTrivia": [
                {
                    "kind": "SingleLineCommentTrivia",
                    "text": "//"
                },
                {
                    "kind": "NewLineTrivia",
                    "text": "\n"
                },
                {
                    "kind": "SingleLineCommentTrivia",
                    "text": "////////////////////////////////////////////////////"
                },
                {
                    "kind": "NewLineTrivia",
                    "text": "\n"
                },
                {
                    "kind": "NewLineTrivia",
                    "text": "\n"
                }
            ]
        }
    },
    "lineMap": {
        "lineStarts": [
            0,
            61,
            132,
            133,
            137,
            164,
            167,
            198,
            246,
            250,
            251,
            304,
            315,
            8521,
            16731,
            16772,
            16774,
            16777,
            16830,
            16831
        ],
        "length": 16831
    }
}<|MERGE_RESOLUTION|>--- conflicted
+++ resolved
@@ -110,12 +110,8 @@
                             "start": 319,
                             "end": 8519,
                             "fullWidth": 8200,
-<<<<<<< HEAD
                             "width": 8200,
-                            "identifier": {
-=======
                             "propertyName": {
->>>>>>> 85e84683
                                 "kind": "IdentifierName",
                                 "fullStart": 319,
                                 "fullEnd": 327,
