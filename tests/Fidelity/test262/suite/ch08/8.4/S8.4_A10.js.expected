{
    "isDeclaration": false,
    "languageVersion": "EcmaScript5",
    "parseOptions": {
        "allowAutomaticSemicolonInsertion": true
    },
    "sourceUnit": {
        "kind": "SourceUnit",
        "fullStart": 0,
        "fullEnd": 1313,
        "start": 373,
        "end": 1313,
        "fullWidth": 1313,
        "width": 940,
        "moduleElements": [
            {
                "kind": "VariableStatement",
                "fullStart": 0,
                "fullEnd": 410,
                "start": 373,
                "end": 409,
                "fullWidth": 410,
                "width": 36,
                "modifiers": [],
                "variableDeclaration": {
                    "kind": "VariableDeclaration",
                    "fullStart": 0,
                    "fullEnd": 408,
                    "start": 373,
                    "end": 408,
                    "fullWidth": 408,
                    "width": 35,
                    "varKeyword": {
                        "kind": "VarKeyword",
                        "fullStart": 0,
                        "fullEnd": 377,
                        "start": 373,
                        "end": 376,
                        "fullWidth": 377,
                        "width": 3,
                        "text": "var",
                        "value": "var",
                        "valueText": "var",
                        "hasLeadingTrivia": true,
                        "hasLeadingComment": true,
                        "hasLeadingNewLine": true,
                        "hasTrailingTrivia": true,
                        "leadingTrivia": [
                            {
                                "kind": "SingleLineCommentTrivia",
                                "text": "// Copyright 2009 the Sputnik authors.  All rights reserved."
                            },
                            {
                                "kind": "NewLineTrivia",
                                "text": "\n"
                            },
                            {
                                "kind": "SingleLineCommentTrivia",
                                "text": "// This code is governed by the BSD license found in the LICENSE file."
                            },
                            {
                                "kind": "NewLineTrivia",
                                "text": "\n"
                            },
                            {
                                "kind": "NewLineTrivia",
                                "text": "\n"
                            },
                            {
                                "kind": "MultiLineCommentTrivia",
                                "text": "/**\n * Both unicode and ascii chars are allowed\n *\n * @path ch08/8.4/S8.4_A10.js\n * @description Create string using both unicode and ascii chars\n */"
                            },
                            {
                                "kind": "NewLineTrivia",
                                "text": "\n"
                            },
                            {
                                "kind": "NewLineTrivia",
                                "text": "\n"
                            },
                            {
                                "kind": "SingleLineCommentTrivia",
                                "text": "//////////////////////////////////////////////////////////////////////////////"
                            },
                            {
                                "kind": "NewLineTrivia",
                                "text": "\n"
                            },
                            {
                                "kind": "SingleLineCommentTrivia",
                                "text": "//CHECK#1"
                            },
                            {
                                "kind": "NewLineTrivia",
                                "text": "\n"
                            }
                        ],
                        "trailingTrivia": [
                            {
                                "kind": "WhitespaceTrivia",
                                "text": " "
                            }
                        ]
                    },
                    "variableDeclarators": [
                        {
                            "kind": "VariableDeclarator",
                            "fullStart": 377,
                            "fullEnd": 408,
                            "start": 377,
                            "end": 408,
                            "fullWidth": 31,
<<<<<<< HEAD
                            "width": 31,
                            "identifier": {
=======
                            "propertyName": {
>>>>>>> 85e84683
                                "kind": "IdentifierName",
                                "fullStart": 377,
                                "fullEnd": 383,
                                "start": 377,
                                "end": 382,
                                "fullWidth": 6,
                                "width": 5,
                                "text": "__str",
                                "value": "__str",
                                "valueText": "__str",
                                "hasTrailingTrivia": true,
                                "trailingTrivia": [
                                    {
                                        "kind": "WhitespaceTrivia",
                                        "text": " "
                                    }
                                ]
                            },
                            "equalsValueClause": {
                                "kind": "EqualsValueClause",
                                "fullStart": 383,
                                "fullEnd": 408,
                                "start": 383,
                                "end": 408,
                                "fullWidth": 25,
                                "width": 25,
                                "equalsToken": {
                                    "kind": "EqualsToken",
                                    "fullStart": 383,
                                    "fullEnd": 385,
                                    "start": 383,
                                    "end": 384,
                                    "fullWidth": 2,
                                    "width": 1,
                                    "text": "=",
                                    "value": "=",
                                    "valueText": "=",
                                    "hasTrailingTrivia": true,
                                    "trailingTrivia": [
                                        {
                                            "kind": "WhitespaceTrivia",
                                            "text": " "
                                        }
                                    ]
                                },
                                "value": {
                                    "kind": "StringLiteral",
                                    "fullStart": 385,
                                    "fullEnd": 408,
                                    "start": 385,
                                    "end": 408,
                                    "fullWidth": 23,
                                    "width": 23,
                                    "text": "\"\\u0041A\\u0042B\\u0043C\"",
                                    "value": "AABBCC",
                                    "valueText": "AABBCC"
                                }
                            }
                        }
                    ]
                },
                "semicolonToken": {
                    "kind": "SemicolonToken",
                    "fullStart": 408,
                    "fullEnd": 410,
                    "start": 408,
                    "end": 409,
                    "fullWidth": 2,
                    "width": 1,
                    "text": ";",
                    "value": ";",
                    "valueText": ";",
                    "hasTrailingTrivia": true,
                    "hasTrailingNewLine": true,
                    "trailingTrivia": [
                        {
                            "kind": "NewLineTrivia",
                            "text": "\n"
                        }
                    ]
                }
            },
            {
                "kind": "IfStatement",
                "fullStart": 410,
                "fullEnd": 534,
                "start": 410,
                "end": 534,
                "fullWidth": 124,
                "width": 124,
                "ifKeyword": {
                    "kind": "IfKeyword",
                    "fullStart": 410,
                    "fullEnd": 413,
                    "start": 410,
                    "end": 412,
                    "fullWidth": 3,
                    "width": 2,
                    "text": "if",
                    "value": "if",
                    "valueText": "if",
                    "hasTrailingTrivia": true,
                    "trailingTrivia": [
                        {
                            "kind": "WhitespaceTrivia",
                            "text": " "
                        }
                    ]
                },
                "openParenToken": {
                    "kind": "OpenParenToken",
                    "fullStart": 413,
                    "fullEnd": 414,
                    "start": 413,
                    "end": 414,
                    "fullWidth": 1,
                    "width": 1,
                    "text": "(",
                    "value": "(",
                    "valueText": "("
                },
                "condition": {
                    "kind": "NotEqualsExpression",
                    "fullStart": 414,
                    "fullEnd": 432,
                    "start": 414,
                    "end": 432,
                    "fullWidth": 18,
                    "width": 18,
                    "left": {
                        "kind": "IdentifierName",
                        "fullStart": 414,
                        "fullEnd": 420,
                        "start": 414,
                        "end": 419,
                        "fullWidth": 6,
                        "width": 5,
                        "text": "__str",
                        "value": "__str",
                        "valueText": "__str",
                        "hasTrailingTrivia": true,
                        "trailingTrivia": [
                            {
                                "kind": "WhitespaceTrivia",
                                "text": " "
                            }
                        ]
                    },
                    "operatorToken": {
                        "kind": "ExclamationEqualsEqualsToken",
                        "fullStart": 420,
                        "fullEnd": 424,
                        "start": 420,
                        "end": 423,
                        "fullWidth": 4,
                        "width": 3,
                        "text": "!==",
                        "value": "!==",
                        "valueText": "!==",
                        "hasTrailingTrivia": true,
                        "trailingTrivia": [
                            {
                                "kind": "WhitespaceTrivia",
                                "text": " "
                            }
                        ]
                    },
                    "right": {
                        "kind": "StringLiteral",
                        "fullStart": 424,
                        "fullEnd": 432,
                        "start": 424,
                        "end": 432,
                        "fullWidth": 8,
                        "width": 8,
                        "text": "'AABBCC'",
                        "value": "AABBCC",
                        "valueText": "AABBCC"
                    }
                },
                "closeParenToken": {
                    "kind": "CloseParenToken",
                    "fullStart": 432,
                    "fullEnd": 433,
                    "start": 432,
                    "end": 433,
                    "fullWidth": 1,
                    "width": 1,
                    "text": ")",
                    "value": ")",
                    "valueText": ")"
                },
                "statement": {
                    "kind": "Block",
                    "fullStart": 433,
                    "fullEnd": 534,
                    "start": 433,
                    "end": 534,
                    "fullWidth": 101,
                    "width": 101,
                    "openBraceToken": {
                        "kind": "OpenBraceToken",
                        "fullStart": 433,
                        "fullEnd": 435,
                        "start": 433,
                        "end": 434,
                        "fullWidth": 2,
                        "width": 1,
                        "text": "{",
                        "value": "{",
                        "valueText": "{",
                        "hasTrailingTrivia": true,
                        "hasTrailingNewLine": true,
                        "trailingTrivia": [
                            {
                                "kind": "NewLineTrivia",
                                "text": "\n"
                            }
                        ]
                    },
                    "statements": [
                        {
                            "kind": "ExpressionStatement",
                            "fullStart": 435,
                            "fullEnd": 533,
                            "start": 437,
                            "end": 532,
                            "fullWidth": 98,
                            "width": 95,
                            "expression": {
                                "kind": "InvocationExpression",
                                "fullStart": 435,
                                "fullEnd": 531,
                                "start": 437,
                                "end": 531,
                                "fullWidth": 96,
                                "width": 94,
                                "expression": {
                                    "kind": "IdentifierName",
                                    "fullStart": 435,
                                    "fullEnd": 443,
                                    "start": 437,
                                    "end": 443,
                                    "fullWidth": 8,
                                    "width": 6,
                                    "text": "$ERROR",
                                    "value": "$ERROR",
                                    "valueText": "$ERROR",
                                    "hasLeadingTrivia": true,
                                    "leadingTrivia": [
                                        {
                                            "kind": "WhitespaceTrivia",
                                            "text": "  "
                                        }
                                    ]
                                },
                                "argumentList": {
                                    "kind": "ArgumentList",
                                    "fullStart": 443,
                                    "fullEnd": 531,
                                    "start": 443,
                                    "end": 531,
                                    "fullWidth": 88,
                                    "width": 88,
                                    "openParenToken": {
                                        "kind": "OpenParenToken",
                                        "fullStart": 443,
                                        "fullEnd": 444,
                                        "start": 443,
                                        "end": 444,
                                        "fullWidth": 1,
                                        "width": 1,
                                        "text": "(",
                                        "value": "(",
                                        "valueText": "("
                                    },
                                    "arguments": [
                                        {
                                            "kind": "AddExpression",
                                            "fullStart": 444,
                                            "fullEnd": 530,
                                            "start": 444,
                                            "end": 530,
                                            "fullWidth": 86,
                                            "width": 86,
                                            "left": {
                                                "kind": "StringLiteral",
                                                "fullStart": 444,
                                                "fullEnd": 521,
                                                "start": 444,
                                                "end": 520,
                                                "fullWidth": 77,
                                                "width": 76,
                                                "text": "'#1: var __str = \"\\\\u0041A\\\\u0042B\\\\u0043C\"; __str === \\'AABBCC\\'. Actual: '",
                                                "value": "#1: var __str = \"\\u0041A\\u0042B\\u0043C\"; __str === 'AABBCC'. Actual: ",
                                                "valueText": "#1: var __str = \"\\u0041A\\u0042B\\u0043C\"; __str === 'AABBCC'. Actual: ",
                                                "hasTrailingTrivia": true,
                                                "trailingTrivia": [
                                                    {
                                                        "kind": "WhitespaceTrivia",
                                                        "text": " "
                                                    }
                                                ]
                                            },
                                            "operatorToken": {
                                                "kind": "PlusToken",
                                                "fullStart": 521,
                                                "fullEnd": 523,
                                                "start": 521,
                                                "end": 522,
                                                "fullWidth": 2,
                                                "width": 1,
                                                "text": "+",
                                                "value": "+",
                                                "valueText": "+",
                                                "hasTrailingTrivia": true,
                                                "trailingTrivia": [
                                                    {
                                                        "kind": "WhitespaceTrivia",
                                                        "text": " "
                                                    }
                                                ]
                                            },
                                            "right": {
                                                "kind": "ParenthesizedExpression",
                                                "fullStart": 523,
                                                "fullEnd": 530,
                                                "start": 523,
                                                "end": 530,
                                                "fullWidth": 7,
                                                "width": 7,
                                                "openParenToken": {
                                                    "kind": "OpenParenToken",
                                                    "fullStart": 523,
                                                    "fullEnd": 524,
                                                    "start": 523,
                                                    "end": 524,
                                                    "fullWidth": 1,
                                                    "width": 1,
                                                    "text": "(",
                                                    "value": "(",
                                                    "valueText": "("
                                                },
                                                "expression": {
                                                    "kind": "IdentifierName",
                                                    "fullStart": 524,
                                                    "fullEnd": 529,
                                                    "start": 524,
                                                    "end": 529,
                                                    "fullWidth": 5,
                                                    "width": 5,
                                                    "text": "__str",
                                                    "value": "__str",
                                                    "valueText": "__str"
                                                },
                                                "closeParenToken": {
                                                    "kind": "CloseParenToken",
                                                    "fullStart": 529,
                                                    "fullEnd": 530,
                                                    "start": 529,
                                                    "end": 530,
                                                    "fullWidth": 1,
                                                    "width": 1,
                                                    "text": ")",
                                                    "value": ")",
                                                    "valueText": ")"
                                                }
                                            }
                                        }
                                    ],
                                    "closeParenToken": {
                                        "kind": "CloseParenToken",
                                        "fullStart": 530,
                                        "fullEnd": 531,
                                        "start": 530,
                                        "end": 531,
                                        "fullWidth": 1,
                                        "width": 1,
                                        "text": ")",
                                        "value": ")",
                                        "valueText": ")"
                                    }
                                }
                            },
                            "semicolonToken": {
                                "kind": "SemicolonToken",
                                "fullStart": 531,
                                "fullEnd": 533,
                                "start": 531,
                                "end": 532,
                                "fullWidth": 2,
                                "width": 1,
                                "text": ";",
                                "value": ";",
                                "valueText": ";",
                                "hasTrailingTrivia": true,
                                "hasTrailingNewLine": true,
                                "trailingTrivia": [
                                    {
                                        "kind": "NewLineTrivia",
                                        "text": "\n"
                                    }
                                ]
                            }
                        }
                    ],
                    "closeBraceToken": {
                        "kind": "CloseBraceToken",
                        "fullStart": 533,
                        "fullEnd": 534,
                        "start": 533,
                        "end": 534,
                        "fullWidth": 1,
                        "width": 1,
                        "text": "}",
                        "value": "}",
                        "valueText": "}"
                    }
                }
            },
            {
                "kind": "EmptyStatement",
                "fullStart": 534,
                "fullEnd": 536,
                "start": 534,
                "end": 535,
                "fullWidth": 2,
                "width": 1,
                "semicolonToken": {
                    "kind": "SemicolonToken",
                    "fullStart": 534,
                    "fullEnd": 536,
                    "start": 534,
                    "end": 535,
                    "fullWidth": 2,
                    "width": 1,
                    "text": ";",
                    "value": ";",
                    "valueText": ";",
                    "hasTrailingTrivia": true,
                    "hasTrailingNewLine": true,
                    "trailingTrivia": [
                        {
                            "kind": "NewLineTrivia",
                            "text": "\n"
                        }
                    ]
                }
            },
            {
                "kind": "VariableStatement",
                "fullStart": 536,
                "fullEnd": 750,
                "start": 708,
                "end": 749,
                "fullWidth": 214,
                "width": 41,
                "modifiers": [],
                "variableDeclaration": {
                    "kind": "VariableDeclaration",
                    "fullStart": 536,
                    "fullEnd": 748,
                    "start": 708,
                    "end": 748,
                    "fullWidth": 212,
                    "width": 40,
                    "varKeyword": {
                        "kind": "VarKeyword",
                        "fullStart": 536,
                        "fullEnd": 712,
                        "start": 708,
                        "end": 711,
                        "fullWidth": 176,
                        "width": 3,
                        "text": "var",
                        "value": "var",
                        "valueText": "var",
                        "hasLeadingTrivia": true,
                        "hasLeadingComment": true,
                        "hasLeadingNewLine": true,
                        "hasTrailingTrivia": true,
                        "leadingTrivia": [
                            {
                                "kind": "SingleLineCommentTrivia",
                                "text": "//"
                            },
                            {
                                "kind": "NewLineTrivia",
                                "text": "\n"
                            },
                            {
                                "kind": "SingleLineCommentTrivia",
                                "text": "//////////////////////////////////////////////////////////////////////////////"
                            },
                            {
                                "kind": "NewLineTrivia",
                                "text": "\n"
                            },
                            {
                                "kind": "NewLineTrivia",
                                "text": "\n"
                            },
                            {
                                "kind": "SingleLineCommentTrivia",
                                "text": "//////////////////////////////////////////////////////////////////////////////"
                            },
                            {
                                "kind": "NewLineTrivia",
                                "text": "\n"
                            },
                            {
                                "kind": "SingleLineCommentTrivia",
                                "text": "//CHECK#2"
                            },
                            {
                                "kind": "NewLineTrivia",
                                "text": "\n"
                            }
                        ],
                        "trailingTrivia": [
                            {
                                "kind": "WhitespaceTrivia",
                                "text": " "
                            }
                        ]
                    },
                    "variableDeclarators": [
                        {
                            "kind": "VariableDeclarator",
                            "fullStart": 712,
                            "fullEnd": 748,
                            "start": 712,
                            "end": 748,
                            "fullWidth": 36,
<<<<<<< HEAD
                            "width": 36,
                            "identifier": {
=======
                            "propertyName": {
>>>>>>> 85e84683
                                "kind": "IdentifierName",
                                "fullStart": 712,
                                "fullEnd": 720,
                                "start": 712,
                                "end": 719,
                                "fullWidth": 8,
                                "width": 7,
                                "text": "__str__",
                                "value": "__str__",
                                "valueText": "__str__",
                                "hasTrailingTrivia": true,
                                "trailingTrivia": [
                                    {
                                        "kind": "WhitespaceTrivia",
                                        "text": " "
                                    }
                                ]
                            },
                            "equalsValueClause": {
                                "kind": "EqualsValueClause",
                                "fullStart": 720,
                                "fullEnd": 748,
                                "start": 720,
                                "end": 748,
                                "fullWidth": 28,
                                "width": 28,
                                "equalsToken": {
                                    "kind": "EqualsToken",
                                    "fullStart": 720,
                                    "fullEnd": 722,
                                    "start": 720,
                                    "end": 721,
                                    "fullWidth": 2,
                                    "width": 1,
                                    "text": "=",
                                    "value": "=",
                                    "valueText": "=",
                                    "hasTrailingTrivia": true,
                                    "trailingTrivia": [
                                        {
                                            "kind": "WhitespaceTrivia",
                                            "text": " "
                                        }
                                    ]
                                },
                                "value": {
                                    "kind": "AddExpression",
                                    "fullStart": 722,
                                    "fullEnd": 748,
                                    "start": 722,
                                    "end": 748,
                                    "fullWidth": 26,
                                    "width": 26,
                                    "left": {
                                        "kind": "StringLiteral",
                                        "fullStart": 722,
                                        "fullEnd": 742,
                                        "start": 722,
                                        "end": 742,
                                        "fullWidth": 20,
                                        "width": 20,
                                        "text": "\"\\u0041\\u0042\\u0043\"",
                                        "value": "ABC",
                                        "valueText": "ABC"
                                    },
                                    "operatorToken": {
                                        "kind": "PlusToken",
                                        "fullStart": 742,
                                        "fullEnd": 743,
                                        "start": 742,
                                        "end": 743,
                                        "fullWidth": 1,
                                        "width": 1,
                                        "text": "+",
                                        "value": "+",
                                        "valueText": "+"
                                    },
                                    "right": {
                                        "kind": "StringLiteral",
                                        "fullStart": 743,
                                        "fullEnd": 748,
                                        "start": 743,
                                        "end": 748,
                                        "fullWidth": 5,
                                        "width": 5,
                                        "text": "'ABC'",
                                        "value": "ABC",
                                        "valueText": "ABC"
                                    }
                                }
                            }
                        }
                    ]
                },
                "semicolonToken": {
                    "kind": "SemicolonToken",
                    "fullStart": 748,
                    "fullEnd": 750,
                    "start": 748,
                    "end": 749,
                    "fullWidth": 2,
                    "width": 1,
                    "text": ";",
                    "value": ";",
                    "valueText": ";",
                    "hasTrailingTrivia": true,
                    "hasTrailingNewLine": true,
                    "trailingTrivia": [
                        {
                            "kind": "NewLineTrivia",
                            "text": "\n"
                        }
                    ]
                }
            },
            {
                "kind": "IfStatement",
                "fullStart": 750,
                "fullEnd": 887,
                "start": 750,
                "end": 887,
                "fullWidth": 137,
                "width": 137,
                "ifKeyword": {
                    "kind": "IfKeyword",
                    "fullStart": 750,
                    "fullEnd": 753,
                    "start": 750,
                    "end": 752,
                    "fullWidth": 3,
                    "width": 2,
                    "text": "if",
                    "value": "if",
                    "valueText": "if",
                    "hasTrailingTrivia": true,
                    "trailingTrivia": [
                        {
                            "kind": "WhitespaceTrivia",
                            "text": " "
                        }
                    ]
                },
                "openParenToken": {
                    "kind": "OpenParenToken",
                    "fullStart": 753,
                    "fullEnd": 754,
                    "start": 753,
                    "end": 754,
                    "fullWidth": 1,
                    "width": 1,
                    "text": "(",
                    "value": "(",
                    "valueText": "("
                },
                "condition": {
                    "kind": "NotEqualsExpression",
                    "fullStart": 754,
                    "fullEnd": 774,
                    "start": 754,
                    "end": 774,
                    "fullWidth": 20,
                    "width": 20,
                    "left": {
                        "kind": "IdentifierName",
                        "fullStart": 754,
                        "fullEnd": 762,
                        "start": 754,
                        "end": 761,
                        "fullWidth": 8,
                        "width": 7,
                        "text": "__str__",
                        "value": "__str__",
                        "valueText": "__str__",
                        "hasTrailingTrivia": true,
                        "trailingTrivia": [
                            {
                                "kind": "WhitespaceTrivia",
                                "text": " "
                            }
                        ]
                    },
                    "operatorToken": {
                        "kind": "ExclamationEqualsEqualsToken",
                        "fullStart": 762,
                        "fullEnd": 766,
                        "start": 762,
                        "end": 765,
                        "fullWidth": 4,
                        "width": 3,
                        "text": "!==",
                        "value": "!==",
                        "valueText": "!==",
                        "hasTrailingTrivia": true,
                        "trailingTrivia": [
                            {
                                "kind": "WhitespaceTrivia",
                                "text": " "
                            }
                        ]
                    },
                    "right": {
                        "kind": "StringLiteral",
                        "fullStart": 766,
                        "fullEnd": 774,
                        "start": 766,
                        "end": 774,
                        "fullWidth": 8,
                        "width": 8,
                        "text": "'ABCABC'",
                        "value": "ABCABC",
                        "valueText": "ABCABC"
                    }
                },
                "closeParenToken": {
                    "kind": "CloseParenToken",
                    "fullStart": 774,
                    "fullEnd": 775,
                    "start": 774,
                    "end": 775,
                    "fullWidth": 1,
                    "width": 1,
                    "text": ")",
                    "value": ")",
                    "valueText": ")"
                },
                "statement": {
                    "kind": "Block",
                    "fullStart": 775,
                    "fullEnd": 887,
                    "start": 775,
                    "end": 887,
                    "fullWidth": 112,
                    "width": 112,
                    "openBraceToken": {
                        "kind": "OpenBraceToken",
                        "fullStart": 775,
                        "fullEnd": 777,
                        "start": 775,
                        "end": 776,
                        "fullWidth": 2,
                        "width": 1,
                        "text": "{",
                        "value": "{",
                        "valueText": "{",
                        "hasTrailingTrivia": true,
                        "hasTrailingNewLine": true,
                        "trailingTrivia": [
                            {
                                "kind": "NewLineTrivia",
                                "text": "\n"
                            }
                        ]
                    },
                    "statements": [
                        {
                            "kind": "ExpressionStatement",
                            "fullStart": 777,
                            "fullEnd": 886,
                            "start": 779,
                            "end": 885,
                            "fullWidth": 109,
                            "width": 106,
                            "expression": {
                                "kind": "InvocationExpression",
                                "fullStart": 777,
                                "fullEnd": 884,
                                "start": 779,
                                "end": 884,
                                "fullWidth": 107,
                                "width": 105,
                                "expression": {
                                    "kind": "IdentifierName",
                                    "fullStart": 777,
                                    "fullEnd": 785,
                                    "start": 779,
                                    "end": 785,
                                    "fullWidth": 8,
                                    "width": 6,
                                    "text": "$ERROR",
                                    "value": "$ERROR",
                                    "valueText": "$ERROR",
                                    "hasLeadingTrivia": true,
                                    "leadingTrivia": [
                                        {
                                            "kind": "WhitespaceTrivia",
                                            "text": "  "
                                        }
                                    ]
                                },
                                "argumentList": {
                                    "kind": "ArgumentList",
                                    "fullStart": 785,
                                    "fullEnd": 884,
                                    "start": 785,
                                    "end": 884,
                                    "fullWidth": 99,
                                    "width": 99,
                                    "openParenToken": {
                                        "kind": "OpenParenToken",
                                        "fullStart": 785,
                                        "fullEnd": 786,
                                        "start": 785,
                                        "end": 786,
                                        "fullWidth": 1,
                                        "width": 1,
                                        "text": "(",
                                        "value": "(",
                                        "valueText": "("
                                    },
                                    "arguments": [
                                        {
                                            "kind": "AddExpression",
                                            "fullStart": 786,
                                            "fullEnd": 883,
                                            "start": 786,
                                            "end": 883,
                                            "fullWidth": 97,
                                            "width": 97,
                                            "left": {
                                                "kind": "StringLiteral",
                                                "fullStart": 786,
                                                "fullEnd": 872,
                                                "start": 786,
                                                "end": 871,
                                                "fullWidth": 86,
                                                "width": 85,
                                                "text": "'#2: var __str__ = \"\\\\u0041\\\\u0042\\\\u0043\"+\\'ABC\\'; __str__ === \\'ABCABC\\'. Actual: '",
                                                "value": "#2: var __str__ = \"\\u0041\\u0042\\u0043\"+'ABC'; __str__ === 'ABCABC'. Actual: ",
                                                "valueText": "#2: var __str__ = \"\\u0041\\u0042\\u0043\"+'ABC'; __str__ === 'ABCABC'. Actual: ",
                                                "hasTrailingTrivia": true,
                                                "trailingTrivia": [
                                                    {
                                                        "kind": "WhitespaceTrivia",
                                                        "text": " "
                                                    }
                                                ]
                                            },
                                            "operatorToken": {
                                                "kind": "PlusToken",
                                                "fullStart": 872,
                                                "fullEnd": 874,
                                                "start": 872,
                                                "end": 873,
                                                "fullWidth": 2,
                                                "width": 1,
                                                "text": "+",
                                                "value": "+",
                                                "valueText": "+",
                                                "hasTrailingTrivia": true,
                                                "trailingTrivia": [
                                                    {
                                                        "kind": "WhitespaceTrivia",
                                                        "text": " "
                                                    }
                                                ]
                                            },
                                            "right": {
                                                "kind": "ParenthesizedExpression",
                                                "fullStart": 874,
                                                "fullEnd": 883,
                                                "start": 874,
                                                "end": 883,
                                                "fullWidth": 9,
                                                "width": 9,
                                                "openParenToken": {
                                                    "kind": "OpenParenToken",
                                                    "fullStart": 874,
                                                    "fullEnd": 875,
                                                    "start": 874,
                                                    "end": 875,
                                                    "fullWidth": 1,
                                                    "width": 1,
                                                    "text": "(",
                                                    "value": "(",
                                                    "valueText": "("
                                                },
                                                "expression": {
                                                    "kind": "IdentifierName",
                                                    "fullStart": 875,
                                                    "fullEnd": 882,
                                                    "start": 875,
                                                    "end": 882,
                                                    "fullWidth": 7,
                                                    "width": 7,
                                                    "text": "__str__",
                                                    "value": "__str__",
                                                    "valueText": "__str__"
                                                },
                                                "closeParenToken": {
                                                    "kind": "CloseParenToken",
                                                    "fullStart": 882,
                                                    "fullEnd": 883,
                                                    "start": 882,
                                                    "end": 883,
                                                    "fullWidth": 1,
                                                    "width": 1,
                                                    "text": ")",
                                                    "value": ")",
                                                    "valueText": ")"
                                                }
                                            }
                                        }
                                    ],
                                    "closeParenToken": {
                                        "kind": "CloseParenToken",
                                        "fullStart": 883,
                                        "fullEnd": 884,
                                        "start": 883,
                                        "end": 884,
                                        "fullWidth": 1,
                                        "width": 1,
                                        "text": ")",
                                        "value": ")",
                                        "valueText": ")"
                                    }
                                }
                            },
                            "semicolonToken": {
                                "kind": "SemicolonToken",
                                "fullStart": 884,
                                "fullEnd": 886,
                                "start": 884,
                                "end": 885,
                                "fullWidth": 2,
                                "width": 1,
                                "text": ";",
                                "value": ";",
                                "valueText": ";",
                                "hasTrailingTrivia": true,
                                "hasTrailingNewLine": true,
                                "trailingTrivia": [
                                    {
                                        "kind": "NewLineTrivia",
                                        "text": "\n"
                                    }
                                ]
                            }
                        }
                    ],
                    "closeBraceToken": {
                        "kind": "CloseBraceToken",
                        "fullStart": 886,
                        "fullEnd": 887,
                        "start": 886,
                        "end": 887,
                        "fullWidth": 1,
                        "width": 1,
                        "text": "}",
                        "value": "}",
                        "valueText": "}"
                    }
                }
            },
            {
                "kind": "EmptyStatement",
                "fullStart": 887,
                "fullEnd": 889,
                "start": 887,
                "end": 888,
                "fullWidth": 2,
                "width": 1,
                "semicolonToken": {
                    "kind": "SemicolonToken",
                    "fullStart": 887,
                    "fullEnd": 889,
                    "start": 887,
                    "end": 888,
                    "fullWidth": 2,
                    "width": 1,
                    "text": ";",
                    "value": ";",
                    "valueText": ";",
                    "hasTrailingTrivia": true,
                    "hasTrailingNewLine": true,
                    "trailingTrivia": [
                        {
                            "kind": "NewLineTrivia",
                            "text": "\n"
                        }
                    ]
                }
            },
            {
                "kind": "VariableStatement",
                "fullStart": 889,
                "fullEnd": 1101,
                "start": 1061,
                "end": 1100,
                "fullWidth": 212,
                "width": 39,
                "modifiers": [],
                "variableDeclaration": {
                    "kind": "VariableDeclaration",
                    "fullStart": 889,
                    "fullEnd": 1099,
                    "start": 1061,
                    "end": 1099,
                    "fullWidth": 210,
                    "width": 38,
                    "varKeyword": {
                        "kind": "VarKeyword",
                        "fullStart": 889,
                        "fullEnd": 1065,
                        "start": 1061,
                        "end": 1064,
                        "fullWidth": 176,
                        "width": 3,
                        "text": "var",
                        "value": "var",
                        "valueText": "var",
                        "hasLeadingTrivia": true,
                        "hasLeadingComment": true,
                        "hasLeadingNewLine": true,
                        "hasTrailingTrivia": true,
                        "leadingTrivia": [
                            {
                                "kind": "SingleLineCommentTrivia",
                                "text": "//"
                            },
                            {
                                "kind": "NewLineTrivia",
                                "text": "\n"
                            },
                            {
                                "kind": "SingleLineCommentTrivia",
                                "text": "//////////////////////////////////////////////////////////////////////////////"
                            },
                            {
                                "kind": "NewLineTrivia",
                                "text": "\n"
                            },
                            {
                                "kind": "NewLineTrivia",
                                "text": "\n"
                            },
                            {
                                "kind": "SingleLineCommentTrivia",
                                "text": "//////////////////////////////////////////////////////////////////////////////"
                            },
                            {
                                "kind": "NewLineTrivia",
                                "text": "\n"
                            },
                            {
                                "kind": "SingleLineCommentTrivia",
                                "text": "//CHECK#3"
                            },
                            {
                                "kind": "NewLineTrivia",
                                "text": "\n"
                            }
                        ],
                        "trailingTrivia": [
                            {
                                "kind": "WhitespaceTrivia",
                                "text": " "
                            }
                        ]
                    },
                    "variableDeclarators": [
                        {
                            "kind": "VariableDeclarator",
                            "fullStart": 1065,
                            "fullEnd": 1099,
                            "start": 1065,
                            "end": 1099,
                            "fullWidth": 34,
<<<<<<< HEAD
                            "width": 34,
                            "identifier": {
=======
                            "propertyName": {
>>>>>>> 85e84683
                                "kind": "IdentifierName",
                                "fullStart": 1065,
                                "fullEnd": 1071,
                                "start": 1065,
                                "end": 1070,
                                "fullWidth": 6,
                                "width": 5,
                                "text": "str__",
                                "value": "str__",
                                "valueText": "str__",
                                "hasTrailingTrivia": true,
                                "trailingTrivia": [
                                    {
                                        "kind": "WhitespaceTrivia",
                                        "text": " "
                                    }
                                ]
                            },
                            "equalsValueClause": {
                                "kind": "EqualsValueClause",
                                "fullStart": 1071,
                                "fullEnd": 1099,
                                "start": 1071,
                                "end": 1099,
                                "fullWidth": 28,
                                "width": 28,
                                "equalsToken": {
                                    "kind": "EqualsToken",
                                    "fullStart": 1071,
                                    "fullEnd": 1073,
                                    "start": 1071,
                                    "end": 1072,
                                    "fullWidth": 2,
                                    "width": 1,
                                    "text": "=",
                                    "value": "=",
                                    "valueText": "=",
                                    "hasTrailingTrivia": true,
                                    "trailingTrivia": [
                                        {
                                            "kind": "WhitespaceTrivia",
                                            "text": " "
                                        }
                                    ]
                                },
                                "value": {
                                    "kind": "AddExpression",
                                    "fullStart": 1073,
                                    "fullEnd": 1099,
                                    "start": 1073,
                                    "end": 1099,
                                    "fullWidth": 26,
                                    "width": 26,
                                    "left": {
                                        "kind": "StringLiteral",
                                        "fullStart": 1073,
                                        "fullEnd": 1078,
                                        "start": 1073,
                                        "end": 1078,
                                        "fullWidth": 5,
                                        "width": 5,
                                        "text": "\"ABC\"",
                                        "value": "ABC",
                                        "valueText": "ABC"
                                    },
                                    "operatorToken": {
                                        "kind": "PlusToken",
                                        "fullStart": 1078,
                                        "fullEnd": 1079,
                                        "start": 1078,
                                        "end": 1079,
                                        "fullWidth": 1,
                                        "width": 1,
                                        "text": "+",
                                        "value": "+",
                                        "valueText": "+"
                                    },
                                    "right": {
                                        "kind": "StringLiteral",
                                        "fullStart": 1079,
                                        "fullEnd": 1099,
                                        "start": 1079,
                                        "end": 1099,
                                        "fullWidth": 20,
                                        "width": 20,
                                        "text": "'\\u0041\\u0042\\u0043'",
                                        "value": "ABC",
                                        "valueText": "ABC"
                                    }
                                }
                            }
                        }
                    ]
                },
                "semicolonToken": {
                    "kind": "SemicolonToken",
                    "fullStart": 1099,
                    "fullEnd": 1101,
                    "start": 1099,
                    "end": 1100,
                    "fullWidth": 2,
                    "width": 1,
                    "text": ";",
                    "value": ";",
                    "valueText": ";",
                    "hasTrailingTrivia": true,
                    "hasTrailingNewLine": true,
                    "trailingTrivia": [
                        {
                            "kind": "NewLineTrivia",
                            "text": "\n"
                        }
                    ]
                }
            },
            {
                "kind": "IfStatement",
                "fullStart": 1101,
                "fullEnd": 1228,
                "start": 1101,
                "end": 1228,
                "fullWidth": 127,
                "width": 127,
                "ifKeyword": {
                    "kind": "IfKeyword",
                    "fullStart": 1101,
                    "fullEnd": 1104,
                    "start": 1101,
                    "end": 1103,
                    "fullWidth": 3,
                    "width": 2,
                    "text": "if",
                    "value": "if",
                    "valueText": "if",
                    "hasTrailingTrivia": true,
                    "trailingTrivia": [
                        {
                            "kind": "WhitespaceTrivia",
                            "text": " "
                        }
                    ]
                },
                "openParenToken": {
                    "kind": "OpenParenToken",
                    "fullStart": 1104,
                    "fullEnd": 1105,
                    "start": 1104,
                    "end": 1105,
                    "fullWidth": 1,
                    "width": 1,
                    "text": "(",
                    "value": "(",
                    "valueText": "("
                },
                "condition": {
                    "kind": "NotEqualsExpression",
                    "fullStart": 1105,
                    "fullEnd": 1123,
                    "start": 1105,
                    "end": 1123,
                    "fullWidth": 18,
                    "width": 18,
                    "left": {
                        "kind": "IdentifierName",
                        "fullStart": 1105,
                        "fullEnd": 1111,
                        "start": 1105,
                        "end": 1110,
                        "fullWidth": 6,
                        "width": 5,
                        "text": "str__",
                        "value": "str__",
                        "valueText": "str__",
                        "hasTrailingTrivia": true,
                        "trailingTrivia": [
                            {
                                "kind": "WhitespaceTrivia",
                                "text": " "
                            }
                        ]
                    },
                    "operatorToken": {
                        "kind": "ExclamationEqualsEqualsToken",
                        "fullStart": 1111,
                        "fullEnd": 1115,
                        "start": 1111,
                        "end": 1114,
                        "fullWidth": 4,
                        "width": 3,
                        "text": "!==",
                        "value": "!==",
                        "valueText": "!==",
                        "hasTrailingTrivia": true,
                        "trailingTrivia": [
                            {
                                "kind": "WhitespaceTrivia",
                                "text": " "
                            }
                        ]
                    },
                    "right": {
                        "kind": "StringLiteral",
                        "fullStart": 1115,
                        "fullEnd": 1123,
                        "start": 1115,
                        "end": 1123,
                        "fullWidth": 8,
                        "width": 8,
                        "text": "\"ABCABC\"",
                        "value": "ABCABC",
                        "valueText": "ABCABC"
                    }
                },
                "closeParenToken": {
                    "kind": "CloseParenToken",
                    "fullStart": 1123,
                    "fullEnd": 1124,
                    "start": 1123,
                    "end": 1124,
                    "fullWidth": 1,
                    "width": 1,
                    "text": ")",
                    "value": ")",
                    "valueText": ")"
                },
                "statement": {
                    "kind": "Block",
                    "fullStart": 1124,
                    "fullEnd": 1228,
                    "start": 1124,
                    "end": 1228,
                    "fullWidth": 104,
                    "width": 104,
                    "openBraceToken": {
                        "kind": "OpenBraceToken",
                        "fullStart": 1124,
                        "fullEnd": 1126,
                        "start": 1124,
                        "end": 1125,
                        "fullWidth": 2,
                        "width": 1,
                        "text": "{",
                        "value": "{",
                        "valueText": "{",
                        "hasTrailingTrivia": true,
                        "hasTrailingNewLine": true,
                        "trailingTrivia": [
                            {
                                "kind": "NewLineTrivia",
                                "text": "\n"
                            }
                        ]
                    },
                    "statements": [
                        {
                            "kind": "ExpressionStatement",
                            "fullStart": 1126,
                            "fullEnd": 1227,
                            "start": 1128,
                            "end": 1226,
                            "fullWidth": 101,
                            "width": 98,
                            "expression": {
                                "kind": "InvocationExpression",
                                "fullStart": 1126,
                                "fullEnd": 1225,
                                "start": 1128,
                                "end": 1225,
                                "fullWidth": 99,
                                "width": 97,
                                "expression": {
                                    "kind": "IdentifierName",
                                    "fullStart": 1126,
                                    "fullEnd": 1134,
                                    "start": 1128,
                                    "end": 1134,
                                    "fullWidth": 8,
                                    "width": 6,
                                    "text": "$ERROR",
                                    "value": "$ERROR",
                                    "valueText": "$ERROR",
                                    "hasLeadingTrivia": true,
                                    "leadingTrivia": [
                                        {
                                            "kind": "WhitespaceTrivia",
                                            "text": "  "
                                        }
                                    ]
                                },
                                "argumentList": {
                                    "kind": "ArgumentList",
                                    "fullStart": 1134,
                                    "fullEnd": 1225,
                                    "start": 1134,
                                    "end": 1225,
                                    "fullWidth": 91,
                                    "width": 91,
                                    "openParenToken": {
                                        "kind": "OpenParenToken",
                                        "fullStart": 1134,
                                        "fullEnd": 1135,
                                        "start": 1134,
                                        "end": 1135,
                                        "fullWidth": 1,
                                        "width": 1,
                                        "text": "(",
                                        "value": "(",
                                        "valueText": "("
                                    },
                                    "arguments": [
                                        {
                                            "kind": "AddExpression",
                                            "fullStart": 1135,
                                            "fullEnd": 1224,
                                            "start": 1135,
                                            "end": 1224,
                                            "fullWidth": 89,
                                            "width": 89,
                                            "left": {
                                                "kind": "StringLiteral",
                                                "fullStart": 1135,
                                                "fullEnd": 1215,
                                                "start": 1135,
                                                "end": 1214,
                                                "fullWidth": 80,
                                                "width": 79,
                                                "text": "'#2: var str__ = \"ABC\"+\\'\\\\u0041\\\\u0042\\\\u0043\\'; str__ === \"ABCABC\". Actual: '",
                                                "value": "#2: var str__ = \"ABC\"+'\\u0041\\u0042\\u0043'; str__ === \"ABCABC\". Actual: ",
                                                "valueText": "#2: var str__ = \"ABC\"+'\\u0041\\u0042\\u0043'; str__ === \"ABCABC\". Actual: ",
                                                "hasTrailingTrivia": true,
                                                "trailingTrivia": [
                                                    {
                                                        "kind": "WhitespaceTrivia",
                                                        "text": " "
                                                    }
                                                ]
                                            },
                                            "operatorToken": {
                                                "kind": "PlusToken",
                                                "fullStart": 1215,
                                                "fullEnd": 1217,
                                                "start": 1215,
                                                "end": 1216,
                                                "fullWidth": 2,
                                                "width": 1,
                                                "text": "+",
                                                "value": "+",
                                                "valueText": "+",
                                                "hasTrailingTrivia": true,
                                                "trailingTrivia": [
                                                    {
                                                        "kind": "WhitespaceTrivia",
                                                        "text": " "
                                                    }
                                                ]
                                            },
                                            "right": {
                                                "kind": "ParenthesizedExpression",
                                                "fullStart": 1217,
                                                "fullEnd": 1224,
                                                "start": 1217,
                                                "end": 1224,
                                                "fullWidth": 7,
                                                "width": 7,
                                                "openParenToken": {
                                                    "kind": "OpenParenToken",
                                                    "fullStart": 1217,
                                                    "fullEnd": 1218,
                                                    "start": 1217,
                                                    "end": 1218,
                                                    "fullWidth": 1,
                                                    "width": 1,
                                                    "text": "(",
                                                    "value": "(",
                                                    "valueText": "("
                                                },
                                                "expression": {
                                                    "kind": "IdentifierName",
                                                    "fullStart": 1218,
                                                    "fullEnd": 1223,
                                                    "start": 1218,
                                                    "end": 1223,
                                                    "fullWidth": 5,
                                                    "width": 5,
                                                    "text": "str__",
                                                    "value": "str__",
                                                    "valueText": "str__"
                                                },
                                                "closeParenToken": {
                                                    "kind": "CloseParenToken",
                                                    "fullStart": 1223,
                                                    "fullEnd": 1224,
                                                    "start": 1223,
                                                    "end": 1224,
                                                    "fullWidth": 1,
                                                    "width": 1,
                                                    "text": ")",
                                                    "value": ")",
                                                    "valueText": ")"
                                                }
                                            }
                                        }
                                    ],
                                    "closeParenToken": {
                                        "kind": "CloseParenToken",
                                        "fullStart": 1224,
                                        "fullEnd": 1225,
                                        "start": 1224,
                                        "end": 1225,
                                        "fullWidth": 1,
                                        "width": 1,
                                        "text": ")",
                                        "value": ")",
                                        "valueText": ")"
                                    }
                                }
                            },
                            "semicolonToken": {
                                "kind": "SemicolonToken",
                                "fullStart": 1225,
                                "fullEnd": 1227,
                                "start": 1225,
                                "end": 1226,
                                "fullWidth": 2,
                                "width": 1,
                                "text": ";",
                                "value": ";",
                                "valueText": ";",
                                "hasTrailingTrivia": true,
                                "hasTrailingNewLine": true,
                                "trailingTrivia": [
                                    {
                                        "kind": "NewLineTrivia",
                                        "text": "\n"
                                    }
                                ]
                            }
                        }
                    ],
                    "closeBraceToken": {
                        "kind": "CloseBraceToken",
                        "fullStart": 1227,
                        "fullEnd": 1228,
                        "start": 1227,
                        "end": 1228,
                        "fullWidth": 1,
                        "width": 1,
                        "text": "}",
                        "value": "}",
                        "valueText": "}"
                    }
                }
            },
            {
                "kind": "EmptyStatement",
                "fullStart": 1228,
                "fullEnd": 1230,
                "start": 1228,
                "end": 1229,
                "fullWidth": 2,
                "width": 1,
                "semicolonToken": {
                    "kind": "SemicolonToken",
                    "fullStart": 1228,
                    "fullEnd": 1230,
                    "start": 1228,
                    "end": 1229,
                    "fullWidth": 2,
                    "width": 1,
                    "text": ";",
                    "value": ";",
                    "valueText": ";",
                    "hasTrailingTrivia": true,
                    "hasTrailingNewLine": true,
                    "trailingTrivia": [
                        {
                            "kind": "NewLineTrivia",
                            "text": "\n"
                        }
                    ]
                }
            }
        ],
        "endOfFileToken": {
            "kind": "EndOfFileToken",
            "fullStart": 1230,
            "fullEnd": 1313,
            "start": 1313,
            "end": 1313,
            "fullWidth": 83,
            "width": 0,
            "text": "",
            "hasLeadingTrivia": true,
            "hasLeadingComment": true,
            "hasLeadingNewLine": true,
            "leadingTrivia": [
                {
                    "kind": "SingleLineCommentTrivia",
                    "text": "//"
                },
                {
                    "kind": "NewLineTrivia",
                    "text": "\n"
                },
                {
                    "kind": "SingleLineCommentTrivia",
                    "text": "//////////////////////////////////////////////////////////////////////////////"
                },
                {
                    "kind": "NewLineTrivia",
                    "text": "\n"
                },
                {
                    "kind": "NewLineTrivia",
                    "text": "\n"
                }
            ]
        }
    },
    "lineMap": {
        "lineStarts": [
            0,
            61,
            132,
            133,
            137,
            181,
            184,
            214,
            279,
            283,
            284,
            363,
            373,
            410,
            435,
            533,
            536,
            539,
            618,
            619,
            698,
            708,
            750,
            777,
            886,
            889,
            892,
            971,
            972,
            1051,
            1061,
            1101,
            1126,
            1227,
            1230,
            1233,
            1312,
            1313
        ],
        "length": 1313
    }
}<|MERGE_RESOLUTION|>--- conflicted
+++ resolved
@@ -110,12 +110,8 @@
                             "start": 377,
                             "end": 408,
                             "fullWidth": 31,
-<<<<<<< HEAD
                             "width": 31,
-                            "identifier": {
-=======
                             "propertyName": {
->>>>>>> 85e84683
                                 "kind": "IdentifierName",
                                 "fullStart": 377,
                                 "fullEnd": 383,
@@ -650,12 +646,8 @@
                             "start": 712,
                             "end": 748,
                             "fullWidth": 36,
-<<<<<<< HEAD
                             "width": 36,
-                            "identifier": {
-=======
                             "propertyName": {
->>>>>>> 85e84683
                                 "kind": "IdentifierName",
                                 "fullStart": 712,
                                 "fullEnd": 720,
@@ -1223,12 +1215,8 @@
                             "start": 1065,
                             "end": 1099,
                             "fullWidth": 34,
-<<<<<<< HEAD
                             "width": 34,
-                            "identifier": {
-=======
                             "propertyName": {
->>>>>>> 85e84683
                                 "kind": "IdentifierName",
                                 "fullStart": 1065,
                                 "fullEnd": 1071,
