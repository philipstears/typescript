--- conflicted
+++ resolved
@@ -110,12 +110,8 @@
                             "start": 400,
                             "end": 559,
                             "fullWidth": 159,
-<<<<<<< HEAD
                             "width": 159,
-                            "identifier": {
-=======
                             "propertyName": {
->>>>>>> 85e84683
                                 "kind": "IdentifierName",
                                 "fullStart": 400,
                                 "fullEnd": 408,
