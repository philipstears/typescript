{
    "isDeclaration": false,
    "languageVersion": "EcmaScript5",
    "parseOptions": {
        "allowAutomaticSemicolonInsertion": true
    },
    "sourceUnit": {
        "kind": "SourceUnit",
        "fullStart": 0,
        "fullEnd": 2864,
        "start": 1433,
        "end": 2864,
        "fullWidth": 2864,
        "width": 1431,
        "isIncrementallyUnusable": true,
        "moduleElements": [
            {
                "kind": "VariableStatement",
                "fullStart": 0,
                "fullEnd": 1448,
                "start": 1433,
                "end": 1447,
                "fullWidth": 1448,
                "width": 14,
                "modifiers": [],
                "variableDeclaration": {
                    "kind": "VariableDeclaration",
                    "fullStart": 0,
                    "fullEnd": 1446,
                    "start": 1433,
                    "end": 1446,
                    "fullWidth": 1446,
                    "width": 13,
                    "varKeyword": {
                        "kind": "VarKeyword",
                        "fullStart": 0,
                        "fullEnd": 1437,
                        "start": 1433,
                        "end": 1436,
                        "fullWidth": 1437,
                        "width": 3,
                        "text": "var",
                        "value": "var",
                        "valueText": "var",
                        "hasLeadingTrivia": true,
                        "hasLeadingComment": true,
                        "hasLeadingNewLine": true,
                        "hasTrailingTrivia": true,
                        "leadingTrivia": [
                            {
                                "kind": "SingleLineCommentTrivia",
                                "text": "/// Copyright (c) 2012 Ecma International.  All rights reserved. "
                            },
                            {
                                "kind": "NewLineTrivia",
                                "text": "\n"
                            },
                            {
                                "kind": "SingleLineCommentTrivia",
                                "text": "/// Ecma International makes this code available under the terms and conditions set"
                            },
                            {
                                "kind": "NewLineTrivia",
                                "text": "\n"
                            },
                            {
                                "kind": "SingleLineCommentTrivia",
                                "text": "/// forth on http://hg.ecmascript.org/tests/test262/raw-file/tip/LICENSE (the "
                            },
                            {
                                "kind": "NewLineTrivia",
                                "text": "\n"
                            },
                            {
                                "kind": "SingleLineCommentTrivia",
                                "text": "/// \"Use Terms\").   Any redistribution of this code must retain the above "
                            },
                            {
                                "kind": "NewLineTrivia",
                                "text": "\n"
                            },
                            {
                                "kind": "SingleLineCommentTrivia",
                                "text": "/// copyright and this notice and otherwise comply with the Use Terms."
                            },
                            {
                                "kind": "NewLineTrivia",
                                "text": "\n"
                            },
                            {
                                "kind": "MultiLineCommentTrivia",
                                "text": "/**\n * @path ch08/8.5/8.5.1.js\n * @description Valid Number ranges\n */"
                            },
                            {
                                "kind": "NewLineTrivia",
                                "text": "\n"
                            },
                            {
                                "kind": "NewLineTrivia",
                                "text": "\n"
                            },
                            {
                                "kind": "SingleLineCommentTrivia",
                                "text": "// Check range support for Number values (IEEE 754 64-bit floats having the form s*m*2**e)"
                            },
                            {
                                "kind": "NewLineTrivia",
                                "text": "\n"
                            },
                            {
                                "kind": "SingleLineCommentTrivia",
                                "text": "//"
                            },
                            {
                                "kind": "NewLineTrivia",
                                "text": "\n"
                            },
                            {
                                "kind": "SingleLineCommentTrivia",
                                "text": "// For normalized floats, sign (s) is +1 or -1, m (mantisa) is a positive integer less "
                            },
                            {
                                "kind": "NewLineTrivia",
                                "text": "\n"
                            },
                            {
                                "kind": "SingleLineCommentTrivia",
                                "text": "// than 2**53 but not less than 2**52 and e (exponent) is an integer ranging from -1074 to 971"
                            },
                            {
                                "kind": "NewLineTrivia",
                                "text": "\n"
                            },
                            {
                                "kind": "SingleLineCommentTrivia",
                                "text": "//"
                            },
                            {
                                "kind": "NewLineTrivia",
                                "text": "\n"
                            },
                            {
                                "kind": "SingleLineCommentTrivia",
                                "text": "// For denormalized floats, s is +1 or -1, m is a positive integer less than 2**52, and"
                            },
                            {
                                "kind": "NewLineTrivia",
                                "text": "\n"
                            },
                            {
                                "kind": "SingleLineCommentTrivia",
                                "text": "// e is -1074"
                            },
                            {
                                "kind": "NewLineTrivia",
                                "text": "\n"
                            },
                            {
                                "kind": "SingleLineCommentTrivia",
                                "text": "//"
                            },
                            {
                                "kind": "NewLineTrivia",
                                "text": "\n"
                            },
                            {
                                "kind": "SingleLineCommentTrivia",
                                "text": "// Below 64-bit float values shown for informational purposes.  Values may be positive or negative."
                            },
                            {
                                "kind": "NewLineTrivia",
                                "text": "\n"
                            },
                            {
                                "kind": "SingleLineCommentTrivia",
                                "text": "// Infinity  >= ~1.797693134862315907729305190789e+308 >= 2**1024"
                            },
                            {
                                "kind": "NewLineTrivia",
                                "text": "\n"
                            },
                            {
                                "kind": "SingleLineCommentTrivia",
                                "text": "// MAX_NORM   = ~1.797693134862315708145274237317e+308  = (2**53 - 1) * (2**-52) * (2**1023) = (2**53-1) * (2**971) = (2**1024) - (2**971)"
                            },
                            {
                                "kind": "NewLineTrivia",
                                "text": "\n"
                            },
                            {
                                "kind": "SingleLineCommentTrivia",
                                "text": "// MIN_NORM   = ~2.2250738585072013830902327173324e-308 = 2**-1022"
                            },
                            {
                                "kind": "NewLineTrivia",
                                "text": "\n"
                            },
                            {
                                "kind": "SingleLineCommentTrivia",
                                "text": "// MAX_DENORM = ~2.2250738585072008890245868760859e-308 = MIN_NORM - MIN_DENORM = (2**-1022) - (2**-1074)"
                            },
                            {
                                "kind": "NewLineTrivia",
                                "text": "\n"
                            },
                            {
                                "kind": "SingleLineCommentTrivia",
                                "text": "// MIN_DENORM = ~4.9406564584124654417656879286822e-324 = 2**-1074"
                            },
                            {
                                "kind": "NewLineTrivia",
                                "text": "\n"
                            },
                            {
                                "kind": "WhitespaceTrivia",
                                "text": " "
                            },
                            {
                                "kind": "NewLineTrivia",
                                "text": "\n"
                            },
                            {
                                "kind": "SingleLineCommentTrivia",
                                "text": "// Fill an array with 2 to the power of (0 ... -1075)"
                            },
                            {
                                "kind": "NewLineTrivia",
                                "text": "\n"
                            }
                        ],
                        "trailingTrivia": [
                            {
                                "kind": "WhitespaceTrivia",
                                "text": " "
                            }
                        ]
                    },
                    "variableDeclarators": [
                        {
                            "kind": "VariableDeclarator",
                            "fullStart": 1437,
                            "fullEnd": 1446,
                            "start": 1437,
                            "end": 1446,
                            "fullWidth": 9,
<<<<<<< HEAD
                            "width": 9,
                            "identifier": {
=======
                            "propertyName": {
>>>>>>> 85e84683
                                "kind": "IdentifierName",
                                "fullStart": 1437,
                                "fullEnd": 1443,
                                "start": 1437,
                                "end": 1442,
                                "fullWidth": 6,
                                "width": 5,
                                "text": "value",
                                "value": "value",
                                "valueText": "value",
                                "hasTrailingTrivia": true,
                                "trailingTrivia": [
                                    {
                                        "kind": "WhitespaceTrivia",
                                        "text": " "
                                    }
                                ]
                            },
                            "equalsValueClause": {
                                "kind": "EqualsValueClause",
                                "fullStart": 1443,
                                "fullEnd": 1446,
                                "start": 1443,
                                "end": 1446,
                                "fullWidth": 3,
                                "width": 3,
                                "equalsToken": {
                                    "kind": "EqualsToken",
                                    "fullStart": 1443,
                                    "fullEnd": 1445,
                                    "start": 1443,
                                    "end": 1444,
                                    "fullWidth": 2,
                                    "width": 1,
                                    "text": "=",
                                    "value": "=",
                                    "valueText": "=",
                                    "hasTrailingTrivia": true,
                                    "trailingTrivia": [
                                        {
                                            "kind": "WhitespaceTrivia",
                                            "text": " "
                                        }
                                    ]
                                },
                                "value": {
                                    "kind": "NumericLiteral",
                                    "fullStart": 1445,
                                    "fullEnd": 1446,
                                    "start": 1445,
                                    "end": 1446,
                                    "fullWidth": 1,
                                    "width": 1,
                                    "text": "1",
                                    "value": 1,
                                    "valueText": "1"
                                }
                            }
                        }
                    ]
                },
                "semicolonToken": {
                    "kind": "SemicolonToken",
                    "fullStart": 1446,
                    "fullEnd": 1448,
                    "start": 1446,
                    "end": 1447,
                    "fullWidth": 2,
                    "width": 1,
                    "text": ";",
                    "value": ";",
                    "valueText": ";",
                    "hasTrailingTrivia": true,
                    "hasTrailingNewLine": true,
                    "trailingTrivia": [
                        {
                            "kind": "NewLineTrivia",
                            "text": "\n"
                        }
                    ]
                }
            },
            {
                "kind": "VariableStatement",
                "fullStart": 1448,
                "fullEnd": 1483,
                "start": 1448,
                "end": 1482,
                "fullWidth": 35,
                "width": 34,
                "modifiers": [],
                "variableDeclaration": {
                    "kind": "VariableDeclaration",
                    "fullStart": 1448,
                    "fullEnd": 1481,
                    "start": 1448,
                    "end": 1481,
                    "fullWidth": 33,
                    "width": 33,
                    "varKeyword": {
                        "kind": "VarKeyword",
                        "fullStart": 1448,
                        "fullEnd": 1452,
                        "start": 1448,
                        "end": 1451,
                        "fullWidth": 4,
                        "width": 3,
                        "text": "var",
                        "value": "var",
                        "valueText": "var",
                        "hasTrailingTrivia": true,
                        "trailingTrivia": [
                            {
                                "kind": "WhitespaceTrivia",
                                "text": " "
                            }
                        ]
                    },
                    "variableDeclarators": [
                        {
                            "kind": "VariableDeclarator",
                            "fullStart": 1452,
                            "fullEnd": 1481,
                            "start": 1452,
                            "end": 1481,
                            "fullWidth": 29,
<<<<<<< HEAD
                            "width": 29,
                            "identifier": {
=======
                            "propertyName": {
>>>>>>> 85e84683
                                "kind": "IdentifierName",
                                "fullStart": 1452,
                                "fullEnd": 1464,
                                "start": 1452,
                                "end": 1463,
                                "fullWidth": 12,
                                "width": 11,
                                "text": "floatValues",
                                "value": "floatValues",
                                "valueText": "floatValues",
                                "hasTrailingTrivia": true,
                                "trailingTrivia": [
                                    {
                                        "kind": "WhitespaceTrivia",
                                        "text": " "
                                    }
                                ]
                            },
                            "equalsValueClause": {
                                "kind": "EqualsValueClause",
                                "fullStart": 1464,
                                "fullEnd": 1481,
                                "start": 1464,
                                "end": 1481,
                                "fullWidth": 17,
                                "width": 17,
                                "equalsToken": {
                                    "kind": "EqualsToken",
                                    "fullStart": 1464,
                                    "fullEnd": 1466,
                                    "start": 1464,
                                    "end": 1465,
                                    "fullWidth": 2,
                                    "width": 1,
                                    "text": "=",
                                    "value": "=",
                                    "valueText": "=",
                                    "hasTrailingTrivia": true,
                                    "trailingTrivia": [
                                        {
                                            "kind": "WhitespaceTrivia",
                                            "text": " "
                                        }
                                    ]
                                },
                                "value": {
                                    "kind": "ObjectCreationExpression",
                                    "fullStart": 1466,
                                    "fullEnd": 1481,
                                    "start": 1466,
                                    "end": 1481,
                                    "fullWidth": 15,
                                    "width": 15,
                                    "newKeyword": {
                                        "kind": "NewKeyword",
                                        "fullStart": 1466,
                                        "fullEnd": 1470,
                                        "start": 1466,
                                        "end": 1469,
                                        "fullWidth": 4,
                                        "width": 3,
                                        "text": "new",
                                        "value": "new",
                                        "valueText": "new",
                                        "hasTrailingTrivia": true,
                                        "trailingTrivia": [
                                            {
                                                "kind": "WhitespaceTrivia",
                                                "text": " "
                                            }
                                        ]
                                    },
                                    "expression": {
                                        "kind": "IdentifierName",
                                        "fullStart": 1470,
                                        "fullEnd": 1475,
                                        "start": 1470,
                                        "end": 1475,
                                        "fullWidth": 5,
                                        "width": 5,
                                        "text": "Array",
                                        "value": "Array",
                                        "valueText": "Array"
                                    },
                                    "argumentList": {
                                        "kind": "ArgumentList",
                                        "fullStart": 1475,
                                        "fullEnd": 1481,
                                        "start": 1475,
                                        "end": 1481,
                                        "fullWidth": 6,
                                        "width": 6,
                                        "openParenToken": {
                                            "kind": "OpenParenToken",
                                            "fullStart": 1475,
                                            "fullEnd": 1476,
                                            "start": 1475,
                                            "end": 1476,
                                            "fullWidth": 1,
                                            "width": 1,
                                            "text": "(",
                                            "value": "(",
                                            "valueText": "("
                                        },
                                        "arguments": [
                                            {
                                                "kind": "NumericLiteral",
                                                "fullStart": 1476,
                                                "fullEnd": 1480,
                                                "start": 1476,
                                                "end": 1480,
                                                "fullWidth": 4,
                                                "width": 4,
                                                "text": "1076",
                                                "value": 1076,
                                                "valueText": "1076"
                                            }
                                        ],
                                        "closeParenToken": {
                                            "kind": "CloseParenToken",
                                            "fullStart": 1480,
                                            "fullEnd": 1481,
                                            "start": 1480,
                                            "end": 1481,
                                            "fullWidth": 1,
                                            "width": 1,
                                            "text": ")",
                                            "value": ")",
                                            "valueText": ")"
                                        }
                                    }
                                }
                            }
                        }
                    ]
                },
                "semicolonToken": {
                    "kind": "SemicolonToken",
                    "fullStart": 1481,
                    "fullEnd": 1483,
                    "start": 1481,
                    "end": 1482,
                    "fullWidth": 2,
                    "width": 1,
                    "text": ";",
                    "value": ";",
                    "valueText": ";",
                    "hasTrailingTrivia": true,
                    "hasTrailingNewLine": true,
                    "trailingTrivia": [
                        {
                            "kind": "NewLineTrivia",
                            "text": "\n"
                        }
                    ]
                }
            },
            {
                "kind": "ForStatement",
                "fullStart": 1483,
                "fullEnd": 1761,
                "start": 1483,
                "end": 1760,
                "fullWidth": 278,
                "width": 277,
                "forKeyword": {
                    "kind": "ForKeyword",
                    "fullStart": 1483,
                    "fullEnd": 1486,
                    "start": 1483,
                    "end": 1486,
                    "fullWidth": 3,
                    "width": 3,
                    "text": "for",
                    "value": "for",
                    "valueText": "for"
                },
                "openParenToken": {
                    "kind": "OpenParenToken",
                    "fullStart": 1486,
                    "fullEnd": 1487,
                    "start": 1486,
                    "end": 1487,
                    "fullWidth": 1,
                    "width": 1,
                    "text": "(",
                    "value": "(",
                    "valueText": "("
                },
                "variableDeclaration": {
                    "kind": "VariableDeclaration",
                    "fullStart": 1487,
                    "fullEnd": 1500,
                    "start": 1487,
                    "end": 1500,
                    "fullWidth": 13,
                    "width": 13,
                    "varKeyword": {
                        "kind": "VarKeyword",
                        "fullStart": 1487,
                        "fullEnd": 1491,
                        "start": 1487,
                        "end": 1490,
                        "fullWidth": 4,
                        "width": 3,
                        "text": "var",
                        "value": "var",
                        "valueText": "var",
                        "hasTrailingTrivia": true,
                        "trailingTrivia": [
                            {
                                "kind": "WhitespaceTrivia",
                                "text": " "
                            }
                        ]
                    },
                    "variableDeclarators": [
                        {
                            "kind": "VariableDeclarator",
                            "fullStart": 1491,
                            "fullEnd": 1500,
                            "start": 1491,
                            "end": 1500,
                            "fullWidth": 9,
<<<<<<< HEAD
                            "width": 9,
                            "identifier": {
=======
                            "propertyName": {
>>>>>>> 85e84683
                                "kind": "IdentifierName",
                                "fullStart": 1491,
                                "fullEnd": 1497,
                                "start": 1491,
                                "end": 1496,
                                "fullWidth": 6,
                                "width": 5,
                                "text": "power",
                                "value": "power",
                                "valueText": "power",
                                "hasTrailingTrivia": true,
                                "trailingTrivia": [
                                    {
                                        "kind": "WhitespaceTrivia",
                                        "text": " "
                                    }
                                ]
                            },
                            "equalsValueClause": {
                                "kind": "EqualsValueClause",
                                "fullStart": 1497,
                                "fullEnd": 1500,
                                "start": 1497,
                                "end": 1500,
                                "fullWidth": 3,
                                "width": 3,
                                "equalsToken": {
                                    "kind": "EqualsToken",
                                    "fullStart": 1497,
                                    "fullEnd": 1499,
                                    "start": 1497,
                                    "end": 1498,
                                    "fullWidth": 2,
                                    "width": 1,
                                    "text": "=",
                                    "value": "=",
                                    "valueText": "=",
                                    "hasTrailingTrivia": true,
                                    "trailingTrivia": [
                                        {
                                            "kind": "WhitespaceTrivia",
                                            "text": " "
                                        }
                                    ]
                                },
                                "value": {
                                    "kind": "NumericLiteral",
                                    "fullStart": 1499,
                                    "fullEnd": 1500,
                                    "start": 1499,
                                    "end": 1500,
                                    "fullWidth": 1,
                                    "width": 1,
                                    "text": "0",
                                    "value": 0,
                                    "valueText": "0"
                                }
                            }
                        }
                    ]
                },
                "firstSemicolonToken": {
                    "kind": "SemicolonToken",
                    "fullStart": 1500,
                    "fullEnd": 1502,
                    "start": 1500,
                    "end": 1501,
                    "fullWidth": 2,
                    "width": 1,
                    "text": ";",
                    "value": ";",
                    "valueText": ";",
                    "hasTrailingTrivia": true,
                    "trailingTrivia": [
                        {
                            "kind": "WhitespaceTrivia",
                            "text": " "
                        }
                    ]
                },
                "condition": {
                    "kind": "LessThanOrEqualExpression",
                    "fullStart": 1502,
                    "fullEnd": 1515,
                    "start": 1502,
                    "end": 1515,
                    "fullWidth": 13,
                    "width": 13,
                    "left": {
                        "kind": "IdentifierName",
                        "fullStart": 1502,
                        "fullEnd": 1508,
                        "start": 1502,
                        "end": 1507,
                        "fullWidth": 6,
                        "width": 5,
                        "text": "power",
                        "value": "power",
                        "valueText": "power",
                        "hasTrailingTrivia": true,
                        "trailingTrivia": [
                            {
                                "kind": "WhitespaceTrivia",
                                "text": " "
                            }
                        ]
                    },
                    "operatorToken": {
                        "kind": "LessThanEqualsToken",
                        "fullStart": 1508,
                        "fullEnd": 1511,
                        "start": 1508,
                        "end": 1510,
                        "fullWidth": 3,
                        "width": 2,
                        "text": "<=",
                        "value": "<=",
                        "valueText": "<=",
                        "hasTrailingTrivia": true,
                        "trailingTrivia": [
                            {
                                "kind": "WhitespaceTrivia",
                                "text": " "
                            }
                        ]
                    },
                    "right": {
                        "kind": "NumericLiteral",
                        "fullStart": 1511,
                        "fullEnd": 1515,
                        "start": 1511,
                        "end": 1515,
                        "fullWidth": 4,
                        "width": 4,
                        "text": "1075",
                        "value": 1075,
                        "valueText": "1075"
                    }
                },
                "secondSemicolonToken": {
                    "kind": "SemicolonToken",
                    "fullStart": 1515,
                    "fullEnd": 1517,
                    "start": 1515,
                    "end": 1516,
                    "fullWidth": 2,
                    "width": 1,
                    "text": ";",
                    "value": ";",
                    "valueText": ";",
                    "hasTrailingTrivia": true,
                    "trailingTrivia": [
                        {
                            "kind": "WhitespaceTrivia",
                            "text": " "
                        }
                    ]
                },
                "incrementor": {
                    "kind": "PostIncrementExpression",
                    "fullStart": 1517,
                    "fullEnd": 1524,
                    "start": 1517,
                    "end": 1524,
                    "fullWidth": 7,
                    "width": 7,
                    "operand": {
                        "kind": "IdentifierName",
                        "fullStart": 1517,
                        "fullEnd": 1522,
                        "start": 1517,
                        "end": 1522,
                        "fullWidth": 5,
                        "width": 5,
                        "text": "power",
                        "value": "power",
                        "valueText": "power"
                    },
                    "operatorToken": {
                        "kind": "PlusPlusToken",
                        "fullStart": 1522,
                        "fullEnd": 1524,
                        "start": 1522,
                        "end": 1524,
                        "fullWidth": 2,
                        "width": 2,
                        "text": "++",
                        "value": "++",
                        "valueText": "++"
                    }
                },
                "closeParenToken": {
                    "kind": "CloseParenToken",
                    "fullStart": 1524,
                    "fullEnd": 1525,
                    "start": 1524,
                    "end": 1525,
                    "fullWidth": 1,
                    "width": 1,
                    "text": ")",
                    "value": ")",
                    "valueText": ")"
                },
                "statement": {
                    "kind": "Block",
                    "fullStart": 1525,
                    "fullEnd": 1761,
                    "start": 1525,
                    "end": 1760,
                    "fullWidth": 236,
                    "width": 235,
                    "openBraceToken": {
                        "kind": "OpenBraceToken",
                        "fullStart": 1525,
                        "fullEnd": 1527,
                        "start": 1525,
                        "end": 1526,
                        "fullWidth": 2,
                        "width": 1,
                        "text": "{",
                        "value": "{",
                        "valueText": "{",
                        "hasTrailingTrivia": true,
                        "hasTrailingNewLine": true,
                        "trailingTrivia": [
                            {
                                "kind": "NewLineTrivia",
                                "text": "\n"
                            }
                        ]
                    },
                    "statements": [
                        {
                            "kind": "ExpressionStatement",
                            "fullStart": 1527,
                            "fullEnd": 1556,
                            "start": 1528,
                            "end": 1555,
                            "fullWidth": 29,
                            "width": 27,
                            "expression": {
                                "kind": "AssignmentExpression",
                                "fullStart": 1527,
                                "fullEnd": 1554,
                                "start": 1528,
                                "end": 1554,
                                "fullWidth": 27,
                                "width": 26,
                                "left": {
                                    "kind": "ElementAccessExpression",
                                    "fullStart": 1527,
                                    "fullEnd": 1547,
                                    "start": 1528,
                                    "end": 1546,
                                    "fullWidth": 20,
                                    "width": 18,
                                    "expression": {
                                        "kind": "IdentifierName",
                                        "fullStart": 1527,
                                        "fullEnd": 1539,
                                        "start": 1528,
                                        "end": 1539,
                                        "fullWidth": 12,
                                        "width": 11,
                                        "text": "floatValues",
                                        "value": "floatValues",
                                        "valueText": "floatValues",
                                        "hasLeadingTrivia": true,
                                        "leadingTrivia": [
                                            {
                                                "kind": "WhitespaceTrivia",
                                                "text": "\t"
                                            }
                                        ]
                                    },
                                    "openBracketToken": {
                                        "kind": "OpenBracketToken",
                                        "fullStart": 1539,
                                        "fullEnd": 1540,
                                        "start": 1539,
                                        "end": 1540,
                                        "fullWidth": 1,
                                        "width": 1,
                                        "text": "[",
                                        "value": "[",
                                        "valueText": "["
                                    },
                                    "argumentExpression": {
                                        "kind": "IdentifierName",
                                        "fullStart": 1540,
                                        "fullEnd": 1545,
                                        "start": 1540,
                                        "end": 1545,
                                        "fullWidth": 5,
                                        "width": 5,
                                        "text": "power",
                                        "value": "power",
                                        "valueText": "power"
                                    },
                                    "closeBracketToken": {
                                        "kind": "CloseBracketToken",
                                        "fullStart": 1545,
                                        "fullEnd": 1547,
                                        "start": 1545,
                                        "end": 1546,
                                        "fullWidth": 2,
                                        "width": 1,
                                        "text": "]",
                                        "value": "]",
                                        "valueText": "]",
                                        "hasTrailingTrivia": true,
                                        "trailingTrivia": [
                                            {
                                                "kind": "WhitespaceTrivia",
                                                "text": " "
                                            }
                                        ]
                                    }
                                },
                                "operatorToken": {
                                    "kind": "EqualsToken",
                                    "fullStart": 1547,
                                    "fullEnd": 1549,
                                    "start": 1547,
                                    "end": 1548,
                                    "fullWidth": 2,
                                    "width": 1,
                                    "text": "=",
                                    "value": "=",
                                    "valueText": "=",
                                    "hasTrailingTrivia": true,
                                    "trailingTrivia": [
                                        {
                                            "kind": "WhitespaceTrivia",
                                            "text": " "
                                        }
                                    ]
                                },
                                "right": {
                                    "kind": "IdentifierName",
                                    "fullStart": 1549,
                                    "fullEnd": 1554,
                                    "start": 1549,
                                    "end": 1554,
                                    "fullWidth": 5,
                                    "width": 5,
                                    "text": "value",
                                    "value": "value",
                                    "valueText": "value"
                                }
                            },
                            "semicolonToken": {
                                "kind": "SemicolonToken",
                                "fullStart": 1554,
                                "fullEnd": 1556,
                                "start": 1554,
                                "end": 1555,
                                "fullWidth": 2,
                                "width": 1,
                                "text": ";",
                                "value": ";",
                                "valueText": ";",
                                "hasTrailingTrivia": true,
                                "hasTrailingNewLine": true,
                                "trailingTrivia": [
                                    {
                                        "kind": "NewLineTrivia",
                                        "text": "\n"
                                    }
                                ]
                            }
                        },
                        {
                            "kind": "ExpressionStatement",
                            "fullStart": 1556,
                            "fullEnd": 1759,
                            "start": 1738,
                            "end": 1758,
                            "fullWidth": 203,
                            "width": 20,
                            "expression": {
                                "kind": "AssignmentExpression",
                                "fullStart": 1556,
                                "fullEnd": 1757,
                                "start": 1738,
                                "end": 1757,
                                "fullWidth": 201,
                                "width": 19,
                                "left": {
                                    "kind": "IdentifierName",
                                    "fullStart": 1556,
                                    "fullEnd": 1744,
                                    "start": 1738,
                                    "end": 1743,
                                    "fullWidth": 188,
                                    "width": 5,
                                    "text": "value",
                                    "value": "value",
                                    "valueText": "value",
                                    "hasLeadingTrivia": true,
                                    "hasLeadingComment": true,
                                    "hasLeadingNewLine": true,
                                    "hasTrailingTrivia": true,
                                    "leadingTrivia": [
                                        {
                                            "kind": "WhitespaceTrivia",
                                            "text": "    "
                                        },
                                        {
                                            "kind": "SingleLineCommentTrivia",
                                            "text": "// Use basic math operations for testing, which are required to support 'gradual underflow' rather"
                                        },
                                        {
                                            "kind": "NewLineTrivia",
                                            "text": "\n"
                                        },
                                        {
                                            "kind": "WhitespaceTrivia",
                                            "text": "    "
                                        },
                                        {
                                            "kind": "SingleLineCommentTrivia",
                                            "text": "// than Math.pow etc..., which are defined as 'implementation dependent'."
                                        },
                                        {
                                            "kind": "NewLineTrivia",
                                            "text": "\n"
                                        },
                                        {
                                            "kind": "WhitespaceTrivia",
                                            "text": "\t"
                                        }
                                    ],
                                    "trailingTrivia": [
                                        {
                                            "kind": "WhitespaceTrivia",
                                            "text": " "
                                        }
                                    ]
                                },
                                "operatorToken": {
                                    "kind": "EqualsToken",
                                    "fullStart": 1744,
                                    "fullEnd": 1746,
                                    "start": 1744,
                                    "end": 1745,
                                    "fullWidth": 2,
                                    "width": 1,
                                    "text": "=",
                                    "value": "=",
                                    "valueText": "=",
                                    "hasTrailingTrivia": true,
                                    "trailingTrivia": [
                                        {
                                            "kind": "WhitespaceTrivia",
                                            "text": " "
                                        }
                                    ]
                                },
                                "right": {
                                    "kind": "MultiplyExpression",
                                    "fullStart": 1746,
                                    "fullEnd": 1757,
                                    "start": 1746,
                                    "end": 1757,
                                    "fullWidth": 11,
                                    "width": 11,
                                    "left": {
                                        "kind": "IdentifierName",
                                        "fullStart": 1746,
                                        "fullEnd": 1752,
                                        "start": 1746,
                                        "end": 1751,
                                        "fullWidth": 6,
                                        "width": 5,
                                        "text": "value",
                                        "value": "value",
                                        "valueText": "value",
                                        "hasTrailingTrivia": true,
                                        "trailingTrivia": [
                                            {
                                                "kind": "WhitespaceTrivia",
                                                "text": " "
                                            }
                                        ]
                                    },
                                    "operatorToken": {
                                        "kind": "AsteriskToken",
                                        "fullStart": 1752,
                                        "fullEnd": 1754,
                                        "start": 1752,
                                        "end": 1753,
                                        "fullWidth": 2,
                                        "width": 1,
                                        "text": "*",
                                        "value": "*",
                                        "valueText": "*",
                                        "hasTrailingTrivia": true,
                                        "trailingTrivia": [
                                            {
                                                "kind": "WhitespaceTrivia",
                                                "text": " "
                                            }
                                        ]
                                    },
                                    "right": {
                                        "kind": "NumericLiteral",
                                        "fullStart": 1754,
                                        "fullEnd": 1757,
                                        "start": 1754,
                                        "end": 1757,
                                        "fullWidth": 3,
                                        "width": 3,
                                        "text": "0.5",
                                        "value": 0.5,
                                        "valueText": "0.5"
                                    }
                                }
                            },
                            "semicolonToken": {
                                "kind": "SemicolonToken",
                                "fullStart": 1757,
                                "fullEnd": 1759,
                                "start": 1757,
                                "end": 1758,
                                "fullWidth": 2,
                                "width": 1,
                                "text": ";",
                                "value": ";",
                                "valueText": ";",
                                "hasTrailingTrivia": true,
                                "hasTrailingNewLine": true,
                                "trailingTrivia": [
                                    {
                                        "kind": "NewLineTrivia",
                                        "text": "\n"
                                    }
                                ]
                            }
                        }
                    ],
                    "closeBraceToken": {
                        "kind": "CloseBraceToken",
                        "fullStart": 1759,
                        "fullEnd": 1761,
                        "start": 1759,
                        "end": 1760,
                        "fullWidth": 2,
                        "width": 1,
                        "text": "}",
                        "value": "}",
                        "valueText": "}",
                        "hasTrailingTrivia": true,
                        "hasTrailingNewLine": true,
                        "trailingTrivia": [
                            {
                                "kind": "NewLineTrivia",
                                "text": "\n"
                            }
                        ]
                    }
                }
            },
            {
                "kind": "IfStatement",
                "fullStart": 1761,
                "fullEnd": 1948,
                "start": 1862,
                "end": 1947,
                "fullWidth": 187,
                "width": 85,
                "ifKeyword": {
                    "kind": "IfKeyword",
                    "fullStart": 1761,
                    "fullEnd": 1864,
                    "start": 1862,
                    "end": 1864,
                    "fullWidth": 103,
                    "width": 2,
                    "text": "if",
                    "value": "if",
                    "valueText": "if",
                    "hasLeadingTrivia": true,
                    "hasLeadingComment": true,
                    "hasLeadingNewLine": true,
                    "leadingTrivia": [
                        {
                            "kind": "NewLineTrivia",
                            "text": "\n"
                        },
                        {
                            "kind": "SingleLineCommentTrivia",
                            "text": "// The last value is below min denorm and should round to 0, everything else should contain a value"
                        },
                        {
                            "kind": "NewLineTrivia",
                            "text": "\n"
                        }
                    ]
                },
                "openParenToken": {
                    "kind": "OpenParenToken",
                    "fullStart": 1864,
                    "fullEnd": 1865,
                    "start": 1864,
                    "end": 1865,
                    "fullWidth": 1,
                    "width": 1,
                    "text": "(",
                    "value": "(",
                    "valueText": "("
                },
                "condition": {
                    "kind": "NotEqualsExpression",
                    "fullStart": 1865,
                    "fullEnd": 1888,
                    "start": 1865,
                    "end": 1888,
                    "fullWidth": 23,
                    "width": 23,
                    "left": {
                        "kind": "ElementAccessExpression",
                        "fullStart": 1865,
                        "fullEnd": 1883,
                        "start": 1865,
                        "end": 1882,
                        "fullWidth": 18,
                        "width": 17,
                        "expression": {
                            "kind": "IdentifierName",
                            "fullStart": 1865,
                            "fullEnd": 1876,
                            "start": 1865,
                            "end": 1876,
                            "fullWidth": 11,
                            "width": 11,
                            "text": "floatValues",
                            "value": "floatValues",
                            "valueText": "floatValues"
                        },
                        "openBracketToken": {
                            "kind": "OpenBracketToken",
                            "fullStart": 1876,
                            "fullEnd": 1877,
                            "start": 1876,
                            "end": 1877,
                            "fullWidth": 1,
                            "width": 1,
                            "text": "[",
                            "value": "[",
                            "valueText": "["
                        },
                        "argumentExpression": {
                            "kind": "NumericLiteral",
                            "fullStart": 1877,
                            "fullEnd": 1881,
                            "start": 1877,
                            "end": 1881,
                            "fullWidth": 4,
                            "width": 4,
                            "text": "1075",
                            "value": 1075,
                            "valueText": "1075"
                        },
                        "closeBracketToken": {
                            "kind": "CloseBracketToken",
                            "fullStart": 1881,
                            "fullEnd": 1883,
                            "start": 1881,
                            "end": 1882,
                            "fullWidth": 2,
                            "width": 1,
                            "text": "]",
                            "value": "]",
                            "valueText": "]",
                            "hasTrailingTrivia": true,
                            "trailingTrivia": [
                                {
                                    "kind": "WhitespaceTrivia",
                                    "text": " "
                                }
                            ]
                        }
                    },
                    "operatorToken": {
                        "kind": "ExclamationEqualsEqualsToken",
                        "fullStart": 1883,
                        "fullEnd": 1887,
                        "start": 1883,
                        "end": 1886,
                        "fullWidth": 4,
                        "width": 3,
                        "text": "!==",
                        "value": "!==",
                        "valueText": "!==",
                        "hasTrailingTrivia": true,
                        "trailingTrivia": [
                            {
                                "kind": "WhitespaceTrivia",
                                "text": " "
                            }
                        ]
                    },
                    "right": {
                        "kind": "NumericLiteral",
                        "fullStart": 1887,
                        "fullEnd": 1888,
                        "start": 1887,
                        "end": 1888,
                        "fullWidth": 1,
                        "width": 1,
                        "text": "0",
                        "value": 0,
                        "valueText": "0"
                    }
                },
                "closeParenToken": {
                    "kind": "CloseParenToken",
                    "fullStart": 1888,
                    "fullEnd": 1890,
                    "start": 1888,
                    "end": 1889,
                    "fullWidth": 2,
                    "width": 1,
                    "text": ")",
                    "value": ")",
                    "valueText": ")",
                    "hasTrailingTrivia": true,
                    "trailingTrivia": [
                        {
                            "kind": "WhitespaceTrivia",
                            "text": " "
                        }
                    ]
                },
                "statement": {
                    "kind": "Block",
                    "fullStart": 1890,
                    "fullEnd": 1948,
                    "start": 1890,
                    "end": 1947,
                    "fullWidth": 58,
                    "width": 57,
                    "openBraceToken": {
                        "kind": "OpenBraceToken",
                        "fullStart": 1890,
                        "fullEnd": 1892,
                        "start": 1890,
                        "end": 1891,
                        "fullWidth": 2,
                        "width": 1,
                        "text": "{",
                        "value": "{",
                        "valueText": "{",
                        "hasTrailingTrivia": true,
                        "hasTrailingNewLine": true,
                        "trailingTrivia": [
                            {
                                "kind": "NewLineTrivia",
                                "text": "\n"
                            }
                        ]
                    },
                    "statements": [
                        {
                            "kind": "ExpressionStatement",
                            "fullStart": 1892,
                            "fullEnd": 1946,
                            "start": 1894,
                            "end": 1945,
                            "fullWidth": 54,
                            "width": 51,
                            "expression": {
                                "kind": "InvocationExpression",
                                "fullStart": 1892,
                                "fullEnd": 1944,
                                "start": 1894,
                                "end": 1944,
                                "fullWidth": 52,
                                "width": 50,
                                "expression": {
                                    "kind": "IdentifierName",
                                    "fullStart": 1892,
                                    "fullEnd": 1900,
                                    "start": 1894,
                                    "end": 1900,
                                    "fullWidth": 8,
                                    "width": 6,
                                    "text": "$ERROR",
                                    "value": "$ERROR",
                                    "valueText": "$ERROR",
                                    "hasLeadingTrivia": true,
                                    "leadingTrivia": [
                                        {
                                            "kind": "WhitespaceTrivia",
                                            "text": "  "
                                        }
                                    ]
                                },
                                "argumentList": {
                                    "kind": "ArgumentList",
                                    "fullStart": 1900,
                                    "fullEnd": 1944,
                                    "start": 1900,
                                    "end": 1944,
                                    "fullWidth": 44,
                                    "width": 44,
                                    "openParenToken": {
                                        "kind": "OpenParenToken",
                                        "fullStart": 1900,
                                        "fullEnd": 1901,
                                        "start": 1900,
                                        "end": 1901,
                                        "fullWidth": 1,
                                        "width": 1,
                                        "text": "(",
                                        "value": "(",
                                        "valueText": "("
                                    },
                                    "arguments": [
                                        {
                                            "kind": "StringLiteral",
                                            "fullStart": 1901,
                                            "fullEnd": 1943,
                                            "start": 1901,
                                            "end": 1943,
                                            "fullWidth": 42,
                                            "width": 42,
                                            "text": "\"Value after min denorm should round to 0\"",
                                            "value": "Value after min denorm should round to 0",
                                            "valueText": "Value after min denorm should round to 0"
                                        }
                                    ],
                                    "closeParenToken": {
                                        "kind": "CloseParenToken",
                                        "fullStart": 1943,
                                        "fullEnd": 1944,
                                        "start": 1943,
                                        "end": 1944,
                                        "fullWidth": 1,
                                        "width": 1,
                                        "text": ")",
                                        "value": ")",
                                        "valueText": ")"
                                    }
                                }
                            },
                            "semicolonToken": {
                                "kind": "SemicolonToken",
                                "fullStart": 1944,
                                "fullEnd": 1946,
                                "start": 1944,
                                "end": 1945,
                                "fullWidth": 2,
                                "width": 1,
                                "text": ";",
                                "value": ";",
                                "valueText": ";",
                                "hasTrailingTrivia": true,
                                "hasTrailingNewLine": true,
                                "trailingTrivia": [
                                    {
                                        "kind": "NewLineTrivia",
                                        "text": "\n"
                                    }
                                ]
                            }
                        }
                    ],
                    "closeBraceToken": {
                        "kind": "CloseBraceToken",
                        "fullStart": 1946,
                        "fullEnd": 1948,
                        "start": 1946,
                        "end": 1947,
                        "fullWidth": 2,
                        "width": 1,
                        "text": "}",
                        "value": "}",
                        "valueText": "}",
                        "hasTrailingTrivia": true,
                        "hasTrailingNewLine": true,
                        "trailingTrivia": [
                            {
                                "kind": "NewLineTrivia",
                                "text": "\n"
                            }
                        ]
                    }
                }
            },
            {
                "kind": "IfStatement",
                "fullStart": 1948,
                "fullEnd": 2131,
                "start": 1997,
                "end": 2130,
                "fullWidth": 183,
                "width": 133,
                "ifKeyword": {
                    "kind": "IfKeyword",
                    "fullStart": 1948,
                    "fullEnd": 1999,
                    "start": 1997,
                    "end": 1999,
                    "fullWidth": 51,
                    "width": 2,
                    "text": "if",
                    "value": "if",
                    "valueText": "if",
                    "hasLeadingTrivia": true,
                    "hasLeadingComment": true,
                    "hasLeadingNewLine": true,
                    "leadingTrivia": [
                        {
                            "kind": "NewLineTrivia",
                            "text": "\n"
                        },
                        {
                            "kind": "SingleLineCommentTrivia",
                            "text": "// Validate the last actual value is min denorm"
                        },
                        {
                            "kind": "NewLineTrivia",
                            "text": "\n"
                        }
                    ]
                },
                "openParenToken": {
                    "kind": "OpenParenToken",
                    "fullStart": 1999,
                    "fullEnd": 2000,
                    "start": 1999,
                    "end": 2000,
                    "fullWidth": 1,
                    "width": 1,
                    "text": "(",
                    "value": "(",
                    "valueText": "("
                },
                "condition": {
                    "kind": "NotEqualsExpression",
                    "fullStart": 2000,
                    "fullEnd": 2060,
                    "start": 2000,
                    "end": 2060,
                    "fullWidth": 60,
                    "width": 60,
                    "left": {
                        "kind": "ElementAccessExpression",
                        "fullStart": 2000,
                        "fullEnd": 2018,
                        "start": 2000,
                        "end": 2017,
                        "fullWidth": 18,
                        "width": 17,
                        "expression": {
                            "kind": "IdentifierName",
                            "fullStart": 2000,
                            "fullEnd": 2011,
                            "start": 2000,
                            "end": 2011,
                            "fullWidth": 11,
                            "width": 11,
                            "text": "floatValues",
                            "value": "floatValues",
                            "valueText": "floatValues"
                        },
                        "openBracketToken": {
                            "kind": "OpenBracketToken",
                            "fullStart": 2011,
                            "fullEnd": 2012,
                            "start": 2011,
                            "end": 2012,
                            "fullWidth": 1,
                            "width": 1,
                            "text": "[",
                            "value": "[",
                            "valueText": "["
                        },
                        "argumentExpression": {
                            "kind": "NumericLiteral",
                            "fullStart": 2012,
                            "fullEnd": 2016,
                            "start": 2012,
                            "end": 2016,
                            "fullWidth": 4,
                            "width": 4,
                            "text": "1074",
                            "value": 1074,
                            "valueText": "1074"
                        },
                        "closeBracketToken": {
                            "kind": "CloseBracketToken",
                            "fullStart": 2016,
                            "fullEnd": 2018,
                            "start": 2016,
                            "end": 2017,
                            "fullWidth": 2,
                            "width": 1,
                            "text": "]",
                            "value": "]",
                            "valueText": "]",
                            "hasTrailingTrivia": true,
                            "trailingTrivia": [
                                {
                                    "kind": "WhitespaceTrivia",
                                    "text": " "
                                }
                            ]
                        }
                    },
                    "operatorToken": {
                        "kind": "ExclamationEqualsEqualsToken",
                        "fullStart": 2018,
                        "fullEnd": 2022,
                        "start": 2018,
                        "end": 2021,
                        "fullWidth": 4,
                        "width": 3,
                        "text": "!==",
                        "value": "!==",
                        "valueText": "!==",
                        "hasTrailingTrivia": true,
                        "trailingTrivia": [
                            {
                                "kind": "WhitespaceTrivia",
                                "text": " "
                            }
                        ]
                    },
                    "right": {
                        "kind": "NumericLiteral",
                        "fullStart": 2022,
                        "fullEnd": 2060,
                        "start": 2022,
                        "end": 2060,
                        "fullWidth": 38,
                        "width": 38,
                        "text": "4.9406564584124654417656879286822e-324",
                        "value": 5e-324,
                        "valueText": "5e-324"
                    }
                },
                "closeParenToken": {
                    "kind": "CloseParenToken",
                    "fullStart": 2060,
                    "fullEnd": 2062,
                    "start": 2060,
                    "end": 2061,
                    "fullWidth": 2,
                    "width": 1,
                    "text": ")",
                    "value": ")",
                    "valueText": ")",
                    "hasTrailingTrivia": true,
                    "trailingTrivia": [
                        {
                            "kind": "WhitespaceTrivia",
                            "text": " "
                        }
                    ]
                },
                "statement": {
                    "kind": "Block",
                    "fullStart": 2062,
                    "fullEnd": 2131,
                    "start": 2062,
                    "end": 2130,
                    "fullWidth": 69,
                    "width": 68,
                    "openBraceToken": {
                        "kind": "OpenBraceToken",
                        "fullStart": 2062,
                        "fullEnd": 2064,
                        "start": 2062,
                        "end": 2063,
                        "fullWidth": 2,
                        "width": 1,
                        "text": "{",
                        "value": "{",
                        "valueText": "{",
                        "hasTrailingTrivia": true,
                        "hasTrailingNewLine": true,
                        "trailingTrivia": [
                            {
                                "kind": "NewLineTrivia",
                                "text": "\n"
                            }
                        ]
                    },
                    "statements": [
                        {
                            "kind": "ExpressionStatement",
                            "fullStart": 2064,
                            "fullEnd": 2129,
                            "start": 2066,
                            "end": 2128,
                            "fullWidth": 65,
                            "width": 62,
                            "expression": {
                                "kind": "InvocationExpression",
                                "fullStart": 2064,
                                "fullEnd": 2127,
                                "start": 2066,
                                "end": 2127,
                                "fullWidth": 63,
                                "width": 61,
                                "expression": {
                                    "kind": "IdentifierName",
                                    "fullStart": 2064,
                                    "fullEnd": 2072,
                                    "start": 2066,
                                    "end": 2072,
                                    "fullWidth": 8,
                                    "width": 6,
                                    "text": "$ERROR",
                                    "value": "$ERROR",
                                    "valueText": "$ERROR",
                                    "hasLeadingTrivia": true,
                                    "leadingTrivia": [
                                        {
                                            "kind": "WhitespaceTrivia",
                                            "text": "  "
                                        }
                                    ]
                                },
                                "argumentList": {
                                    "kind": "ArgumentList",
                                    "fullStart": 2072,
                                    "fullEnd": 2127,
                                    "start": 2072,
                                    "end": 2127,
                                    "fullWidth": 55,
                                    "width": 55,
                                    "openParenToken": {
                                        "kind": "OpenParenToken",
                                        "fullStart": 2072,
                                        "fullEnd": 2073,
                                        "start": 2072,
                                        "end": 2073,
                                        "fullWidth": 1,
                                        "width": 1,
                                        "text": "(",
                                        "value": "(",
                                        "valueText": "("
                                    },
                                    "arguments": [
                                        {
                                            "kind": "AddExpression",
                                            "fullStart": 2073,
                                            "fullEnd": 2126,
                                            "start": 2073,
                                            "end": 2126,
                                            "fullWidth": 53,
                                            "width": 53,
                                            "left": {
                                                "kind": "StringLiteral",
                                                "fullStart": 2073,
                                                "fullEnd": 2107,
                                                "start": 2073,
                                                "end": 2106,
                                                "fullWidth": 34,
                                                "width": 33,
                                                "text": "\"Min denorm value is incorrect: \"",
                                                "value": "Min denorm value is incorrect: ",
                                                "valueText": "Min denorm value is incorrect: ",
                                                "hasTrailingTrivia": true,
                                                "trailingTrivia": [
                                                    {
                                                        "kind": "WhitespaceTrivia",
                                                        "text": " "
                                                    }
                                                ]
                                            },
                                            "operatorToken": {
                                                "kind": "PlusToken",
                                                "fullStart": 2107,
                                                "fullEnd": 2109,
                                                "start": 2107,
                                                "end": 2108,
                                                "fullWidth": 2,
                                                "width": 1,
                                                "text": "+",
                                                "value": "+",
                                                "valueText": "+",
                                                "hasTrailingTrivia": true,
                                                "trailingTrivia": [
                                                    {
                                                        "kind": "WhitespaceTrivia",
                                                        "text": " "
                                                    }
                                                ]
                                            },
                                            "right": {
                                                "kind": "ElementAccessExpression",
                                                "fullStart": 2109,
                                                "fullEnd": 2126,
                                                "start": 2109,
                                                "end": 2126,
                                                "fullWidth": 17,
                                                "width": 17,
                                                "expression": {
                                                    "kind": "IdentifierName",
                                                    "fullStart": 2109,
                                                    "fullEnd": 2120,
                                                    "start": 2109,
                                                    "end": 2120,
                                                    "fullWidth": 11,
                                                    "width": 11,
                                                    "text": "floatValues",
                                                    "value": "floatValues",
                                                    "valueText": "floatValues"
                                                },
                                                "openBracketToken": {
                                                    "kind": "OpenBracketToken",
                                                    "fullStart": 2120,
                                                    "fullEnd": 2121,
                                                    "start": 2120,
                                                    "end": 2121,
                                                    "fullWidth": 1,
                                                    "width": 1,
                                                    "text": "[",
                                                    "value": "[",
                                                    "valueText": "["
                                                },
                                                "argumentExpression": {
                                                    "kind": "NumericLiteral",
                                                    "fullStart": 2121,
                                                    "fullEnd": 2125,
                                                    "start": 2121,
                                                    "end": 2125,
                                                    "fullWidth": 4,
                                                    "width": 4,
                                                    "text": "1074",
                                                    "value": 1074,
                                                    "valueText": "1074"
                                                },
                                                "closeBracketToken": {
                                                    "kind": "CloseBracketToken",
                                                    "fullStart": 2125,
                                                    "fullEnd": 2126,
                                                    "start": 2125,
                                                    "end": 2126,
                                                    "fullWidth": 1,
                                                    "width": 1,
                                                    "text": "]",
                                                    "value": "]",
                                                    "valueText": "]"
                                                }
                                            }
                                        }
                                    ],
                                    "closeParenToken": {
                                        "kind": "CloseParenToken",
                                        "fullStart": 2126,
                                        "fullEnd": 2127,
                                        "start": 2126,
                                        "end": 2127,
                                        "fullWidth": 1,
                                        "width": 1,
                                        "text": ")",
                                        "value": ")",
                                        "valueText": ")"
                                    }
                                }
                            },
                            "semicolonToken": {
                                "kind": "SemicolonToken",
                                "fullStart": 2127,
                                "fullEnd": 2129,
                                "start": 2127,
                                "end": 2128,
                                "fullWidth": 2,
                                "width": 1,
                                "text": ";",
                                "value": ";",
                                "valueText": ";",
                                "hasTrailingTrivia": true,
                                "hasTrailingNewLine": true,
                                "trailingTrivia": [
                                    {
                                        "kind": "NewLineTrivia",
                                        "text": "\n"
                                    }
                                ]
                            }
                        }
                    ],
                    "closeBraceToken": {
                        "kind": "CloseBraceToken",
                        "fullStart": 2129,
                        "fullEnd": 2131,
                        "start": 2129,
                        "end": 2130,
                        "fullWidth": 2,
                        "width": 1,
                        "text": "}",
                        "value": "}",
                        "valueText": "}",
                        "hasTrailingTrivia": true,
                        "hasTrailingNewLine": true,
                        "trailingTrivia": [
                            {
                                "kind": "NewLineTrivia",
                                "text": "\n"
                            }
                        ]
                    }
                }
            },
            {
                "kind": "ForStatement",
                "fullStart": 2131,
                "fullEnd": 2455,
                "start": 2197,
                "end": 2454,
                "fullWidth": 324,
                "width": 257,
                "forKeyword": {
                    "kind": "ForKeyword",
                    "fullStart": 2131,
                    "fullEnd": 2200,
                    "start": 2197,
                    "end": 2200,
                    "fullWidth": 69,
                    "width": 3,
                    "text": "for",
                    "value": "for",
                    "valueText": "for",
                    "hasLeadingTrivia": true,
                    "hasLeadingComment": true,
                    "hasLeadingNewLine": true,
                    "leadingTrivia": [
                        {
                            "kind": "NewLineTrivia",
                            "text": "\n"
                        },
                        {
                            "kind": "SingleLineCommentTrivia",
                            "text": "// Validate that every value is half the value before it up to 1"
                        },
                        {
                            "kind": "NewLineTrivia",
                            "text": "\n"
                        }
                    ]
                },
                "openParenToken": {
                    "kind": "OpenParenToken",
                    "fullStart": 2200,
                    "fullEnd": 2201,
                    "start": 2200,
                    "end": 2201,
                    "fullWidth": 1,
                    "width": 1,
                    "text": "(",
                    "value": "(",
                    "valueText": "("
                },
                "variableDeclaration": {
                    "kind": "VariableDeclaration",
                    "fullStart": 2201,
                    "fullEnd": 2217,
                    "start": 2201,
                    "end": 2217,
                    "fullWidth": 16,
                    "width": 16,
                    "varKeyword": {
                        "kind": "VarKeyword",
                        "fullStart": 2201,
                        "fullEnd": 2205,
                        "start": 2201,
                        "end": 2204,
                        "fullWidth": 4,
                        "width": 3,
                        "text": "var",
                        "value": "var",
                        "valueText": "var",
                        "hasTrailingTrivia": true,
                        "trailingTrivia": [
                            {
                                "kind": "WhitespaceTrivia",
                                "text": " "
                            }
                        ]
                    },
                    "variableDeclarators": [
                        {
                            "kind": "VariableDeclarator",
                            "fullStart": 2205,
                            "fullEnd": 2217,
                            "start": 2205,
                            "end": 2217,
                            "fullWidth": 12,
<<<<<<< HEAD
                            "width": 12,
                            "identifier": {
=======
                            "propertyName": {
>>>>>>> 85e84683
                                "kind": "IdentifierName",
                                "fullStart": 2205,
                                "fullEnd": 2211,
                                "start": 2205,
                                "end": 2210,
                                "fullWidth": 6,
                                "width": 5,
                                "text": "index",
                                "value": "index",
                                "valueText": "index",
                                "hasTrailingTrivia": true,
                                "trailingTrivia": [
                                    {
                                        "kind": "WhitespaceTrivia",
                                        "text": " "
                                    }
                                ]
                            },
                            "equalsValueClause": {
                                "kind": "EqualsValueClause",
                                "fullStart": 2211,
                                "fullEnd": 2217,
                                "start": 2211,
                                "end": 2217,
                                "fullWidth": 6,
                                "width": 6,
                                "equalsToken": {
                                    "kind": "EqualsToken",
                                    "fullStart": 2211,
                                    "fullEnd": 2213,
                                    "start": 2211,
                                    "end": 2212,
                                    "fullWidth": 2,
                                    "width": 1,
                                    "text": "=",
                                    "value": "=",
                                    "valueText": "=",
                                    "hasTrailingTrivia": true,
                                    "trailingTrivia": [
                                        {
                                            "kind": "WhitespaceTrivia",
                                            "text": " "
                                        }
                                    ]
                                },
                                "value": {
                                    "kind": "NumericLiteral",
                                    "fullStart": 2213,
                                    "fullEnd": 2217,
                                    "start": 2213,
                                    "end": 2217,
                                    "fullWidth": 4,
                                    "width": 4,
                                    "text": "1074",
                                    "value": 1074,
                                    "valueText": "1074"
                                }
                            }
                        }
                    ]
                },
                "firstSemicolonToken": {
                    "kind": "SemicolonToken",
                    "fullStart": 2217,
                    "fullEnd": 2219,
                    "start": 2217,
                    "end": 2218,
                    "fullWidth": 2,
                    "width": 1,
                    "text": ";",
                    "value": ";",
                    "valueText": ";",
                    "hasTrailingTrivia": true,
                    "trailingTrivia": [
                        {
                            "kind": "WhitespaceTrivia",
                            "text": " "
                        }
                    ]
                },
                "condition": {
                    "kind": "GreaterThanExpression",
                    "fullStart": 2219,
                    "fullEnd": 2228,
                    "start": 2219,
                    "end": 2228,
                    "fullWidth": 9,
                    "width": 9,
                    "left": {
                        "kind": "IdentifierName",
                        "fullStart": 2219,
                        "fullEnd": 2225,
                        "start": 2219,
                        "end": 2224,
                        "fullWidth": 6,
                        "width": 5,
                        "text": "index",
                        "value": "index",
                        "valueText": "index",
                        "hasTrailingTrivia": true,
                        "trailingTrivia": [
                            {
                                "kind": "WhitespaceTrivia",
                                "text": " "
                            }
                        ]
                    },
                    "operatorToken": {
                        "kind": "GreaterThanToken",
                        "fullStart": 2225,
                        "fullEnd": 2227,
                        "start": 2225,
                        "end": 2226,
                        "fullWidth": 2,
                        "width": 1,
                        "text": ">",
                        "value": ">",
                        "valueText": ">",
                        "hasTrailingTrivia": true,
                        "trailingTrivia": [
                            {
                                "kind": "WhitespaceTrivia",
                                "text": " "
                            }
                        ]
                    },
                    "right": {
                        "kind": "NumericLiteral",
                        "fullStart": 2227,
                        "fullEnd": 2228,
                        "start": 2227,
                        "end": 2228,
                        "fullWidth": 1,
                        "width": 1,
                        "text": "0",
                        "value": 0,
                        "valueText": "0"
                    }
                },
                "secondSemicolonToken": {
                    "kind": "SemicolonToken",
                    "fullStart": 2228,
                    "fullEnd": 2230,
                    "start": 2228,
                    "end": 2229,
                    "fullWidth": 2,
                    "width": 1,
                    "text": ";",
                    "value": ";",
                    "valueText": ";",
                    "hasTrailingTrivia": true,
                    "trailingTrivia": [
                        {
                            "kind": "WhitespaceTrivia",
                            "text": " "
                        }
                    ]
                },
                "incrementor": {
                    "kind": "PostDecrementExpression",
                    "fullStart": 2230,
                    "fullEnd": 2237,
                    "start": 2230,
                    "end": 2237,
                    "fullWidth": 7,
                    "width": 7,
                    "operand": {
                        "kind": "IdentifierName",
                        "fullStart": 2230,
                        "fullEnd": 2235,
                        "start": 2230,
                        "end": 2235,
                        "fullWidth": 5,
                        "width": 5,
                        "text": "index",
                        "value": "index",
                        "valueText": "index"
                    },
                    "operatorToken": {
                        "kind": "MinusMinusToken",
                        "fullStart": 2235,
                        "fullEnd": 2237,
                        "start": 2235,
                        "end": 2237,
                        "fullWidth": 2,
                        "width": 2,
                        "text": "--",
                        "value": "--",
                        "valueText": "--"
                    }
                },
                "closeParenToken": {
                    "kind": "CloseParenToken",
                    "fullStart": 2237,
                    "fullEnd": 2238,
                    "start": 2237,
                    "end": 2238,
                    "fullWidth": 1,
                    "width": 1,
                    "text": ")",
                    "value": ")",
                    "valueText": ")"
                },
                "statement": {
                    "kind": "Block",
                    "fullStart": 2238,
                    "fullEnd": 2455,
                    "start": 2238,
                    "end": 2454,
                    "fullWidth": 217,
                    "width": 216,
                    "openBraceToken": {
                        "kind": "OpenBraceToken",
                        "fullStart": 2238,
                        "fullEnd": 2240,
                        "start": 2238,
                        "end": 2239,
                        "fullWidth": 2,
                        "width": 1,
                        "text": "{",
                        "value": "{",
                        "valueText": "{",
                        "hasTrailingTrivia": true,
                        "hasTrailingNewLine": true,
                        "trailingTrivia": [
                            {
                                "kind": "NewLineTrivia",
                                "text": "\n"
                            }
                        ]
                    },
                    "statements": [
                        {
                            "kind": "IfStatement",
                            "fullStart": 2240,
                            "fullEnd": 2322,
                            "start": 2242,
                            "end": 2321,
                            "fullWidth": 82,
                            "width": 79,
                            "ifKeyword": {
                                "kind": "IfKeyword",
                                "fullStart": 2240,
                                "fullEnd": 2244,
                                "start": 2242,
                                "end": 2244,
                                "fullWidth": 4,
                                "width": 2,
                                "text": "if",
                                "value": "if",
                                "valueText": "if",
                                "hasLeadingTrivia": true,
                                "leadingTrivia": [
                                    {
                                        "kind": "WhitespaceTrivia",
                                        "text": "  "
                                    }
                                ]
                            },
                            "openParenToken": {
                                "kind": "OpenParenToken",
                                "fullStart": 2244,
                                "fullEnd": 2245,
                                "start": 2244,
                                "end": 2245,
                                "fullWidth": 1,
                                "width": 1,
                                "text": "(",
                                "value": "(",
                                "valueText": "("
                            },
                            "condition": {
                                "kind": "EqualsExpression",
                                "fullStart": 2245,
                                "fullEnd": 2269,
                                "start": 2245,
                                "end": 2269,
                                "fullWidth": 24,
                                "width": 24,
                                "left": {
                                    "kind": "ElementAccessExpression",
                                    "fullStart": 2245,
                                    "fullEnd": 2264,
                                    "start": 2245,
                                    "end": 2263,
                                    "fullWidth": 19,
                                    "width": 18,
                                    "expression": {
                                        "kind": "IdentifierName",
                                        "fullStart": 2245,
                                        "fullEnd": 2256,
                                        "start": 2245,
                                        "end": 2256,
                                        "fullWidth": 11,
                                        "width": 11,
                                        "text": "floatValues",
                                        "value": "floatValues",
                                        "valueText": "floatValues"
                                    },
                                    "openBracketToken": {
                                        "kind": "OpenBracketToken",
                                        "fullStart": 2256,
                                        "fullEnd": 2257,
                                        "start": 2256,
                                        "end": 2257,
                                        "fullWidth": 1,
                                        "width": 1,
                                        "text": "[",
                                        "value": "[",
                                        "valueText": "["
                                    },
                                    "argumentExpression": {
                                        "kind": "IdentifierName",
                                        "fullStart": 2257,
                                        "fullEnd": 2262,
                                        "start": 2257,
                                        "end": 2262,
                                        "fullWidth": 5,
                                        "width": 5,
                                        "text": "index",
                                        "value": "index",
                                        "valueText": "index"
                                    },
                                    "closeBracketToken": {
                                        "kind": "CloseBracketToken",
                                        "fullStart": 2262,
                                        "fullEnd": 2264,
                                        "start": 2262,
                                        "end": 2263,
                                        "fullWidth": 2,
                                        "width": 1,
                                        "text": "]",
                                        "value": "]",
                                        "valueText": "]",
                                        "hasTrailingTrivia": true,
                                        "trailingTrivia": [
                                            {
                                                "kind": "WhitespaceTrivia",
                                                "text": " "
                                            }
                                        ]
                                    }
                                },
                                "operatorToken": {
                                    "kind": "EqualsEqualsEqualsToken",
                                    "fullStart": 2264,
                                    "fullEnd": 2268,
                                    "start": 2264,
                                    "end": 2267,
                                    "fullWidth": 4,
                                    "width": 3,
                                    "text": "===",
                                    "value": "===",
                                    "valueText": "===",
                                    "hasTrailingTrivia": true,
                                    "trailingTrivia": [
                                        {
                                            "kind": "WhitespaceTrivia",
                                            "text": " "
                                        }
                                    ]
                                },
                                "right": {
                                    "kind": "NumericLiteral",
                                    "fullStart": 2268,
                                    "fullEnd": 2269,
                                    "start": 2268,
                                    "end": 2269,
                                    "fullWidth": 1,
                                    "width": 1,
                                    "text": "0",
                                    "value": 0,
                                    "valueText": "0"
                                }
                            },
                            "closeParenToken": {
                                "kind": "CloseParenToken",
                                "fullStart": 2269,
                                "fullEnd": 2270,
                                "start": 2269,
                                "end": 2270,
                                "fullWidth": 1,
                                "width": 1,
                                "text": ")",
                                "value": ")",
                                "valueText": ")"
                            },
                            "statement": {
                                "kind": "Block",
                                "fullStart": 2270,
                                "fullEnd": 2322,
                                "start": 2270,
                                "end": 2321,
                                "fullWidth": 52,
                                "width": 51,
                                "openBraceToken": {
                                    "kind": "OpenBraceToken",
                                    "fullStart": 2270,
                                    "fullEnd": 2272,
                                    "start": 2270,
                                    "end": 2271,
                                    "fullWidth": 2,
                                    "width": 1,
                                    "text": "{",
                                    "value": "{",
                                    "valueText": "{",
                                    "hasTrailingTrivia": true,
                                    "hasTrailingNewLine": true,
                                    "trailingTrivia": [
                                        {
                                            "kind": "NewLineTrivia",
                                            "text": "\n"
                                        }
                                    ]
                                },
                                "statements": [
                                    {
                                        "kind": "ExpressionStatement",
                                        "fullStart": 2272,
                                        "fullEnd": 2318,
                                        "start": 2273,
                                        "end": 2317,
                                        "fullWidth": 46,
                                        "width": 44,
                                        "expression": {
                                            "kind": "InvocationExpression",
                                            "fullStart": 2272,
                                            "fullEnd": 2316,
                                            "start": 2273,
                                            "end": 2316,
                                            "fullWidth": 44,
                                            "width": 43,
                                            "expression": {
                                                "kind": "IdentifierName",
                                                "fullStart": 2272,
                                                "fullEnd": 2279,
                                                "start": 2273,
                                                "end": 2279,
                                                "fullWidth": 7,
                                                "width": 6,
                                                "text": "$ERROR",
                                                "value": "$ERROR",
                                                "valueText": "$ERROR",
                                                "hasLeadingTrivia": true,
                                                "leadingTrivia": [
                                                    {
                                                        "kind": "WhitespaceTrivia",
                                                        "text": "\t"
                                                    }
                                                ]
                                            },
                                            "argumentList": {
                                                "kind": "ArgumentList",
                                                "fullStart": 2279,
                                                "fullEnd": 2316,
                                                "start": 2279,
                                                "end": 2316,
                                                "fullWidth": 37,
                                                "width": 37,
                                                "openParenToken": {
                                                    "kind": "OpenParenToken",
                                                    "fullStart": 2279,
                                                    "fullEnd": 2280,
                                                    "start": 2279,
                                                    "end": 2280,
                                                    "fullWidth": 1,
                                                    "width": 1,
                                                    "text": "(",
                                                    "value": "(",
                                                    "valueText": "("
                                                },
                                                "arguments": [
                                                    {
                                                        "kind": "AddExpression",
                                                        "fullStart": 2280,
                                                        "fullEnd": 2315,
                                                        "start": 2280,
                                                        "end": 2315,
                                                        "fullWidth": 35,
                                                        "width": 35,
                                                        "left": {
                                                            "kind": "AddExpression",
                                                            "fullStart": 2280,
                                                            "fullEnd": 2295,
                                                            "start": 2280,
                                                            "end": 2294,
                                                            "fullWidth": 15,
                                                            "width": 14,
                                                            "left": {
                                                                "kind": "StringLiteral",
                                                                "fullStart": 2280,
                                                                "fullEnd": 2287,
                                                                "start": 2280,
                                                                "end": 2286,
                                                                "fullWidth": 7,
                                                                "width": 6,
                                                                "text": "\"2**-\"",
                                                                "value": "2**-",
                                                                "valueText": "2**-",
                                                                "hasTrailingTrivia": true,
                                                                "trailingTrivia": [
                                                                    {
                                                                        "kind": "WhitespaceTrivia",
                                                                        "text": " "
                                                                    }
                                                                ]
                                                            },
                                                            "operatorToken": {
                                                                "kind": "PlusToken",
                                                                "fullStart": 2287,
                                                                "fullEnd": 2289,
                                                                "start": 2287,
                                                                "end": 2288,
                                                                "fullWidth": 2,
                                                                "width": 1,
                                                                "text": "+",
                                                                "value": "+",
                                                                "valueText": "+",
                                                                "hasTrailingTrivia": true,
                                                                "trailingTrivia": [
                                                                    {
                                                                        "kind": "WhitespaceTrivia",
                                                                        "text": " "
                                                                    }
                                                                ]
                                                            },
                                                            "right": {
                                                                "kind": "IdentifierName",
                                                                "fullStart": 2289,
                                                                "fullEnd": 2295,
                                                                "start": 2289,
                                                                "end": 2294,
                                                                "fullWidth": 6,
                                                                "width": 5,
                                                                "text": "index",
                                                                "value": "index",
                                                                "valueText": "index",
                                                                "hasTrailingTrivia": true,
                                                                "trailingTrivia": [
                                                                    {
                                                                        "kind": "WhitespaceTrivia",
                                                                        "text": " "
                                                                    }
                                                                ]
                                                            }
                                                        },
                                                        "operatorToken": {
                                                            "kind": "PlusToken",
                                                            "fullStart": 2295,
                                                            "fullEnd": 2297,
                                                            "start": 2295,
                                                            "end": 2296,
                                                            "fullWidth": 2,
                                                            "width": 1,
                                                            "text": "+",
                                                            "value": "+",
                                                            "valueText": "+",
                                                            "hasTrailingTrivia": true,
                                                            "trailingTrivia": [
                                                                {
                                                                    "kind": "WhitespaceTrivia",
                                                                    "text": " "
                                                                }
                                                            ]
                                                        },
                                                        "right": {
                                                            "kind": "StringLiteral",
                                                            "fullStart": 2297,
                                                            "fullEnd": 2315,
                                                            "start": 2297,
                                                            "end": 2315,
                                                            "fullWidth": 18,
                                                            "width": 18,
                                                            "text": "\" should not be 0\"",
                                                            "value": " should not be 0",
                                                            "valueText": " should not be 0"
                                                        }
                                                    }
                                                ],
                                                "closeParenToken": {
                                                    "kind": "CloseParenToken",
                                                    "fullStart": 2315,
                                                    "fullEnd": 2316,
                                                    "start": 2315,
                                                    "end": 2316,
                                                    "fullWidth": 1,
                                                    "width": 1,
                                                    "text": ")",
                                                    "value": ")",
                                                    "valueText": ")"
                                                }
                                            }
                                        },
                                        "semicolonToken": {
                                            "kind": "SemicolonToken",
                                            "fullStart": 2316,
                                            "fullEnd": 2318,
                                            "start": 2316,
                                            "end": 2317,
                                            "fullWidth": 2,
                                            "width": 1,
                                            "text": ";",
                                            "value": ";",
                                            "valueText": ";",
                                            "hasTrailingTrivia": true,
                                            "hasTrailingNewLine": true,
                                            "trailingTrivia": [
                                                {
                                                    "kind": "NewLineTrivia",
                                                    "text": "\n"
                                                }
                                            ]
                                        }
                                    }
                                ],
                                "closeBraceToken": {
                                    "kind": "CloseBraceToken",
                                    "fullStart": 2318,
                                    "fullEnd": 2322,
                                    "start": 2320,
                                    "end": 2321,
                                    "fullWidth": 4,
                                    "width": 1,
                                    "text": "}",
                                    "value": "}",
                                    "valueText": "}",
                                    "hasLeadingTrivia": true,
                                    "hasTrailingTrivia": true,
                                    "hasTrailingNewLine": true,
                                    "leadingTrivia": [
                                        {
                                            "kind": "WhitespaceTrivia",
                                            "text": "  "
                                        }
                                    ],
                                    "trailingTrivia": [
                                        {
                                            "kind": "NewLineTrivia",
                                            "text": "\n"
                                        }
                                    ]
                                }
                            }
                        },
                        {
                            "kind": "IfStatement",
                            "fullStart": 2322,
                            "fullEnd": 2453,
                            "start": 2324,
                            "end": 2452,
                            "fullWidth": 131,
                            "width": 128,
                            "ifKeyword": {
                                "kind": "IfKeyword",
                                "fullStart": 2322,
                                "fullEnd": 2326,
                                "start": 2324,
                                "end": 2326,
                                "fullWidth": 4,
                                "width": 2,
                                "text": "if",
                                "value": "if",
                                "valueText": "if",
                                "hasLeadingTrivia": true,
                                "leadingTrivia": [
                                    {
                                        "kind": "WhitespaceTrivia",
                                        "text": "  "
                                    }
                                ]
                            },
                            "openParenToken": {
                                "kind": "OpenParenToken",
                                "fullStart": 2326,
                                "fullEnd": 2327,
                                "start": 2326,
                                "end": 2327,
                                "fullWidth": 1,
                                "width": 1,
                                "text": "(",
                                "value": "(",
                                "valueText": "("
                            },
                            "condition": {
                                "kind": "NotEqualsExpression",
                                "fullStart": 2327,
                                "fullEnd": 2378,
                                "start": 2327,
                                "end": 2378,
                                "fullWidth": 51,
                                "width": 51,
                                "left": {
                                    "kind": "ElementAccessExpression",
                                    "fullStart": 2327,
                                    "fullEnd": 2350,
                                    "start": 2327,
                                    "end": 2349,
                                    "fullWidth": 23,
                                    "width": 22,
                                    "expression": {
                                        "kind": "IdentifierName",
                                        "fullStart": 2327,
                                        "fullEnd": 2338,
                                        "start": 2327,
                                        "end": 2338,
                                        "fullWidth": 11,
                                        "width": 11,
                                        "text": "floatValues",
                                        "value": "floatValues",
                                        "valueText": "floatValues"
                                    },
                                    "openBracketToken": {
                                        "kind": "OpenBracketToken",
                                        "fullStart": 2338,
                                        "fullEnd": 2339,
                                        "start": 2338,
                                        "end": 2339,
                                        "fullWidth": 1,
                                        "width": 1,
                                        "text": "[",
                                        "value": "[",
                                        "valueText": "["
                                    },
                                    "argumentExpression": {
                                        "kind": "SubtractExpression",
                                        "fullStart": 2339,
                                        "fullEnd": 2348,
                                        "start": 2339,
                                        "end": 2348,
                                        "fullWidth": 9,
                                        "width": 9,
                                        "left": {
                                            "kind": "IdentifierName",
                                            "fullStart": 2339,
                                            "fullEnd": 2345,
                                            "start": 2339,
                                            "end": 2344,
                                            "fullWidth": 6,
                                            "width": 5,
                                            "text": "index",
                                            "value": "index",
                                            "valueText": "index",
                                            "hasTrailingTrivia": true,
                                            "trailingTrivia": [
                                                {
                                                    "kind": "WhitespaceTrivia",
                                                    "text": " "
                                                }
                                            ]
                                        },
                                        "operatorToken": {
                                            "kind": "MinusToken",
                                            "fullStart": 2345,
                                            "fullEnd": 2347,
                                            "start": 2345,
                                            "end": 2346,
                                            "fullWidth": 2,
                                            "width": 1,
                                            "text": "-",
                                            "value": "-",
                                            "valueText": "-",
                                            "hasTrailingTrivia": true,
                                            "trailingTrivia": [
                                                {
                                                    "kind": "WhitespaceTrivia",
                                                    "text": " "
                                                }
                                            ]
                                        },
                                        "right": {
                                            "kind": "NumericLiteral",
                                            "fullStart": 2347,
                                            "fullEnd": 2348,
                                            "start": 2347,
                                            "end": 2348,
                                            "fullWidth": 1,
                                            "width": 1,
                                            "text": "1",
                                            "value": 1,
                                            "valueText": "1"
                                        }
                                    },
                                    "closeBracketToken": {
                                        "kind": "CloseBracketToken",
                                        "fullStart": 2348,
                                        "fullEnd": 2350,
                                        "start": 2348,
                                        "end": 2349,
                                        "fullWidth": 2,
                                        "width": 1,
                                        "text": "]",
                                        "value": "]",
                                        "valueText": "]",
                                        "hasTrailingTrivia": true,
                                        "trailingTrivia": [
                                            {
                                                "kind": "WhitespaceTrivia",
                                                "text": " "
                                            }
                                        ]
                                    }
                                },
                                "operatorToken": {
                                    "kind": "ExclamationEqualsEqualsToken",
                                    "fullStart": 2350,
                                    "fullEnd": 2354,
                                    "start": 2350,
                                    "end": 2353,
                                    "fullWidth": 4,
                                    "width": 3,
                                    "text": "!==",
                                    "value": "!==",
                                    "valueText": "!==",
                                    "hasTrailingTrivia": true,
                                    "trailingTrivia": [
                                        {
                                            "kind": "WhitespaceTrivia",
                                            "text": " "
                                        }
                                    ]
                                },
                                "right": {
                                    "kind": "ParenthesizedExpression",
                                    "fullStart": 2354,
                                    "fullEnd": 2378,
                                    "start": 2354,
                                    "end": 2378,
                                    "fullWidth": 24,
                                    "width": 24,
                                    "openParenToken": {
                                        "kind": "OpenParenToken",
                                        "fullStart": 2354,
                                        "fullEnd": 2355,
                                        "start": 2354,
                                        "end": 2355,
                                        "fullWidth": 1,
                                        "width": 1,
                                        "text": "(",
                                        "value": "(",
                                        "valueText": "("
                                    },
                                    "expression": {
                                        "kind": "MultiplyExpression",
                                        "fullStart": 2355,
                                        "fullEnd": 2377,
                                        "start": 2355,
                                        "end": 2377,
                                        "fullWidth": 22,
                                        "width": 22,
                                        "left": {
                                            "kind": "ElementAccessExpression",
                                            "fullStart": 2355,
                                            "fullEnd": 2374,
                                            "start": 2355,
                                            "end": 2373,
                                            "fullWidth": 19,
                                            "width": 18,
                                            "expression": {
                                                "kind": "IdentifierName",
                                                "fullStart": 2355,
                                                "fullEnd": 2366,
                                                "start": 2355,
                                                "end": 2366,
                                                "fullWidth": 11,
                                                "width": 11,
                                                "text": "floatValues",
                                                "value": "floatValues",
                                                "valueText": "floatValues"
                                            },
                                            "openBracketToken": {
                                                "kind": "OpenBracketToken",
                                                "fullStart": 2366,
                                                "fullEnd": 2367,
                                                "start": 2366,
                                                "end": 2367,
                                                "fullWidth": 1,
                                                "width": 1,
                                                "text": "[",
                                                "value": "[",
                                                "valueText": "["
                                            },
                                            "argumentExpression": {
                                                "kind": "IdentifierName",
                                                "fullStart": 2367,
                                                "fullEnd": 2372,
                                                "start": 2367,
                                                "end": 2372,
                                                "fullWidth": 5,
                                                "width": 5,
                                                "text": "index",
                                                "value": "index",
                                                "valueText": "index"
                                            },
                                            "closeBracketToken": {
                                                "kind": "CloseBracketToken",
                                                "fullStart": 2372,
                                                "fullEnd": 2374,
                                                "start": 2372,
                                                "end": 2373,
                                                "fullWidth": 2,
                                                "width": 1,
                                                "text": "]",
                                                "value": "]",
                                                "valueText": "]",
                                                "hasTrailingTrivia": true,
                                                "trailingTrivia": [
                                                    {
                                                        "kind": "WhitespaceTrivia",
                                                        "text": " "
                                                    }
                                                ]
                                            }
                                        },
                                        "operatorToken": {
                                            "kind": "AsteriskToken",
                                            "fullStart": 2374,
                                            "fullEnd": 2376,
                                            "start": 2374,
                                            "end": 2375,
                                            "fullWidth": 2,
                                            "width": 1,
                                            "text": "*",
                                            "value": "*",
                                            "valueText": "*",
                                            "hasTrailingTrivia": true,
                                            "trailingTrivia": [
                                                {
                                                    "kind": "WhitespaceTrivia",
                                                    "text": " "
                                                }
                                            ]
                                        },
                                        "right": {
                                            "kind": "NumericLiteral",
                                            "fullStart": 2376,
                                            "fullEnd": 2377,
                                            "start": 2376,
                                            "end": 2377,
                                            "fullWidth": 1,
                                            "width": 1,
                                            "text": "2",
                                            "value": 2,
                                            "valueText": "2"
                                        }
                                    },
                                    "closeParenToken": {
                                        "kind": "CloseParenToken",
                                        "fullStart": 2377,
                                        "fullEnd": 2378,
                                        "start": 2377,
                                        "end": 2378,
                                        "fullWidth": 1,
                                        "width": 1,
                                        "text": ")",
                                        "value": ")",
                                        "valueText": ")"
                                    }
                                }
                            },
                            "closeParenToken": {
                                "kind": "CloseParenToken",
                                "fullStart": 2378,
                                "fullEnd": 2379,
                                "start": 2378,
                                "end": 2379,
                                "fullWidth": 1,
                                "width": 1,
                                "text": ")",
                                "value": ")",
                                "valueText": ")"
                            },
                            "statement": {
                                "kind": "Block",
                                "fullStart": 2379,
                                "fullEnd": 2453,
                                "start": 2379,
                                "end": 2452,
                                "fullWidth": 74,
                                "width": 73,
                                "openBraceToken": {
                                    "kind": "OpenBraceToken",
                                    "fullStart": 2379,
                                    "fullEnd": 2381,
                                    "start": 2379,
                                    "end": 2380,
                                    "fullWidth": 2,
                                    "width": 1,
                                    "text": "{",
                                    "value": "{",
                                    "valueText": "{",
                                    "hasTrailingTrivia": true,
                                    "hasTrailingNewLine": true,
                                    "trailingTrivia": [
                                        {
                                            "kind": "NewLineTrivia",
                                            "text": "\n"
                                        }
                                    ]
                                },
                                "statements": [
                                    {
                                        "kind": "ExpressionStatement",
                                        "fullStart": 2381,
                                        "fullEnd": 2449,
                                        "start": 2382,
                                        "end": 2448,
                                        "fullWidth": 68,
                                        "width": 66,
                                        "expression": {
                                            "kind": "InvocationExpression",
                                            "fullStart": 2381,
                                            "fullEnd": 2447,
                                            "start": 2382,
                                            "end": 2447,
                                            "fullWidth": 66,
                                            "width": 65,
                                            "expression": {
                                                "kind": "IdentifierName",
                                                "fullStart": 2381,
                                                "fullEnd": 2388,
                                                "start": 2382,
                                                "end": 2388,
                                                "fullWidth": 7,
                                                "width": 6,
                                                "text": "$ERROR",
                                                "value": "$ERROR",
                                                "valueText": "$ERROR",
                                                "hasLeadingTrivia": true,
                                                "leadingTrivia": [
                                                    {
                                                        "kind": "WhitespaceTrivia",
                                                        "text": "\t"
                                                    }
                                                ]
                                            },
                                            "argumentList": {
                                                "kind": "ArgumentList",
                                                "fullStart": 2388,
                                                "fullEnd": 2447,
                                                "start": 2388,
                                                "end": 2447,
                                                "fullWidth": 59,
                                                "width": 59,
                                                "openParenToken": {
                                                    "kind": "OpenParenToken",
                                                    "fullStart": 2388,
                                                    "fullEnd": 2389,
                                                    "start": 2388,
                                                    "end": 2389,
                                                    "fullWidth": 1,
                                                    "width": 1,
                                                    "text": "(",
                                                    "value": "(",
                                                    "valueText": "("
                                                },
                                                "arguments": [
                                                    {
                                                        "kind": "AddExpression",
                                                        "fullStart": 2389,
                                                        "fullEnd": 2446,
                                                        "start": 2389,
                                                        "end": 2446,
                                                        "fullWidth": 57,
                                                        "width": 57,
                                                        "left": {
                                                            "kind": "StringLiteral",
                                                            "fullStart": 2389,
                                                            "fullEnd": 2439,
                                                            "start": 2389,
                                                            "end": 2438,
                                                            "fullWidth": 50,
                                                            "width": 49,
                                                            "text": "\"Value should be double adjacent value at index \"",
                                                            "value": "Value should be double adjacent value at index ",
                                                            "valueText": "Value should be double adjacent value at index ",
                                                            "hasTrailingTrivia": true,
                                                            "trailingTrivia": [
                                                                {
                                                                    "kind": "WhitespaceTrivia",
                                                                    "text": " "
                                                                }
                                                            ]
                                                        },
                                                        "operatorToken": {
                                                            "kind": "PlusToken",
                                                            "fullStart": 2439,
                                                            "fullEnd": 2441,
                                                            "start": 2439,
                                                            "end": 2440,
                                                            "fullWidth": 2,
                                                            "width": 1,
                                                            "text": "+",
                                                            "value": "+",
                                                            "valueText": "+",
                                                            "hasTrailingTrivia": true,
                                                            "trailingTrivia": [
                                                                {
                                                                    "kind": "WhitespaceTrivia",
                                                                    "text": " "
                                                                }
                                                            ]
                                                        },
                                                        "right": {
                                                            "kind": "IdentifierName",
                                                            "fullStart": 2441,
                                                            "fullEnd": 2446,
                                                            "start": 2441,
                                                            "end": 2446,
                                                            "fullWidth": 5,
                                                            "width": 5,
                                                            "text": "index",
                                                            "value": "index",
                                                            "valueText": "index"
                                                        }
                                                    }
                                                ],
                                                "closeParenToken": {
                                                    "kind": "CloseParenToken",
                                                    "fullStart": 2446,
                                                    "fullEnd": 2447,
                                                    "start": 2446,
                                                    "end": 2447,
                                                    "fullWidth": 1,
                                                    "width": 1,
                                                    "text": ")",
                                                    "value": ")",
                                                    "valueText": ")"
                                                }
                                            }
                                        },
                                        "semicolonToken": {
                                            "kind": "SemicolonToken",
                                            "fullStart": 2447,
                                            "fullEnd": 2449,
                                            "start": 2447,
                                            "end": 2448,
                                            "fullWidth": 2,
                                            "width": 1,
                                            "text": ";",
                                            "value": ";",
                                            "valueText": ";",
                                            "hasTrailingTrivia": true,
                                            "hasTrailingNewLine": true,
                                            "trailingTrivia": [
                                                {
                                                    "kind": "NewLineTrivia",
                                                    "text": "\n"
                                                }
                                            ]
                                        }
                                    }
                                ],
                                "closeBraceToken": {
                                    "kind": "CloseBraceToken",
                                    "fullStart": 2449,
                                    "fullEnd": 2453,
                                    "start": 2451,
                                    "end": 2452,
                                    "fullWidth": 4,
                                    "width": 1,
                                    "text": "}",
                                    "value": "}",
                                    "valueText": "}",
                                    "hasLeadingTrivia": true,
                                    "hasTrailingTrivia": true,
                                    "hasTrailingNewLine": true,
                                    "leadingTrivia": [
                                        {
                                            "kind": "WhitespaceTrivia",
                                            "text": "  "
                                        }
                                    ],
                                    "trailingTrivia": [
                                        {
                                            "kind": "NewLineTrivia",
                                            "text": "\n"
                                        }
                                    ]
                                }
                            }
                        }
                    ],
                    "closeBraceToken": {
                        "kind": "CloseBraceToken",
                        "fullStart": 2453,
                        "fullEnd": 2455,
                        "start": 2453,
                        "end": 2454,
                        "fullWidth": 2,
                        "width": 1,
                        "text": "}",
                        "value": "}",
                        "valueText": "}",
                        "hasTrailingTrivia": true,
                        "hasTrailingNewLine": true,
                        "trailingTrivia": [
                            {
                                "kind": "NewLineTrivia",
                                "text": "\n"
                            }
                        ]
                    }
                }
            },
            {
                "kind": "IfStatement",
                "fullStart": 2455,
                "fullEnd": 2676,
                "start": 2518,
                "end": 2675,
                "fullWidth": 221,
                "width": 157,
                "ifKeyword": {
                    "kind": "IfKeyword",
                    "fullStart": 2455,
                    "fullEnd": 2520,
                    "start": 2518,
                    "end": 2520,
                    "fullWidth": 65,
                    "width": 2,
                    "text": "if",
                    "value": "if",
                    "valueText": "if",
                    "hasLeadingTrivia": true,
                    "hasLeadingComment": true,
                    "hasLeadingNewLine": true,
                    "leadingTrivia": [
                        {
                            "kind": "NewLineTrivia",
                            "text": "\n"
                        },
                        {
                            "kind": "SingleLineCommentTrivia",
                            "text": "// Max norm should be supported and compare less than inifity"
                        },
                        {
                            "kind": "NewLineTrivia",
                            "text": "\n"
                        }
                    ]
                },
                "openParenToken": {
                    "kind": "OpenParenToken",
                    "fullStart": 2520,
                    "fullEnd": 2521,
                    "start": 2520,
                    "end": 2521,
                    "fullWidth": 1,
                    "width": 1,
                    "text": "(",
                    "value": "(",
                    "valueText": "("
                },
                "condition": {
                    "kind": "LogicalNotExpression",
                    "fullStart": 2521,
                    "fullEnd": 2572,
                    "start": 2521,
                    "end": 2572,
                    "fullWidth": 51,
                    "width": 51,
                    "operatorToken": {
                        "kind": "ExclamationToken",
                        "fullStart": 2521,
                        "fullEnd": 2522,
                        "start": 2521,
                        "end": 2522,
                        "fullWidth": 1,
                        "width": 1,
                        "text": "!",
                        "value": "!",
                        "valueText": "!"
                    },
                    "operand": {
                        "kind": "ParenthesizedExpression",
                        "fullStart": 2522,
                        "fullEnd": 2572,
                        "start": 2522,
                        "end": 2572,
                        "fullWidth": 50,
                        "width": 50,
                        "openParenToken": {
                            "kind": "OpenParenToken",
                            "fullStart": 2522,
                            "fullEnd": 2523,
                            "start": 2522,
                            "end": 2523,
                            "fullWidth": 1,
                            "width": 1,
                            "text": "(",
                            "value": "(",
                            "valueText": "("
                        },
                        "expression": {
                            "kind": "LessThanExpression",
                            "fullStart": 2523,
                            "fullEnd": 2571,
                            "start": 2523,
                            "end": 2571,
                            "fullWidth": 48,
                            "width": 48,
                            "left": {
                                "kind": "NumericLiteral",
                                "fullStart": 2523,
                                "fullEnd": 2561,
                                "start": 2523,
                                "end": 2560,
                                "fullWidth": 38,
                                "width": 37,
                                "text": "1.797693134862315708145274237317e+308",
                                "value": 1.7976931348623157e+308,
                                "valueText": "1.7976931348623157e+308",
                                "hasTrailingTrivia": true,
                                "trailingTrivia": [
                                    {
                                        "kind": "WhitespaceTrivia",
                                        "text": " "
                                    }
                                ]
                            },
                            "operatorToken": {
                                "kind": "LessThanToken",
                                "fullStart": 2561,
                                "fullEnd": 2563,
                                "start": 2561,
                                "end": 2562,
                                "fullWidth": 2,
                                "width": 1,
                                "text": "<",
                                "value": "<",
                                "valueText": "<",
                                "hasTrailingTrivia": true,
                                "trailingTrivia": [
                                    {
                                        "kind": "WhitespaceTrivia",
                                        "text": " "
                                    }
                                ]
                            },
                            "right": {
                                "kind": "IdentifierName",
                                "fullStart": 2563,
                                "fullEnd": 2571,
                                "start": 2563,
                                "end": 2571,
                                "fullWidth": 8,
                                "width": 8,
                                "text": "Infinity",
                                "value": "Infinity",
                                "valueText": "Infinity"
                            }
                        },
                        "closeParenToken": {
                            "kind": "CloseParenToken",
                            "fullStart": 2571,
                            "fullEnd": 2572,
                            "start": 2571,
                            "end": 2572,
                            "fullWidth": 1,
                            "width": 1,
                            "text": ")",
                            "value": ")",
                            "valueText": ")"
                        }
                    }
                },
                "closeParenToken": {
                    "kind": "CloseParenToken",
                    "fullStart": 2572,
                    "fullEnd": 2573,
                    "start": 2572,
                    "end": 2573,
                    "fullWidth": 1,
                    "width": 1,
                    "text": ")",
                    "value": ")",
                    "valueText": ")"
                },
                "statement": {
                    "kind": "Block",
                    "fullStart": 2573,
                    "fullEnd": 2676,
                    "start": 2573,
                    "end": 2675,
                    "fullWidth": 103,
                    "width": 102,
                    "openBraceToken": {
                        "kind": "OpenBraceToken",
                        "fullStart": 2573,
                        "fullEnd": 2575,
                        "start": 2573,
                        "end": 2574,
                        "fullWidth": 2,
                        "width": 1,
                        "text": "{",
                        "value": "{",
                        "valueText": "{",
                        "hasTrailingTrivia": true,
                        "hasTrailingNewLine": true,
                        "trailingTrivia": [
                            {
                                "kind": "NewLineTrivia",
                                "text": "\n"
                            }
                        ]
                    },
                    "statements": [
                        {
                            "kind": "ExpressionStatement",
                            "fullStart": 2575,
                            "fullEnd": 2674,
                            "start": 2576,
                            "end": 2673,
                            "fullWidth": 99,
                            "width": 97,
                            "expression": {
                                "kind": "InvocationExpression",
                                "fullStart": 2575,
                                "fullEnd": 2672,
                                "start": 2576,
                                "end": 2672,
                                "fullWidth": 97,
                                "width": 96,
                                "expression": {
                                    "kind": "IdentifierName",
                                    "fullStart": 2575,
                                    "fullEnd": 2582,
                                    "start": 2576,
                                    "end": 2582,
                                    "fullWidth": 7,
                                    "width": 6,
                                    "text": "$ERROR",
                                    "value": "$ERROR",
                                    "valueText": "$ERROR",
                                    "hasLeadingTrivia": true,
                                    "leadingTrivia": [
                                        {
                                            "kind": "WhitespaceTrivia",
                                            "text": "\t"
                                        }
                                    ]
                                },
                                "argumentList": {
                                    "kind": "ArgumentList",
                                    "fullStart": 2582,
                                    "fullEnd": 2672,
                                    "start": 2582,
                                    "end": 2672,
                                    "fullWidth": 90,
                                    "width": 90,
                                    "openParenToken": {
                                        "kind": "OpenParenToken",
                                        "fullStart": 2582,
                                        "fullEnd": 2583,
                                        "start": 2582,
                                        "end": 2583,
                                        "fullWidth": 1,
                                        "width": 1,
                                        "text": "(",
                                        "value": "(",
                                        "valueText": "("
                                    },
                                    "arguments": [
                                        {
                                            "kind": "StringLiteral",
                                            "fullStart": 2583,
                                            "fullEnd": 2671,
                                            "start": 2583,
                                            "end": 2671,
                                            "fullWidth": 88,
                                            "width": 88,
                                            "text": "\"Max Number value 1.797693134862315708145274237317e+308 should not overflow to infinity\"",
                                            "value": "Max Number value 1.797693134862315708145274237317e+308 should not overflow to infinity",
                                            "valueText": "Max Number value 1.797693134862315708145274237317e+308 should not overflow to infinity"
                                        }
                                    ],
                                    "closeParenToken": {
                                        "kind": "CloseParenToken",
                                        "fullStart": 2671,
                                        "fullEnd": 2672,
                                        "start": 2671,
                                        "end": 2672,
                                        "fullWidth": 1,
                                        "width": 1,
                                        "text": ")",
                                        "value": ")",
                                        "valueText": ")"
                                    }
                                }
                            },
                            "semicolonToken": {
                                "kind": "SemicolonToken",
                                "fullStart": 2672,
                                "fullEnd": 2674,
                                "start": 2672,
                                "end": 2673,
                                "fullWidth": 2,
                                "width": 1,
                                "text": ";",
                                "value": ";",
                                "valueText": ";",
                                "hasTrailingTrivia": true,
                                "hasTrailingNewLine": true,
                                "trailingTrivia": [
                                    {
                                        "kind": "NewLineTrivia",
                                        "text": "\n"
                                    }
                                ]
                            }
                        }
                    ],
                    "closeBraceToken": {
                        "kind": "CloseBraceToken",
                        "fullStart": 2674,
                        "fullEnd": 2676,
                        "start": 2674,
                        "end": 2675,
                        "fullWidth": 2,
                        "width": 1,
                        "text": "}",
                        "value": "}",
                        "valueText": "}",
                        "hasTrailingTrivia": true,
                        "hasTrailingNewLine": true,
                        "trailingTrivia": [
                            {
                                "kind": "NewLineTrivia",
                                "text": "\n"
                            }
                        ]
                    }
                }
            },
            {
                "kind": "IfStatement",
                "fullStart": 2676,
                "fullEnd": 2864,
                "start": 2748,
                "end": 2863,
                "fullWidth": 188,
                "width": 115,
                "ifKeyword": {
                    "kind": "IfKeyword",
                    "fullStart": 2676,
                    "fullEnd": 2750,
                    "start": 2748,
                    "end": 2750,
                    "fullWidth": 74,
                    "width": 2,
                    "text": "if",
                    "value": "if",
                    "valueText": "if",
                    "hasLeadingTrivia": true,
                    "hasLeadingComment": true,
                    "hasLeadingNewLine": true,
                    "leadingTrivia": [
                        {
                            "kind": "NewLineTrivia",
                            "text": "\n"
                        },
                        {
                            "kind": "SingleLineCommentTrivia",
                            "text": "// Numbers closer to 2**1024 then max norm should overflow to infinity"
                        },
                        {
                            "kind": "NewLineTrivia",
                            "text": "\n"
                        }
                    ]
                },
                "openParenToken": {
                    "kind": "OpenParenToken",
                    "fullStart": 2750,
                    "fullEnd": 2751,
                    "start": 2750,
                    "end": 2751,
                    "fullWidth": 1,
                    "width": 1,
                    "text": "(",
                    "value": "(",
                    "valueText": "("
                },
                "condition": {
                    "kind": "LogicalNotExpression",
                    "fullStart": 2751,
                    "fullEnd": 2793,
                    "start": 2751,
                    "end": 2793,
                    "fullWidth": 42,
                    "width": 42,
                    "operatorToken": {
                        "kind": "ExclamationToken",
                        "fullStart": 2751,
                        "fullEnd": 2752,
                        "start": 2751,
                        "end": 2752,
                        "fullWidth": 1,
                        "width": 1,
                        "text": "!",
                        "value": "!",
                        "valueText": "!"
                    },
                    "operand": {
                        "kind": "ParenthesizedExpression",
                        "fullStart": 2752,
                        "fullEnd": 2793,
                        "start": 2752,
                        "end": 2793,
                        "fullWidth": 41,
                        "width": 41,
                        "openParenToken": {
                            "kind": "OpenParenToken",
                            "fullStart": 2752,
                            "fullEnd": 2753,
                            "start": 2752,
                            "end": 2753,
                            "fullWidth": 1,
                            "width": 1,
                            "text": "(",
                            "value": "(",
                            "valueText": "("
                        },
                        "expression": {
                            "kind": "EqualsExpression",
                            "fullStart": 2753,
                            "fullEnd": 2792,
                            "start": 2753,
                            "end": 2792,
                            "fullWidth": 39,
                            "width": 39,
                            "left": {
                                "kind": "NumericLiteral",
                                "fullStart": 2753,
                                "fullEnd": 2779,
                                "start": 2753,
                                "end": 2778,
                                "fullWidth": 26,
                                "width": 25,
                                "text": "1.797693134862315808e+308",
                                "value": null,
                                "valueText": "Infinity",
                                "hasTrailingTrivia": true,
                                "trailingTrivia": [
                                    {
                                        "kind": "WhitespaceTrivia",
                                        "text": " "
                                    }
                                ]
                            },
                            "operatorToken": {
                                "kind": "EqualsEqualsEqualsToken",
                                "fullStart": 2779,
                                "fullEnd": 2783,
                                "start": 2779,
                                "end": 2782,
                                "fullWidth": 4,
                                "width": 3,
                                "text": "===",
                                "value": "===",
                                "valueText": "===",
                                "hasTrailingTrivia": true,
                                "trailingTrivia": [
                                    {
                                        "kind": "WhitespaceTrivia",
                                        "text": " "
                                    }
                                ]
                            },
                            "right": {
                                "kind": "PlusExpression",
                                "fullStart": 2783,
                                "fullEnd": 2792,
                                "start": 2783,
                                "end": 2792,
                                "fullWidth": 9,
                                "width": 9,
                                "operatorToken": {
                                    "kind": "PlusToken",
                                    "fullStart": 2783,
                                    "fullEnd": 2784,
                                    "start": 2783,
                                    "end": 2784,
                                    "fullWidth": 1,
                                    "width": 1,
                                    "text": "+",
                                    "value": "+",
                                    "valueText": "+"
                                },
                                "operand": {
                                    "kind": "IdentifierName",
                                    "fullStart": 2784,
                                    "fullEnd": 2792,
                                    "start": 2784,
                                    "end": 2792,
                                    "fullWidth": 8,
                                    "width": 8,
                                    "text": "Infinity",
                                    "value": "Infinity",
                                    "valueText": "Infinity"
                                }
                            }
                        },
                        "closeParenToken": {
                            "kind": "CloseParenToken",
                            "fullStart": 2792,
                            "fullEnd": 2793,
                            "start": 2792,
                            "end": 2793,
                            "fullWidth": 1,
                            "width": 1,
                            "text": ")",
                            "value": ")",
                            "valueText": ")"
                        }
                    }
                },
                "closeParenToken": {
                    "kind": "CloseParenToken",
                    "fullStart": 2793,
                    "fullEnd": 2794,
                    "start": 2793,
                    "end": 2794,
                    "fullWidth": 1,
                    "width": 1,
                    "text": ")",
                    "value": ")",
                    "valueText": ")"
                },
                "statement": {
                    "kind": "Block",
                    "fullStart": 2794,
                    "fullEnd": 2864,
                    "start": 2794,
                    "end": 2863,
                    "fullWidth": 70,
                    "width": 69,
                    "openBraceToken": {
                        "kind": "OpenBraceToken",
                        "fullStart": 2794,
                        "fullEnd": 2796,
                        "start": 2794,
                        "end": 2795,
                        "fullWidth": 2,
                        "width": 1,
                        "text": "{",
                        "value": "{",
                        "valueText": "{",
                        "hasTrailingTrivia": true,
                        "hasTrailingNewLine": true,
                        "trailingTrivia": [
                            {
                                "kind": "NewLineTrivia",
                                "text": "\n"
                            }
                        ]
                    },
                    "statements": [
                        {
                            "kind": "ExpressionStatement",
                            "fullStart": 2796,
                            "fullEnd": 2862,
                            "start": 2797,
                            "end": 2861,
                            "fullWidth": 66,
                            "width": 64,
                            "expression": {
                                "kind": "InvocationExpression",
                                "fullStart": 2796,
                                "fullEnd": 2860,
                                "start": 2797,
                                "end": 2860,
                                "fullWidth": 64,
                                "width": 63,
                                "expression": {
                                    "kind": "IdentifierName",
                                    "fullStart": 2796,
                                    "fullEnd": 2803,
                                    "start": 2797,
                                    "end": 2803,
                                    "fullWidth": 7,
                                    "width": 6,
                                    "text": "$ERROR",
                                    "value": "$ERROR",
                                    "valueText": "$ERROR",
                                    "hasLeadingTrivia": true,
                                    "leadingTrivia": [
                                        {
                                            "kind": "WhitespaceTrivia",
                                            "text": "\t"
                                        }
                                    ]
                                },
                                "argumentList": {
                                    "kind": "ArgumentList",
                                    "fullStart": 2803,
                                    "fullEnd": 2860,
                                    "start": 2803,
                                    "end": 2860,
                                    "fullWidth": 57,
                                    "width": 57,
                                    "openParenToken": {
                                        "kind": "OpenParenToken",
                                        "fullStart": 2803,
                                        "fullEnd": 2804,
                                        "start": 2803,
                                        "end": 2804,
                                        "fullWidth": 1,
                                        "width": 1,
                                        "text": "(",
                                        "value": "(",
                                        "valueText": "("
                                    },
                                    "arguments": [
                                        {
                                            "kind": "StringLiteral",
                                            "fullStart": 2804,
                                            "fullEnd": 2859,
                                            "start": 2804,
                                            "end": 2859,
                                            "fullWidth": 55,
                                            "width": 55,
                                            "text": "\"1.797693134862315808e+308 did not resolve to Infinity\"",
                                            "value": "1.797693134862315808e+308 did not resolve to Infinity",
                                            "valueText": "1.797693134862315808e+308 did not resolve to Infinity"
                                        }
                                    ],
                                    "closeParenToken": {
                                        "kind": "CloseParenToken",
                                        "fullStart": 2859,
                                        "fullEnd": 2860,
                                        "start": 2859,
                                        "end": 2860,
                                        "fullWidth": 1,
                                        "width": 1,
                                        "text": ")",
                                        "value": ")",
                                        "valueText": ")"
                                    }
                                }
                            },
                            "semicolonToken": {
                                "kind": "SemicolonToken",
                                "fullStart": 2860,
                                "fullEnd": 2862,
                                "start": 2860,
                                "end": 2861,
                                "fullWidth": 2,
                                "width": 1,
                                "text": ";",
                                "value": ";",
                                "valueText": ";",
                                "hasTrailingTrivia": true,
                                "hasTrailingNewLine": true,
                                "trailingTrivia": [
                                    {
                                        "kind": "NewLineTrivia",
                                        "text": "\n"
                                    }
                                ]
                            }
                        }
                    ],
                    "closeBraceToken": {
                        "kind": "CloseBraceToken",
                        "fullStart": 2862,
                        "fullEnd": 2864,
                        "start": 2862,
                        "end": 2863,
                        "fullWidth": 2,
                        "width": 1,
                        "text": "}",
                        "value": "}",
                        "valueText": "}",
                        "hasTrailingTrivia": true,
                        "hasTrailingNewLine": true,
                        "trailingTrivia": [
                            {
                                "kind": "NewLineTrivia",
                                "text": "\n"
                            }
                        ]
                    }
                }
            }
        ],
        "endOfFileToken": {
            "kind": "EndOfFileToken",
            "fullStart": 2864,
            "fullEnd": 2864,
            "start": 2864,
            "end": 2864,
            "fullWidth": 0,
            "width": 0,
            "text": ""
        }
    },
    "lineMap": {
        "lineStarts": [
            0,
            66,
            150,
            229,
            304,
            375,
            379,
            406,
            442,
            446,
            447,
            538,
            541,
            629,
            724,
            727,
            815,
            829,
            832,
            932,
            998,
            1137,
            1204,
            1310,
            1377,
            1379,
            1433,
            1448,
            1483,
            1527,
            1556,
            1659,
            1737,
            1759,
            1761,
            1762,
            1862,
            1892,
            1946,
            1948,
            1949,
            1997,
            2064,
            2129,
            2131,
            2132,
            2197,
            2240,
            2272,
            2318,
            2322,
            2381,
            2449,
            2453,
            2455,
            2456,
            2518,
            2575,
            2674,
            2676,
            2677,
            2748,
            2796,
            2862,
            2864
        ],
        "length": 2864
    }
}<|MERGE_RESOLUTION|>--- conflicted
+++ resolved
@@ -243,12 +243,8 @@
                             "start": 1437,
                             "end": 1446,
                             "fullWidth": 9,
-<<<<<<< HEAD
                             "width": 9,
-                            "identifier": {
-=======
                             "propertyName": {
->>>>>>> 85e84683
                                 "kind": "IdentifierName",
                                 "fullStart": 1437,
                                 "fullEnd": 1443,
@@ -375,12 +371,8 @@
                             "start": 1452,
                             "end": 1481,
                             "fullWidth": 29,
-<<<<<<< HEAD
                             "width": 29,
-                            "identifier": {
-=======
                             "propertyName": {
->>>>>>> 85e84683
                                 "kind": "IdentifierName",
                                 "fullStart": 1452,
                                 "fullEnd": 1464,
@@ -605,12 +597,8 @@
                             "start": 1491,
                             "end": 1500,
                             "fullWidth": 9,
-<<<<<<< HEAD
                             "width": 9,
-                            "identifier": {
-=======
                             "propertyName": {
->>>>>>> 85e84683
                                 "kind": "IdentifierName",
                                 "fullStart": 1491,
                                 "fullEnd": 1497,
@@ -2006,12 +1994,8 @@
                             "start": 2205,
                             "end": 2217,
                             "fullWidth": 12,
-<<<<<<< HEAD
                             "width": 12,
-                            "identifier": {
-=======
                             "propertyName": {
->>>>>>> 85e84683
                                 "kind": "IdentifierName",
                                 "fullStart": 2205,
                                 "fullEnd": 2211,
