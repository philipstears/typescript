--- conflicted
+++ resolved
@@ -94,12 +94,8 @@
                             "start": 258,
                             "end": 270,
                             "fullWidth": 12,
-<<<<<<< HEAD
                             "width": 12,
-                            "identifier": {
-=======
                             "propertyName": {
->>>>>>> 85e84683
                                 "kind": "IdentifierName",
                                 "fullStart": 258,
                                 "fullEnd": 266,
