{
    "isDeclaration": false,
    "languageVersion": "EcmaScript5",
    "parseOptions": {
        "allowAutomaticSemicolonInsertion": true
    },
    "sourceUnit": {
        "kind": "SourceUnit",
        "fullStart": 0,
        "fullEnd": 786,
        "start": 345,
        "end": 786,
        "fullWidth": 786,
        "width": 441,
        "moduleElements": [
            {
                "kind": "VariableStatement",
                "fullStart": 0,
                "fullEnd": 356,
                "start": 345,
                "end": 355,
                "fullWidth": 356,
                "width": 10,
                "modifiers": [],
                "variableDeclaration": {
                    "kind": "VariableDeclaration",
                    "fullStart": 0,
                    "fullEnd": 354,
                    "start": 345,
                    "end": 354,
                    "fullWidth": 354,
                    "width": 9,
                    "varKeyword": {
                        "kind": "VarKeyword",
                        "fullStart": 0,
                        "fullEnd": 349,
                        "start": 345,
                        "end": 348,
                        "fullWidth": 349,
                        "width": 3,
                        "text": "var",
                        "value": "var",
                        "valueText": "var",
                        "hasLeadingTrivia": true,
                        "hasLeadingComment": true,
                        "hasLeadingNewLine": true,
                        "hasTrailingTrivia": true,
                        "leadingTrivia": [
                            {
                                "kind": "SingleLineCommentTrivia",
                                "text": "// Copyright 2009 the Sputnik authors.  All rights reserved."
                            },
                            {
                                "kind": "NewLineTrivia",
                                "text": "\n"
                            },
                            {
                                "kind": "SingleLineCommentTrivia",
                                "text": "// This code is governed by the BSD license found in the LICENSE file."
                            },
                            {
                                "kind": "NewLineTrivia",
                                "text": "\n"
                            },
                            {
                                "kind": "NewLineTrivia",
                                "text": "\n"
                            },
                            {
                                "kind": "MultiLineCommentTrivia",
                                "text": "/**\n * Passing arguments by value differs from by reference and do not change values to be passed\n *\n * @path ch08/8.7/S8.7_A6.js\n * @description Adding original variable with referenced one inside function\n */"
                            },
                            {
                                "kind": "NewLineTrivia",
                                "text": "\n"
                            },
                            {
                                "kind": "NewLineTrivia",
                                "text": "\n"
                            }
                        ],
                        "trailingTrivia": [
                            {
                                "kind": "WhitespaceTrivia",
                                "text": " "
                            }
                        ]
                    },
                    "variableDeclarators": [
                        {
                            "kind": "VariableDeclarator",
                            "fullStart": 349,
                            "fullEnd": 354,
                            "start": 349,
                            "end": 354,
                            "fullWidth": 5,
                            "width": 5,
                            "identifier": {
                                "kind": "IdentifierName",
                                "fullStart": 349,
                                "fullEnd": 351,
                                "start": 349,
                                "end": 350,
                                "fullWidth": 2,
                                "width": 1,
                                "text": "n",
                                "value": "n",
                                "valueText": "n",
                                "hasTrailingTrivia": true,
                                "trailingTrivia": [
                                    {
                                        "kind": "WhitespaceTrivia",
                                        "text": " "
                                    }
                                ]
                            },
                            "equalsValueClause": {
                                "kind": "EqualsValueClause",
                                "fullStart": 351,
                                "fullEnd": 354,
                                "start": 351,
                                "end": 354,
                                "fullWidth": 3,
                                "width": 3,
                                "equalsToken": {
                                    "kind": "EqualsToken",
                                    "fullStart": 351,
                                    "fullEnd": 353,
                                    "start": 351,
                                    "end": 352,
                                    "fullWidth": 2,
                                    "width": 1,
                                    "text": "=",
                                    "value": "=",
                                    "valueText": "=",
                                    "hasTrailingTrivia": true,
                                    "trailingTrivia": [
                                        {
                                            "kind": "WhitespaceTrivia",
                                            "text": " "
                                        }
                                    ]
                                },
                                "value": {
                                    "kind": "NumericLiteral",
                                    "fullStart": 353,
                                    "fullEnd": 354,
                                    "start": 353,
                                    "end": 354,
                                    "fullWidth": 1,
                                    "width": 1,
                                    "text": "1",
                                    "value": 1,
                                    "valueText": "1"
                                }
                            }
                        }
                    ]
                },
                "semicolonToken": {
                    "kind": "SemicolonToken",
                    "fullStart": 354,
                    "fullEnd": 356,
                    "start": 354,
                    "end": 355,
                    "fullWidth": 2,
                    "width": 1,
                    "text": ";",
                    "value": ";",
                    "valueText": ";",
                    "hasTrailingTrivia": true,
                    "hasTrailingNewLine": true,
                    "trailingTrivia": [
                        {
                            "kind": "NewLineTrivia",
                            "text": "\n"
                        }
                    ]
                }
            },
            {
                "kind": "VariableStatement",
                "fullStart": 356,
                "fullEnd": 367,
                "start": 356,
                "end": 366,
                "fullWidth": 11,
                "width": 10,
                "modifiers": [],
                "variableDeclaration": {
                    "kind": "VariableDeclaration",
                    "fullStart": 356,
                    "fullEnd": 365,
                    "start": 356,
                    "end": 365,
                    "fullWidth": 9,
                    "width": 9,
                    "varKeyword": {
                        "kind": "VarKeyword",
                        "fullStart": 356,
                        "fullEnd": 360,
                        "start": 356,
                        "end": 359,
                        "fullWidth": 4,
                        "width": 3,
                        "text": "var",
                        "value": "var",
                        "valueText": "var",
                        "hasTrailingTrivia": true,
                        "trailingTrivia": [
                            {
                                "kind": "WhitespaceTrivia",
                                "text": " "
                            }
                        ]
                    },
                    "variableDeclarators": [
                        {
                            "kind": "VariableDeclarator",
                            "fullStart": 360,
                            "fullEnd": 365,
                            "start": 360,
                            "end": 365,
                            "fullWidth": 5,
                            "width": 5,
                            "identifier": {
                                "kind": "IdentifierName",
                                "fullStart": 360,
                                "fullEnd": 362,
                                "start": 360,
                                "end": 361,
                                "fullWidth": 2,
                                "width": 1,
                                "text": "m",
                                "value": "m",
                                "valueText": "m",
                                "hasTrailingTrivia": true,
                                "trailingTrivia": [
                                    {
                                        "kind": "WhitespaceTrivia",
                                        "text": " "
                                    }
                                ]
                            },
                            "equalsValueClause": {
                                "kind": "EqualsValueClause",
                                "fullStart": 362,
                                "fullEnd": 365,
                                "start": 362,
                                "end": 365,
                                "fullWidth": 3,
                                "width": 3,
                                "equalsToken": {
                                    "kind": "EqualsToken",
                                    "fullStart": 362,
                                    "fullEnd": 364,
                                    "start": 362,
                                    "end": 363,
                                    "fullWidth": 2,
                                    "width": 1,
                                    "text": "=",
                                    "value": "=",
                                    "valueText": "=",
                                    "hasTrailingTrivia": true,
                                    "trailingTrivia": [
                                        {
                                            "kind": "WhitespaceTrivia",
                                            "text": " "
                                        }
                                    ]
                                },
                                "value": {
                                    "kind": "IdentifierName",
                                    "fullStart": 364,
                                    "fullEnd": 365,
                                    "start": 364,
                                    "end": 365,
                                    "fullWidth": 1,
                                    "width": 1,
                                    "text": "n",
                                    "value": "n",
                                    "valueText": "n"
                                }
                            }
                        }
                    ]
                },
                "semicolonToken": {
                    "kind": "SemicolonToken",
                    "fullStart": 365,
                    "fullEnd": 367,
                    "start": 365,
                    "end": 366,
                    "fullWidth": 2,
                    "width": 1,
                    "text": ";",
                    "value": ";",
                    "valueText": ";",
                    "hasTrailingTrivia": true,
                    "hasTrailingNewLine": true,
                    "trailingTrivia": [
                        {
                            "kind": "NewLineTrivia",
                            "text": "\n"
                        }
                    ]
                }
            },
            {
                "kind": "FunctionDeclaration",
                "fullStart": 367,
                "fullEnd": 426,
                "start": 368,
                "end": 425,
                "fullWidth": 59,
                "width": 57,
                "modifiers": [],
                "functionKeyword": {
                    "kind": "FunctionKeyword",
                    "fullStart": 367,
                    "fullEnd": 377,
                    "start": 368,
                    "end": 376,
                    "fullWidth": 10,
                    "width": 8,
                    "text": "function",
                    "value": "function",
                    "valueText": "function",
                    "hasLeadingTrivia": true,
                    "hasLeadingNewLine": true,
                    "hasTrailingTrivia": true,
                    "leadingTrivia": [
                        {
                            "kind": "NewLineTrivia",
                            "text": "\n"
                        }
                    ],
                    "trailingTrivia": [
                        {
                            "kind": "WhitespaceTrivia",
                            "text": " "
                        }
                    ]
                },
                "identifier": {
                    "kind": "IdentifierName",
                    "fullStart": 377,
                    "fullEnd": 392,
                    "start": 377,
                    "end": 392,
                    "fullWidth": 15,
                    "width": 15,
                    "text": "addFirst2Second",
                    "value": "addFirst2Second",
                    "valueText": "addFirst2Second"
                },
                "callSignature": {
                    "kind": "CallSignature",
                    "fullStart": 392,
                    "fullEnd": 407,
                    "start": 392,
                    "end": 407,
                    "fullWidth": 15,
                    "width": 15,
                    "parameterList": {
                        "kind": "ParameterList",
                        "fullStart": 392,
                        "fullEnd": 407,
                        "start": 392,
                        "end": 407,
                        "fullWidth": 15,
                        "width": 15,
                        "openParenToken": {
                            "kind": "OpenParenToken",
                            "fullStart": 392,
                            "fullEnd": 393,
                            "start": 392,
                            "end": 393,
                            "fullWidth": 1,
                            "width": 1,
                            "text": "(",
                            "value": "(",
                            "valueText": "("
                        },
                        "parameters": [
                            {
                                "kind": "Parameter",
                                "fullStart": 393,
                                "fullEnd": 398,
                                "start": 393,
                                "end": 398,
                                "fullWidth": 5,
<<<<<<< HEAD
                                "width": 5,
=======
                                "modifiers": [],
>>>>>>> e3c38734
                                "identifier": {
                                    "kind": "IdentifierName",
                                    "fullStart": 393,
                                    "fullEnd": 398,
                                    "start": 393,
                                    "end": 398,
                                    "fullWidth": 5,
                                    "width": 5,
                                    "text": "first",
                                    "value": "first",
                                    "valueText": "first"
                                }
                            },
                            {
                                "kind": "CommaToken",
                                "fullStart": 398,
                                "fullEnd": 400,
                                "start": 398,
                                "end": 399,
                                "fullWidth": 2,
                                "width": 1,
                                "text": ",",
                                "value": ",",
                                "valueText": ",",
                                "hasTrailingTrivia": true,
                                "trailingTrivia": [
                                    {
                                        "kind": "WhitespaceTrivia",
                                        "text": " "
                                    }
                                ]
                            },
                            {
                                "kind": "Parameter",
                                "fullStart": 400,
                                "fullEnd": 406,
                                "start": 400,
                                "end": 406,
                                "fullWidth": 6,
<<<<<<< HEAD
                                "width": 6,
=======
                                "modifiers": [],
>>>>>>> e3c38734
                                "identifier": {
                                    "kind": "IdentifierName",
                                    "fullStart": 400,
                                    "fullEnd": 406,
                                    "start": 400,
                                    "end": 406,
                                    "fullWidth": 6,
                                    "width": 6,
                                    "text": "second",
                                    "value": "second",
                                    "valueText": "second"
                                }
                            }
                        ],
                        "closeParenToken": {
                            "kind": "CloseParenToken",
                            "fullStart": 406,
                            "fullEnd": 407,
                            "start": 406,
                            "end": 407,
                            "fullWidth": 1,
                            "width": 1,
                            "text": ")",
                            "value": ")",
                            "valueText": ")"
                        }
                    }
                },
                "block": {
                    "kind": "Block",
                    "fullStart": 407,
                    "fullEnd": 426,
                    "start": 407,
                    "end": 425,
                    "fullWidth": 19,
                    "width": 18,
                    "openBraceToken": {
                        "kind": "OpenBraceToken",
                        "fullStart": 407,
                        "fullEnd": 408,
                        "start": 407,
                        "end": 408,
                        "fullWidth": 1,
                        "width": 1,
                        "text": "{",
                        "value": "{",
                        "valueText": "{"
                    },
                    "statements": [
                        {
                            "kind": "ExpressionStatement",
                            "fullStart": 408,
                            "fullEnd": 424,
                            "start": 408,
                            "end": 424,
                            "fullWidth": 16,
                            "width": 16,
                            "expression": {
                                "kind": "AddAssignmentExpression",
                                "fullStart": 408,
                                "fullEnd": 423,
                                "start": 408,
                                "end": 423,
                                "fullWidth": 15,
                                "width": 15,
                                "left": {
                                    "kind": "IdentifierName",
                                    "fullStart": 408,
                                    "fullEnd": 414,
                                    "start": 408,
                                    "end": 413,
                                    "fullWidth": 6,
                                    "width": 5,
                                    "text": "first",
                                    "value": "first",
                                    "valueText": "first",
                                    "hasTrailingTrivia": true,
                                    "trailingTrivia": [
                                        {
                                            "kind": "WhitespaceTrivia",
                                            "text": " "
                                        }
                                    ]
                                },
                                "operatorToken": {
                                    "kind": "PlusEqualsToken",
                                    "fullStart": 414,
                                    "fullEnd": 417,
                                    "start": 414,
                                    "end": 416,
                                    "fullWidth": 3,
                                    "width": 2,
                                    "text": "+=",
                                    "value": "+=",
                                    "valueText": "+=",
                                    "hasTrailingTrivia": true,
                                    "trailingTrivia": [
                                        {
                                            "kind": "WhitespaceTrivia",
                                            "text": " "
                                        }
                                    ]
                                },
                                "right": {
                                    "kind": "IdentifierName",
                                    "fullStart": 417,
                                    "fullEnd": 423,
                                    "start": 417,
                                    "end": 423,
                                    "fullWidth": 6,
                                    "width": 6,
                                    "text": "second",
                                    "value": "second",
                                    "valueText": "second"
                                }
                            },
                            "semicolonToken": {
                                "kind": "SemicolonToken",
                                "fullStart": 423,
                                "fullEnd": 424,
                                "start": 423,
                                "end": 424,
                                "fullWidth": 1,
                                "width": 1,
                                "text": ";",
                                "value": ";",
                                "valueText": ";"
                            }
                        }
                    ],
                    "closeBraceToken": {
                        "kind": "CloseBraceToken",
                        "fullStart": 424,
                        "fullEnd": 426,
                        "start": 424,
                        "end": 425,
                        "fullWidth": 2,
                        "width": 1,
                        "text": "}",
                        "value": "}",
                        "valueText": "}",
                        "hasTrailingTrivia": true,
                        "hasTrailingNewLine": true,
                        "trailingTrivia": [
                            {
                                "kind": "NewLineTrivia",
                                "text": "\n"
                            }
                        ]
                    }
                }
            },
            {
                "kind": "ExpressionStatement",
                "fullStart": 426,
                "fullEnd": 450,
                "start": 427,
                "end": 449,
                "fullWidth": 24,
                "width": 22,
                "expression": {
                    "kind": "InvocationExpression",
                    "fullStart": 426,
                    "fullEnd": 448,
                    "start": 427,
                    "end": 448,
                    "fullWidth": 22,
                    "width": 21,
                    "expression": {
                        "kind": "IdentifierName",
                        "fullStart": 426,
                        "fullEnd": 442,
                        "start": 427,
                        "end": 442,
                        "fullWidth": 16,
                        "width": 15,
                        "text": "addFirst2Second",
                        "value": "addFirst2Second",
                        "valueText": "addFirst2Second",
                        "hasLeadingTrivia": true,
                        "hasLeadingNewLine": true,
                        "leadingTrivia": [
                            {
                                "kind": "NewLineTrivia",
                                "text": "\n"
                            }
                        ]
                    },
                    "argumentList": {
                        "kind": "ArgumentList",
                        "fullStart": 442,
                        "fullEnd": 448,
                        "start": 442,
                        "end": 448,
                        "fullWidth": 6,
                        "width": 6,
                        "openParenToken": {
                            "kind": "OpenParenToken",
                            "fullStart": 442,
                            "fullEnd": 443,
                            "start": 442,
                            "end": 443,
                            "fullWidth": 1,
                            "width": 1,
                            "text": "(",
                            "value": "(",
                            "valueText": "("
                        },
                        "arguments": [
                            {
                                "kind": "IdentifierName",
                                "fullStart": 443,
                                "fullEnd": 444,
                                "start": 443,
                                "end": 444,
                                "fullWidth": 1,
                                "width": 1,
                                "text": "n",
                                "value": "n",
                                "valueText": "n"
                            },
                            {
                                "kind": "CommaToken",
                                "fullStart": 444,
                                "fullEnd": 446,
                                "start": 444,
                                "end": 445,
                                "fullWidth": 2,
                                "width": 1,
                                "text": ",",
                                "value": ",",
                                "valueText": ",",
                                "hasTrailingTrivia": true,
                                "trailingTrivia": [
                                    {
                                        "kind": "WhitespaceTrivia",
                                        "text": " "
                                    }
                                ]
                            },
                            {
                                "kind": "IdentifierName",
                                "fullStart": 446,
                                "fullEnd": 447,
                                "start": 446,
                                "end": 447,
                                "fullWidth": 1,
                                "width": 1,
                                "text": "m",
                                "value": "m",
                                "valueText": "m"
                            }
                        ],
                        "closeParenToken": {
                            "kind": "CloseParenToken",
                            "fullStart": 447,
                            "fullEnd": 448,
                            "start": 447,
                            "end": 448,
                            "fullWidth": 1,
                            "width": 1,
                            "text": ")",
                            "value": ")",
                            "valueText": ")"
                        }
                    }
                },
                "semicolonToken": {
                    "kind": "SemicolonToken",
                    "fullStart": 448,
                    "fullEnd": 450,
                    "start": 448,
                    "end": 449,
                    "fullWidth": 2,
                    "width": 1,
                    "text": ";",
                    "value": ";",
                    "valueText": ";",
                    "hasTrailingTrivia": true,
                    "hasTrailingNewLine": true,
                    "trailingTrivia": [
                        {
                            "kind": "NewLineTrivia",
                            "text": "\n"
                        }
                    ]
                }
            },
            {
                "kind": "IfStatement",
                "fullStart": 450,
                "fullEnd": 701,
                "start": 540,
                "end": 700,
                "fullWidth": 251,
                "width": 160,
                "ifKeyword": {
                    "kind": "IfKeyword",
                    "fullStart": 450,
                    "fullEnd": 543,
                    "start": 540,
                    "end": 542,
                    "fullWidth": 93,
                    "width": 2,
                    "text": "if",
                    "value": "if",
                    "valueText": "if",
                    "hasLeadingTrivia": true,
                    "hasLeadingComment": true,
                    "hasLeadingNewLine": true,
                    "hasTrailingTrivia": true,
                    "leadingTrivia": [
                        {
                            "kind": "NewLineTrivia",
                            "text": "\n"
                        },
                        {
                            "kind": "SingleLineCommentTrivia",
                            "text": "//////////////////////////////////////////////////////////////////////////////"
                        },
                        {
                            "kind": "NewLineTrivia",
                            "text": "\n"
                        },
                        {
                            "kind": "SingleLineCommentTrivia",
                            "text": "//CHECK#1"
                        },
                        {
                            "kind": "NewLineTrivia",
                            "text": "\n"
                        }
                    ],
                    "trailingTrivia": [
                        {
                            "kind": "WhitespaceTrivia",
                            "text": " "
                        }
                    ]
                },
                "openParenToken": {
                    "kind": "OpenParenToken",
                    "fullStart": 543,
                    "fullEnd": 544,
                    "start": 543,
                    "end": 544,
                    "fullWidth": 1,
                    "width": 1,
                    "text": "(",
                    "value": "(",
                    "valueText": "("
                },
                "condition": {
                    "kind": "NotEqualsExpression",
                    "fullStart": 544,
                    "fullEnd": 551,
                    "start": 544,
                    "end": 551,
                    "fullWidth": 7,
                    "width": 7,
                    "left": {
                        "kind": "IdentifierName",
                        "fullStart": 544,
                        "fullEnd": 546,
                        "start": 544,
                        "end": 545,
                        "fullWidth": 2,
                        "width": 1,
                        "text": "m",
                        "value": "m",
                        "valueText": "m",
                        "hasTrailingTrivia": true,
                        "trailingTrivia": [
                            {
                                "kind": "WhitespaceTrivia",
                                "text": " "
                            }
                        ]
                    },
                    "operatorToken": {
                        "kind": "ExclamationEqualsEqualsToken",
                        "fullStart": 546,
                        "fullEnd": 550,
                        "start": 546,
                        "end": 549,
                        "fullWidth": 4,
                        "width": 3,
                        "text": "!==",
                        "value": "!==",
                        "valueText": "!==",
                        "hasTrailingTrivia": true,
                        "trailingTrivia": [
                            {
                                "kind": "WhitespaceTrivia",
                                "text": " "
                            }
                        ]
                    },
                    "right": {
                        "kind": "NumericLiteral",
                        "fullStart": 550,
                        "fullEnd": 551,
                        "start": 550,
                        "end": 551,
                        "fullWidth": 1,
                        "width": 1,
                        "text": "1",
                        "value": 1,
                        "valueText": "1"
                    }
                },
                "closeParenToken": {
                    "kind": "CloseParenToken",
                    "fullStart": 551,
                    "fullEnd": 553,
                    "start": 551,
                    "end": 552,
                    "fullWidth": 2,
                    "width": 1,
                    "text": ")",
                    "value": ")",
                    "valueText": ")",
                    "hasTrailingTrivia": true,
                    "trailingTrivia": [
                        {
                            "kind": "WhitespaceTrivia",
                            "text": " "
                        }
                    ]
                },
                "statement": {
                    "kind": "Block",
                    "fullStart": 553,
                    "fullEnd": 701,
                    "start": 553,
                    "end": 700,
                    "fullWidth": 148,
                    "width": 147,
                    "openBraceToken": {
                        "kind": "OpenBraceToken",
                        "fullStart": 553,
                        "fullEnd": 555,
                        "start": 553,
                        "end": 554,
                        "fullWidth": 2,
                        "width": 1,
                        "text": "{",
                        "value": "{",
                        "valueText": "{",
                        "hasTrailingTrivia": true,
                        "hasTrailingNewLine": true,
                        "trailingTrivia": [
                            {
                                "kind": "NewLineTrivia",
                                "text": "\n"
                            }
                        ]
                    },
                    "statements": [
                        {
                            "kind": "ExpressionStatement",
                            "fullStart": 555,
                            "fullEnd": 699,
                            "start": 557,
                            "end": 698,
                            "fullWidth": 144,
                            "width": 141,
                            "expression": {
                                "kind": "InvocationExpression",
                                "fullStart": 555,
                                "fullEnd": 697,
                                "start": 557,
                                "end": 697,
                                "fullWidth": 142,
                                "width": 140,
                                "expression": {
                                    "kind": "IdentifierName",
                                    "fullStart": 555,
                                    "fullEnd": 563,
                                    "start": 557,
                                    "end": 563,
                                    "fullWidth": 8,
                                    "width": 6,
                                    "text": "$ERROR",
                                    "value": "$ERROR",
                                    "valueText": "$ERROR",
                                    "hasLeadingTrivia": true,
                                    "leadingTrivia": [
                                        {
                                            "kind": "WhitespaceTrivia",
                                            "text": "  "
                                        }
                                    ]
                                },
                                "argumentList": {
                                    "kind": "ArgumentList",
                                    "fullStart": 563,
                                    "fullEnd": 697,
                                    "start": 563,
                                    "end": 697,
                                    "fullWidth": 134,
                                    "width": 134,
                                    "openParenToken": {
                                        "kind": "OpenParenToken",
                                        "fullStart": 563,
                                        "fullEnd": 564,
                                        "start": 563,
                                        "end": 564,
                                        "fullWidth": 1,
                                        "width": 1,
                                        "text": "(",
                                        "value": "(",
                                        "valueText": "("
                                    },
                                    "arguments": [
                                        {
                                            "kind": "AddExpression",
                                            "fullStart": 564,
                                            "fullEnd": 696,
                                            "start": 564,
                                            "end": 696,
                                            "fullWidth": 132,
                                            "width": 132,
                                            "left": {
                                                "kind": "StringLiteral",
                                                "fullStart": 564,
                                                "fullEnd": 691,
                                                "start": 564,
                                                "end": 690,
                                                "fullWidth": 127,
                                                "width": 126,
                                                "text": "'#1: var n = 1; var m = n; function addFirst2Second(first, second){first += second;} addFirst2Second(n, m); m === 1. Actual: '",
                                                "value": "#1: var n = 1; var m = n; function addFirst2Second(first, second){first += second;} addFirst2Second(n, m); m === 1. Actual: ",
                                                "valueText": "#1: var n = 1; var m = n; function addFirst2Second(first, second){first += second;} addFirst2Second(n, m); m === 1. Actual: ",
                                                "hasTrailingTrivia": true,
                                                "trailingTrivia": [
                                                    {
                                                        "kind": "WhitespaceTrivia",
                                                        "text": " "
                                                    }
                                                ]
                                            },
                                            "operatorToken": {
                                                "kind": "PlusToken",
                                                "fullStart": 691,
                                                "fullEnd": 693,
                                                "start": 691,
                                                "end": 692,
                                                "fullWidth": 2,
                                                "width": 1,
                                                "text": "+",
                                                "value": "+",
                                                "valueText": "+",
                                                "hasTrailingTrivia": true,
                                                "trailingTrivia": [
                                                    {
                                                        "kind": "WhitespaceTrivia",
                                                        "text": " "
                                                    }
                                                ]
                                            },
                                            "right": {
                                                "kind": "ParenthesizedExpression",
                                                "fullStart": 693,
                                                "fullEnd": 696,
                                                "start": 693,
                                                "end": 696,
                                                "fullWidth": 3,
                                                "width": 3,
                                                "openParenToken": {
                                                    "kind": "OpenParenToken",
                                                    "fullStart": 693,
                                                    "fullEnd": 694,
                                                    "start": 693,
                                                    "end": 694,
                                                    "fullWidth": 1,
                                                    "width": 1,
                                                    "text": "(",
                                                    "value": "(",
                                                    "valueText": "("
                                                },
                                                "expression": {
                                                    "kind": "IdentifierName",
                                                    "fullStart": 694,
                                                    "fullEnd": 695,
                                                    "start": 694,
                                                    "end": 695,
                                                    "fullWidth": 1,
                                                    "width": 1,
                                                    "text": "m",
                                                    "value": "m",
                                                    "valueText": "m"
                                                },
                                                "closeParenToken": {
                                                    "kind": "CloseParenToken",
                                                    "fullStart": 695,
                                                    "fullEnd": 696,
                                                    "start": 695,
                                                    "end": 696,
                                                    "fullWidth": 1,
                                                    "width": 1,
                                                    "text": ")",
                                                    "value": ")",
                                                    "valueText": ")"
                                                }
                                            }
                                        }
                                    ],
                                    "closeParenToken": {
                                        "kind": "CloseParenToken",
                                        "fullStart": 696,
                                        "fullEnd": 697,
                                        "start": 696,
                                        "end": 697,
                                        "fullWidth": 1,
                                        "width": 1,
                                        "text": ")",
                                        "value": ")",
                                        "valueText": ")"
                                    }
                                }
                            },
                            "semicolonToken": {
                                "kind": "SemicolonToken",
                                "fullStart": 697,
                                "fullEnd": 699,
                                "start": 697,
                                "end": 698,
                                "fullWidth": 2,
                                "width": 1,
                                "text": ";",
                                "value": ";",
                                "valueText": ";",
                                "hasTrailingTrivia": true,
                                "hasTrailingNewLine": true,
                                "trailingTrivia": [
                                    {
                                        "kind": "NewLineTrivia",
                                        "text": "\n"
                                    }
                                ]
                            }
                        }
                    ],
                    "closeBraceToken": {
                        "kind": "CloseBraceToken",
                        "fullStart": 699,
                        "fullEnd": 701,
                        "start": 699,
                        "end": 700,
                        "fullWidth": 2,
                        "width": 1,
                        "text": "}",
                        "value": "}",
                        "valueText": "}",
                        "hasTrailingTrivia": true,
                        "hasTrailingNewLine": true,
                        "trailingTrivia": [
                            {
                                "kind": "NewLineTrivia",
                                "text": "\n"
                            }
                        ]
                    }
                }
            }
        ],
        "endOfFileToken": {
            "kind": "EndOfFileToken",
            "fullStart": 701,
            "fullEnd": 786,
            "start": 786,
            "end": 786,
            "fullWidth": 85,
            "width": 0,
            "text": "",
            "hasLeadingTrivia": true,
            "hasLeadingComment": true,
            "hasLeadingNewLine": true,
            "leadingTrivia": [
                {
                    "kind": "NewLineTrivia",
                    "text": "\n"
                },
                {
                    "kind": "SingleLineCommentTrivia",
                    "text": "//"
                },
                {
                    "kind": "NewLineTrivia",
                    "text": "\n"
                },
                {
                    "kind": "SingleLineCommentTrivia",
                    "text": "//////////////////////////////////////////////////////////////////////////////"
                },
                {
                    "kind": "NewLineTrivia",
                    "text": "\n"
                },
                {
                    "kind": "NewLineTrivia",
                    "text": "\n"
                },
                {
                    "kind": "NewLineTrivia",
                    "text": "\n"
                }
            ]
        }
    },
    "lineMap": {
        "lineStarts": [
            0,
            61,
            132,
            133,
            137,
            231,
            234,
            263,
            340,
            344,
            345,
            356,
            367,
            368,
            426,
            427,
            450,
            451,
            530,
            540,
            555,
            699,
            701,
            702,
            705,
            784,
            785,
            786
        ],
        "length": 786
    }
}<|MERGE_RESOLUTION|>--- conflicted
+++ resolved
@@ -390,11 +390,8 @@
                                 "start": 393,
                                 "end": 398,
                                 "fullWidth": 5,
-<<<<<<< HEAD
                                 "width": 5,
-=======
                                 "modifiers": [],
->>>>>>> e3c38734
                                 "identifier": {
                                     "kind": "IdentifierName",
                                     "fullStart": 393,
@@ -434,11 +431,8 @@
                                 "start": 400,
                                 "end": 406,
                                 "fullWidth": 6,
-<<<<<<< HEAD
                                 "width": 6,
-=======
                                 "modifiers": [],
->>>>>>> e3c38734
                                 "identifier": {
                                     "kind": "IdentifierName",
                                     "fullStart": 400,
