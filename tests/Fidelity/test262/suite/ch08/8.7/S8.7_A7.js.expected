--- conflicted
+++ resolved
@@ -94,12 +94,8 @@
                             "start": 325,
                             "end": 331,
                             "fullWidth": 6,
-<<<<<<< HEAD
                             "width": 6,
-                            "identifier": {
-=======
                             "propertyName": {
->>>>>>> 85e84683
                                 "kind": "IdentifierName",
                                 "fullStart": 325,
                                 "fullEnd": 327,
@@ -248,12 +244,8 @@
                             "start": 337,
                             "end": 342,
                             "fullWidth": 5,
-<<<<<<< HEAD
                             "width": 5,
-                            "identifier": {
-=======
                             "propertyName": {
->>>>>>> 85e84683
                                 "kind": "IdentifierName",
                                 "fullStart": 337,
                                 "fullEnd": 339,
