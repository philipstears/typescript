--- conflicted
+++ resolved
@@ -202,12 +202,8 @@
                             "start": 369,
                             "end": 378,
                             "fullWidth": 9,
-<<<<<<< HEAD
                             "width": 9,
-                            "identifier": {
-=======
                             "propertyName": {
->>>>>>> 85e84683
                                 "kind": "IdentifierName",
                                 "fullStart": 369,
                                 "fullEnd": 374,
