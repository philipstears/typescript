{
    "isDeclaration": false,
    "languageVersion": "EcmaScript5",
    "parseOptions": {
        "allowAutomaticSemicolonInsertion": true
    },
    "sourceUnit": {
        "kind": "SourceUnit",
        "fullStart": 0,
        "fullEnd": 1050,
        "start": 354,
        "end": 1050,
        "fullWidth": 1050,
        "width": 696,
        "isIncrementallyUnusable": true,
        "moduleElements": [
            {
                "kind": "VariableStatement",
                "fullStart": 0,
                "fullEnd": 369,
                "start": 354,
                "end": 368,
                "fullWidth": 369,
                "width": 14,
                "modifiers": [],
                "variableDeclaration": {
                    "kind": "VariableDeclaration",
                    "fullStart": 0,
                    "fullEnd": 367,
                    "start": 354,
                    "end": 367,
                    "fullWidth": 367,
                    "width": 13,
                    "varKeyword": {
                        "kind": "VarKeyword",
                        "fullStart": 0,
                        "fullEnd": 358,
                        "start": 354,
                        "end": 357,
                        "fullWidth": 358,
                        "width": 3,
                        "text": "var",
                        "value": "var",
                        "valueText": "var",
                        "hasLeadingTrivia": true,
                        "hasLeadingComment": true,
                        "hasLeadingNewLine": true,
                        "hasTrailingTrivia": true,
                        "leadingTrivia": [
                            {
                                "kind": "SingleLineCommentTrivia",
                                "text": "// Copyright 2009 the Sputnik authors.  All rights reserved."
                            },
                            {
                                "kind": "NewLineTrivia",
                                "text": "\n"
                            },
                            {
                                "kind": "SingleLineCommentTrivia",
                                "text": "// This code is governed by the BSD license found in the LICENSE file."
                            },
                            {
                                "kind": "NewLineTrivia",
                                "text": "\n"
                            },
                            {
                                "kind": "NewLineTrivia",
                                "text": "\n"
                            },
                            {
                                "kind": "MultiLineCommentTrivia",
                                "text": "/**\n * [[Call]] executes code associated with the object\n *\n * @path ch08/8.6/8.6.2/S8.6.2_A5_T4.js\n * @description Call function-property of global object, property defined\n *  as this['beep']=function(){__count++}\n */"
                            },
                            {
                                "kind": "NewLineTrivia",
                                "text": "\n"
                            },
                            {
                                "kind": "NewLineTrivia",
                                "text": "\n"
                            }
                        ],
                        "trailingTrivia": [
                            {
                                "kind": "WhitespaceTrivia",
                                "text": " "
                            }
                        ]
                    },
                    "variableDeclarators": [
                        {
                            "kind": "VariableDeclarator",
                            "fullStart": 358,
                            "fullEnd": 367,
                            "start": 358,
                            "end": 367,
                            "fullWidth": 9,
<<<<<<< HEAD
                            "width": 9,
                            "identifier": {
=======
                            "propertyName": {
>>>>>>> 85e84683
                                "kind": "IdentifierName",
                                "fullStart": 358,
                                "fullEnd": 365,
                                "start": 358,
                                "end": 365,
                                "fullWidth": 7,
                                "width": 7,
                                "text": "__count",
                                "value": "__count",
                                "valueText": "__count"
                            },
                            "equalsValueClause": {
                                "kind": "EqualsValueClause",
                                "fullStart": 365,
                                "fullEnd": 367,
                                "start": 365,
                                "end": 367,
                                "fullWidth": 2,
                                "width": 2,
                                "equalsToken": {
                                    "kind": "EqualsToken",
                                    "fullStart": 365,
                                    "fullEnd": 366,
                                    "start": 365,
                                    "end": 366,
                                    "fullWidth": 1,
                                    "width": 1,
                                    "text": "=",
                                    "value": "=",
                                    "valueText": "="
                                },
                                "value": {
                                    "kind": "NumericLiteral",
                                    "fullStart": 366,
                                    "fullEnd": 367,
                                    "start": 366,
                                    "end": 367,
                                    "fullWidth": 1,
                                    "width": 1,
                                    "text": "0",
                                    "value": 0,
                                    "valueText": "0"
                                }
                            }
                        }
                    ]
                },
                "semicolonToken": {
                    "kind": "SemicolonToken",
                    "fullStart": 367,
                    "fullEnd": 369,
                    "start": 367,
                    "end": 368,
                    "fullWidth": 2,
                    "width": 1,
                    "text": ";",
                    "value": ";",
                    "valueText": ";",
                    "hasTrailingTrivia": true,
                    "hasTrailingNewLine": true,
                    "trailingTrivia": [
                        {
                            "kind": "NewLineTrivia",
                            "text": "\n"
                        }
                    ]
                }
            },
            {
                "kind": "ExpressionStatement",
                "fullStart": 369,
                "fullEnd": 406,
                "start": 370,
                "end": 405,
                "fullWidth": 37,
                "width": 35,
                "isIncrementallyUnusable": true,
                "expression": {
                    "kind": "AssignmentExpression",
                    "fullStart": 369,
                    "fullEnd": 404,
                    "start": 370,
                    "end": 404,
                    "fullWidth": 35,
                    "width": 34,
                    "isIncrementallyUnusable": true,
                    "left": {
                        "kind": "ElementAccessExpression",
                        "fullStart": 369,
                        "fullEnd": 382,
                        "start": 370,
                        "end": 382,
                        "fullWidth": 13,
                        "width": 12,
                        "expression": {
                            "kind": "ThisKeyword",
                            "fullStart": 369,
                            "fullEnd": 374,
                            "start": 370,
                            "end": 374,
                            "fullWidth": 5,
                            "width": 4,
                            "text": "this",
                            "value": "this",
                            "valueText": "this",
                            "hasLeadingTrivia": true,
                            "hasLeadingNewLine": true,
                            "leadingTrivia": [
                                {
                                    "kind": "NewLineTrivia",
                                    "text": "\n"
                                }
                            ]
                        },
                        "openBracketToken": {
                            "kind": "OpenBracketToken",
                            "fullStart": 374,
                            "fullEnd": 375,
                            "start": 374,
                            "end": 375,
                            "fullWidth": 1,
                            "width": 1,
                            "text": "[",
                            "value": "[",
                            "valueText": "["
                        },
                        "argumentExpression": {
                            "kind": "StringLiteral",
                            "fullStart": 375,
                            "fullEnd": 381,
                            "start": 375,
                            "end": 381,
                            "fullWidth": 6,
                            "width": 6,
                            "text": "\"beep\"",
                            "value": "beep",
                            "valueText": "beep"
                        },
                        "closeBracketToken": {
                            "kind": "CloseBracketToken",
                            "fullStart": 381,
                            "fullEnd": 382,
                            "start": 381,
                            "end": 382,
                            "fullWidth": 1,
                            "width": 1,
                            "text": "]",
                            "value": "]",
                            "valueText": "]"
                        }
                    },
                    "operatorToken": {
                        "kind": "EqualsToken",
                        "fullStart": 382,
                        "fullEnd": 383,
                        "start": 382,
                        "end": 383,
                        "fullWidth": 1,
                        "width": 1,
                        "text": "=",
                        "value": "=",
                        "valueText": "="
                    },
                    "right": {
                        "kind": "FunctionExpression",
                        "fullStart": 383,
                        "fullEnd": 404,
                        "start": 383,
                        "end": 404,
                        "fullWidth": 21,
                        "width": 21,
                        "isIncrementallyUnusable": true,
                        "functionKeyword": {
                            "kind": "FunctionKeyword",
                            "fullStart": 383,
                            "fullEnd": 391,
                            "start": 383,
                            "end": 391,
                            "fullWidth": 8,
                            "width": 8,
                            "text": "function",
                            "value": "function",
                            "valueText": "function"
                        },
                        "callSignature": {
                            "kind": "CallSignature",
                            "fullStart": 391,
                            "fullEnd": 393,
                            "start": 391,
                            "end": 393,
                            "fullWidth": 2,
                            "width": 2,
                            "parameterList": {
                                "kind": "ParameterList",
                                "fullStart": 391,
                                "fullEnd": 393,
                                "start": 391,
                                "end": 393,
                                "fullWidth": 2,
                                "width": 2,
                                "openParenToken": {
                                    "kind": "OpenParenToken",
                                    "fullStart": 391,
                                    "fullEnd": 392,
                                    "start": 391,
                                    "end": 392,
                                    "fullWidth": 1,
                                    "width": 1,
                                    "text": "(",
                                    "value": "(",
                                    "valueText": "("
                                },
                                "parameters": [],
                                "closeParenToken": {
                                    "kind": "CloseParenToken",
                                    "fullStart": 392,
                                    "fullEnd": 393,
                                    "start": 392,
                                    "end": 393,
                                    "fullWidth": 1,
                                    "width": 1,
                                    "text": ")",
                                    "value": ")",
                                    "valueText": ")"
                                }
                            }
                        },
                        "block": {
                            "kind": "Block",
                            "fullStart": 393,
                            "fullEnd": 404,
                            "start": 393,
                            "end": 404,
                            "fullWidth": 11,
                            "width": 11,
                            "isIncrementallyUnusable": true,
                            "openBraceToken": {
                                "kind": "OpenBraceToken",
                                "fullStart": 393,
                                "fullEnd": 394,
                                "start": 393,
                                "end": 394,
                                "fullWidth": 1,
                                "width": 1,
                                "text": "{",
                                "value": "{",
                                "valueText": "{"
                            },
                            "statements": [
                                {
                                    "kind": "ExpressionStatement",
                                    "fullStart": 394,
                                    "fullEnd": 403,
                                    "start": 394,
                                    "end": 403,
                                    "fullWidth": 9,
                                    "width": 9,
                                    "isIncrementallyUnusable": true,
                                    "expression": {
                                        "kind": "PostIncrementExpression",
                                        "fullStart": 394,
                                        "fullEnd": 403,
                                        "start": 394,
                                        "end": 403,
                                        "fullWidth": 9,
                                        "width": 9,
                                        "operand": {
                                            "kind": "IdentifierName",
                                            "fullStart": 394,
                                            "fullEnd": 401,
                                            "start": 394,
                                            "end": 401,
                                            "fullWidth": 7,
                                            "width": 7,
                                            "text": "__count",
                                            "value": "__count",
                                            "valueText": "__count"
                                        },
                                        "operatorToken": {
                                            "kind": "PlusPlusToken",
                                            "fullStart": 401,
                                            "fullEnd": 403,
                                            "start": 401,
                                            "end": 403,
                                            "fullWidth": 2,
                                            "width": 2,
                                            "text": "++",
                                            "value": "++",
                                            "valueText": "++"
                                        }
                                    },
                                    "semicolonToken": {
                                        "kind": "SemicolonToken",
                                        "fullStart": -1,
                                        "fullEnd": -1,
                                        "start": -1,
                                        "end": -1,
                                        "fullWidth": 0,
                                        "width": 0,
                                        "text": ""
                                    }
                                }
                            ],
                            "closeBraceToken": {
                                "kind": "CloseBraceToken",
                                "fullStart": 403,
                                "fullEnd": 404,
                                "start": 403,
                                "end": 404,
                                "fullWidth": 1,
                                "width": 1,
                                "text": "}",
                                "value": "}",
                                "valueText": "}"
                            }
                        }
                    }
                },
                "semicolonToken": {
                    "kind": "SemicolonToken",
                    "fullStart": 404,
                    "fullEnd": 406,
                    "start": 404,
                    "end": 405,
                    "fullWidth": 2,
                    "width": 1,
                    "text": ";",
                    "value": ";",
                    "valueText": ";",
                    "hasTrailingTrivia": true,
                    "hasTrailingNewLine": true,
                    "trailingTrivia": [
                        {
                            "kind": "NewLineTrivia",
                            "text": "\n"
                        }
                    ]
                }
            },
            {
                "kind": "ExpressionStatement",
                "fullStart": 406,
                "fullEnd": 503,
                "start": 495,
                "end": 502,
                "fullWidth": 97,
                "width": 7,
                "expression": {
                    "kind": "InvocationExpression",
                    "fullStart": 406,
                    "fullEnd": 501,
                    "start": 495,
                    "end": 501,
                    "fullWidth": 95,
                    "width": 6,
                    "expression": {
                        "kind": "IdentifierName",
                        "fullStart": 406,
                        "fullEnd": 499,
                        "start": 495,
                        "end": 499,
                        "fullWidth": 93,
                        "width": 4,
                        "text": "beep",
                        "value": "beep",
                        "valueText": "beep",
                        "hasLeadingTrivia": true,
                        "hasLeadingComment": true,
                        "hasLeadingNewLine": true,
                        "leadingTrivia": [
                            {
                                "kind": "SingleLineCommentTrivia",
                                "text": "//////////////////////////////////////////////////////////////////////////////"
                            },
                            {
                                "kind": "NewLineTrivia",
                                "text": "\n"
                            },
                            {
                                "kind": "SingleLineCommentTrivia",
                                "text": "//CHECK#1"
                            },
                            {
                                "kind": "NewLineTrivia",
                                "text": "\n"
                            }
                        ]
                    },
                    "argumentList": {
                        "kind": "ArgumentList",
                        "fullStart": 499,
                        "fullEnd": 501,
                        "start": 499,
                        "end": 501,
                        "fullWidth": 2,
                        "width": 2,
                        "openParenToken": {
                            "kind": "OpenParenToken",
                            "fullStart": 499,
                            "fullEnd": 500,
                            "start": 499,
                            "end": 500,
                            "fullWidth": 1,
                            "width": 1,
                            "text": "(",
                            "value": "(",
                            "valueText": "("
                        },
                        "arguments": [],
                        "closeParenToken": {
                            "kind": "CloseParenToken",
                            "fullStart": 500,
                            "fullEnd": 501,
                            "start": 500,
                            "end": 501,
                            "fullWidth": 1,
                            "width": 1,
                            "text": ")",
                            "value": ")",
                            "valueText": ")"
                        }
                    }
                },
                "semicolonToken": {
                    "kind": "SemicolonToken",
                    "fullStart": 501,
                    "fullEnd": 503,
                    "start": 501,
                    "end": 502,
                    "fullWidth": 2,
                    "width": 1,
                    "text": ";",
                    "value": ";",
                    "valueText": ";",
                    "hasTrailingTrivia": true,
                    "hasTrailingNewLine": true,
                    "trailingTrivia": [
                        {
                            "kind": "NewLineTrivia",
                            "text": "\n"
                        }
                    ]
                }
            },
            {
                "kind": "IfStatement",
                "fullStart": 503,
                "fullEnd": 633,
                "start": 503,
                "end": 632,
                "fullWidth": 130,
                "width": 129,
                "ifKeyword": {
                    "kind": "IfKeyword",
                    "fullStart": 503,
                    "fullEnd": 506,
                    "start": 503,
                    "end": 505,
                    "fullWidth": 3,
                    "width": 2,
                    "text": "if",
                    "value": "if",
                    "valueText": "if",
                    "hasTrailingTrivia": true,
                    "trailingTrivia": [
                        {
                            "kind": "WhitespaceTrivia",
                            "text": " "
                        }
                    ]
                },
                "openParenToken": {
                    "kind": "OpenParenToken",
                    "fullStart": 506,
                    "fullEnd": 507,
                    "start": 506,
                    "end": 507,
                    "fullWidth": 1,
                    "width": 1,
                    "text": "(",
                    "value": "(",
                    "valueText": "("
                },
                "condition": {
                    "kind": "NotEqualsExpression",
                    "fullStart": 507,
                    "fullEnd": 519,
                    "start": 507,
                    "end": 519,
                    "fullWidth": 12,
                    "width": 12,
                    "left": {
                        "kind": "IdentifierName",
                        "fullStart": 507,
                        "fullEnd": 515,
                        "start": 507,
                        "end": 514,
                        "fullWidth": 8,
                        "width": 7,
                        "text": "__count",
                        "value": "__count",
                        "valueText": "__count",
                        "hasTrailingTrivia": true,
                        "trailingTrivia": [
                            {
                                "kind": "WhitespaceTrivia",
                                "text": " "
                            }
                        ]
                    },
                    "operatorToken": {
                        "kind": "ExclamationEqualsEqualsToken",
                        "fullStart": 515,
                        "fullEnd": 518,
                        "start": 515,
                        "end": 518,
                        "fullWidth": 3,
                        "width": 3,
                        "text": "!==",
                        "value": "!==",
                        "valueText": "!=="
                    },
                    "right": {
                        "kind": "NumericLiteral",
                        "fullStart": 518,
                        "fullEnd": 519,
                        "start": 518,
                        "end": 519,
                        "fullWidth": 1,
                        "width": 1,
                        "text": "1",
                        "value": 1,
                        "valueText": "1"
                    }
                },
                "closeParenToken": {
                    "kind": "CloseParenToken",
                    "fullStart": 519,
                    "fullEnd": 521,
                    "start": 519,
                    "end": 520,
                    "fullWidth": 2,
                    "width": 1,
                    "text": ")",
                    "value": ")",
                    "valueText": ")",
                    "hasTrailingTrivia": true,
                    "trailingTrivia": [
                        {
                            "kind": "WhitespaceTrivia",
                            "text": " "
                        }
                    ]
                },
                "statement": {
                    "kind": "Block",
                    "fullStart": 521,
                    "fullEnd": 633,
                    "start": 521,
                    "end": 632,
                    "fullWidth": 112,
                    "width": 111,
                    "openBraceToken": {
                        "kind": "OpenBraceToken",
                        "fullStart": 521,
                        "fullEnd": 523,
                        "start": 521,
                        "end": 522,
                        "fullWidth": 2,
                        "width": 1,
                        "text": "{",
                        "value": "{",
                        "valueText": "{",
                        "hasTrailingTrivia": true,
                        "hasTrailingNewLine": true,
                        "trailingTrivia": [
                            {
                                "kind": "NewLineTrivia",
                                "text": "\n"
                            }
                        ]
                    },
                    "statements": [
                        {
                            "kind": "ExpressionStatement",
                            "fullStart": 523,
                            "fullEnd": 631,
                            "start": 525,
                            "end": 630,
                            "fullWidth": 108,
                            "width": 105,
                            "expression": {
                                "kind": "InvocationExpression",
                                "fullStart": 523,
                                "fullEnd": 629,
                                "start": 525,
                                "end": 629,
                                "fullWidth": 106,
                                "width": 104,
                                "expression": {
                                    "kind": "IdentifierName",
                                    "fullStart": 523,
                                    "fullEnd": 531,
                                    "start": 525,
                                    "end": 531,
                                    "fullWidth": 8,
                                    "width": 6,
                                    "text": "$ERROR",
                                    "value": "$ERROR",
                                    "valueText": "$ERROR",
                                    "hasLeadingTrivia": true,
                                    "leadingTrivia": [
                                        {
                                            "kind": "WhitespaceTrivia",
                                            "text": "  "
                                        }
                                    ]
                                },
                                "argumentList": {
                                    "kind": "ArgumentList",
                                    "fullStart": 531,
                                    "fullEnd": 629,
                                    "start": 531,
                                    "end": 629,
                                    "fullWidth": 98,
                                    "width": 98,
                                    "openParenToken": {
                                        "kind": "OpenParenToken",
                                        "fullStart": 531,
                                        "fullEnd": 532,
                                        "start": 531,
                                        "end": 532,
                                        "fullWidth": 1,
                                        "width": 1,
                                        "text": "(",
                                        "value": "(",
                                        "valueText": "("
                                    },
                                    "arguments": [
                                        {
                                            "kind": "AddExpression",
                                            "fullStart": 532,
                                            "fullEnd": 628,
                                            "start": 532,
                                            "end": 628,
                                            "fullWidth": 96,
                                            "width": 96,
                                            "left": {
                                                "kind": "StringLiteral",
                                                "fullStart": 532,
                                                "fullEnd": 617,
                                                "start": 532,
                                                "end": 616,
                                                "fullWidth": 85,
                                                "width": 84,
                                                "text": "'#1: __count=0; this[\"beep\"]=function(){__count++}; beep(); __count === 1. Actual: '",
                                                "value": "#1: __count=0; this[\"beep\"]=function(){__count++}; beep(); __count === 1. Actual: ",
                                                "valueText": "#1: __count=0; this[\"beep\"]=function(){__count++}; beep(); __count === 1. Actual: ",
                                                "hasTrailingTrivia": true,
                                                "trailingTrivia": [
                                                    {
                                                        "kind": "WhitespaceTrivia",
                                                        "text": " "
                                                    }
                                                ]
                                            },
                                            "operatorToken": {
                                                "kind": "PlusToken",
                                                "fullStart": 617,
                                                "fullEnd": 619,
                                                "start": 617,
                                                "end": 618,
                                                "fullWidth": 2,
                                                "width": 1,
                                                "text": "+",
                                                "value": "+",
                                                "valueText": "+",
                                                "hasTrailingTrivia": true,
                                                "trailingTrivia": [
                                                    {
                                                        "kind": "WhitespaceTrivia",
                                                        "text": " "
                                                    }
                                                ]
                                            },
                                            "right": {
                                                "kind": "ParenthesizedExpression",
                                                "fullStart": 619,
                                                "fullEnd": 628,
                                                "start": 619,
                                                "end": 628,
                                                "fullWidth": 9,
                                                "width": 9,
                                                "openParenToken": {
                                                    "kind": "OpenParenToken",
                                                    "fullStart": 619,
                                                    "fullEnd": 620,
                                                    "start": 619,
                                                    "end": 620,
                                                    "fullWidth": 1,
                                                    "width": 1,
                                                    "text": "(",
                                                    "value": "(",
                                                    "valueText": "("
                                                },
                                                "expression": {
                                                    "kind": "IdentifierName",
                                                    "fullStart": 620,
                                                    "fullEnd": 627,
                                                    "start": 620,
                                                    "end": 627,
                                                    "fullWidth": 7,
                                                    "width": 7,
                                                    "text": "__count",
                                                    "value": "__count",
                                                    "valueText": "__count"
                                                },
                                                "closeParenToken": {
                                                    "kind": "CloseParenToken",
                                                    "fullStart": 627,
                                                    "fullEnd": 628,
                                                    "start": 627,
                                                    "end": 628,
                                                    "fullWidth": 1,
                                                    "width": 1,
                                                    "text": ")",
                                                    "value": ")",
                                                    "valueText": ")"
                                                }
                                            }
                                        }
                                    ],
                                    "closeParenToken": {
                                        "kind": "CloseParenToken",
                                        "fullStart": 628,
                                        "fullEnd": 629,
                                        "start": 628,
                                        "end": 629,
                                        "fullWidth": 1,
                                        "width": 1,
                                        "text": ")",
                                        "value": ")",
                                        "valueText": ")"
                                    }
                                }
                            },
                            "semicolonToken": {
                                "kind": "SemicolonToken",
                                "fullStart": 629,
                                "fullEnd": 631,
                                "start": 629,
                                "end": 630,
                                "fullWidth": 2,
                                "width": 1,
                                "text": ";",
                                "value": ";",
                                "valueText": ";",
                                "hasTrailingTrivia": true,
                                "hasTrailingNewLine": true,
                                "trailingTrivia": [
                                    {
                                        "kind": "NewLineTrivia",
                                        "text": "\n"
                                    }
                                ]
                            }
                        }
                    ],
                    "closeBraceToken": {
                        "kind": "CloseBraceToken",
                        "fullStart": 631,
                        "fullEnd": 633,
                        "start": 631,
                        "end": 632,
                        "fullWidth": 2,
                        "width": 1,
                        "text": "}",
                        "value": "}",
                        "valueText": "}",
                        "hasTrailingTrivia": true,
                        "hasTrailingNewLine": true,
                        "trailingTrivia": [
                            {
                                "kind": "NewLineTrivia",
                                "text": "\n"
                            }
                        ]
                    }
                }
            },
            {
                "kind": "ExpressionStatement",
                "fullStart": 633,
                "fullEnd": 821,
                "start": 805,
                "end": 820,
                "fullWidth": 188,
                "width": 15,
                "expression": {
                    "kind": "InvocationExpression",
                    "fullStart": 633,
                    "fullEnd": 819,
                    "start": 805,
                    "end": 819,
                    "fullWidth": 186,
                    "width": 14,
                    "expression": {
                        "kind": "ElementAccessExpression",
                        "fullStart": 633,
                        "fullEnd": 817,
                        "start": 805,
                        "end": 817,
                        "fullWidth": 184,
                        "width": 12,
                        "expression": {
                            "kind": "ThisKeyword",
                            "fullStart": 633,
                            "fullEnd": 809,
                            "start": 805,
                            "end": 809,
                            "fullWidth": 176,
                            "width": 4,
                            "text": "this",
                            "value": "this",
                            "valueText": "this",
                            "hasLeadingTrivia": true,
                            "hasLeadingComment": true,
                            "hasLeadingNewLine": true,
                            "leadingTrivia": [
                                {
                                    "kind": "SingleLineCommentTrivia",
                                    "text": "//"
                                },
                                {
                                    "kind": "NewLineTrivia",
                                    "text": "\n"
                                },
                                {
                                    "kind": "SingleLineCommentTrivia",
                                    "text": "//////////////////////////////////////////////////////////////////////////////"
                                },
                                {
                                    "kind": "NewLineTrivia",
                                    "text": "\n"
                                },
                                {
                                    "kind": "NewLineTrivia",
                                    "text": "\n"
                                },
                                {
                                    "kind": "SingleLineCommentTrivia",
                                    "text": "//////////////////////////////////////////////////////////////////////////////"
                                },
                                {
                                    "kind": "NewLineTrivia",
                                    "text": "\n"
                                },
                                {
                                    "kind": "SingleLineCommentTrivia",
                                    "text": "//CHECK#2"
                                },
                                {
                                    "kind": "NewLineTrivia",
                                    "text": "\n"
                                }
                            ]
                        },
                        "openBracketToken": {
                            "kind": "OpenBracketToken",
                            "fullStart": 809,
                            "fullEnd": 810,
                            "start": 809,
                            "end": 810,
                            "fullWidth": 1,
                            "width": 1,
                            "text": "[",
                            "value": "[",
                            "valueText": "["
                        },
                        "argumentExpression": {
                            "kind": "StringLiteral",
                            "fullStart": 810,
                            "fullEnd": 816,
                            "start": 810,
                            "end": 816,
                            "fullWidth": 6,
                            "width": 6,
                            "text": "\"beep\"",
                            "value": "beep",
                            "valueText": "beep"
                        },
                        "closeBracketToken": {
                            "kind": "CloseBracketToken",
                            "fullStart": 816,
                            "fullEnd": 817,
                            "start": 816,
                            "end": 817,
                            "fullWidth": 1,
                            "width": 1,
                            "text": "]",
                            "value": "]",
                            "valueText": "]"
                        }
                    },
                    "argumentList": {
                        "kind": "ArgumentList",
                        "fullStart": 817,
                        "fullEnd": 819,
                        "start": 817,
                        "end": 819,
                        "fullWidth": 2,
                        "width": 2,
                        "openParenToken": {
                            "kind": "OpenParenToken",
                            "fullStart": 817,
                            "fullEnd": 818,
                            "start": 817,
                            "end": 818,
                            "fullWidth": 1,
                            "width": 1,
                            "text": "(",
                            "value": "(",
                            "valueText": "("
                        },
                        "arguments": [],
                        "closeParenToken": {
                            "kind": "CloseParenToken",
                            "fullStart": 818,
                            "fullEnd": 819,
                            "start": 818,
                            "end": 819,
                            "fullWidth": 1,
                            "width": 1,
                            "text": ")",
                            "value": ")",
                            "valueText": ")"
                        }
                    }
                },
                "semicolonToken": {
                    "kind": "SemicolonToken",
                    "fullStart": 819,
                    "fullEnd": 821,
                    "start": 819,
                    "end": 820,
                    "fullWidth": 2,
                    "width": 1,
                    "text": ";",
                    "value": ";",
                    "valueText": ";",
                    "hasTrailingTrivia": true,
                    "hasTrailingNewLine": true,
                    "trailingTrivia": [
                        {
                            "kind": "NewLineTrivia",
                            "text": "\n"
                        }
                    ]
                }
            },
            {
                "kind": "IfStatement",
                "fullStart": 821,
                "fullEnd": 967,
                "start": 821,
                "end": 966,
                "fullWidth": 146,
                "width": 145,
                "ifKeyword": {
                    "kind": "IfKeyword",
                    "fullStart": 821,
                    "fullEnd": 824,
                    "start": 821,
                    "end": 823,
                    "fullWidth": 3,
                    "width": 2,
                    "text": "if",
                    "value": "if",
                    "valueText": "if",
                    "hasTrailingTrivia": true,
                    "trailingTrivia": [
                        {
                            "kind": "WhitespaceTrivia",
                            "text": " "
                        }
                    ]
                },
                "openParenToken": {
                    "kind": "OpenParenToken",
                    "fullStart": 824,
                    "fullEnd": 825,
                    "start": 824,
                    "end": 825,
                    "fullWidth": 1,
                    "width": 1,
                    "text": "(",
                    "value": "(",
                    "valueText": "("
                },
                "condition": {
                    "kind": "NotEqualsExpression",
                    "fullStart": 825,
                    "fullEnd": 837,
                    "start": 825,
                    "end": 837,
                    "fullWidth": 12,
                    "width": 12,
                    "left": {
                        "kind": "IdentifierName",
                        "fullStart": 825,
                        "fullEnd": 833,
                        "start": 825,
                        "end": 832,
                        "fullWidth": 8,
                        "width": 7,
                        "text": "__count",
                        "value": "__count",
                        "valueText": "__count",
                        "hasTrailingTrivia": true,
                        "trailingTrivia": [
                            {
                                "kind": "WhitespaceTrivia",
                                "text": " "
                            }
                        ]
                    },
                    "operatorToken": {
                        "kind": "ExclamationEqualsEqualsToken",
                        "fullStart": 833,
                        "fullEnd": 836,
                        "start": 833,
                        "end": 836,
                        "fullWidth": 3,
                        "width": 3,
                        "text": "!==",
                        "value": "!==",
                        "valueText": "!=="
                    },
                    "right": {
                        "kind": "NumericLiteral",
                        "fullStart": 836,
                        "fullEnd": 837,
                        "start": 836,
                        "end": 837,
                        "fullWidth": 1,
                        "width": 1,
                        "text": "2",
                        "value": 2,
                        "valueText": "2"
                    }
                },
                "closeParenToken": {
                    "kind": "CloseParenToken",
                    "fullStart": 837,
                    "fullEnd": 839,
                    "start": 837,
                    "end": 838,
                    "fullWidth": 2,
                    "width": 1,
                    "text": ")",
                    "value": ")",
                    "valueText": ")",
                    "hasTrailingTrivia": true,
                    "trailingTrivia": [
                        {
                            "kind": "WhitespaceTrivia",
                            "text": " "
                        }
                    ]
                },
                "statement": {
                    "kind": "Block",
                    "fullStart": 839,
                    "fullEnd": 967,
                    "start": 839,
                    "end": 966,
                    "fullWidth": 128,
                    "width": 127,
                    "openBraceToken": {
                        "kind": "OpenBraceToken",
                        "fullStart": 839,
                        "fullEnd": 841,
                        "start": 839,
                        "end": 840,
                        "fullWidth": 2,
                        "width": 1,
                        "text": "{",
                        "value": "{",
                        "valueText": "{",
                        "hasTrailingTrivia": true,
                        "hasTrailingNewLine": true,
                        "trailingTrivia": [
                            {
                                "kind": "NewLineTrivia",
                                "text": "\n"
                            }
                        ]
                    },
                    "statements": [
                        {
                            "kind": "ExpressionStatement",
                            "fullStart": 841,
                            "fullEnd": 965,
                            "start": 843,
                            "end": 964,
                            "fullWidth": 124,
                            "width": 121,
                            "expression": {
                                "kind": "InvocationExpression",
                                "fullStart": 841,
                                "fullEnd": 963,
                                "start": 843,
                                "end": 963,
                                "fullWidth": 122,
                                "width": 120,
                                "expression": {
                                    "kind": "IdentifierName",
                                    "fullStart": 841,
                                    "fullEnd": 849,
                                    "start": 843,
                                    "end": 849,
                                    "fullWidth": 8,
                                    "width": 6,
                                    "text": "$ERROR",
                                    "value": "$ERROR",
                                    "valueText": "$ERROR",
                                    "hasLeadingTrivia": true,
                                    "leadingTrivia": [
                                        {
                                            "kind": "WhitespaceTrivia",
                                            "text": "  "
                                        }
                                    ]
                                },
                                "argumentList": {
                                    "kind": "ArgumentList",
                                    "fullStart": 849,
                                    "fullEnd": 963,
                                    "start": 849,
                                    "end": 963,
                                    "fullWidth": 114,
                                    "width": 114,
                                    "openParenToken": {
                                        "kind": "OpenParenToken",
                                        "fullStart": 849,
                                        "fullEnd": 850,
                                        "start": 849,
                                        "end": 850,
                                        "fullWidth": 1,
                                        "width": 1,
                                        "text": "(",
                                        "value": "(",
                                        "valueText": "("
                                    },
                                    "arguments": [
                                        {
                                            "kind": "AddExpression",
                                            "fullStart": 850,
                                            "fullEnd": 962,
                                            "start": 850,
                                            "end": 962,
                                            "fullWidth": 112,
                                            "width": 112,
                                            "left": {
                                                "kind": "StringLiteral",
                                                "fullStart": 850,
                                                "fullEnd": 951,
                                                "start": 850,
                                                "end": 950,
                                                "fullWidth": 101,
                                                "width": 100,
                                                "text": "'#2: __count=0; this[\"beep\"]=function(){__count++}; beep(); this[\"beep\"](); __count === 2. Actual: '",
                                                "value": "#2: __count=0; this[\"beep\"]=function(){__count++}; beep(); this[\"beep\"](); __count === 2. Actual: ",
                                                "valueText": "#2: __count=0; this[\"beep\"]=function(){__count++}; beep(); this[\"beep\"](); __count === 2. Actual: ",
                                                "hasTrailingTrivia": true,
                                                "trailingTrivia": [
                                                    {
                                                        "kind": "WhitespaceTrivia",
                                                        "text": " "
                                                    }
                                                ]
                                            },
                                            "operatorToken": {
                                                "kind": "PlusToken",
                                                "fullStart": 951,
                                                "fullEnd": 953,
                                                "start": 951,
                                                "end": 952,
                                                "fullWidth": 2,
                                                "width": 1,
                                                "text": "+",
                                                "value": "+",
                                                "valueText": "+",
                                                "hasTrailingTrivia": true,
                                                "trailingTrivia": [
                                                    {
                                                        "kind": "WhitespaceTrivia",
                                                        "text": " "
                                                    }
                                                ]
                                            },
                                            "right": {
                                                "kind": "ParenthesizedExpression",
                                                "fullStart": 953,
                                                "fullEnd": 962,
                                                "start": 953,
                                                "end": 962,
                                                "fullWidth": 9,
                                                "width": 9,
                                                "openParenToken": {
                                                    "kind": "OpenParenToken",
                                                    "fullStart": 953,
                                                    "fullEnd": 954,
                                                    "start": 953,
                                                    "end": 954,
                                                    "fullWidth": 1,
                                                    "width": 1,
                                                    "text": "(",
                                                    "value": "(",
                                                    "valueText": "("
                                                },
                                                "expression": {
                                                    "kind": "IdentifierName",
                                                    "fullStart": 954,
                                                    "fullEnd": 961,
                                                    "start": 954,
                                                    "end": 961,
                                                    "fullWidth": 7,
                                                    "width": 7,
                                                    "text": "__count",
                                                    "value": "__count",
                                                    "valueText": "__count"
                                                },
                                                "closeParenToken": {
                                                    "kind": "CloseParenToken",
                                                    "fullStart": 961,
                                                    "fullEnd": 962,
                                                    "start": 961,
                                                    "end": 962,
                                                    "fullWidth": 1,
                                                    "width": 1,
                                                    "text": ")",
                                                    "value": ")",
                                                    "valueText": ")"
                                                }
                                            }
                                        }
                                    ],
                                    "closeParenToken": {
                                        "kind": "CloseParenToken",
                                        "fullStart": 962,
                                        "fullEnd": 963,
                                        "start": 962,
                                        "end": 963,
                                        "fullWidth": 1,
                                        "width": 1,
                                        "text": ")",
                                        "value": ")",
                                        "valueText": ")"
                                    }
                                }
                            },
                            "semicolonToken": {
                                "kind": "SemicolonToken",
                                "fullStart": 963,
                                "fullEnd": 965,
                                "start": 963,
                                "end": 964,
                                "fullWidth": 2,
                                "width": 1,
                                "text": ";",
                                "value": ";",
                                "valueText": ";",
                                "hasTrailingTrivia": true,
                                "hasTrailingNewLine": true,
                                "trailingTrivia": [
                                    {
                                        "kind": "NewLineTrivia",
                                        "text": "\n"
                                    }
                                ]
                            }
                        }
                    ],
                    "closeBraceToken": {
                        "kind": "CloseBraceToken",
                        "fullStart": 965,
                        "fullEnd": 967,
                        "start": 965,
                        "end": 966,
                        "fullWidth": 2,
                        "width": 1,
                        "text": "}",
                        "value": "}",
                        "valueText": "}",
                        "hasTrailingTrivia": true,
                        "hasTrailingNewLine": true,
                        "trailingTrivia": [
                            {
                                "kind": "NewLineTrivia",
                                "text": "\n"
                            }
                        ]
                    }
                }
            }
        ],
        "endOfFileToken": {
            "kind": "EndOfFileToken",
            "fullStart": 967,
            "fullEnd": 1050,
            "start": 1050,
            "end": 1050,
            "fullWidth": 83,
            "width": 0,
            "text": "",
            "hasLeadingTrivia": true,
            "hasLeadingComment": true,
            "hasLeadingNewLine": true,
            "leadingTrivia": [
                {
                    "kind": "SingleLineCommentTrivia",
                    "text": "//"
                },
                {
                    "kind": "NewLineTrivia",
                    "text": "\n"
                },
                {
                    "kind": "SingleLineCommentTrivia",
                    "text": "//////////////////////////////////////////////////////////////////////////////"
                },
                {
                    "kind": "NewLineTrivia",
                    "text": "\n"
                },
                {
                    "kind": "NewLineTrivia",
                    "text": "\n"
                }
            ]
        }
    },
    "lineMap": {
        "lineStarts": [
            0,
            61,
            132,
            133,
            137,
            190,
            193,
            233,
            307,
            349,
            353,
            354,
            369,
            370,
            406,
            485,
            495,
            503,
            523,
            631,
            633,
            636,
            715,
            716,
            795,
            805,
            821,
            841,
            965,
            967,
            970,
            1049,
            1050
        ],
        "length": 1050
    }
}<|MERGE_RESOLUTION|>--- conflicted
+++ resolved
@@ -95,12 +95,8 @@
                             "start": 358,
                             "end": 367,
                             "fullWidth": 9,
-<<<<<<< HEAD
                             "width": 9,
-                            "identifier": {
-=======
                             "propertyName": {
->>>>>>> 85e84683
                                 "kind": "IdentifierName",
                                 "fullStart": 358,
                                 "fullEnd": 365,
