{
    "isDeclaration": false,
    "languageVersion": "EcmaScript5",
    "parseOptions": {
        "allowAutomaticSemicolonInsertion": true
    },
    "sourceUnit": {
        "kind": "SourceUnit",
        "fullStart": 0,
        "fullEnd": 607,
        "start": 425,
        "end": 607,
        "fullWidth": 607,
        "width": 182,
        "moduleElements": [
            {
                "kind": "VariableStatement",
                "fullStart": 0,
                "fullEnd": 475,
                "start": 425,
                "end": 474,
                "fullWidth": 475,
                "width": 49,
                "modifiers": [],
                "variableDeclaration": {
                    "kind": "VariableDeclaration",
                    "fullStart": 0,
                    "fullEnd": 473,
                    "start": 425,
                    "end": 473,
                    "fullWidth": 473,
                    "width": 48,
                    "varKeyword": {
                        "kind": "VarKeyword",
                        "fullStart": 0,
                        "fullEnd": 429,
                        "start": 425,
                        "end": 428,
                        "fullWidth": 429,
                        "width": 3,
                        "text": "var",
                        "value": "var",
                        "valueText": "var",
                        "hasLeadingTrivia": true,
                        "hasLeadingComment": true,
                        "hasLeadingNewLine": true,
                        "hasTrailingTrivia": true,
                        "leadingTrivia": [
                            {
                                "kind": "SingleLineCommentTrivia",
                                "text": "// Copyright 2009 the Sputnik authors.  All rights reserved."
                            },
                            {
                                "kind": "NewLineTrivia",
                                "text": "\n"
                            },
                            {
                                "kind": "SingleLineCommentTrivia",
                                "text": "// This code is governed by the BSD license found in the LICENSE file."
                            },
                            {
                                "kind": "NewLineTrivia",
                                "text": "\n"
                            },
                            {
                                "kind": "NewLineTrivia",
                                "text": "\n"
                            },
                            {
                                "kind": "MultiLineCommentTrivia",
                                "text": "/**\n * Since when call is used for Function constructor themself new function instance creates\n * and then first argument(thisArg) should be ignored\n *\n * @path ch15/15.3/S15.3_A3_T6.js\n * @description First argument is this, and this have needed variable. Function return this.var_name\n */"
                            },
                            {
                                "kind": "NewLineTrivia",
                                "text": "\n"
                            },
                            {
                                "kind": "NewLineTrivia",
                                "text": "\n"
                            }
                        ],
                        "trailingTrivia": [
                            {
                                "kind": "WhitespaceTrivia",
                                "text": " "
                            }
                        ]
                    },
                    "variableDeclarators": [
                        {
                            "kind": "VariableDeclarator",
                            "fullStart": 429,
                            "fullEnd": 473,
                            "start": 429,
                            "end": 473,
                            "fullWidth": 44,
<<<<<<< HEAD
                            "width": 44,
                            "identifier": {
=======
                            "propertyName": {
>>>>>>> 85e84683
                                "kind": "IdentifierName",
                                "fullStart": 429,
                                "fullEnd": 430,
                                "start": 429,
                                "end": 430,
                                "fullWidth": 1,
                                "width": 1,
                                "text": "f",
                                "value": "f",
                                "valueText": "f"
                            },
                            "equalsValueClause": {
                                "kind": "EqualsValueClause",
                                "fullStart": 430,
                                "fullEnd": 473,
                                "start": 430,
                                "end": 473,
                                "fullWidth": 43,
                                "width": 43,
                                "equalsToken": {
                                    "kind": "EqualsToken",
                                    "fullStart": 430,
                                    "fullEnd": 431,
                                    "start": 430,
                                    "end": 431,
                                    "fullWidth": 1,
                                    "width": 1,
                                    "text": "=",
                                    "value": "=",
                                    "valueText": "="
                                },
                                "value": {
                                    "kind": "InvocationExpression",
                                    "fullStart": 431,
                                    "fullEnd": 473,
                                    "start": 431,
                                    "end": 473,
                                    "fullWidth": 42,
                                    "width": 42,
                                    "expression": {
                                        "kind": "MemberAccessExpression",
                                        "fullStart": 431,
                                        "fullEnd": 444,
                                        "start": 431,
                                        "end": 444,
                                        "fullWidth": 13,
                                        "width": 13,
                                        "expression": {
                                            "kind": "IdentifierName",
                                            "fullStart": 431,
                                            "fullEnd": 439,
                                            "start": 431,
                                            "end": 439,
                                            "fullWidth": 8,
                                            "width": 8,
                                            "text": "Function",
                                            "value": "Function",
                                            "valueText": "Function"
                                        },
                                        "dotToken": {
                                            "kind": "DotToken",
                                            "fullStart": 439,
                                            "fullEnd": 440,
                                            "start": 439,
                                            "end": 440,
                                            "fullWidth": 1,
                                            "width": 1,
                                            "text": ".",
                                            "value": ".",
                                            "valueText": "."
                                        },
                                        "name": {
                                            "kind": "IdentifierName",
                                            "fullStart": 440,
                                            "fullEnd": 444,
                                            "start": 440,
                                            "end": 444,
                                            "fullWidth": 4,
                                            "width": 4,
                                            "text": "call",
                                            "value": "call",
                                            "valueText": "call"
                                        }
                                    },
                                    "argumentList": {
                                        "kind": "ArgumentList",
                                        "fullStart": 444,
                                        "fullEnd": 473,
                                        "start": 444,
                                        "end": 473,
                                        "fullWidth": 29,
                                        "width": 29,
                                        "openParenToken": {
                                            "kind": "OpenParenToken",
                                            "fullStart": 444,
                                            "fullEnd": 445,
                                            "start": 444,
                                            "end": 445,
                                            "fullWidth": 1,
                                            "width": 1,
                                            "text": "(",
                                            "value": "(",
                                            "valueText": "("
                                        },
                                        "arguments": [
                                            {
                                                "kind": "ThisKeyword",
                                                "fullStart": 445,
                                                "fullEnd": 449,
                                                "start": 445,
                                                "end": 449,
                                                "fullWidth": 4,
                                                "width": 4,
                                                "text": "this",
                                                "value": "this",
                                                "valueText": "this"
                                            },
                                            {
                                                "kind": "CommaToken",
                                                "fullStart": 449,
                                                "fullEnd": 451,
                                                "start": 449,
                                                "end": 450,
                                                "fullWidth": 2,
                                                "width": 1,
                                                "text": ",",
                                                "value": ",",
                                                "valueText": ",",
                                                "hasTrailingTrivia": true,
                                                "trailingTrivia": [
                                                    {
                                                        "kind": "WhitespaceTrivia",
                                                        "text": " "
                                                    }
                                                ]
                                            },
                                            {
                                                "kind": "StringLiteral",
                                                "fullStart": 451,
                                                "fullEnd": 472,
                                                "start": 451,
                                                "end": 472,
                                                "fullWidth": 21,
                                                "width": 21,
                                                "text": "\"return this.planet;\"",
                                                "value": "return this.planet;",
                                                "valueText": "return this.planet;"
                                            }
                                        ],
                                        "closeParenToken": {
                                            "kind": "CloseParenToken",
                                            "fullStart": 472,
                                            "fullEnd": 473,
                                            "start": 472,
                                            "end": 473,
                                            "fullWidth": 1,
                                            "width": 1,
                                            "text": ")",
                                            "value": ")",
                                            "valueText": ")"
                                        }
                                    }
                                }
                            }
                        }
                    ]
                },
                "semicolonToken": {
                    "kind": "SemicolonToken",
                    "fullStart": 473,
                    "fullEnd": 475,
                    "start": 473,
                    "end": 474,
                    "fullWidth": 2,
                    "width": 1,
                    "text": ";",
                    "value": ";",
                    "valueText": ";",
                    "hasTrailingTrivia": true,
                    "hasTrailingNewLine": true,
                    "trailingTrivia": [
                        {
                            "kind": "NewLineTrivia",
                            "text": "\n"
                        }
                    ]
                }
            },
            {
                "kind": "IfStatement",
                "fullStart": 475,
                "fullEnd": 533,
                "start": 486,
                "end": 530,
                "fullWidth": 58,
                "width": 44,
                "ifKeyword": {
                    "kind": "IfKeyword",
                    "fullStart": 475,
                    "fullEnd": 489,
                    "start": 486,
                    "end": 488,
                    "fullWidth": 14,
                    "width": 2,
                    "text": "if",
                    "value": "if",
                    "valueText": "if",
                    "hasLeadingTrivia": true,
                    "hasLeadingComment": true,
                    "hasLeadingNewLine": true,
                    "hasTrailingTrivia": true,
                    "leadingTrivia": [
                        {
                            "kind": "NewLineTrivia",
                            "text": "\n"
                        },
                        {
                            "kind": "SingleLineCommentTrivia",
                            "text": "//CHECK#1"
                        },
                        {
                            "kind": "NewLineTrivia",
                            "text": "\n"
                        }
                    ],
                    "trailingTrivia": [
                        {
                            "kind": "WhitespaceTrivia",
                            "text": " "
                        }
                    ]
                },
                "openParenToken": {
                    "kind": "OpenParenToken",
                    "fullStart": 489,
                    "fullEnd": 490,
                    "start": 489,
                    "end": 490,
                    "fullWidth": 1,
                    "width": 1,
                    "text": "(",
                    "value": "(",
                    "valueText": "("
                },
                "condition": {
                    "kind": "NotEqualsExpression",
                    "fullStart": 490,
                    "fullEnd": 507,
                    "start": 490,
                    "end": 507,
                    "fullWidth": 17,
                    "width": 17,
                    "left": {
                        "kind": "InvocationExpression",
                        "fullStart": 490,
                        "fullEnd": 494,
                        "start": 490,
                        "end": 493,
                        "fullWidth": 4,
                        "width": 3,
                        "expression": {
                            "kind": "IdentifierName",
                            "fullStart": 490,
                            "fullEnd": 491,
                            "start": 490,
                            "end": 491,
                            "fullWidth": 1,
                            "width": 1,
                            "text": "f",
                            "value": "f",
                            "valueText": "f"
                        },
                        "argumentList": {
                            "kind": "ArgumentList",
                            "fullStart": 491,
                            "fullEnd": 494,
                            "start": 491,
                            "end": 493,
                            "fullWidth": 3,
                            "width": 2,
                            "openParenToken": {
                                "kind": "OpenParenToken",
                                "fullStart": 491,
                                "fullEnd": 492,
                                "start": 491,
                                "end": 492,
                                "fullWidth": 1,
                                "width": 1,
                                "text": "(",
                                "value": "(",
                                "valueText": "("
                            },
                            "arguments": [],
                            "closeParenToken": {
                                "kind": "CloseParenToken",
                                "fullStart": 492,
                                "fullEnd": 494,
                                "start": 492,
                                "end": 493,
                                "fullWidth": 2,
                                "width": 1,
                                "text": ")",
                                "value": ")",
                                "valueText": ")",
                                "hasTrailingTrivia": true,
                                "trailingTrivia": [
                                    {
                                        "kind": "WhitespaceTrivia",
                                        "text": " "
                                    }
                                ]
                            }
                        }
                    },
                    "operatorToken": {
                        "kind": "ExclamationEqualsEqualsToken",
                        "fullStart": 494,
                        "fullEnd": 498,
                        "start": 494,
                        "end": 497,
                        "fullWidth": 4,
                        "width": 3,
                        "text": "!==",
                        "value": "!==",
                        "valueText": "!==",
                        "hasTrailingTrivia": true,
                        "trailingTrivia": [
                            {
                                "kind": "WhitespaceTrivia",
                                "text": " "
                            }
                        ]
                    },
                    "right": {
                        "kind": "IdentifierName",
                        "fullStart": 498,
                        "fullEnd": 507,
                        "start": 498,
                        "end": 507,
                        "fullWidth": 9,
                        "width": 9,
                        "text": "undefined",
                        "value": "undefined",
                        "valueText": "undefined"
                    }
                },
                "closeParenToken": {
                    "kind": "CloseParenToken",
                    "fullStart": 507,
                    "fullEnd": 509,
                    "start": 507,
                    "end": 508,
                    "fullWidth": 2,
                    "width": 1,
                    "text": ")",
                    "value": ")",
                    "valueText": ")",
                    "hasTrailingTrivia": true,
                    "trailingTrivia": [
                        {
                            "kind": "WhitespaceTrivia",
                            "text": " "
                        }
                    ]
                },
                "statement": {
                    "kind": "Block",
                    "fullStart": 509,
                    "fullEnd": 533,
                    "start": 509,
                    "end": 530,
                    "fullWidth": 24,
                    "width": 21,
                    "openBraceToken": {
                        "kind": "OpenBraceToken",
                        "fullStart": 509,
                        "fullEnd": 511,
                        "start": 509,
                        "end": 510,
                        "fullWidth": 2,
                        "width": 1,
                        "text": "{",
                        "value": "{",
                        "valueText": "{",
                        "hasTrailingTrivia": true,
                        "hasTrailingNewLine": true,
                        "trailingTrivia": [
                            {
                                "kind": "NewLineTrivia",
                                "text": "\n"
                            }
                        ]
                    },
                    "statements": [
                        {
                            "kind": "ExpressionStatement",
                            "fullStart": 511,
                            "fullEnd": 529,
                            "start": 513,
                            "end": 528,
                            "fullWidth": 18,
                            "width": 15,
                            "expression": {
                                "kind": "InvocationExpression",
                                "fullStart": 511,
                                "fullEnd": 527,
                                "start": 513,
                                "end": 527,
                                "fullWidth": 16,
                                "width": 14,
                                "expression": {
                                    "kind": "IdentifierName",
                                    "fullStart": 511,
                                    "fullEnd": 519,
                                    "start": 513,
                                    "end": 519,
                                    "fullWidth": 8,
                                    "width": 6,
                                    "text": "$ERROR",
                                    "value": "$ERROR",
                                    "valueText": "$ERROR",
                                    "hasLeadingTrivia": true,
                                    "leadingTrivia": [
                                        {
                                            "kind": "WhitespaceTrivia",
                                            "text": "  "
                                        }
                                    ]
                                },
                                "argumentList": {
                                    "kind": "ArgumentList",
                                    "fullStart": 519,
                                    "fullEnd": 527,
                                    "start": 519,
                                    "end": 527,
                                    "fullWidth": 8,
                                    "width": 8,
                                    "openParenToken": {
                                        "kind": "OpenParenToken",
                                        "fullStart": 519,
                                        "fullEnd": 520,
                                        "start": 519,
                                        "end": 520,
                                        "fullWidth": 1,
                                        "width": 1,
                                        "text": "(",
                                        "value": "(",
                                        "valueText": "("
                                    },
                                    "arguments": [
                                        {
                                            "kind": "StringLiteral",
                                            "fullStart": 520,
                                            "fullEnd": 526,
                                            "start": 520,
                                            "end": 526,
                                            "fullWidth": 6,
                                            "width": 6,
                                            "text": "'#1: '",
                                            "value": "#1: ",
                                            "valueText": "#1: "
                                        }
                                    ],
                                    "closeParenToken": {
                                        "kind": "CloseParenToken",
                                        "fullStart": 526,
                                        "fullEnd": 527,
                                        "start": 526,
                                        "end": 527,
                                        "fullWidth": 1,
                                        "width": 1,
                                        "text": ")",
                                        "value": ")",
                                        "valueText": ")"
                                    }
                                }
                            },
                            "semicolonToken": {
                                "kind": "SemicolonToken",
                                "fullStart": 527,
                                "fullEnd": 529,
                                "start": 527,
                                "end": 528,
                                "fullWidth": 2,
                                "width": 1,
                                "text": ";",
                                "value": ";",
                                "valueText": ";",
                                "hasTrailingTrivia": true,
                                "hasTrailingNewLine": true,
                                "trailingTrivia": [
                                    {
                                        "kind": "NewLineTrivia",
                                        "text": "\n"
                                    }
                                ]
                            }
                        }
                    ],
                    "closeBraceToken": {
                        "kind": "CloseBraceToken",
                        "fullStart": 529,
                        "fullEnd": 533,
                        "start": 529,
                        "end": 530,
                        "fullWidth": 4,
                        "width": 1,
                        "text": "}",
                        "value": "}",
                        "valueText": "}",
                        "hasTrailingTrivia": true,
                        "hasTrailingNewLine": true,
                        "trailingTrivia": [
                            {
                                "kind": "WhitespaceTrivia",
                                "text": "  "
                            },
                            {
                                "kind": "NewLineTrivia",
                                "text": "\n"
                            }
                        ]
                    }
                }
            },
            {
                "kind": "VariableStatement",
                "fullStart": 533,
                "fullEnd": 553,
                "start": 534,
                "end": 552,
                "fullWidth": 20,
                "width": 18,
                "modifiers": [],
                "variableDeclaration": {
                    "kind": "VariableDeclaration",
                    "fullStart": 533,
                    "fullEnd": 551,
                    "start": 534,
                    "end": 551,
                    "fullWidth": 18,
                    "width": 17,
                    "varKeyword": {
                        "kind": "VarKeyword",
                        "fullStart": 533,
                        "fullEnd": 538,
                        "start": 534,
                        "end": 537,
                        "fullWidth": 5,
                        "width": 3,
                        "text": "var",
                        "value": "var",
                        "valueText": "var",
                        "hasLeadingTrivia": true,
                        "hasLeadingNewLine": true,
                        "hasTrailingTrivia": true,
                        "leadingTrivia": [
                            {
                                "kind": "NewLineTrivia",
                                "text": "\n"
                            }
                        ],
                        "trailingTrivia": [
                            {
                                "kind": "WhitespaceTrivia",
                                "text": " "
                            }
                        ]
                    },
                    "variableDeclarators": [
                        {
                            "kind": "VariableDeclarator",
                            "fullStart": 538,
                            "fullEnd": 551,
                            "start": 538,
                            "end": 551,
                            "fullWidth": 13,
<<<<<<< HEAD
                            "width": 13,
                            "identifier": {
=======
                            "propertyName": {
>>>>>>> 85e84683
                                "kind": "IdentifierName",
                                "fullStart": 538,
                                "fullEnd": 544,
                                "start": 538,
                                "end": 544,
                                "fullWidth": 6,
                                "width": 6,
                                "text": "planet",
                                "value": "planet",
                                "valueText": "planet"
                            },
                            "equalsValueClause": {
                                "kind": "EqualsValueClause",
                                "fullStart": 544,
                                "fullEnd": 551,
                                "start": 544,
                                "end": 551,
                                "fullWidth": 7,
                                "width": 7,
                                "equalsToken": {
                                    "kind": "EqualsToken",
                                    "fullStart": 544,
                                    "fullEnd": 545,
                                    "start": 544,
                                    "end": 545,
                                    "fullWidth": 1,
                                    "width": 1,
                                    "text": "=",
                                    "value": "=",
                                    "valueText": "="
                                },
                                "value": {
                                    "kind": "StringLiteral",
                                    "fullStart": 545,
                                    "fullEnd": 551,
                                    "start": 545,
                                    "end": 551,
                                    "fullWidth": 6,
                                    "width": 6,
                                    "text": "\"mars\"",
                                    "value": "mars",
                                    "valueText": "mars"
                                }
                            }
                        }
                    ]
                },
                "semicolonToken": {
                    "kind": "SemicolonToken",
                    "fullStart": 551,
                    "fullEnd": 553,
                    "start": 551,
                    "end": 552,
                    "fullWidth": 2,
                    "width": 1,
                    "text": ";",
                    "value": ";",
                    "valueText": ";",
                    "hasTrailingTrivia": true,
                    "hasTrailingNewLine": true,
                    "trailingTrivia": [
                        {
                            "kind": "NewLineTrivia",
                            "text": "\n"
                        }
                    ]
                }
            },
            {
                "kind": "IfStatement",
                "fullStart": 553,
                "fullEnd": 606,
                "start": 564,
                "end": 605,
                "fullWidth": 53,
                "width": 41,
                "ifKeyword": {
                    "kind": "IfKeyword",
                    "fullStart": 553,
                    "fullEnd": 567,
                    "start": 564,
                    "end": 566,
                    "fullWidth": 14,
                    "width": 2,
                    "text": "if",
                    "value": "if",
                    "valueText": "if",
                    "hasLeadingTrivia": true,
                    "hasLeadingComment": true,
                    "hasLeadingNewLine": true,
                    "hasTrailingTrivia": true,
                    "leadingTrivia": [
                        {
                            "kind": "NewLineTrivia",
                            "text": "\n"
                        },
                        {
                            "kind": "SingleLineCommentTrivia",
                            "text": "//CHECK#2"
                        },
                        {
                            "kind": "NewLineTrivia",
                            "text": "\n"
                        }
                    ],
                    "trailingTrivia": [
                        {
                            "kind": "WhitespaceTrivia",
                            "text": " "
                        }
                    ]
                },
                "openParenToken": {
                    "kind": "OpenParenToken",
                    "fullStart": 567,
                    "fullEnd": 568,
                    "start": 567,
                    "end": 568,
                    "fullWidth": 1,
                    "width": 1,
                    "text": "(",
                    "value": "(",
                    "valueText": "("
                },
                "condition": {
                    "kind": "NotEqualsExpression",
                    "fullStart": 568,
                    "fullEnd": 582,
                    "start": 568,
                    "end": 582,
                    "fullWidth": 14,
                    "width": 14,
                    "left": {
                        "kind": "InvocationExpression",
                        "fullStart": 568,
                        "fullEnd": 572,
                        "start": 568,
                        "end": 571,
                        "fullWidth": 4,
                        "width": 3,
                        "expression": {
                            "kind": "IdentifierName",
                            "fullStart": 568,
                            "fullEnd": 569,
                            "start": 568,
                            "end": 569,
                            "fullWidth": 1,
                            "width": 1,
                            "text": "f",
                            "value": "f",
                            "valueText": "f"
                        },
                        "argumentList": {
                            "kind": "ArgumentList",
                            "fullStart": 569,
                            "fullEnd": 572,
                            "start": 569,
                            "end": 571,
                            "fullWidth": 3,
                            "width": 2,
                            "openParenToken": {
                                "kind": "OpenParenToken",
                                "fullStart": 569,
                                "fullEnd": 570,
                                "start": 569,
                                "end": 570,
                                "fullWidth": 1,
                                "width": 1,
                                "text": "(",
                                "value": "(",
                                "valueText": "("
                            },
                            "arguments": [],
                            "closeParenToken": {
                                "kind": "CloseParenToken",
                                "fullStart": 570,
                                "fullEnd": 572,
                                "start": 570,
                                "end": 571,
                                "fullWidth": 2,
                                "width": 1,
                                "text": ")",
                                "value": ")",
                                "valueText": ")",
                                "hasTrailingTrivia": true,
                                "trailingTrivia": [
                                    {
                                        "kind": "WhitespaceTrivia",
                                        "text": " "
                                    }
                                ]
                            }
                        }
                    },
                    "operatorToken": {
                        "kind": "ExclamationEqualsEqualsToken",
                        "fullStart": 572,
                        "fullEnd": 576,
                        "start": 572,
                        "end": 575,
                        "fullWidth": 4,
                        "width": 3,
                        "text": "!==",
                        "value": "!==",
                        "valueText": "!==",
                        "hasTrailingTrivia": true,
                        "trailingTrivia": [
                            {
                                "kind": "WhitespaceTrivia",
                                "text": " "
                            }
                        ]
                    },
                    "right": {
                        "kind": "StringLiteral",
                        "fullStart": 576,
                        "fullEnd": 582,
                        "start": 576,
                        "end": 582,
                        "fullWidth": 6,
                        "width": 6,
                        "text": "\"mars\"",
                        "value": "mars",
                        "valueText": "mars"
                    }
                },
                "closeParenToken": {
                    "kind": "CloseParenToken",
                    "fullStart": 582,
                    "fullEnd": 584,
                    "start": 582,
                    "end": 583,
                    "fullWidth": 2,
                    "width": 1,
                    "text": ")",
                    "value": ")",
                    "valueText": ")",
                    "hasTrailingTrivia": true,
                    "trailingTrivia": [
                        {
                            "kind": "WhitespaceTrivia",
                            "text": " "
                        }
                    ]
                },
                "statement": {
                    "kind": "Block",
                    "fullStart": 584,
                    "fullEnd": 606,
                    "start": 584,
                    "end": 605,
                    "fullWidth": 22,
                    "width": 21,
                    "openBraceToken": {
                        "kind": "OpenBraceToken",
                        "fullStart": 584,
                        "fullEnd": 586,
                        "start": 584,
                        "end": 585,
                        "fullWidth": 2,
                        "width": 1,
                        "text": "{",
                        "value": "{",
                        "valueText": "{",
                        "hasTrailingTrivia": true,
                        "hasTrailingNewLine": true,
                        "trailingTrivia": [
                            {
                                "kind": "NewLineTrivia",
                                "text": "\n"
                            }
                        ]
                    },
                    "statements": [
                        {
                            "kind": "ExpressionStatement",
                            "fullStart": 586,
                            "fullEnd": 604,
                            "start": 588,
                            "end": 603,
                            "fullWidth": 18,
                            "width": 15,
                            "expression": {
                                "kind": "InvocationExpression",
                                "fullStart": 586,
                                "fullEnd": 602,
                                "start": 588,
                                "end": 602,
                                "fullWidth": 16,
                                "width": 14,
                                "expression": {
                                    "kind": "IdentifierName",
                                    "fullStart": 586,
                                    "fullEnd": 594,
                                    "start": 588,
                                    "end": 594,
                                    "fullWidth": 8,
                                    "width": 6,
                                    "text": "$ERROR",
                                    "value": "$ERROR",
                                    "valueText": "$ERROR",
                                    "hasLeadingTrivia": true,
                                    "leadingTrivia": [
                                        {
                                            "kind": "WhitespaceTrivia",
                                            "text": "  "
                                        }
                                    ]
                                },
                                "argumentList": {
                                    "kind": "ArgumentList",
                                    "fullStart": 594,
                                    "fullEnd": 602,
                                    "start": 594,
                                    "end": 602,
                                    "fullWidth": 8,
                                    "width": 8,
                                    "openParenToken": {
                                        "kind": "OpenParenToken",
                                        "fullStart": 594,
                                        "fullEnd": 595,
                                        "start": 594,
                                        "end": 595,
                                        "fullWidth": 1,
                                        "width": 1,
                                        "text": "(",
                                        "value": "(",
                                        "valueText": "("
                                    },
                                    "arguments": [
                                        {
                                            "kind": "StringLiteral",
                                            "fullStart": 595,
                                            "fullEnd": 601,
                                            "start": 595,
                                            "end": 601,
                                            "fullWidth": 6,
                                            "width": 6,
                                            "text": "'#2: '",
                                            "value": "#2: ",
                                            "valueText": "#2: "
                                        }
                                    ],
                                    "closeParenToken": {
                                        "kind": "CloseParenToken",
                                        "fullStart": 601,
                                        "fullEnd": 602,
                                        "start": 601,
                                        "end": 602,
                                        "fullWidth": 1,
                                        "width": 1,
                                        "text": ")",
                                        "value": ")",
                                        "valueText": ")"
                                    }
                                }
                            },
                            "semicolonToken": {
                                "kind": "SemicolonToken",
                                "fullStart": 602,
                                "fullEnd": 604,
                                "start": 602,
                                "end": 603,
                                "fullWidth": 2,
                                "width": 1,
                                "text": ";",
                                "value": ";",
                                "valueText": ";",
                                "hasTrailingTrivia": true,
                                "hasTrailingNewLine": true,
                                "trailingTrivia": [
                                    {
                                        "kind": "NewLineTrivia",
                                        "text": "\n"
                                    }
                                ]
                            }
                        }
                    ],
                    "closeBraceToken": {
                        "kind": "CloseBraceToken",
                        "fullStart": 604,
                        "fullEnd": 606,
                        "start": 604,
                        "end": 605,
                        "fullWidth": 2,
                        "width": 1,
                        "text": "}",
                        "value": "}",
                        "valueText": "}",
                        "hasTrailingTrivia": true,
                        "hasTrailingNewLine": true,
                        "trailingTrivia": [
                            {
                                "kind": "NewLineTrivia",
                                "text": "\n"
                            }
                        ]
                    }
                }
            }
        ],
        "endOfFileToken": {
            "kind": "EndOfFileToken",
            "fullStart": 606,
            "fullEnd": 607,
            "start": 607,
            "end": 607,
            "fullWidth": 1,
            "width": 0,
            "text": "",
            "hasLeadingTrivia": true,
            "hasLeadingNewLine": true,
            "leadingTrivia": [
                {
                    "kind": "NewLineTrivia",
                    "text": "\n"
                }
            ]
        }
    },
    "lineMap": {
        "lineStarts": [
            0,
            61,
            132,
            133,
            137,
            228,
            282,
            285,
            319,
            420,
            424,
            425,
            475,
            476,
            486,
            511,
            529,
            533,
            534,
            553,
            554,
            564,
            586,
            604,
            606,
            607
        ],
        "length": 607
    }
}<|MERGE_RESOLUTION|>--- conflicted
+++ resolved
@@ -94,12 +94,8 @@
                             "start": 429,
                             "end": 473,
                             "fullWidth": 44,
-<<<<<<< HEAD
                             "width": 44,
-                            "identifier": {
-=======
                             "propertyName": {
->>>>>>> 85e84683
                                 "kind": "IdentifierName",
                                 "fullStart": 429,
                                 "fullEnd": 430,
@@ -677,12 +673,8 @@
                             "start": 538,
                             "end": 551,
                             "fullWidth": 13,
-<<<<<<< HEAD
                             "width": 13,
-                            "identifier": {
-=======
                             "propertyName": {
->>>>>>> 85e84683
                                 "kind": "IdentifierName",
                                 "fullStart": 538,
                                 "fullEnd": 544,
