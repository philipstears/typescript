{
    "isDeclaration": false,
    "languageVersion": "EcmaScript5",
    "parseOptions": {
        "allowAutomaticSemicolonInsertion": true
    },
    "sourceUnit": {
        "kind": "SourceUnit",
        "fullStart": 0,
        "fullEnd": 457,
        "start": 299,
        "end": 457,
        "fullWidth": 457,
        "width": 158,
        "moduleElements": [
            {
                "kind": "VariableStatement",
                "fullStart": 0,
                "fullEnd": 321,
                "start": 299,
                "end": 320,
                "fullWidth": 321,
                "width": 21,
                "modifiers": [],
                "variableDeclaration": {
                    "kind": "VariableDeclaration",
                    "fullStart": 0,
                    "fullEnd": 319,
                    "start": 299,
                    "end": 319,
                    "fullWidth": 319,
                    "width": 20,
                    "varKeyword": {
                        "kind": "VarKeyword",
                        "fullStart": 0,
                        "fullEnd": 303,
                        "start": 299,
                        "end": 302,
                        "fullWidth": 303,
                        "width": 3,
                        "text": "var",
                        "value": "var",
                        "valueText": "var",
                        "hasLeadingTrivia": true,
                        "hasLeadingComment": true,
                        "hasLeadingNewLine": true,
                        "hasTrailingTrivia": true,
                        "leadingTrivia": [
                            {
                                "kind": "SingleLineCommentTrivia",
                                "text": "// Copyright 2009 the Sputnik authors.  All rights reserved."
                            },
                            {
                                "kind": "NewLineTrivia",
                                "text": "\n"
                            },
                            {
                                "kind": "SingleLineCommentTrivia",
                                "text": "// This code is governed by the BSD license found in the LICENSE file."
                            },
                            {
                                "kind": "NewLineTrivia",
                                "text": "\n"
                            },
                            {
                                "kind": "NewLineTrivia",
                                "text": "\n"
                            },
                            {
                                "kind": "MultiLineCommentTrivia",
                                "text": "/**\n * The value of the [[Class]] property is \"Function\"\n *\n * @path ch15/15.3/15.3.5/S15.3.5_A1_T1.js\n * @description For testing use variable f = new Function\n */"
                            },
                            {
                                "kind": "NewLineTrivia",
                                "text": "\n"
                            },
                            {
                                "kind": "NewLineTrivia",
                                "text": "\n"
                            }
                        ],
                        "trailingTrivia": [
                            {
                                "kind": "WhitespaceTrivia",
                                "text": " "
                            }
                        ]
                    },
                    "variableDeclarators": [
                        {
                            "kind": "VariableDeclarator",
                            "fullStart": 303,
                            "fullEnd": 319,
                            "start": 303,
                            "end": 319,
                            "fullWidth": 16,
<<<<<<< HEAD
                            "width": 16,
                            "identifier": {
=======
                            "propertyName": {
>>>>>>> 85e84683
                                "kind": "IdentifierName",
                                "fullStart": 303,
                                "fullEnd": 305,
                                "start": 303,
                                "end": 304,
                                "fullWidth": 2,
                                "width": 1,
                                "text": "f",
                                "value": "f",
                                "valueText": "f",
                                "hasTrailingTrivia": true,
                                "trailingTrivia": [
                                    {
                                        "kind": "WhitespaceTrivia",
                                        "text": " "
                                    }
                                ]
                            },
                            "equalsValueClause": {
                                "kind": "EqualsValueClause",
                                "fullStart": 305,
                                "fullEnd": 319,
                                "start": 305,
                                "end": 319,
                                "fullWidth": 14,
                                "width": 14,
                                "equalsToken": {
                                    "kind": "EqualsToken",
                                    "fullStart": 305,
                                    "fullEnd": 307,
                                    "start": 305,
                                    "end": 306,
                                    "fullWidth": 2,
                                    "width": 1,
                                    "text": "=",
                                    "value": "=",
                                    "valueText": "=",
                                    "hasTrailingTrivia": true,
                                    "trailingTrivia": [
                                        {
                                            "kind": "WhitespaceTrivia",
                                            "text": " "
                                        }
                                    ]
                                },
                                "value": {
                                    "kind": "ObjectCreationExpression",
                                    "fullStart": 307,
                                    "fullEnd": 319,
                                    "start": 307,
                                    "end": 319,
                                    "fullWidth": 12,
                                    "width": 12,
                                    "newKeyword": {
                                        "kind": "NewKeyword",
                                        "fullStart": 307,
                                        "fullEnd": 311,
                                        "start": 307,
                                        "end": 310,
                                        "fullWidth": 4,
                                        "width": 3,
                                        "text": "new",
                                        "value": "new",
                                        "valueText": "new",
                                        "hasTrailingTrivia": true,
                                        "trailingTrivia": [
                                            {
                                                "kind": "WhitespaceTrivia",
                                                "text": " "
                                            }
                                        ]
                                    },
                                    "expression": {
                                        "kind": "IdentifierName",
                                        "fullStart": 311,
                                        "fullEnd": 319,
                                        "start": 311,
                                        "end": 319,
                                        "fullWidth": 8,
                                        "width": 8,
                                        "text": "Function",
                                        "value": "Function",
                                        "valueText": "Function"
                                    }
                                }
                            }
                        }
                    ]
                },
                "semicolonToken": {
                    "kind": "SemicolonToken",
                    "fullStart": 319,
                    "fullEnd": 321,
                    "start": 319,
                    "end": 320,
                    "fullWidth": 2,
                    "width": 1,
                    "text": ";",
                    "value": ";",
                    "valueText": ";",
                    "hasTrailingTrivia": true,
                    "hasTrailingNewLine": true,
                    "trailingTrivia": [
                        {
                            "kind": "NewLineTrivia",
                            "text": "\n"
                        }
                    ]
                }
            },
            {
                "kind": "IfStatement",
                "fullStart": 321,
                "fullEnd": 456,
                "start": 322,
                "end": 455,
                "fullWidth": 135,
                "width": 133,
                "ifKeyword": {
                    "kind": "IfKeyword",
                    "fullStart": 321,
                    "fullEnd": 325,
                    "start": 322,
                    "end": 324,
                    "fullWidth": 4,
                    "width": 2,
                    "text": "if",
                    "value": "if",
                    "valueText": "if",
                    "hasLeadingTrivia": true,
                    "hasLeadingNewLine": true,
                    "hasTrailingTrivia": true,
                    "leadingTrivia": [
                        {
                            "kind": "NewLineTrivia",
                            "text": "\n"
                        }
                    ],
                    "trailingTrivia": [
                        {
                            "kind": "WhitespaceTrivia",
                            "text": " "
                        }
                    ]
                },
                "openParenToken": {
                    "kind": "OpenParenToken",
                    "fullStart": 325,
                    "fullEnd": 326,
                    "start": 325,
                    "end": 326,
                    "fullWidth": 1,
                    "width": 1,
                    "text": "(",
                    "value": "(",
                    "valueText": "("
                },
                "condition": {
                    "kind": "NotEqualsExpression",
                    "fullStart": 326,
                    "fullEnd": 383,
                    "start": 326,
                    "end": 383,
                    "fullWidth": 57,
                    "width": 57,
                    "left": {
                        "kind": "InvocationExpression",
                        "fullStart": 326,
                        "fullEnd": 360,
                        "start": 326,
                        "end": 359,
                        "fullWidth": 34,
                        "width": 33,
                        "expression": {
                            "kind": "MemberAccessExpression",
                            "fullStart": 326,
                            "fullEnd": 356,
                            "start": 326,
                            "end": 356,
                            "fullWidth": 30,
                            "width": 30,
                            "expression": {
                                "kind": "MemberAccessExpression",
                                "fullStart": 326,
                                "fullEnd": 351,
                                "start": 326,
                                "end": 351,
                                "fullWidth": 25,
                                "width": 25,
                                "expression": {
                                    "kind": "MemberAccessExpression",
                                    "fullStart": 326,
                                    "fullEnd": 342,
                                    "start": 326,
                                    "end": 342,
                                    "fullWidth": 16,
                                    "width": 16,
                                    "expression": {
                                        "kind": "IdentifierName",
                                        "fullStart": 326,
                                        "fullEnd": 332,
                                        "start": 326,
                                        "end": 332,
                                        "fullWidth": 6,
                                        "width": 6,
                                        "text": "Object",
                                        "value": "Object",
                                        "valueText": "Object"
                                    },
                                    "dotToken": {
                                        "kind": "DotToken",
                                        "fullStart": 332,
                                        "fullEnd": 333,
                                        "start": 332,
                                        "end": 333,
                                        "fullWidth": 1,
                                        "width": 1,
                                        "text": ".",
                                        "value": ".",
                                        "valueText": "."
                                    },
                                    "name": {
                                        "kind": "IdentifierName",
                                        "fullStart": 333,
                                        "fullEnd": 342,
                                        "start": 333,
                                        "end": 342,
                                        "fullWidth": 9,
                                        "width": 9,
                                        "text": "prototype",
                                        "value": "prototype",
                                        "valueText": "prototype"
                                    }
                                },
                                "dotToken": {
                                    "kind": "DotToken",
                                    "fullStart": 342,
                                    "fullEnd": 343,
                                    "start": 342,
                                    "end": 343,
                                    "fullWidth": 1,
                                    "width": 1,
                                    "text": ".",
                                    "value": ".",
                                    "valueText": "."
                                },
                                "name": {
                                    "kind": "IdentifierName",
                                    "fullStart": 343,
                                    "fullEnd": 351,
                                    "start": 343,
                                    "end": 351,
                                    "fullWidth": 8,
                                    "width": 8,
                                    "text": "toString",
                                    "value": "toString",
                                    "valueText": "toString"
                                }
                            },
                            "dotToken": {
                                "kind": "DotToken",
                                "fullStart": 351,
                                "fullEnd": 352,
                                "start": 351,
                                "end": 352,
                                "fullWidth": 1,
                                "width": 1,
                                "text": ".",
                                "value": ".",
                                "valueText": "."
                            },
                            "name": {
                                "kind": "IdentifierName",
                                "fullStart": 352,
                                "fullEnd": 356,
                                "start": 352,
                                "end": 356,
                                "fullWidth": 4,
                                "width": 4,
                                "text": "call",
                                "value": "call",
                                "valueText": "call"
                            }
                        },
                        "argumentList": {
                            "kind": "ArgumentList",
                            "fullStart": 356,
                            "fullEnd": 360,
                            "start": 356,
                            "end": 359,
                            "fullWidth": 4,
                            "width": 3,
                            "openParenToken": {
                                "kind": "OpenParenToken",
                                "fullStart": 356,
                                "fullEnd": 357,
                                "start": 356,
                                "end": 357,
                                "fullWidth": 1,
                                "width": 1,
                                "text": "(",
                                "value": "(",
                                "valueText": "("
                            },
                            "arguments": [
                                {
                                    "kind": "IdentifierName",
                                    "fullStart": 357,
                                    "fullEnd": 358,
                                    "start": 357,
                                    "end": 358,
                                    "fullWidth": 1,
                                    "width": 1,
                                    "text": "f",
                                    "value": "f",
                                    "valueText": "f"
                                }
                            ],
                            "closeParenToken": {
                                "kind": "CloseParenToken",
                                "fullStart": 358,
                                "fullEnd": 360,
                                "start": 358,
                                "end": 359,
                                "fullWidth": 2,
                                "width": 1,
                                "text": ")",
                                "value": ")",
                                "valueText": ")",
                                "hasTrailingTrivia": true,
                                "trailingTrivia": [
                                    {
                                        "kind": "WhitespaceTrivia",
                                        "text": " "
                                    }
                                ]
                            }
                        }
                    },
                    "operatorToken": {
                        "kind": "ExclamationEqualsEqualsToken",
                        "fullStart": 360,
                        "fullEnd": 364,
                        "start": 360,
                        "end": 363,
                        "fullWidth": 4,
                        "width": 3,
                        "text": "!==",
                        "value": "!==",
                        "valueText": "!==",
                        "hasTrailingTrivia": true,
                        "trailingTrivia": [
                            {
                                "kind": "WhitespaceTrivia",
                                "text": " "
                            }
                        ]
                    },
                    "right": {
                        "kind": "StringLiteral",
                        "fullStart": 364,
                        "fullEnd": 383,
                        "start": 364,
                        "end": 383,
                        "fullWidth": 19,
                        "width": 19,
                        "text": "\"[object Function]\"",
                        "value": "[object Function]",
                        "valueText": "[object Function]"
                    }
                },
                "closeParenToken": {
                    "kind": "CloseParenToken",
                    "fullStart": 383,
                    "fullEnd": 385,
                    "start": 383,
                    "end": 384,
                    "fullWidth": 2,
                    "width": 1,
                    "text": ")",
                    "value": ")",
                    "valueText": ")",
                    "hasTrailingTrivia": true,
                    "trailingTrivia": [
                        {
                            "kind": "WhitespaceTrivia",
                            "text": " "
                        }
                    ]
                },
                "statement": {
                    "kind": "Block",
                    "fullStart": 385,
                    "fullEnd": 456,
                    "start": 385,
                    "end": 455,
                    "fullWidth": 71,
                    "width": 70,
                    "openBraceToken": {
                        "kind": "OpenBraceToken",
                        "fullStart": 385,
                        "fullEnd": 387,
                        "start": 385,
                        "end": 386,
                        "fullWidth": 2,
                        "width": 1,
                        "text": "{",
                        "value": "{",
                        "valueText": "{",
                        "hasTrailingTrivia": true,
                        "hasTrailingNewLine": true,
                        "trailingTrivia": [
                            {
                                "kind": "NewLineTrivia",
                                "text": "\n"
                            }
                        ]
                    },
                    "statements": [
                        {
                            "kind": "ExpressionStatement",
                            "fullStart": 387,
                            "fullEnd": 454,
                            "start": 389,
                            "end": 453,
                            "fullWidth": 67,
                            "width": 64,
                            "expression": {
                                "kind": "InvocationExpression",
                                "fullStart": 387,
                                "fullEnd": 452,
                                "start": 389,
                                "end": 452,
                                "fullWidth": 65,
                                "width": 63,
                                "expression": {
                                    "kind": "IdentifierName",
                                    "fullStart": 387,
                                    "fullEnd": 395,
                                    "start": 389,
                                    "end": 395,
                                    "fullWidth": 8,
                                    "width": 6,
                                    "text": "$ERROR",
                                    "value": "$ERROR",
                                    "valueText": "$ERROR",
                                    "hasLeadingTrivia": true,
                                    "leadingTrivia": [
                                        {
                                            "kind": "WhitespaceTrivia",
                                            "text": "  "
                                        }
                                    ]
                                },
                                "argumentList": {
                                    "kind": "ArgumentList",
                                    "fullStart": 395,
                                    "fullEnd": 452,
                                    "start": 395,
                                    "end": 452,
                                    "fullWidth": 57,
                                    "width": 57,
                                    "openParenToken": {
                                        "kind": "OpenParenToken",
                                        "fullStart": 395,
                                        "fullEnd": 396,
                                        "start": 395,
                                        "end": 396,
                                        "fullWidth": 1,
                                        "width": 1,
                                        "text": "(",
                                        "value": "(",
                                        "valueText": "("
                                    },
                                    "arguments": [
                                        {
                                            "kind": "StringLiteral",
                                            "fullStart": 396,
                                            "fullEnd": 451,
                                            "start": 396,
                                            "end": 451,
                                            "fullWidth": 55,
                                            "width": 55,
                                            "text": "'#1: The value of the [[Class]] property is \"Function\"'",
                                            "value": "#1: The value of the [[Class]] property is \"Function\"",
                                            "valueText": "#1: The value of the [[Class]] property is \"Function\""
                                        }
                                    ],
                                    "closeParenToken": {
                                        "kind": "CloseParenToken",
                                        "fullStart": 451,
                                        "fullEnd": 452,
                                        "start": 451,
                                        "end": 452,
                                        "fullWidth": 1,
                                        "width": 1,
                                        "text": ")",
                                        "value": ")",
                                        "valueText": ")"
                                    }
                                }
                            },
                            "semicolonToken": {
                                "kind": "SemicolonToken",
                                "fullStart": 452,
                                "fullEnd": 454,
                                "start": 452,
                                "end": 453,
                                "fullWidth": 2,
                                "width": 1,
                                "text": ";",
                                "value": ";",
                                "valueText": ";",
                                "hasTrailingTrivia": true,
                                "hasTrailingNewLine": true,
                                "trailingTrivia": [
                                    {
                                        "kind": "NewLineTrivia",
                                        "text": "\n"
                                    }
                                ]
                            }
                        }
                    ],
                    "closeBraceToken": {
                        "kind": "CloseBraceToken",
                        "fullStart": 454,
                        "fullEnd": 456,
                        "start": 454,
                        "end": 455,
                        "fullWidth": 2,
                        "width": 1,
                        "text": "}",
                        "value": "}",
                        "valueText": "}",
                        "hasTrailingTrivia": true,
                        "hasTrailingNewLine": true,
                        "trailingTrivia": [
                            {
                                "kind": "NewLineTrivia",
                                "text": "\n"
                            }
                        ]
                    }
                }
            }
        ],
        "endOfFileToken": {
            "kind": "EndOfFileToken",
            "fullStart": 456,
            "fullEnd": 457,
            "start": 457,
            "end": 457,
            "fullWidth": 1,
            "width": 0,
            "text": "",
            "hasLeadingTrivia": true,
            "hasLeadingNewLine": true,
            "leadingTrivia": [
                {
                    "kind": "NewLineTrivia",
                    "text": "\n"
                }
            ]
        }
    },
    "lineMap": {
        "lineStarts": [
            0,
            61,
            132,
            133,
            137,
            190,
            193,
            236,
            294,
            298,
            299,
            321,
            322,
            387,
            454,
            456,
            457
        ],
        "length": 457
    }
}<|MERGE_RESOLUTION|>--- conflicted
+++ resolved
@@ -94,12 +94,8 @@
                             "start": 303,
                             "end": 319,
                             "fullWidth": 16,
-<<<<<<< HEAD
                             "width": 16,
-                            "identifier": {
-=======
                             "propertyName": {
->>>>>>> 85e84683
                                 "kind": "IdentifierName",
                                 "fullStart": 303,
                                 "fullEnd": 305,
