--- conflicted
+++ resolved
@@ -118,12 +118,8 @@
                             "start": 674,
                             "end": 747,
                             "fullWidth": 73,
-<<<<<<< HEAD
                             "width": 73,
-                            "identifier": {
-=======
                             "propertyName": {
->>>>>>> 85e84683
                                 "kind": "IdentifierName",
                                 "fullStart": 674,
                                 "fullEnd": 678,
