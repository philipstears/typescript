--- conflicted
+++ resolved
@@ -330,12 +330,8 @@
                                                             "start": 707,
                                                             "end": 784,
                                                             "fullWidth": 79,
-<<<<<<< HEAD
                                                             "width": 77,
-                                                            "identifier": {
-=======
                                                             "propertyName": {
->>>>>>> 85e84683
                                                                 "kind": "IdentifierName",
                                                                 "fullStart": 707,
                                                                 "fullEnd": 709,
