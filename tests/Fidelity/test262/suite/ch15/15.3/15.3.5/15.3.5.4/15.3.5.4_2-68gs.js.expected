--- conflicted
+++ resolved
@@ -418,12 +418,8 @@
                             "start": 718,
                             "end": 724,
                             "fullWidth": 6,
-<<<<<<< HEAD
                             "width": 6,
-                            "identifier": {
-=======
                             "propertyName": {
->>>>>>> 85e84683
                                 "kind": "IdentifierName",
                                 "fullStart": 718,
                                 "fullEnd": 720,
