--- conflicted
+++ resolved
@@ -418,12 +418,8 @@
                             "start": 720,
                             "end": 726,
                             "fullWidth": 6,
-<<<<<<< HEAD
                             "width": 6,
-                            "identifier": {
-=======
                             "propertyName": {
->>>>>>> 85e84683
                                 "kind": "IdentifierName",
                                 "fullStart": 720,
                                 "fullEnd": 722,
