{
    "isDeclaration": false,
    "languageVersion": "EcmaScript5",
    "parseOptions": {
        "allowAutomaticSemicolonInsertion": true
    },
    "sourceUnit": {
        "kind": "SourceUnit",
        "fullStart": 0,
        "fullEnd": 818,
        "start": 648,
        "end": 818,
        "fullWidth": 818,
        "width": 170,
        "moduleElements": [
            {
                "kind": "FunctionDeclaration",
                "fullStart": 0,
                "fullEnd": 684,
                "start": 648,
                "end": 684,
                "fullWidth": 684,
                "width": 36,
                "modifiers": [],
                "functionKeyword": {
                    "kind": "FunctionKeyword",
                    "fullStart": 0,
                    "fullEnd": 657,
                    "start": 648,
                    "end": 656,
                    "fullWidth": 657,
                    "width": 8,
                    "text": "function",
                    "value": "function",
                    "valueText": "function",
                    "hasLeadingTrivia": true,
                    "hasLeadingComment": true,
                    "hasLeadingNewLine": true,
                    "hasTrailingTrivia": true,
                    "leadingTrivia": [
                        {
                            "kind": "SingleLineCommentTrivia",
                            "text": "/// Copyright (c) 2012 Ecma International.  All rights reserved. "
                        },
                        {
                            "kind": "NewLineTrivia",
                            "text": "\r\n"
                        },
                        {
                            "kind": "SingleLineCommentTrivia",
                            "text": "/// Ecma International makes this code available under the terms and conditions set"
                        },
                        {
                            "kind": "NewLineTrivia",
                            "text": "\r\n"
                        },
                        {
                            "kind": "SingleLineCommentTrivia",
                            "text": "/// forth on http://hg.ecmascript.org/tests/test262/raw-file/tip/LICENSE (the "
                        },
                        {
                            "kind": "NewLineTrivia",
                            "text": "\r\n"
                        },
                        {
                            "kind": "SingleLineCommentTrivia",
                            "text": "/// \"Use Terms\").   Any redistribution of this code must retain the above "
                        },
                        {
                            "kind": "NewLineTrivia",
                            "text": "\r\n"
                        },
                        {
                            "kind": "SingleLineCommentTrivia",
                            "text": "/// copyright and this notice and otherwise comply with the Use Terms."
                        },
                        {
                            "kind": "NewLineTrivia",
                            "text": "\r\n"
                        },
                        {
                            "kind": "MultiLineCommentTrivia",
                            "text": "/**\r\n * @path ch15/15.3/15.3.5/15.3.5.4/15.3.5.4_2-87gs.js\r\n * @description Strict mode - checking access to strict function caller from non-strict function (non-strict function declaration called by strict Function.prototype.call(someObject))\r\n * @noStrict\r\n */"
                        },
                        {
                            "kind": "NewLineTrivia",
                            "text": "\r\n"
                        },
                        {
                            "kind": "NewLineTrivia",
                            "text": "\r\n"
                        },
                        {
                            "kind": "NewLineTrivia",
                            "text": "\r\n"
                        }
                    ],
                    "trailingTrivia": [
                        {
                            "kind": "WhitespaceTrivia",
                            "text": " "
                        }
                    ]
                },
                "identifier": {
                    "kind": "IdentifierName",
                    "fullStart": 657,
                    "fullEnd": 658,
                    "start": 657,
                    "end": 658,
                    "fullWidth": 1,
                    "width": 1,
                    "text": "f",
                    "value": "f",
                    "valueText": "f"
                },
                "callSignature": {
                    "kind": "CallSignature",
                    "fullStart": 658,
                    "fullEnd": 661,
                    "start": 658,
                    "end": 660,
                    "fullWidth": 3,
                    "width": 2,
                    "parameterList": {
                        "kind": "ParameterList",
                        "fullStart": 658,
                        "fullEnd": 661,
                        "start": 658,
                        "end": 660,
                        "fullWidth": 3,
                        "width": 2,
                        "openParenToken": {
                            "kind": "OpenParenToken",
                            "fullStart": 658,
                            "fullEnd": 659,
                            "start": 658,
                            "end": 659,
                            "fullWidth": 1,
                            "width": 1,
                            "text": "(",
                            "value": "(",
                            "valueText": "("
                        },
                        "parameters": [],
                        "closeParenToken": {
                            "kind": "CloseParenToken",
                            "fullStart": 659,
                            "fullEnd": 661,
                            "start": 659,
                            "end": 660,
                            "fullWidth": 2,
                            "width": 1,
                            "text": ")",
                            "value": ")",
                            "valueText": ")",
                            "hasTrailingTrivia": true,
                            "trailingTrivia": [
                                {
                                    "kind": "WhitespaceTrivia",
                                    "text": " "
                                }
                            ]
                        }
                    }
                },
                "block": {
                    "kind": "Block",
                    "fullStart": 661,
                    "fullEnd": 684,
                    "start": 661,
                    "end": 684,
                    "fullWidth": 23,
                    "width": 23,
                    "openBraceToken": {
                        "kind": "OpenBraceToken",
                        "fullStart": 661,
                        "fullEnd": 663,
                        "start": 661,
                        "end": 662,
                        "fullWidth": 2,
                        "width": 1,
                        "text": "{",
                        "value": "{",
                        "valueText": "{",
                        "hasTrailingTrivia": true,
                        "trailingTrivia": [
                            {
                                "kind": "WhitespaceTrivia",
                                "text": " "
                            }
                        ]
                    },
                    "statements": [
                        {
                            "kind": "ReturnStatement",
                            "fullStart": 663,
                            "fullEnd": 683,
                            "start": 663,
                            "end": 683,
                            "fullWidth": 20,
                            "width": 20,
                            "returnKeyword": {
                                "kind": "ReturnKeyword",
                                "fullStart": 663,
                                "fullEnd": 670,
                                "start": 663,
                                "end": 669,
                                "fullWidth": 7,
                                "width": 6,
                                "text": "return",
                                "value": "return",
                                "valueText": "return",
                                "hasTrailingTrivia": true,
                                "trailingTrivia": [
                                    {
                                        "kind": "WhitespaceTrivia",
                                        "text": " "
                                    }
                                ]
                            },
                            "expression": {
                                "kind": "InvocationExpression",
                                "fullStart": 670,
                                "fullEnd": 682,
                                "start": 670,
                                "end": 682,
                                "fullWidth": 12,
                                "width": 12,
                                "expression": {
                                    "kind": "IdentifierName",
                                    "fullStart": 670,
                                    "fullEnd": 680,
                                    "start": 670,
                                    "end": 680,
                                    "fullWidth": 10,
                                    "width": 10,
                                    "text": "gNonStrict",
                                    "value": "gNonStrict",
                                    "valueText": "gNonStrict"
                                },
                                "argumentList": {
                                    "kind": "ArgumentList",
                                    "fullStart": 680,
                                    "fullEnd": 682,
                                    "start": 680,
                                    "end": 682,
                                    "fullWidth": 2,
                                    "width": 2,
                                    "openParenToken": {
                                        "kind": "OpenParenToken",
                                        "fullStart": 680,
                                        "fullEnd": 681,
                                        "start": 680,
                                        "end": 681,
                                        "fullWidth": 1,
                                        "width": 1,
                                        "text": "(",
                                        "value": "(",
                                        "valueText": "("
                                    },
                                    "arguments": [],
                                    "closeParenToken": {
                                        "kind": "CloseParenToken",
                                        "fullStart": 681,
                                        "fullEnd": 682,
                                        "start": 681,
                                        "end": 682,
                                        "fullWidth": 1,
                                        "width": 1,
                                        "text": ")",
                                        "value": ")",
                                        "valueText": ")"
                                    }
                                }
                            },
                            "semicolonToken": {
                                "kind": "SemicolonToken",
                                "fullStart": 682,
                                "fullEnd": 683,
                                "start": 682,
                                "end": 683,
                                "fullWidth": 1,
                                "width": 1,
                                "text": ";",
                                "value": ";",
                                "valueText": ";"
                            }
                        }
                    ],
                    "closeBraceToken": {
                        "kind": "CloseBraceToken",
                        "fullStart": 683,
                        "fullEnd": 684,
                        "start": 683,
                        "end": 684,
                        "fullWidth": 1,
                        "width": 1,
                        "text": "}",
                        "value": "}",
                        "valueText": "}"
                    }
                }
            },
            {
                "kind": "EmptyStatement",
                "fullStart": 684,
                "fullEnd": 687,
                "start": 684,
                "end": 685,
                "fullWidth": 3,
                "width": 1,
                "semicolonToken": {
                    "kind": "SemicolonToken",
                    "fullStart": 684,
                    "fullEnd": 687,
                    "start": 684,
                    "end": 685,
                    "fullWidth": 3,
                    "width": 1,
                    "text": ";",
                    "value": ";",
                    "valueText": ";",
                    "hasTrailingTrivia": true,
                    "hasTrailingNewLine": true,
                    "trailingTrivia": [
                        {
                            "kind": "NewLineTrivia",
                            "text": "\r\n"
                        }
                    ]
                }
            },
            {
                "kind": "VariableStatement",
                "fullStart": 687,
                "fullEnd": 700,
                "start": 687,
                "end": 698,
                "fullWidth": 13,
                "width": 11,
                "modifiers": [],
                "variableDeclaration": {
                    "kind": "VariableDeclaration",
                    "fullStart": 687,
                    "fullEnd": 697,
                    "start": 687,
                    "end": 697,
                    "fullWidth": 10,
                    "width": 10,
                    "varKeyword": {
                        "kind": "VarKeyword",
                        "fullStart": 687,
                        "fullEnd": 691,
                        "start": 687,
                        "end": 690,
                        "fullWidth": 4,
                        "width": 3,
                        "text": "var",
                        "value": "var",
                        "valueText": "var",
                        "hasTrailingTrivia": true,
                        "trailingTrivia": [
                            {
                                "kind": "WhitespaceTrivia",
                                "text": " "
                            }
                        ]
                    },
                    "variableDeclarators": [
                        {
                            "kind": "VariableDeclarator",
                            "fullStart": 691,
                            "fullEnd": 697,
                            "start": 691,
                            "end": 697,
                            "fullWidth": 6,
<<<<<<< HEAD
                            "width": 6,
                            "identifier": {
=======
                            "propertyName": {
>>>>>>> 85e84683
                                "kind": "IdentifierName",
                                "fullStart": 691,
                                "fullEnd": 693,
                                "start": 691,
                                "end": 692,
                                "fullWidth": 2,
                                "width": 1,
                                "text": "o",
                                "value": "o",
                                "valueText": "o",
                                "hasTrailingTrivia": true,
                                "trailingTrivia": [
                                    {
                                        "kind": "WhitespaceTrivia",
                                        "text": " "
                                    }
                                ]
                            },
                            "equalsValueClause": {
                                "kind": "EqualsValueClause",
                                "fullStart": 693,
                                "fullEnd": 697,
                                "start": 693,
                                "end": 697,
                                "fullWidth": 4,
                                "width": 4,
                                "equalsToken": {
                                    "kind": "EqualsToken",
                                    "fullStart": 693,
                                    "fullEnd": 695,
                                    "start": 693,
                                    "end": 694,
                                    "fullWidth": 2,
                                    "width": 1,
                                    "text": "=",
                                    "value": "=",
                                    "valueText": "=",
                                    "hasTrailingTrivia": true,
                                    "trailingTrivia": [
                                        {
                                            "kind": "WhitespaceTrivia",
                                            "text": " "
                                        }
                                    ]
                                },
                                "value": {
                                    "kind": "ObjectLiteralExpression",
                                    "fullStart": 695,
                                    "fullEnd": 697,
                                    "start": 695,
                                    "end": 697,
                                    "fullWidth": 2,
                                    "width": 2,
                                    "openBraceToken": {
                                        "kind": "OpenBraceToken",
                                        "fullStart": 695,
                                        "fullEnd": 696,
                                        "start": 695,
                                        "end": 696,
                                        "fullWidth": 1,
                                        "width": 1,
                                        "text": "{",
                                        "value": "{",
                                        "valueText": "{"
                                    },
                                    "propertyAssignments": [],
                                    "closeBraceToken": {
                                        "kind": "CloseBraceToken",
                                        "fullStart": 696,
                                        "fullEnd": 697,
                                        "start": 696,
                                        "end": 697,
                                        "fullWidth": 1,
                                        "width": 1,
                                        "text": "}",
                                        "value": "}",
                                        "valueText": "}"
                                    }
                                }
                            }
                        }
                    ]
                },
                "semicolonToken": {
                    "kind": "SemicolonToken",
                    "fullStart": 697,
                    "fullEnd": 700,
                    "start": 697,
                    "end": 698,
                    "fullWidth": 3,
                    "width": 1,
                    "text": ";",
                    "value": ";",
                    "valueText": ";",
                    "hasTrailingTrivia": true,
                    "hasTrailingNewLine": true,
                    "trailingTrivia": [
                        {
                            "kind": "NewLineTrivia",
                            "text": "\r\n"
                        }
                    ]
                }
            },
            {
                "kind": "ExpressionStatement",
                "fullStart": 700,
                "fullEnd": 753,
                "start": 700,
                "end": 751,
                "fullWidth": 53,
                "width": 51,
                "expression": {
                    "kind": "InvocationExpression",
                    "fullStart": 700,
                    "fullEnd": 750,
                    "start": 700,
                    "end": 750,
                    "fullWidth": 50,
                    "width": 50,
                    "expression": {
                        "kind": "ParenthesizedExpression",
                        "fullStart": 700,
                        "fullEnd": 748,
                        "start": 700,
                        "end": 748,
                        "fullWidth": 48,
                        "width": 48,
                        "openParenToken": {
                            "kind": "OpenParenToken",
                            "fullStart": 700,
                            "fullEnd": 701,
                            "start": 700,
                            "end": 701,
                            "fullWidth": 1,
                            "width": 1,
                            "text": "(",
                            "value": "(",
                            "valueText": "("
                        },
                        "expression": {
                            "kind": "FunctionExpression",
                            "fullStart": 701,
                            "fullEnd": 747,
                            "start": 701,
                            "end": 747,
                            "fullWidth": 46,
                            "width": 46,
                            "functionKeyword": {
                                "kind": "FunctionKeyword",
                                "fullStart": 701,
                                "fullEnd": 710,
                                "start": 701,
                                "end": 709,
                                "fullWidth": 9,
                                "width": 8,
                                "text": "function",
                                "value": "function",
                                "valueText": "function",
                                "hasTrailingTrivia": true,
                                "trailingTrivia": [
                                    {
                                        "kind": "WhitespaceTrivia",
                                        "text": " "
                                    }
                                ]
                            },
                            "callSignature": {
                                "kind": "CallSignature",
                                "fullStart": 710,
                                "fullEnd": 713,
                                "start": 710,
                                "end": 712,
                                "fullWidth": 3,
                                "width": 2,
                                "parameterList": {
                                    "kind": "ParameterList",
                                    "fullStart": 710,
                                    "fullEnd": 713,
                                    "start": 710,
                                    "end": 712,
                                    "fullWidth": 3,
                                    "width": 2,
                                    "openParenToken": {
                                        "kind": "OpenParenToken",
                                        "fullStart": 710,
                                        "fullEnd": 711,
                                        "start": 710,
                                        "end": 711,
                                        "fullWidth": 1,
                                        "width": 1,
                                        "text": "(",
                                        "value": "(",
                                        "valueText": "("
                                    },
                                    "parameters": [],
                                    "closeParenToken": {
                                        "kind": "CloseParenToken",
                                        "fullStart": 711,
                                        "fullEnd": 713,
                                        "start": 711,
                                        "end": 712,
                                        "fullWidth": 2,
                                        "width": 1,
                                        "text": ")",
                                        "value": ")",
                                        "valueText": ")",
                                        "hasTrailingTrivia": true,
                                        "trailingTrivia": [
                                            {
                                                "kind": "WhitespaceTrivia",
                                                "text": " "
                                            }
                                        ]
                                    }
                                }
                            },
                            "block": {
                                "kind": "Block",
                                "fullStart": 713,
                                "fullEnd": 747,
                                "start": 713,
                                "end": 747,
                                "fullWidth": 34,
                                "width": 34,
                                "openBraceToken": {
                                    "kind": "OpenBraceToken",
                                    "fullStart": 713,
                                    "fullEnd": 714,
                                    "start": 713,
                                    "end": 714,
                                    "fullWidth": 1,
                                    "width": 1,
                                    "text": "{",
                                    "value": "{",
                                    "valueText": "{"
                                },
                                "statements": [
                                    {
                                        "kind": "ExpressionStatement",
                                        "fullStart": 714,
                                        "fullEnd": 728,
                                        "start": 714,
                                        "end": 727,
                                        "fullWidth": 14,
                                        "width": 13,
                                        "expression": {
                                            "kind": "StringLiteral",
                                            "fullStart": 714,
                                            "fullEnd": 726,
                                            "start": 714,
                                            "end": 726,
                                            "fullWidth": 12,
                                            "width": 12,
                                            "text": "\"use strict\"",
                                            "value": "use strict",
                                            "valueText": "use strict"
                                        },
                                        "semicolonToken": {
                                            "kind": "SemicolonToken",
                                            "fullStart": 726,
                                            "fullEnd": 728,
                                            "start": 726,
                                            "end": 727,
                                            "fullWidth": 2,
                                            "width": 1,
                                            "text": ";",
                                            "value": ";",
                                            "valueText": ";",
                                            "hasTrailingTrivia": true,
                                            "trailingTrivia": [
                                                {
                                                    "kind": "WhitespaceTrivia",
                                                    "text": " "
                                                }
                                            ]
                                        }
                                    },
                                    {
                                        "kind": "ReturnStatement",
                                        "fullStart": 728,
                                        "fullEnd": 746,
                                        "start": 728,
                                        "end": 745,
                                        "fullWidth": 18,
                                        "width": 17,
                                        "parsedInStrictMode": true,
                                        "returnKeyword": {
                                            "kind": "ReturnKeyword",
                                            "fullStart": 728,
                                            "fullEnd": 735,
                                            "start": 728,
                                            "end": 734,
                                            "fullWidth": 7,
                                            "width": 6,
                                            "text": "return",
                                            "value": "return",
                                            "valueText": "return",
                                            "hasTrailingTrivia": true,
                                            "trailingTrivia": [
                                                {
                                                    "kind": "WhitespaceTrivia",
                                                    "text": " "
                                                }
                                            ]
                                        },
                                        "expression": {
                                            "kind": "InvocationExpression",
                                            "fullStart": 735,
                                            "fullEnd": 744,
                                            "start": 735,
                                            "end": 744,
                                            "fullWidth": 9,
                                            "width": 9,
                                            "parsedInStrictMode": true,
                                            "expression": {
                                                "kind": "MemberAccessExpression",
                                                "fullStart": 735,
                                                "fullEnd": 741,
                                                "start": 735,
                                                "end": 741,
                                                "fullWidth": 6,
                                                "width": 6,
                                                "parsedInStrictMode": true,
                                                "expression": {
                                                    "kind": "IdentifierName",
                                                    "fullStart": 735,
                                                    "fullEnd": 736,
                                                    "start": 735,
                                                    "end": 736,
                                                    "fullWidth": 1,
                                                    "width": 1,
                                                    "text": "f",
                                                    "value": "f",
                                                    "valueText": "f"
                                                },
                                                "dotToken": {
                                                    "kind": "DotToken",
                                                    "fullStart": 736,
                                                    "fullEnd": 737,
                                                    "start": 736,
                                                    "end": 737,
                                                    "fullWidth": 1,
                                                    "width": 1,
                                                    "text": ".",
                                                    "value": ".",
                                                    "valueText": "."
                                                },
                                                "name": {
                                                    "kind": "IdentifierName",
                                                    "fullStart": 737,
                                                    "fullEnd": 741,
                                                    "start": 737,
                                                    "end": 741,
                                                    "fullWidth": 4,
                                                    "width": 4,
                                                    "text": "call",
                                                    "value": "call",
                                                    "valueText": "call"
                                                }
                                            },
                                            "argumentList": {
                                                "kind": "ArgumentList",
                                                "fullStart": 741,
                                                "fullEnd": 744,
                                                "start": 741,
                                                "end": 744,
                                                "fullWidth": 3,
                                                "width": 3,
                                                "parsedInStrictMode": true,
                                                "openParenToken": {
                                                    "kind": "OpenParenToken",
                                                    "fullStart": 741,
                                                    "fullEnd": 742,
                                                    "start": 741,
                                                    "end": 742,
                                                    "fullWidth": 1,
                                                    "width": 1,
                                                    "text": "(",
                                                    "value": "(",
                                                    "valueText": "("
                                                },
                                                "arguments": [
                                                    {
                                                        "kind": "IdentifierName",
                                                        "fullStart": 742,
                                                        "fullEnd": 743,
                                                        "start": 742,
                                                        "end": 743,
                                                        "fullWidth": 1,
                                                        "width": 1,
                                                        "text": "o",
                                                        "value": "o",
                                                        "valueText": "o"
                                                    }
                                                ],
                                                "closeParenToken": {
                                                    "kind": "CloseParenToken",
                                                    "fullStart": 743,
                                                    "fullEnd": 744,
                                                    "start": 743,
                                                    "end": 744,
                                                    "fullWidth": 1,
                                                    "width": 1,
                                                    "text": ")",
                                                    "value": ")",
                                                    "valueText": ")"
                                                }
                                            }
                                        },
                                        "semicolonToken": {
                                            "kind": "SemicolonToken",
                                            "fullStart": 744,
                                            "fullEnd": 746,
                                            "start": 744,
                                            "end": 745,
                                            "fullWidth": 2,
                                            "width": 1,
                                            "text": ";",
                                            "value": ";",
                                            "valueText": ";",
                                            "hasTrailingTrivia": true,
                                            "trailingTrivia": [
                                                {
                                                    "kind": "WhitespaceTrivia",
                                                    "text": " "
                                                }
                                            ]
                                        }
                                    }
                                ],
                                "closeBraceToken": {
                                    "kind": "CloseBraceToken",
                                    "fullStart": 746,
                                    "fullEnd": 747,
                                    "start": 746,
                                    "end": 747,
                                    "fullWidth": 1,
                                    "width": 1,
                                    "text": "}",
                                    "value": "}",
                                    "valueText": "}"
                                }
                            }
                        },
                        "closeParenToken": {
                            "kind": "CloseParenToken",
                            "fullStart": 747,
                            "fullEnd": 748,
                            "start": 747,
                            "end": 748,
                            "fullWidth": 1,
                            "width": 1,
                            "text": ")",
                            "value": ")",
                            "valueText": ")"
                        }
                    },
                    "argumentList": {
                        "kind": "ArgumentList",
                        "fullStart": 748,
                        "fullEnd": 750,
                        "start": 748,
                        "end": 750,
                        "fullWidth": 2,
                        "width": 2,
                        "openParenToken": {
                            "kind": "OpenParenToken",
                            "fullStart": 748,
                            "fullEnd": 749,
                            "start": 748,
                            "end": 749,
                            "fullWidth": 1,
                            "width": 1,
                            "text": "(",
                            "value": "(",
                            "valueText": "("
                        },
                        "arguments": [],
                        "closeParenToken": {
                            "kind": "CloseParenToken",
                            "fullStart": 749,
                            "fullEnd": 750,
                            "start": 749,
                            "end": 750,
                            "fullWidth": 1,
                            "width": 1,
                            "text": ")",
                            "value": ")",
                            "valueText": ")"
                        }
                    }
                },
                "semicolonToken": {
                    "kind": "SemicolonToken",
                    "fullStart": 750,
                    "fullEnd": 753,
                    "start": 750,
                    "end": 751,
                    "fullWidth": 3,
                    "width": 1,
                    "text": ";",
                    "value": ";",
                    "valueText": ";",
                    "hasTrailingTrivia": true,
                    "hasTrailingNewLine": true,
                    "trailingTrivia": [
                        {
                            "kind": "NewLineTrivia",
                            "text": "\r\n"
                        }
                    ]
                }
            },
            {
                "kind": "FunctionDeclaration",
                "fullStart": 753,
                "fullEnd": 816,
                "start": 757,
                "end": 814,
                "fullWidth": 63,
                "width": 57,
                "modifiers": [],
                "functionKeyword": {
                    "kind": "FunctionKeyword",
                    "fullStart": 753,
                    "fullEnd": 766,
                    "start": 757,
                    "end": 765,
                    "fullWidth": 13,
                    "width": 8,
                    "text": "function",
                    "value": "function",
                    "valueText": "function",
                    "hasLeadingTrivia": true,
                    "hasLeadingNewLine": true,
                    "hasTrailingTrivia": true,
                    "leadingTrivia": [
                        {
                            "kind": "NewLineTrivia",
                            "text": "\r\n"
                        },
                        {
                            "kind": "NewLineTrivia",
                            "text": "\r\n"
                        }
                    ],
                    "trailingTrivia": [
                        {
                            "kind": "WhitespaceTrivia",
                            "text": " "
                        }
                    ]
                },
                "identifier": {
                    "kind": "IdentifierName",
                    "fullStart": 766,
                    "fullEnd": 776,
                    "start": 766,
                    "end": 776,
                    "fullWidth": 10,
                    "width": 10,
                    "text": "gNonStrict",
                    "value": "gNonStrict",
                    "valueText": "gNonStrict"
                },
                "callSignature": {
                    "kind": "CallSignature",
                    "fullStart": 776,
                    "fullEnd": 779,
                    "start": 776,
                    "end": 778,
                    "fullWidth": 3,
                    "width": 2,
                    "parameterList": {
                        "kind": "ParameterList",
                        "fullStart": 776,
                        "fullEnd": 779,
                        "start": 776,
                        "end": 778,
                        "fullWidth": 3,
                        "width": 2,
                        "openParenToken": {
                            "kind": "OpenParenToken",
                            "fullStart": 776,
                            "fullEnd": 777,
                            "start": 776,
                            "end": 777,
                            "fullWidth": 1,
                            "width": 1,
                            "text": "(",
                            "value": "(",
                            "valueText": "("
                        },
                        "parameters": [],
                        "closeParenToken": {
                            "kind": "CloseParenToken",
                            "fullStart": 777,
                            "fullEnd": 779,
                            "start": 777,
                            "end": 778,
                            "fullWidth": 2,
                            "width": 1,
                            "text": ")",
                            "value": ")",
                            "valueText": ")",
                            "hasTrailingTrivia": true,
                            "trailingTrivia": [
                                {
                                    "kind": "WhitespaceTrivia",
                                    "text": " "
                                }
                            ]
                        }
                    }
                },
                "block": {
                    "kind": "Block",
                    "fullStart": 779,
                    "fullEnd": 816,
                    "start": 779,
                    "end": 814,
                    "fullWidth": 37,
                    "width": 35,
                    "openBraceToken": {
                        "kind": "OpenBraceToken",
                        "fullStart": 779,
                        "fullEnd": 782,
                        "start": 779,
                        "end": 780,
                        "fullWidth": 3,
                        "width": 1,
                        "text": "{",
                        "value": "{",
                        "valueText": "{",
                        "hasTrailingTrivia": true,
                        "hasTrailingNewLine": true,
                        "trailingTrivia": [
                            {
                                "kind": "NewLineTrivia",
                                "text": "\r\n"
                            }
                        ]
                    },
                    "statements": [
                        {
                            "kind": "ReturnStatement",
                            "fullStart": 782,
                            "fullEnd": 813,
                            "start": 786,
                            "end": 811,
                            "fullWidth": 31,
                            "width": 25,
                            "returnKeyword": {
                                "kind": "ReturnKeyword",
                                "fullStart": 782,
                                "fullEnd": 793,
                                "start": 786,
                                "end": 792,
                                "fullWidth": 11,
                                "width": 6,
                                "text": "return",
                                "value": "return",
                                "valueText": "return",
                                "hasLeadingTrivia": true,
                                "hasTrailingTrivia": true,
                                "leadingTrivia": [
                                    {
                                        "kind": "WhitespaceTrivia",
                                        "text": "    "
                                    }
                                ],
                                "trailingTrivia": [
                                    {
                                        "kind": "WhitespaceTrivia",
                                        "text": " "
                                    }
                                ]
                            },
                            "expression": {
                                "kind": "MemberAccessExpression",
                                "fullStart": 793,
                                "fullEnd": 810,
                                "start": 793,
                                "end": 810,
                                "fullWidth": 17,
                                "width": 17,
                                "expression": {
                                    "kind": "IdentifierName",
                                    "fullStart": 793,
                                    "fullEnd": 803,
                                    "start": 793,
                                    "end": 803,
                                    "fullWidth": 10,
                                    "width": 10,
                                    "text": "gNonStrict",
                                    "value": "gNonStrict",
                                    "valueText": "gNonStrict"
                                },
                                "dotToken": {
                                    "kind": "DotToken",
                                    "fullStart": 803,
                                    "fullEnd": 804,
                                    "start": 803,
                                    "end": 804,
                                    "fullWidth": 1,
                                    "width": 1,
                                    "text": ".",
                                    "value": ".",
                                    "valueText": "."
                                },
                                "name": {
                                    "kind": "IdentifierName",
                                    "fullStart": 804,
                                    "fullEnd": 810,
                                    "start": 804,
                                    "end": 810,
                                    "fullWidth": 6,
                                    "width": 6,
                                    "text": "caller",
                                    "value": "caller",
                                    "valueText": "caller"
                                }
                            },
                            "semicolonToken": {
                                "kind": "SemicolonToken",
                                "fullStart": 810,
                                "fullEnd": 813,
                                "start": 810,
                                "end": 811,
                                "fullWidth": 3,
                                "width": 1,
                                "text": ";",
                                "value": ";",
                                "valueText": ";",
                                "hasTrailingTrivia": true,
                                "hasTrailingNewLine": true,
                                "trailingTrivia": [
                                    {
                                        "kind": "NewLineTrivia",
                                        "text": "\r\n"
                                    }
                                ]
                            }
                        }
                    ],
                    "closeBraceToken": {
                        "kind": "CloseBraceToken",
                        "fullStart": 813,
                        "fullEnd": 816,
                        "start": 813,
                        "end": 814,
                        "fullWidth": 3,
                        "width": 1,
                        "text": "}",
                        "value": "}",
                        "valueText": "}",
                        "hasTrailingTrivia": true,
                        "hasTrailingNewLine": true,
                        "trailingTrivia": [
                            {
                                "kind": "NewLineTrivia",
                                "text": "\r\n"
                            }
                        ]
                    }
                }
            }
        ],
        "endOfFileToken": {
            "kind": "EndOfFileToken",
            "fullStart": 816,
            "fullEnd": 818,
            "start": 818,
            "end": 818,
            "fullWidth": 2,
            "width": 0,
            "text": "",
            "hasLeadingTrivia": true,
            "hasLeadingNewLine": true,
            "leadingTrivia": [
                {
                    "kind": "NewLineTrivia",
                    "text": "\r\n"
                }
            ]
        }
    },
    "lineMap": {
        "lineStarts": [
            0,
            67,
            152,
            232,
            308,
            380,
            385,
            440,
            625,
            639,
            644,
            646,
            648,
            687,
            700,
            753,
            755,
            757,
            782,
            813,
            816,
            818
        ],
        "length": 818
    }
}<|MERGE_RESOLUTION|>--- conflicted
+++ resolved
@@ -375,12 +375,8 @@
                             "start": 691,
                             "end": 697,
                             "fullWidth": 6,
-<<<<<<< HEAD
                             "width": 6,
-                            "identifier": {
-=======
                             "propertyName": {
->>>>>>> 85e84683
                                 "kind": "IdentifierName",
                                 "fullStart": 691,
                                 "fullEnd": 693,
