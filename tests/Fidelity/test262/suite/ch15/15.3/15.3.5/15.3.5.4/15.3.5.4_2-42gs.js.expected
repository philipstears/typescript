{
    "isDeclaration": false,
    "languageVersion": "EcmaScript5",
    "parseOptions": {
        "allowAutomaticSemicolonInsertion": true
    },
    "sourceUnit": {
        "kind": "SourceUnit",
        "fullStart": 0,
        "fullEnd": 908,
        "start": 676,
        "end": 908,
        "fullWidth": 908,
        "width": 232,
        "isIncrementallyUnusable": true,
        "moduleElements": [
            {
                "kind": "VariableStatement",
                "fullStart": 0,
                "fullEnd": 800,
                "start": 676,
                "end": 798,
                "fullWidth": 800,
                "width": 122,
                "isIncrementallyUnusable": true,
                "modifiers": [],
                "variableDeclaration": {
                    "kind": "VariableDeclaration",
                    "fullStart": 0,
                    "fullEnd": 800,
                    "start": 676,
                    "end": 798,
                    "fullWidth": 800,
                    "width": 122,
                    "varKeyword": {
                        "kind": "VarKeyword",
                        "fullStart": 0,
                        "fullEnd": 680,
                        "start": 676,
                        "end": 679,
                        "fullWidth": 680,
                        "width": 3,
                        "text": "var",
                        "value": "var",
                        "valueText": "var",
                        "hasLeadingTrivia": true,
                        "hasLeadingComment": true,
                        "hasLeadingNewLine": true,
                        "hasTrailingTrivia": true,
                        "leadingTrivia": [
                            {
                                "kind": "SingleLineCommentTrivia",
                                "text": "/// Copyright (c) 2012 Ecma International.  All rights reserved. "
                            },
                            {
                                "kind": "NewLineTrivia",
                                "text": "\r\n"
                            },
                            {
                                "kind": "SingleLineCommentTrivia",
                                "text": "/// Ecma International makes this code available under the terms and conditions set"
                            },
                            {
                                "kind": "NewLineTrivia",
                                "text": "\r\n"
                            },
                            {
                                "kind": "SingleLineCommentTrivia",
                                "text": "/// forth on http://hg.ecmascript.org/tests/test262/raw-file/tip/LICENSE (the "
                            },
                            {
                                "kind": "NewLineTrivia",
                                "text": "\r\n"
                            },
                            {
                                "kind": "SingleLineCommentTrivia",
                                "text": "/// \"Use Terms\").   Any redistribution of this code must retain the above "
                            },
                            {
                                "kind": "NewLineTrivia",
                                "text": "\r\n"
                            },
                            {
                                "kind": "SingleLineCommentTrivia",
                                "text": "/// copyright and this notice and otherwise comply with the Use Terms."
                            },
                            {
                                "kind": "NewLineTrivia",
                                "text": "\r\n"
                            },
                            {
                                "kind": "MultiLineCommentTrivia",
                                "text": "/**\r\n * @path ch15/15.3/15.3.5/15.3.5.4/15.3.5.4_2-42gs.js\r\n * @description Strict mode - checking access to strict function caller from non-strict function (FunctionDeclaration with a strict directive prologue defined within a FunctionExpression)\r\n * @noStrict\r\n * @negative TypeError\r\n */"
                            },
                            {
                                "kind": "NewLineTrivia",
                                "text": "\r\n"
                            },
                            {
                                "kind": "NewLineTrivia",
                                "text": "\r\n"
                            },
                            {
                                "kind": "NewLineTrivia",
                                "text": "\r\n"
                            }
                        ],
                        "trailingTrivia": [
                            {
                                "kind": "WhitespaceTrivia",
                                "text": " "
                            }
                        ]
                    },
                    "variableDeclarators": [
                        {
                            "kind": "VariableDeclarator",
                            "fullStart": 680,
                            "fullEnd": 800,
                            "start": 680,
                            "end": 798,
                            "fullWidth": 120,
<<<<<<< HEAD
                            "width": 118,
                            "identifier": {
=======
                            "propertyName": {
>>>>>>> 85e84683
                                "kind": "IdentifierName",
                                "fullStart": 680,
                                "fullEnd": 683,
                                "start": 680,
                                "end": 682,
                                "fullWidth": 3,
                                "width": 2,
                                "text": "f1",
                                "value": "f1",
                                "valueText": "f1",
                                "hasTrailingTrivia": true,
                                "trailingTrivia": [
                                    {
                                        "kind": "WhitespaceTrivia",
                                        "text": " "
                                    }
                                ]
                            },
                            "equalsValueClause": {
                                "kind": "EqualsValueClause",
                                "fullStart": 683,
                                "fullEnd": 800,
                                "start": 683,
                                "end": 798,
                                "fullWidth": 117,
                                "width": 115,
                                "equalsToken": {
                                    "kind": "EqualsToken",
                                    "fullStart": 683,
                                    "fullEnd": 685,
                                    "start": 683,
                                    "end": 684,
                                    "fullWidth": 2,
                                    "width": 1,
                                    "text": "=",
                                    "value": "=",
                                    "valueText": "=",
                                    "hasTrailingTrivia": true,
                                    "trailingTrivia": [
                                        {
                                            "kind": "WhitespaceTrivia",
                                            "text": " "
                                        }
                                    ]
                                },
                                "value": {
                                    "kind": "FunctionExpression",
                                    "fullStart": 685,
                                    "fullEnd": 800,
                                    "start": 685,
                                    "end": 798,
                                    "fullWidth": 115,
                                    "width": 113,
                                    "functionKeyword": {
                                        "kind": "FunctionKeyword",
                                        "fullStart": 685,
                                        "fullEnd": 694,
                                        "start": 685,
                                        "end": 693,
                                        "fullWidth": 9,
                                        "width": 8,
                                        "text": "function",
                                        "value": "function",
                                        "valueText": "function",
                                        "hasTrailingTrivia": true,
                                        "trailingTrivia": [
                                            {
                                                "kind": "WhitespaceTrivia",
                                                "text": " "
                                            }
                                        ]
                                    },
                                    "callSignature": {
                                        "kind": "CallSignature",
                                        "fullStart": 694,
                                        "fullEnd": 697,
                                        "start": 694,
                                        "end": 696,
                                        "fullWidth": 3,
                                        "width": 2,
                                        "parameterList": {
                                            "kind": "ParameterList",
                                            "fullStart": 694,
                                            "fullEnd": 697,
                                            "start": 694,
                                            "end": 696,
                                            "fullWidth": 3,
                                            "width": 2,
                                            "openParenToken": {
                                                "kind": "OpenParenToken",
                                                "fullStart": 694,
                                                "fullEnd": 695,
                                                "start": 694,
                                                "end": 695,
                                                "fullWidth": 1,
                                                "width": 1,
                                                "text": "(",
                                                "value": "(",
                                                "valueText": "("
                                            },
                                            "parameters": [],
                                            "closeParenToken": {
                                                "kind": "CloseParenToken",
                                                "fullStart": 695,
                                                "fullEnd": 697,
                                                "start": 695,
                                                "end": 696,
                                                "fullWidth": 2,
                                                "width": 1,
                                                "text": ")",
                                                "value": ")",
                                                "valueText": ")",
                                                "hasTrailingTrivia": true,
                                                "trailingTrivia": [
                                                    {
                                                        "kind": "WhitespaceTrivia",
                                                        "text": " "
                                                    }
                                                ]
                                            }
                                        }
                                    },
                                    "block": {
                                        "kind": "Block",
                                        "fullStart": 697,
                                        "fullEnd": 800,
                                        "start": 697,
                                        "end": 798,
                                        "fullWidth": 103,
                                        "width": 101,
                                        "openBraceToken": {
                                            "kind": "OpenBraceToken",
                                            "fullStart": 697,
                                            "fullEnd": 700,
                                            "start": 697,
                                            "end": 698,
                                            "fullWidth": 3,
                                            "width": 1,
                                            "text": "{",
                                            "value": "{",
                                            "valueText": "{",
                                            "hasTrailingTrivia": true,
                                            "hasTrailingNewLine": true,
                                            "trailingTrivia": [
                                                {
                                                    "kind": "NewLineTrivia",
                                                    "text": "\r\n"
                                                }
                                            ]
                                        },
                                        "statements": [
                                            {
                                                "kind": "FunctionDeclaration",
                                                "fullStart": 700,
                                                "fullEnd": 780,
                                                "start": 704,
                                                "end": 778,
                                                "fullWidth": 80,
                                                "width": 74,
                                                "modifiers": [],
                                                "functionKeyword": {
                                                    "kind": "FunctionKeyword",
                                                    "fullStart": 700,
                                                    "fullEnd": 713,
                                                    "start": 704,
                                                    "end": 712,
                                                    "fullWidth": 13,
                                                    "width": 8,
                                                    "text": "function",
                                                    "value": "function",
                                                    "valueText": "function",
                                                    "hasLeadingTrivia": true,
                                                    "hasTrailingTrivia": true,
                                                    "leadingTrivia": [
                                                        {
                                                            "kind": "WhitespaceTrivia",
                                                            "text": "    "
                                                        }
                                                    ],
                                                    "trailingTrivia": [
                                                        {
                                                            "kind": "WhitespaceTrivia",
                                                            "text": " "
                                                        }
                                                    ]
                                                },
                                                "identifier": {
                                                    "kind": "IdentifierName",
                                                    "fullStart": 713,
                                                    "fullEnd": 714,
                                                    "start": 713,
                                                    "end": 714,
                                                    "fullWidth": 1,
                                                    "width": 1,
                                                    "text": "f",
                                                    "value": "f",
                                                    "valueText": "f"
                                                },
                                                "callSignature": {
                                                    "kind": "CallSignature",
                                                    "fullStart": 714,
                                                    "fullEnd": 717,
                                                    "start": 714,
                                                    "end": 716,
                                                    "fullWidth": 3,
                                                    "width": 2,
                                                    "parameterList": {
                                                        "kind": "ParameterList",
                                                        "fullStart": 714,
                                                        "fullEnd": 717,
                                                        "start": 714,
                                                        "end": 716,
                                                        "fullWidth": 3,
                                                        "width": 2,
                                                        "openParenToken": {
                                                            "kind": "OpenParenToken",
                                                            "fullStart": 714,
                                                            "fullEnd": 715,
                                                            "start": 714,
                                                            "end": 715,
                                                            "fullWidth": 1,
                                                            "width": 1,
                                                            "text": "(",
                                                            "value": "(",
                                                            "valueText": "("
                                                        },
                                                        "parameters": [],
                                                        "closeParenToken": {
                                                            "kind": "CloseParenToken",
                                                            "fullStart": 715,
                                                            "fullEnd": 717,
                                                            "start": 715,
                                                            "end": 716,
                                                            "fullWidth": 2,
                                                            "width": 1,
                                                            "text": ")",
                                                            "value": ")",
                                                            "valueText": ")",
                                                            "hasTrailingTrivia": true,
                                                            "trailingTrivia": [
                                                                {
                                                                    "kind": "WhitespaceTrivia",
                                                                    "text": " "
                                                                }
                                                            ]
                                                        }
                                                    }
                                                },
                                                "block": {
                                                    "kind": "Block",
                                                    "fullStart": 717,
                                                    "fullEnd": 780,
                                                    "start": 717,
                                                    "end": 778,
                                                    "fullWidth": 63,
                                                    "width": 61,
                                                    "openBraceToken": {
                                                        "kind": "OpenBraceToken",
                                                        "fullStart": 717,
                                                        "fullEnd": 720,
                                                        "start": 717,
                                                        "end": 718,
                                                        "fullWidth": 3,
                                                        "width": 1,
                                                        "text": "{",
                                                        "value": "{",
                                                        "valueText": "{",
                                                        "hasTrailingTrivia": true,
                                                        "hasTrailingNewLine": true,
                                                        "trailingTrivia": [
                                                            {
                                                                "kind": "NewLineTrivia",
                                                                "text": "\r\n"
                                                            }
                                                        ]
                                                    },
                                                    "statements": [
                                                        {
                                                            "kind": "ExpressionStatement",
                                                            "fullStart": 720,
                                                            "fullEnd": 743,
                                                            "start": 728,
                                                            "end": 741,
                                                            "fullWidth": 23,
                                                            "width": 13,
                                                            "expression": {
                                                                "kind": "StringLiteral",
                                                                "fullStart": 720,
                                                                "fullEnd": 740,
                                                                "start": 728,
                                                                "end": 740,
                                                                "fullWidth": 20,
                                                                "width": 12,
                                                                "text": "\"use strict\"",
                                                                "value": "use strict",
                                                                "valueText": "use strict",
                                                                "hasLeadingTrivia": true,
                                                                "leadingTrivia": [
                                                                    {
                                                                        "kind": "WhitespaceTrivia",
                                                                        "text": "        "
                                                                    }
                                                                ]
                                                            },
                                                            "semicolonToken": {
                                                                "kind": "SemicolonToken",
                                                                "fullStart": 740,
                                                                "fullEnd": 743,
                                                                "start": 740,
                                                                "end": 741,
                                                                "fullWidth": 3,
                                                                "width": 1,
                                                                "text": ";",
                                                                "value": ";",
                                                                "valueText": ";",
                                                                "hasTrailingTrivia": true,
                                                                "hasTrailingNewLine": true,
                                                                "trailingTrivia": [
                                                                    {
                                                                        "kind": "NewLineTrivia",
                                                                        "text": "\r\n"
                                                                    }
                                                                ]
                                                            }
                                                        },
                                                        {
                                                            "kind": "ReturnStatement",
                                                            "fullStart": 743,
                                                            "fullEnd": 773,
                                                            "start": 751,
                                                            "end": 771,
                                                            "fullWidth": 30,
                                                            "width": 20,
                                                            "parsedInStrictMode": true,
                                                            "returnKeyword": {
                                                                "kind": "ReturnKeyword",
                                                                "fullStart": 743,
                                                                "fullEnd": 758,
                                                                "start": 751,
                                                                "end": 757,
                                                                "fullWidth": 15,
                                                                "width": 6,
                                                                "text": "return",
                                                                "value": "return",
                                                                "valueText": "return",
                                                                "hasLeadingTrivia": true,
                                                                "hasTrailingTrivia": true,
                                                                "leadingTrivia": [
                                                                    {
                                                                        "kind": "WhitespaceTrivia",
                                                                        "text": "        "
                                                                    }
                                                                ],
                                                                "trailingTrivia": [
                                                                    {
                                                                        "kind": "WhitespaceTrivia",
                                                                        "text": " "
                                                                    }
                                                                ]
                                                            },
                                                            "expression": {
                                                                "kind": "InvocationExpression",
                                                                "fullStart": 758,
                                                                "fullEnd": 770,
                                                                "start": 758,
                                                                "end": 770,
                                                                "fullWidth": 12,
                                                                "width": 12,
                                                                "parsedInStrictMode": true,
                                                                "expression": {
                                                                    "kind": "IdentifierName",
                                                                    "fullStart": 758,
                                                                    "fullEnd": 768,
                                                                    "start": 758,
                                                                    "end": 768,
                                                                    "fullWidth": 10,
                                                                    "width": 10,
                                                                    "text": "gNonStrict",
                                                                    "value": "gNonStrict",
                                                                    "valueText": "gNonStrict"
                                                                },
                                                                "argumentList": {
                                                                    "kind": "ArgumentList",
                                                                    "fullStart": 768,
                                                                    "fullEnd": 770,
                                                                    "start": 768,
                                                                    "end": 770,
                                                                    "fullWidth": 2,
                                                                    "width": 2,
                                                                    "parsedInStrictMode": true,
                                                                    "openParenToken": {
                                                                        "kind": "OpenParenToken",
                                                                        "fullStart": 768,
                                                                        "fullEnd": 769,
                                                                        "start": 768,
                                                                        "end": 769,
                                                                        "fullWidth": 1,
                                                                        "width": 1,
                                                                        "text": "(",
                                                                        "value": "(",
                                                                        "valueText": "("
                                                                    },
                                                                    "arguments": [],
                                                                    "closeParenToken": {
                                                                        "kind": "CloseParenToken",
                                                                        "fullStart": 769,
                                                                        "fullEnd": 770,
                                                                        "start": 769,
                                                                        "end": 770,
                                                                        "fullWidth": 1,
                                                                        "width": 1,
                                                                        "text": ")",
                                                                        "value": ")",
                                                                        "valueText": ")"
                                                                    }
                                                                }
                                                            },
                                                            "semicolonToken": {
                                                                "kind": "SemicolonToken",
                                                                "fullStart": 770,
                                                                "fullEnd": 773,
                                                                "start": 770,
                                                                "end": 771,
                                                                "fullWidth": 3,
                                                                "width": 1,
                                                                "text": ";",
                                                                "value": ";",
                                                                "valueText": ";",
                                                                "hasTrailingTrivia": true,
                                                                "hasTrailingNewLine": true,
                                                                "trailingTrivia": [
                                                                    {
                                                                        "kind": "NewLineTrivia",
                                                                        "text": "\r\n"
                                                                    }
                                                                ]
                                                            }
                                                        }
                                                    ],
                                                    "closeBraceToken": {
                                                        "kind": "CloseBraceToken",
                                                        "fullStart": 773,
                                                        "fullEnd": 780,
                                                        "start": 777,
                                                        "end": 778,
                                                        "fullWidth": 7,
                                                        "width": 1,
                                                        "text": "}",
                                                        "value": "}",
                                                        "valueText": "}",
                                                        "hasLeadingTrivia": true,
                                                        "hasTrailingTrivia": true,
                                                        "hasTrailingNewLine": true,
                                                        "leadingTrivia": [
                                                            {
                                                                "kind": "WhitespaceTrivia",
                                                                "text": "    "
                                                            }
                                                        ],
                                                        "trailingTrivia": [
                                                            {
                                                                "kind": "NewLineTrivia",
                                                                "text": "\r\n"
                                                            }
                                                        ]
                                                    }
                                                }
                                            },
                                            {
                                                "kind": "ReturnStatement",
                                                "fullStart": 780,
                                                "fullEnd": 797,
                                                "start": 784,
                                                "end": 795,
                                                "fullWidth": 17,
                                                "width": 11,
                                                "returnKeyword": {
                                                    "kind": "ReturnKeyword",
                                                    "fullStart": 780,
                                                    "fullEnd": 791,
                                                    "start": 784,
                                                    "end": 790,
                                                    "fullWidth": 11,
                                                    "width": 6,
                                                    "text": "return",
                                                    "value": "return",
                                                    "valueText": "return",
                                                    "hasLeadingTrivia": true,
                                                    "hasTrailingTrivia": true,
                                                    "leadingTrivia": [
                                                        {
                                                            "kind": "WhitespaceTrivia",
                                                            "text": "    "
                                                        }
                                                    ],
                                                    "trailingTrivia": [
                                                        {
                                                            "kind": "WhitespaceTrivia",
                                                            "text": " "
                                                        }
                                                    ]
                                                },
                                                "expression": {
                                                    "kind": "InvocationExpression",
                                                    "fullStart": 791,
                                                    "fullEnd": 794,
                                                    "start": 791,
                                                    "end": 794,
                                                    "fullWidth": 3,
                                                    "width": 3,
                                                    "expression": {
                                                        "kind": "IdentifierName",
                                                        "fullStart": 791,
                                                        "fullEnd": 792,
                                                        "start": 791,
                                                        "end": 792,
                                                        "fullWidth": 1,
                                                        "width": 1,
                                                        "text": "f",
                                                        "value": "f",
                                                        "valueText": "f"
                                                    },
                                                    "argumentList": {
                                                        "kind": "ArgumentList",
                                                        "fullStart": 792,
                                                        "fullEnd": 794,
                                                        "start": 792,
                                                        "end": 794,
                                                        "fullWidth": 2,
                                                        "width": 2,
                                                        "openParenToken": {
                                                            "kind": "OpenParenToken",
                                                            "fullStart": 792,
                                                            "fullEnd": 793,
                                                            "start": 792,
                                                            "end": 793,
                                                            "fullWidth": 1,
                                                            "width": 1,
                                                            "text": "(",
                                                            "value": "(",
                                                            "valueText": "("
                                                        },
                                                        "arguments": [],
                                                        "closeParenToken": {
                                                            "kind": "CloseParenToken",
                                                            "fullStart": 793,
                                                            "fullEnd": 794,
                                                            "start": 793,
                                                            "end": 794,
                                                            "fullWidth": 1,
                                                            "width": 1,
                                                            "text": ")",
                                                            "value": ")",
                                                            "valueText": ")"
                                                        }
                                                    }
                                                },
                                                "semicolonToken": {
                                                    "kind": "SemicolonToken",
                                                    "fullStart": 794,
                                                    "fullEnd": 797,
                                                    "start": 794,
                                                    "end": 795,
                                                    "fullWidth": 3,
                                                    "width": 1,
                                                    "text": ";",
                                                    "value": ";",
                                                    "valueText": ";",
                                                    "hasTrailingTrivia": true,
                                                    "hasTrailingNewLine": true,
                                                    "trailingTrivia": [
                                                        {
                                                            "kind": "NewLineTrivia",
                                                            "text": "\r\n"
                                                        }
                                                    ]
                                                }
                                            }
                                        ],
                                        "closeBraceToken": {
                                            "kind": "CloseBraceToken",
                                            "fullStart": 797,
                                            "fullEnd": 800,
                                            "start": 797,
                                            "end": 798,
                                            "fullWidth": 3,
                                            "width": 1,
                                            "text": "}",
                                            "value": "}",
                                            "valueText": "}",
                                            "hasTrailingTrivia": true,
                                            "hasTrailingNewLine": true,
                                            "trailingTrivia": [
                                                {
                                                    "kind": "NewLineTrivia",
                                                    "text": "\r\n"
                                                }
                                            ]
                                        }
                                    }
                                }
                            }
                        }
                    ]
                },
                "semicolonToken": {
                    "kind": "SemicolonToken",
                    "fullStart": -1,
                    "fullEnd": -1,
                    "start": -1,
                    "end": -1,
                    "fullWidth": 0,
                    "width": 0,
                    "text": ""
                }
            },
            {
                "kind": "ExpressionStatement",
                "fullStart": 800,
                "fullEnd": 807,
                "start": 800,
                "end": 805,
                "fullWidth": 7,
                "width": 5,
                "expression": {
                    "kind": "InvocationExpression",
                    "fullStart": 800,
                    "fullEnd": 804,
                    "start": 800,
                    "end": 804,
                    "fullWidth": 4,
                    "width": 4,
                    "expression": {
                        "kind": "IdentifierName",
                        "fullStart": 800,
                        "fullEnd": 802,
                        "start": 800,
                        "end": 802,
                        "fullWidth": 2,
                        "width": 2,
                        "text": "f1",
                        "value": "f1",
                        "valueText": "f1"
                    },
                    "argumentList": {
                        "kind": "ArgumentList",
                        "fullStart": 802,
                        "fullEnd": 804,
                        "start": 802,
                        "end": 804,
                        "fullWidth": 2,
                        "width": 2,
                        "openParenToken": {
                            "kind": "OpenParenToken",
                            "fullStart": 802,
                            "fullEnd": 803,
                            "start": 802,
                            "end": 803,
                            "fullWidth": 1,
                            "width": 1,
                            "text": "(",
                            "value": "(",
                            "valueText": "("
                        },
                        "arguments": [],
                        "closeParenToken": {
                            "kind": "CloseParenToken",
                            "fullStart": 803,
                            "fullEnd": 804,
                            "start": 803,
                            "end": 804,
                            "fullWidth": 1,
                            "width": 1,
                            "text": ")",
                            "value": ")",
                            "valueText": ")"
                        }
                    }
                },
                "semicolonToken": {
                    "kind": "SemicolonToken",
                    "fullStart": 804,
                    "fullEnd": 807,
                    "start": 804,
                    "end": 805,
                    "fullWidth": 3,
                    "width": 1,
                    "text": ";",
                    "value": ";",
                    "valueText": ";",
                    "hasTrailingTrivia": true,
                    "hasTrailingNewLine": true,
                    "trailingTrivia": [
                        {
                            "kind": "NewLineTrivia",
                            "text": "\r\n"
                        }
                    ]
                }
            },
            {
                "kind": "FunctionDeclaration",
                "fullStart": 807,
                "fullEnd": 906,
                "start": 811,
                "end": 904,
                "fullWidth": 99,
                "width": 93,
                "modifiers": [],
                "functionKeyword": {
                    "kind": "FunctionKeyword",
                    "fullStart": 807,
                    "fullEnd": 820,
                    "start": 811,
                    "end": 819,
                    "fullWidth": 13,
                    "width": 8,
                    "text": "function",
                    "value": "function",
                    "valueText": "function",
                    "hasLeadingTrivia": true,
                    "hasLeadingNewLine": true,
                    "hasTrailingTrivia": true,
                    "leadingTrivia": [
                        {
                            "kind": "NewLineTrivia",
                            "text": "\r\n"
                        },
                        {
                            "kind": "NewLineTrivia",
                            "text": "\r\n"
                        }
                    ],
                    "trailingTrivia": [
                        {
                            "kind": "WhitespaceTrivia",
                            "text": " "
                        }
                    ]
                },
                "identifier": {
                    "kind": "IdentifierName",
                    "fullStart": 820,
                    "fullEnd": 830,
                    "start": 820,
                    "end": 830,
                    "fullWidth": 10,
                    "width": 10,
                    "text": "gNonStrict",
                    "value": "gNonStrict",
                    "valueText": "gNonStrict"
                },
                "callSignature": {
                    "kind": "CallSignature",
                    "fullStart": 830,
                    "fullEnd": 833,
                    "start": 830,
                    "end": 832,
                    "fullWidth": 3,
                    "width": 2,
                    "parameterList": {
                        "kind": "ParameterList",
                        "fullStart": 830,
                        "fullEnd": 833,
                        "start": 830,
                        "end": 832,
                        "fullWidth": 3,
                        "width": 2,
                        "openParenToken": {
                            "kind": "OpenParenToken",
                            "fullStart": 830,
                            "fullEnd": 831,
                            "start": 830,
                            "end": 831,
                            "fullWidth": 1,
                            "width": 1,
                            "text": "(",
                            "value": "(",
                            "valueText": "("
                        },
                        "parameters": [],
                        "closeParenToken": {
                            "kind": "CloseParenToken",
                            "fullStart": 831,
                            "fullEnd": 833,
                            "start": 831,
                            "end": 832,
                            "fullWidth": 2,
                            "width": 1,
                            "text": ")",
                            "value": ")",
                            "valueText": ")",
                            "hasTrailingTrivia": true,
                            "trailingTrivia": [
                                {
                                    "kind": "WhitespaceTrivia",
                                    "text": " "
                                }
                            ]
                        }
                    }
                },
                "block": {
                    "kind": "Block",
                    "fullStart": 833,
                    "fullEnd": 906,
                    "start": 833,
                    "end": 904,
                    "fullWidth": 73,
                    "width": 71,
                    "openBraceToken": {
                        "kind": "OpenBraceToken",
                        "fullStart": 833,
                        "fullEnd": 836,
                        "start": 833,
                        "end": 834,
                        "fullWidth": 3,
                        "width": 1,
                        "text": "{",
                        "value": "{",
                        "valueText": "{",
                        "hasTrailingTrivia": true,
                        "hasTrailingNewLine": true,
                        "trailingTrivia": [
                            {
                                "kind": "NewLineTrivia",
                                "text": "\r\n"
                            }
                        ]
                    },
                    "statements": [
                        {
                            "kind": "ReturnStatement",
                            "fullStart": 836,
                            "fullEnd": 903,
                            "start": 840,
                            "end": 901,
                            "fullWidth": 67,
                            "width": 61,
                            "returnKeyword": {
                                "kind": "ReturnKeyword",
                                "fullStart": 836,
                                "fullEnd": 847,
                                "start": 840,
                                "end": 846,
                                "fullWidth": 11,
                                "width": 6,
                                "text": "return",
                                "value": "return",
                                "valueText": "return",
                                "hasLeadingTrivia": true,
                                "hasTrailingTrivia": true,
                                "leadingTrivia": [
                                    {
                                        "kind": "WhitespaceTrivia",
                                        "text": "    "
                                    }
                                ],
                                "trailingTrivia": [
                                    {
                                        "kind": "WhitespaceTrivia",
                                        "text": " "
                                    }
                                ]
                            },
                            "expression": {
                                "kind": "LogicalOrExpression",
                                "fullStart": 847,
                                "fullEnd": 900,
                                "start": 847,
                                "end": 900,
                                "fullWidth": 53,
                                "width": 53,
                                "left": {
                                    "kind": "MemberAccessExpression",
                                    "fullStart": 847,
                                    "fullEnd": 865,
                                    "start": 847,
                                    "end": 864,
                                    "fullWidth": 18,
                                    "width": 17,
                                    "expression": {
                                        "kind": "IdentifierName",
                                        "fullStart": 847,
                                        "fullEnd": 857,
                                        "start": 847,
                                        "end": 857,
                                        "fullWidth": 10,
                                        "width": 10,
                                        "text": "gNonStrict",
                                        "value": "gNonStrict",
                                        "valueText": "gNonStrict"
                                    },
                                    "dotToken": {
                                        "kind": "DotToken",
                                        "fullStart": 857,
                                        "fullEnd": 858,
                                        "start": 857,
                                        "end": 858,
                                        "fullWidth": 1,
                                        "width": 1,
                                        "text": ".",
                                        "value": ".",
                                        "valueText": "."
                                    },
                                    "name": {
                                        "kind": "IdentifierName",
                                        "fullStart": 858,
                                        "fullEnd": 865,
                                        "start": 858,
                                        "end": 864,
                                        "fullWidth": 7,
                                        "width": 6,
                                        "text": "caller",
                                        "value": "caller",
                                        "valueText": "caller",
                                        "hasTrailingTrivia": true,
                                        "trailingTrivia": [
                                            {
                                                "kind": "WhitespaceTrivia",
                                                "text": " "
                                            }
                                        ]
                                    }
                                },
                                "operatorToken": {
                                    "kind": "BarBarToken",
                                    "fullStart": 865,
                                    "fullEnd": 868,
                                    "start": 865,
                                    "end": 867,
                                    "fullWidth": 3,
                                    "width": 2,
                                    "text": "||",
                                    "value": "||",
                                    "valueText": "||",
                                    "hasTrailingTrivia": true,
                                    "trailingTrivia": [
                                        {
                                            "kind": "WhitespaceTrivia",
                                            "text": " "
                                        }
                                    ]
                                },
                                "right": {
                                    "kind": "MemberAccessExpression",
                                    "fullStart": 868,
                                    "fullEnd": 900,
                                    "start": 868,
                                    "end": 900,
                                    "fullWidth": 32,
                                    "width": 32,
                                    "expression": {
                                        "kind": "MemberAccessExpression",
                                        "fullStart": 868,
                                        "fullEnd": 885,
                                        "start": 868,
                                        "end": 885,
                                        "fullWidth": 17,
                                        "width": 17,
                                        "expression": {
                                            "kind": "IdentifierName",
                                            "fullStart": 868,
                                            "fullEnd": 878,
                                            "start": 868,
                                            "end": 878,
                                            "fullWidth": 10,
                                            "width": 10,
                                            "text": "gNonStrict",
                                            "value": "gNonStrict",
                                            "valueText": "gNonStrict"
                                        },
                                        "dotToken": {
                                            "kind": "DotToken",
                                            "fullStart": 878,
                                            "fullEnd": 879,
                                            "start": 878,
                                            "end": 879,
                                            "fullWidth": 1,
                                            "width": 1,
                                            "text": ".",
                                            "value": ".",
                                            "valueText": "."
                                        },
                                        "name": {
                                            "kind": "IdentifierName",
                                            "fullStart": 879,
                                            "fullEnd": 885,
                                            "start": 879,
                                            "end": 885,
                                            "fullWidth": 6,
                                            "width": 6,
                                            "text": "caller",
                                            "value": "caller",
                                            "valueText": "caller"
                                        }
                                    },
                                    "dotToken": {
                                        "kind": "DotToken",
                                        "fullStart": 885,
                                        "fullEnd": 886,
                                        "start": 885,
                                        "end": 886,
                                        "fullWidth": 1,
                                        "width": 1,
                                        "text": ".",
                                        "value": ".",
                                        "valueText": "."
                                    },
                                    "name": {
                                        "kind": "IdentifierName",
                                        "fullStart": 886,
                                        "fullEnd": 900,
                                        "start": 886,
                                        "end": 900,
                                        "fullWidth": 14,
                                        "width": 14,
                                        "text": "throwTypeError",
                                        "value": "throwTypeError",
                                        "valueText": "throwTypeError"
                                    }
                                }
                            },
                            "semicolonToken": {
                                "kind": "SemicolonToken",
                                "fullStart": 900,
                                "fullEnd": 903,
                                "start": 900,
                                "end": 901,
                                "fullWidth": 3,
                                "width": 1,
                                "text": ";",
                                "value": ";",
                                "valueText": ";",
                                "hasTrailingTrivia": true,
                                "hasTrailingNewLine": true,
                                "trailingTrivia": [
                                    {
                                        "kind": "NewLineTrivia",
                                        "text": "\r\n"
                                    }
                                ]
                            }
                        }
                    ],
                    "closeBraceToken": {
                        "kind": "CloseBraceToken",
                        "fullStart": 903,
                        "fullEnd": 906,
                        "start": 903,
                        "end": 904,
                        "fullWidth": 3,
                        "width": 1,
                        "text": "}",
                        "value": "}",
                        "valueText": "}",
                        "hasTrailingTrivia": true,
                        "hasTrailingNewLine": true,
                        "trailingTrivia": [
                            {
                                "kind": "NewLineTrivia",
                                "text": "\r\n"
                            }
                        ]
                    }
                }
            }
        ],
        "endOfFileToken": {
            "kind": "EndOfFileToken",
            "fullStart": 906,
            "fullEnd": 908,
            "start": 908,
            "end": 908,
            "fullWidth": 2,
            "width": 0,
            "text": "",
            "hasLeadingTrivia": true,
            "hasLeadingNewLine": true,
            "leadingTrivia": [
                {
                    "kind": "NewLineTrivia",
                    "text": "\r\n"
                }
            ]
        }
    },
    "lineMap": {
        "lineStarts": [
            0,
            67,
            152,
            232,
            308,
            380,
            385,
            440,
            629,
            643,
            667,
            672,
            674,
            676,
            700,
            720,
            743,
            773,
            780,
            797,
            800,
            807,
            809,
            811,
            836,
            903,
            906,
            908
        ],
        "length": 908
    }
}<|MERGE_RESOLUTION|>--- conflicted
+++ resolved
@@ -120,12 +120,8 @@
                             "start": 680,
                             "end": 798,
                             "fullWidth": 120,
-<<<<<<< HEAD
                             "width": 118,
-                            "identifier": {
-=======
                             "propertyName": {
->>>>>>> 85e84683
                                 "kind": "IdentifierName",
                                 "fullStart": 680,
                                 "fullEnd": 683,
