{
    "isDeclaration": false,
    "languageVersion": "EcmaScript5",
    "parseOptions": {
        "allowAutomaticSemicolonInsertion": true
    },
    "sourceUnit": {
        "kind": "SourceUnit",
        "fullStart": 0,
        "fullEnd": 907,
        "start": 685,
        "end": 907,
        "fullWidth": 907,
        "width": 222,
        "isIncrementallyUnusable": true,
        "moduleElements": [
            {
                "kind": "VariableStatement",
                "fullStart": 0,
                "fullEnd": 799,
                "start": 685,
                "end": 797,
                "fullWidth": 799,
                "width": 112,
                "isIncrementallyUnusable": true,
                "modifiers": [],
                "variableDeclaration": {
                    "kind": "VariableDeclaration",
                    "fullStart": 0,
                    "fullEnd": 799,
                    "start": 685,
                    "end": 797,
                    "fullWidth": 799,
                    "width": 112,
                    "varKeyword": {
                        "kind": "VarKeyword",
                        "fullStart": 0,
                        "fullEnd": 689,
                        "start": 685,
                        "end": 688,
                        "fullWidth": 689,
                        "width": 3,
                        "text": "var",
                        "value": "var",
                        "valueText": "var",
                        "hasLeadingTrivia": true,
                        "hasLeadingComment": true,
                        "hasLeadingNewLine": true,
                        "hasTrailingTrivia": true,
                        "leadingTrivia": [
                            {
                                "kind": "SingleLineCommentTrivia",
                                "text": "/// Copyright (c) 2012 Ecma International.  All rights reserved. "
                            },
                            {
                                "kind": "NewLineTrivia",
                                "text": "\r\n"
                            },
                            {
                                "kind": "SingleLineCommentTrivia",
                                "text": "/// Ecma International makes this code available under the terms and conditions set"
                            },
                            {
                                "kind": "NewLineTrivia",
                                "text": "\r\n"
                            },
                            {
                                "kind": "SingleLineCommentTrivia",
                                "text": "/// forth on http://hg.ecmascript.org/tests/test262/raw-file/tip/LICENSE (the "
                            },
                            {
                                "kind": "NewLineTrivia",
                                "text": "\r\n"
                            },
                            {
                                "kind": "SingleLineCommentTrivia",
                                "text": "/// \"Use Terms\").   Any redistribution of this code must retain the above "
                            },
                            {
                                "kind": "NewLineTrivia",
                                "text": "\r\n"
                            },
                            {
                                "kind": "SingleLineCommentTrivia",
                                "text": "/// copyright and this notice and otherwise comply with the Use Terms."
                            },
                            {
                                "kind": "NewLineTrivia",
                                "text": "\r\n"
                            },
                            {
                                "kind": "MultiLineCommentTrivia",
                                "text": "/**\r\n * @path ch15/15.3/15.3.5/15.3.5.4/15.3.5.4_2-35gs.js\r\n * @description Strict mode - checking access to strict function caller from non-strict function (Anonymous FunctionExpression defined within a FunctionExpression with a strict directive prologue)\r\n * @noStrict\r\n * @negative TypeError\r\n */"
                            },
                            {
                                "kind": "NewLineTrivia",
                                "text": "\r\n"
                            },
                            {
                                "kind": "NewLineTrivia",
                                "text": "\r\n"
                            },
                            {
                                "kind": "NewLineTrivia",
                                "text": "\r\n"
                            }
                        ],
                        "trailingTrivia": [
                            {
                                "kind": "WhitespaceTrivia",
                                "text": " "
                            }
                        ]
                    },
                    "variableDeclarators": [
                        {
                            "kind": "VariableDeclarator",
                            "fullStart": 689,
                            "fullEnd": 799,
                            "start": 689,
                            "end": 797,
                            "fullWidth": 110,
<<<<<<< HEAD
                            "width": 108,
                            "identifier": {
=======
                            "propertyName": {
>>>>>>> 85e84683
                                "kind": "IdentifierName",
                                "fullStart": 689,
                                "fullEnd": 692,
                                "start": 689,
                                "end": 691,
                                "fullWidth": 3,
                                "width": 2,
                                "text": "f1",
                                "value": "f1",
                                "valueText": "f1",
                                "hasTrailingTrivia": true,
                                "trailingTrivia": [
                                    {
                                        "kind": "WhitespaceTrivia",
                                        "text": " "
                                    }
                                ]
                            },
                            "equalsValueClause": {
                                "kind": "EqualsValueClause",
                                "fullStart": 692,
                                "fullEnd": 799,
                                "start": 692,
                                "end": 797,
                                "fullWidth": 107,
                                "width": 105,
                                "equalsToken": {
                                    "kind": "EqualsToken",
                                    "fullStart": 692,
                                    "fullEnd": 694,
                                    "start": 692,
                                    "end": 693,
                                    "fullWidth": 2,
                                    "width": 1,
                                    "text": "=",
                                    "value": "=",
                                    "valueText": "=",
                                    "hasTrailingTrivia": true,
                                    "trailingTrivia": [
                                        {
                                            "kind": "WhitespaceTrivia",
                                            "text": " "
                                        }
                                    ]
                                },
                                "value": {
                                    "kind": "FunctionExpression",
                                    "fullStart": 694,
                                    "fullEnd": 799,
                                    "start": 694,
                                    "end": 797,
                                    "fullWidth": 105,
                                    "width": 103,
                                    "functionKeyword": {
                                        "kind": "FunctionKeyword",
                                        "fullStart": 694,
                                        "fullEnd": 703,
                                        "start": 694,
                                        "end": 702,
                                        "fullWidth": 9,
                                        "width": 8,
                                        "text": "function",
                                        "value": "function",
                                        "valueText": "function",
                                        "hasTrailingTrivia": true,
                                        "trailingTrivia": [
                                            {
                                                "kind": "WhitespaceTrivia",
                                                "text": " "
                                            }
                                        ]
                                    },
                                    "callSignature": {
                                        "kind": "CallSignature",
                                        "fullStart": 703,
                                        "fullEnd": 706,
                                        "start": 703,
                                        "end": 705,
                                        "fullWidth": 3,
                                        "width": 2,
                                        "parameterList": {
                                            "kind": "ParameterList",
                                            "fullStart": 703,
                                            "fullEnd": 706,
                                            "start": 703,
                                            "end": 705,
                                            "fullWidth": 3,
                                            "width": 2,
                                            "openParenToken": {
                                                "kind": "OpenParenToken",
                                                "fullStart": 703,
                                                "fullEnd": 704,
                                                "start": 703,
                                                "end": 704,
                                                "fullWidth": 1,
                                                "width": 1,
                                                "text": "(",
                                                "value": "(",
                                                "valueText": "("
                                            },
                                            "parameters": [],
                                            "closeParenToken": {
                                                "kind": "CloseParenToken",
                                                "fullStart": 704,
                                                "fullEnd": 706,
                                                "start": 704,
                                                "end": 705,
                                                "fullWidth": 2,
                                                "width": 1,
                                                "text": ")",
                                                "value": ")",
                                                "valueText": ")",
                                                "hasTrailingTrivia": true,
                                                "trailingTrivia": [
                                                    {
                                                        "kind": "WhitespaceTrivia",
                                                        "text": " "
                                                    }
                                                ]
                                            }
                                        }
                                    },
                                    "block": {
                                        "kind": "Block",
                                        "fullStart": 706,
                                        "fullEnd": 799,
                                        "start": 706,
                                        "end": 797,
                                        "fullWidth": 93,
                                        "width": 91,
                                        "openBraceToken": {
                                            "kind": "OpenBraceToken",
                                            "fullStart": 706,
                                            "fullEnd": 709,
                                            "start": 706,
                                            "end": 707,
                                            "fullWidth": 3,
                                            "width": 1,
                                            "text": "{",
                                            "value": "{",
                                            "valueText": "{",
                                            "hasTrailingTrivia": true,
                                            "hasTrailingNewLine": true,
                                            "trailingTrivia": [
                                                {
                                                    "kind": "NewLineTrivia",
                                                    "text": "\r\n"
                                                }
                                            ]
                                        },
                                        "statements": [
                                            {
                                                "kind": "ExpressionStatement",
                                                "fullStart": 709,
                                                "fullEnd": 728,
                                                "start": 713,
                                                "end": 726,
                                                "fullWidth": 19,
                                                "width": 13,
                                                "expression": {
                                                    "kind": "StringLiteral",
                                                    "fullStart": 709,
                                                    "fullEnd": 725,
                                                    "start": 713,
                                                    "end": 725,
                                                    "fullWidth": 16,
                                                    "width": 12,
                                                    "text": "\"use strict\"",
                                                    "value": "use strict",
                                                    "valueText": "use strict",
                                                    "hasLeadingTrivia": true,
                                                    "leadingTrivia": [
                                                        {
                                                            "kind": "WhitespaceTrivia",
                                                            "text": "    "
                                                        }
                                                    ]
                                                },
                                                "semicolonToken": {
                                                    "kind": "SemicolonToken",
                                                    "fullStart": 725,
                                                    "fullEnd": 728,
                                                    "start": 725,
                                                    "end": 726,
                                                    "fullWidth": 3,
                                                    "width": 1,
                                                    "text": ";",
                                                    "value": ";",
                                                    "valueText": ";",
                                                    "hasTrailingTrivia": true,
                                                    "hasTrailingNewLine": true,
                                                    "trailingTrivia": [
                                                        {
                                                            "kind": "NewLineTrivia",
                                                            "text": "\r\n"
                                                        }
                                                    ]
                                                }
                                            },
                                            {
                                                "kind": "ReturnStatement",
                                                "fullStart": 728,
                                                "fullEnd": 796,
                                                "start": 732,
                                                "end": 794,
                                                "fullWidth": 68,
                                                "width": 62,
                                                "parsedInStrictMode": true,
                                                "returnKeyword": {
                                                    "kind": "ReturnKeyword",
                                                    "fullStart": 728,
                                                    "fullEnd": 739,
                                                    "start": 732,
                                                    "end": 738,
                                                    "fullWidth": 11,
                                                    "width": 6,
                                                    "text": "return",
                                                    "value": "return",
                                                    "valueText": "return",
                                                    "hasLeadingTrivia": true,
                                                    "hasTrailingTrivia": true,
                                                    "leadingTrivia": [
                                                        {
                                                            "kind": "WhitespaceTrivia",
                                                            "text": "    "
                                                        }
                                                    ],
                                                    "trailingTrivia": [
                                                        {
                                                            "kind": "WhitespaceTrivia",
                                                            "text": " "
                                                        }
                                                    ]
                                                },
                                                "expression": {
                                                    "kind": "InvocationExpression",
                                                    "fullStart": 739,
                                                    "fullEnd": 793,
                                                    "start": 739,
                                                    "end": 793,
                                                    "fullWidth": 54,
                                                    "width": 54,
                                                    "parsedInStrictMode": true,
                                                    "expression": {
                                                        "kind": "ParenthesizedExpression",
                                                        "fullStart": 739,
                                                        "fullEnd": 791,
                                                        "start": 739,
                                                        "end": 791,
                                                        "fullWidth": 52,
                                                        "width": 52,
                                                        "parsedInStrictMode": true,
                                                        "openParenToken": {
                                                            "kind": "OpenParenToken",
                                                            "fullStart": 739,
                                                            "fullEnd": 740,
                                                            "start": 739,
                                                            "end": 740,
                                                            "fullWidth": 1,
                                                            "width": 1,
                                                            "text": "(",
                                                            "value": "(",
                                                            "valueText": "("
                                                        },
                                                        "expression": {
                                                            "kind": "FunctionExpression",
                                                            "fullStart": 740,
                                                            "fullEnd": 790,
                                                            "start": 740,
                                                            "end": 790,
                                                            "fullWidth": 50,
                                                            "width": 50,
                                                            "parsedInStrictMode": true,
                                                            "functionKeyword": {
                                                                "kind": "FunctionKeyword",
                                                                "fullStart": 740,
                                                                "fullEnd": 749,
                                                                "start": 740,
                                                                "end": 748,
                                                                "fullWidth": 9,
                                                                "width": 8,
                                                                "text": "function",
                                                                "value": "function",
                                                                "valueText": "function",
                                                                "hasTrailingTrivia": true,
                                                                "trailingTrivia": [
                                                                    {
                                                                        "kind": "WhitespaceTrivia",
                                                                        "text": " "
                                                                    }
                                                                ]
                                                            },
                                                            "callSignature": {
                                                                "kind": "CallSignature",
                                                                "fullStart": 749,
                                                                "fullEnd": 752,
                                                                "start": 749,
                                                                "end": 751,
                                                                "fullWidth": 3,
                                                                "width": 2,
                                                                "parsedInStrictMode": true,
                                                                "parameterList": {
                                                                    "kind": "ParameterList",
                                                                    "fullStart": 749,
                                                                    "fullEnd": 752,
                                                                    "start": 749,
                                                                    "end": 751,
                                                                    "fullWidth": 3,
                                                                    "width": 2,
                                                                    "parsedInStrictMode": true,
                                                                    "openParenToken": {
                                                                        "kind": "OpenParenToken",
                                                                        "fullStart": 749,
                                                                        "fullEnd": 750,
                                                                        "start": 749,
                                                                        "end": 750,
                                                                        "fullWidth": 1,
                                                                        "width": 1,
                                                                        "text": "(",
                                                                        "value": "(",
                                                                        "valueText": "("
                                                                    },
                                                                    "parameters": [],
                                                                    "closeParenToken": {
                                                                        "kind": "CloseParenToken",
                                                                        "fullStart": 750,
                                                                        "fullEnd": 752,
                                                                        "start": 750,
                                                                        "end": 751,
                                                                        "fullWidth": 2,
                                                                        "width": 1,
                                                                        "text": ")",
                                                                        "value": ")",
                                                                        "valueText": ")",
                                                                        "hasTrailingTrivia": true,
                                                                        "trailingTrivia": [
                                                                            {
                                                                                "kind": "WhitespaceTrivia",
                                                                                "text": " "
                                                                            }
                                                                        ]
                                                                    }
                                                                }
                                                            },
                                                            "block": {
                                                                "kind": "Block",
                                                                "fullStart": 752,
                                                                "fullEnd": 790,
                                                                "start": 752,
                                                                "end": 790,
                                                                "fullWidth": 38,
                                                                "width": 38,
                                                                "parsedInStrictMode": true,
                                                                "openBraceToken": {
                                                                    "kind": "OpenBraceToken",
                                                                    "fullStart": 752,
                                                                    "fullEnd": 755,
                                                                    "start": 752,
                                                                    "end": 753,
                                                                    "fullWidth": 3,
                                                                    "width": 1,
                                                                    "text": "{",
                                                                    "value": "{",
                                                                    "valueText": "{",
                                                                    "hasTrailingTrivia": true,
                                                                    "hasTrailingNewLine": true,
                                                                    "trailingTrivia": [
                                                                        {
                                                                            "kind": "NewLineTrivia",
                                                                            "text": "\r\n"
                                                                        }
                                                                    ]
                                                                },
                                                                "statements": [
                                                                    {
                                                                        "kind": "ReturnStatement",
                                                                        "fullStart": 755,
                                                                        "fullEnd": 785,
                                                                        "start": 763,
                                                                        "end": 783,
                                                                        "fullWidth": 30,
                                                                        "width": 20,
                                                                        "parsedInStrictMode": true,
                                                                        "returnKeyword": {
                                                                            "kind": "ReturnKeyword",
                                                                            "fullStart": 755,
                                                                            "fullEnd": 770,
                                                                            "start": 763,
                                                                            "end": 769,
                                                                            "fullWidth": 15,
                                                                            "width": 6,
                                                                            "text": "return",
                                                                            "value": "return",
                                                                            "valueText": "return",
                                                                            "hasLeadingTrivia": true,
                                                                            "hasTrailingTrivia": true,
                                                                            "leadingTrivia": [
                                                                                {
                                                                                    "kind": "WhitespaceTrivia",
                                                                                    "text": "        "
                                                                                }
                                                                            ],
                                                                            "trailingTrivia": [
                                                                                {
                                                                                    "kind": "WhitespaceTrivia",
                                                                                    "text": " "
                                                                                }
                                                                            ]
                                                                        },
                                                                        "expression": {
                                                                            "kind": "InvocationExpression",
                                                                            "fullStart": 770,
                                                                            "fullEnd": 782,
                                                                            "start": 770,
                                                                            "end": 782,
                                                                            "fullWidth": 12,
                                                                            "width": 12,
                                                                            "parsedInStrictMode": true,
                                                                            "expression": {
                                                                                "kind": "IdentifierName",
                                                                                "fullStart": 770,
                                                                                "fullEnd": 780,
                                                                                "start": 770,
                                                                                "end": 780,
                                                                                "fullWidth": 10,
                                                                                "width": 10,
                                                                                "text": "gNonStrict",
                                                                                "value": "gNonStrict",
                                                                                "valueText": "gNonStrict"
                                                                            },
                                                                            "argumentList": {
                                                                                "kind": "ArgumentList",
                                                                                "fullStart": 780,
                                                                                "fullEnd": 782,
                                                                                "start": 780,
                                                                                "end": 782,
                                                                                "fullWidth": 2,
                                                                                "width": 2,
                                                                                "parsedInStrictMode": true,
                                                                                "openParenToken": {
                                                                                    "kind": "OpenParenToken",
                                                                                    "fullStart": 780,
                                                                                    "fullEnd": 781,
                                                                                    "start": 780,
                                                                                    "end": 781,
                                                                                    "fullWidth": 1,
                                                                                    "width": 1,
                                                                                    "text": "(",
                                                                                    "value": "(",
                                                                                    "valueText": "("
                                                                                },
                                                                                "arguments": [],
                                                                                "closeParenToken": {
                                                                                    "kind": "CloseParenToken",
                                                                                    "fullStart": 781,
                                                                                    "fullEnd": 782,
                                                                                    "start": 781,
                                                                                    "end": 782,
                                                                                    "fullWidth": 1,
                                                                                    "width": 1,
                                                                                    "text": ")",
                                                                                    "value": ")",
                                                                                    "valueText": ")"
                                                                                }
                                                                            }
                                                                        },
                                                                        "semicolonToken": {
                                                                            "kind": "SemicolonToken",
                                                                            "fullStart": 782,
                                                                            "fullEnd": 785,
                                                                            "start": 782,
                                                                            "end": 783,
                                                                            "fullWidth": 3,
                                                                            "width": 1,
                                                                            "text": ";",
                                                                            "value": ";",
                                                                            "valueText": ";",
                                                                            "hasTrailingTrivia": true,
                                                                            "hasTrailingNewLine": true,
                                                                            "trailingTrivia": [
                                                                                {
                                                                                    "kind": "NewLineTrivia",
                                                                                    "text": "\r\n"
                                                                                }
                                                                            ]
                                                                        }
                                                                    }
                                                                ],
                                                                "closeBraceToken": {
                                                                    "kind": "CloseBraceToken",
                                                                    "fullStart": 785,
                                                                    "fullEnd": 790,
                                                                    "start": 789,
                                                                    "end": 790,
                                                                    "fullWidth": 5,
                                                                    "width": 1,
                                                                    "text": "}",
                                                                    "value": "}",
                                                                    "valueText": "}",
                                                                    "hasLeadingTrivia": true,
                                                                    "leadingTrivia": [
                                                                        {
                                                                            "kind": "WhitespaceTrivia",
                                                                            "text": "    "
                                                                        }
                                                                    ]
                                                                }
                                                            }
                                                        },
                                                        "closeParenToken": {
                                                            "kind": "CloseParenToken",
                                                            "fullStart": 790,
                                                            "fullEnd": 791,
                                                            "start": 790,
                                                            "end": 791,
                                                            "fullWidth": 1,
                                                            "width": 1,
                                                            "text": ")",
                                                            "value": ")",
                                                            "valueText": ")"
                                                        }
                                                    },
                                                    "argumentList": {
                                                        "kind": "ArgumentList",
                                                        "fullStart": 791,
                                                        "fullEnd": 793,
                                                        "start": 791,
                                                        "end": 793,
                                                        "fullWidth": 2,
                                                        "width": 2,
                                                        "parsedInStrictMode": true,
                                                        "openParenToken": {
                                                            "kind": "OpenParenToken",
                                                            "fullStart": 791,
                                                            "fullEnd": 792,
                                                            "start": 791,
                                                            "end": 792,
                                                            "fullWidth": 1,
                                                            "width": 1,
                                                            "text": "(",
                                                            "value": "(",
                                                            "valueText": "("
                                                        },
                                                        "arguments": [],
                                                        "closeParenToken": {
                                                            "kind": "CloseParenToken",
                                                            "fullStart": 792,
                                                            "fullEnd": 793,
                                                            "start": 792,
                                                            "end": 793,
                                                            "fullWidth": 1,
                                                            "width": 1,
                                                            "text": ")",
                                                            "value": ")",
                                                            "valueText": ")"
                                                        }
                                                    }
                                                },
                                                "semicolonToken": {
                                                    "kind": "SemicolonToken",
                                                    "fullStart": 793,
                                                    "fullEnd": 796,
                                                    "start": 793,
                                                    "end": 794,
                                                    "fullWidth": 3,
                                                    "width": 1,
                                                    "text": ";",
                                                    "value": ";",
                                                    "valueText": ";",
                                                    "hasTrailingTrivia": true,
                                                    "hasTrailingNewLine": true,
                                                    "trailingTrivia": [
                                                        {
                                                            "kind": "NewLineTrivia",
                                                            "text": "\r\n"
                                                        }
                                                    ]
                                                }
                                            }
                                        ],
                                        "closeBraceToken": {
                                            "kind": "CloseBraceToken",
                                            "fullStart": 796,
                                            "fullEnd": 799,
                                            "start": 796,
                                            "end": 797,
                                            "fullWidth": 3,
                                            "width": 1,
                                            "text": "}",
                                            "value": "}",
                                            "valueText": "}",
                                            "hasTrailingTrivia": true,
                                            "hasTrailingNewLine": true,
                                            "trailingTrivia": [
                                                {
                                                    "kind": "NewLineTrivia",
                                                    "text": "\r\n"
                                                }
                                            ]
                                        }
                                    }
                                }
                            }
                        }
                    ]
                },
                "semicolonToken": {
                    "kind": "SemicolonToken",
                    "fullStart": -1,
                    "fullEnd": -1,
                    "start": -1,
                    "end": -1,
                    "fullWidth": 0,
                    "width": 0,
                    "text": ""
                }
            },
            {
                "kind": "ExpressionStatement",
                "fullStart": 799,
                "fullEnd": 806,
                "start": 799,
                "end": 804,
                "fullWidth": 7,
                "width": 5,
                "expression": {
                    "kind": "InvocationExpression",
                    "fullStart": 799,
                    "fullEnd": 803,
                    "start": 799,
                    "end": 803,
                    "fullWidth": 4,
                    "width": 4,
                    "expression": {
                        "kind": "IdentifierName",
                        "fullStart": 799,
                        "fullEnd": 801,
                        "start": 799,
                        "end": 801,
                        "fullWidth": 2,
                        "width": 2,
                        "text": "f1",
                        "value": "f1",
                        "valueText": "f1"
                    },
                    "argumentList": {
                        "kind": "ArgumentList",
                        "fullStart": 801,
                        "fullEnd": 803,
                        "start": 801,
                        "end": 803,
                        "fullWidth": 2,
                        "width": 2,
                        "openParenToken": {
                            "kind": "OpenParenToken",
                            "fullStart": 801,
                            "fullEnd": 802,
                            "start": 801,
                            "end": 802,
                            "fullWidth": 1,
                            "width": 1,
                            "text": "(",
                            "value": "(",
                            "valueText": "("
                        },
                        "arguments": [],
                        "closeParenToken": {
                            "kind": "CloseParenToken",
                            "fullStart": 802,
                            "fullEnd": 803,
                            "start": 802,
                            "end": 803,
                            "fullWidth": 1,
                            "width": 1,
                            "text": ")",
                            "value": ")",
                            "valueText": ")"
                        }
                    }
                },
                "semicolonToken": {
                    "kind": "SemicolonToken",
                    "fullStart": 803,
                    "fullEnd": 806,
                    "start": 803,
                    "end": 804,
                    "fullWidth": 3,
                    "width": 1,
                    "text": ";",
                    "value": ";",
                    "valueText": ";",
                    "hasTrailingTrivia": true,
                    "hasTrailingNewLine": true,
                    "trailingTrivia": [
                        {
                            "kind": "NewLineTrivia",
                            "text": "\r\n"
                        }
                    ]
                }
            },
            {
                "kind": "FunctionDeclaration",
                "fullStart": 806,
                "fullEnd": 905,
                "start": 810,
                "end": 903,
                "fullWidth": 99,
                "width": 93,
                "modifiers": [],
                "functionKeyword": {
                    "kind": "FunctionKeyword",
                    "fullStart": 806,
                    "fullEnd": 819,
                    "start": 810,
                    "end": 818,
                    "fullWidth": 13,
                    "width": 8,
                    "text": "function",
                    "value": "function",
                    "valueText": "function",
                    "hasLeadingTrivia": true,
                    "hasLeadingNewLine": true,
                    "hasTrailingTrivia": true,
                    "leadingTrivia": [
                        {
                            "kind": "NewLineTrivia",
                            "text": "\r\n"
                        },
                        {
                            "kind": "NewLineTrivia",
                            "text": "\r\n"
                        }
                    ],
                    "trailingTrivia": [
                        {
                            "kind": "WhitespaceTrivia",
                            "text": " "
                        }
                    ]
                },
                "identifier": {
                    "kind": "IdentifierName",
                    "fullStart": 819,
                    "fullEnd": 829,
                    "start": 819,
                    "end": 829,
                    "fullWidth": 10,
                    "width": 10,
                    "text": "gNonStrict",
                    "value": "gNonStrict",
                    "valueText": "gNonStrict"
                },
                "callSignature": {
                    "kind": "CallSignature",
                    "fullStart": 829,
                    "fullEnd": 832,
                    "start": 829,
                    "end": 831,
                    "fullWidth": 3,
                    "width": 2,
                    "parameterList": {
                        "kind": "ParameterList",
                        "fullStart": 829,
                        "fullEnd": 832,
                        "start": 829,
                        "end": 831,
                        "fullWidth": 3,
                        "width": 2,
                        "openParenToken": {
                            "kind": "OpenParenToken",
                            "fullStart": 829,
                            "fullEnd": 830,
                            "start": 829,
                            "end": 830,
                            "fullWidth": 1,
                            "width": 1,
                            "text": "(",
                            "value": "(",
                            "valueText": "("
                        },
                        "parameters": [],
                        "closeParenToken": {
                            "kind": "CloseParenToken",
                            "fullStart": 830,
                            "fullEnd": 832,
                            "start": 830,
                            "end": 831,
                            "fullWidth": 2,
                            "width": 1,
                            "text": ")",
                            "value": ")",
                            "valueText": ")",
                            "hasTrailingTrivia": true,
                            "trailingTrivia": [
                                {
                                    "kind": "WhitespaceTrivia",
                                    "text": " "
                                }
                            ]
                        }
                    }
                },
                "block": {
                    "kind": "Block",
                    "fullStart": 832,
                    "fullEnd": 905,
                    "start": 832,
                    "end": 903,
                    "fullWidth": 73,
                    "width": 71,
                    "openBraceToken": {
                        "kind": "OpenBraceToken",
                        "fullStart": 832,
                        "fullEnd": 835,
                        "start": 832,
                        "end": 833,
                        "fullWidth": 3,
                        "width": 1,
                        "text": "{",
                        "value": "{",
                        "valueText": "{",
                        "hasTrailingTrivia": true,
                        "hasTrailingNewLine": true,
                        "trailingTrivia": [
                            {
                                "kind": "NewLineTrivia",
                                "text": "\r\n"
                            }
                        ]
                    },
                    "statements": [
                        {
                            "kind": "ReturnStatement",
                            "fullStart": 835,
                            "fullEnd": 902,
                            "start": 839,
                            "end": 900,
                            "fullWidth": 67,
                            "width": 61,
                            "returnKeyword": {
                                "kind": "ReturnKeyword",
                                "fullStart": 835,
                                "fullEnd": 846,
                                "start": 839,
                                "end": 845,
                                "fullWidth": 11,
                                "width": 6,
                                "text": "return",
                                "value": "return",
                                "valueText": "return",
                                "hasLeadingTrivia": true,
                                "hasTrailingTrivia": true,
                                "leadingTrivia": [
                                    {
                                        "kind": "WhitespaceTrivia",
                                        "text": "    "
                                    }
                                ],
                                "trailingTrivia": [
                                    {
                                        "kind": "WhitespaceTrivia",
                                        "text": " "
                                    }
                                ]
                            },
                            "expression": {
                                "kind": "LogicalOrExpression",
                                "fullStart": 846,
                                "fullEnd": 899,
                                "start": 846,
                                "end": 899,
                                "fullWidth": 53,
                                "width": 53,
                                "left": {
                                    "kind": "MemberAccessExpression",
                                    "fullStart": 846,
                                    "fullEnd": 864,
                                    "start": 846,
                                    "end": 863,
                                    "fullWidth": 18,
                                    "width": 17,
                                    "expression": {
                                        "kind": "IdentifierName",
                                        "fullStart": 846,
                                        "fullEnd": 856,
                                        "start": 846,
                                        "end": 856,
                                        "fullWidth": 10,
                                        "width": 10,
                                        "text": "gNonStrict",
                                        "value": "gNonStrict",
                                        "valueText": "gNonStrict"
                                    },
                                    "dotToken": {
                                        "kind": "DotToken",
                                        "fullStart": 856,
                                        "fullEnd": 857,
                                        "start": 856,
                                        "end": 857,
                                        "fullWidth": 1,
                                        "width": 1,
                                        "text": ".",
                                        "value": ".",
                                        "valueText": "."
                                    },
                                    "name": {
                                        "kind": "IdentifierName",
                                        "fullStart": 857,
                                        "fullEnd": 864,
                                        "start": 857,
                                        "end": 863,
                                        "fullWidth": 7,
                                        "width": 6,
                                        "text": "caller",
                                        "value": "caller",
                                        "valueText": "caller",
                                        "hasTrailingTrivia": true,
                                        "trailingTrivia": [
                                            {
                                                "kind": "WhitespaceTrivia",
                                                "text": " "
                                            }
                                        ]
                                    }
                                },
                                "operatorToken": {
                                    "kind": "BarBarToken",
                                    "fullStart": 864,
                                    "fullEnd": 867,
                                    "start": 864,
                                    "end": 866,
                                    "fullWidth": 3,
                                    "width": 2,
                                    "text": "||",
                                    "value": "||",
                                    "valueText": "||",
                                    "hasTrailingTrivia": true,
                                    "trailingTrivia": [
                                        {
                                            "kind": "WhitespaceTrivia",
                                            "text": " "
                                        }
                                    ]
                                },
                                "right": {
                                    "kind": "MemberAccessExpression",
                                    "fullStart": 867,
                                    "fullEnd": 899,
                                    "start": 867,
                                    "end": 899,
                                    "fullWidth": 32,
                                    "width": 32,
                                    "expression": {
                                        "kind": "MemberAccessExpression",
                                        "fullStart": 867,
                                        "fullEnd": 884,
                                        "start": 867,
                                        "end": 884,
                                        "fullWidth": 17,
                                        "width": 17,
                                        "expression": {
                                            "kind": "IdentifierName",
                                            "fullStart": 867,
                                            "fullEnd": 877,
                                            "start": 867,
                                            "end": 877,
                                            "fullWidth": 10,
                                            "width": 10,
                                            "text": "gNonStrict",
                                            "value": "gNonStrict",
                                            "valueText": "gNonStrict"
                                        },
                                        "dotToken": {
                                            "kind": "DotToken",
                                            "fullStart": 877,
                                            "fullEnd": 878,
                                            "start": 877,
                                            "end": 878,
                                            "fullWidth": 1,
                                            "width": 1,
                                            "text": ".",
                                            "value": ".",
                                            "valueText": "."
                                        },
                                        "name": {
                                            "kind": "IdentifierName",
                                            "fullStart": 878,
                                            "fullEnd": 884,
                                            "start": 878,
                                            "end": 884,
                                            "fullWidth": 6,
                                            "width": 6,
                                            "text": "caller",
                                            "value": "caller",
                                            "valueText": "caller"
                                        }
                                    },
                                    "dotToken": {
                                        "kind": "DotToken",
                                        "fullStart": 884,
                                        "fullEnd": 885,
                                        "start": 884,
                                        "end": 885,
                                        "fullWidth": 1,
                                        "width": 1,
                                        "text": ".",
                                        "value": ".",
                                        "valueText": "."
                                    },
                                    "name": {
                                        "kind": "IdentifierName",
                                        "fullStart": 885,
                                        "fullEnd": 899,
                                        "start": 885,
                                        "end": 899,
                                        "fullWidth": 14,
                                        "width": 14,
                                        "text": "throwTypeError",
                                        "value": "throwTypeError",
                                        "valueText": "throwTypeError"
                                    }
                                }
                            },
                            "semicolonToken": {
                                "kind": "SemicolonToken",
                                "fullStart": 899,
                                "fullEnd": 902,
                                "start": 899,
                                "end": 900,
                                "fullWidth": 3,
                                "width": 1,
                                "text": ";",
                                "value": ";",
                                "valueText": ";",
                                "hasTrailingTrivia": true,
                                "hasTrailingNewLine": true,
                                "trailingTrivia": [
                                    {
                                        "kind": "NewLineTrivia",
                                        "text": "\r\n"
                                    }
                                ]
                            }
                        }
                    ],
                    "closeBraceToken": {
                        "kind": "CloseBraceToken",
                        "fullStart": 902,
                        "fullEnd": 905,
                        "start": 902,
                        "end": 903,
                        "fullWidth": 3,
                        "width": 1,
                        "text": "}",
                        "value": "}",
                        "valueText": "}",
                        "hasTrailingTrivia": true,
                        "hasTrailingNewLine": true,
                        "trailingTrivia": [
                            {
                                "kind": "NewLineTrivia",
                                "text": "\r\n"
                            }
                        ]
                    }
                }
            }
        ],
        "endOfFileToken": {
            "kind": "EndOfFileToken",
            "fullStart": 905,
            "fullEnd": 907,
            "start": 907,
            "end": 907,
            "fullWidth": 2,
            "width": 0,
            "text": "",
            "hasLeadingTrivia": true,
            "hasLeadingNewLine": true,
            "leadingTrivia": [
                {
                    "kind": "NewLineTrivia",
                    "text": "\r\n"
                }
            ]
        }
    },
    "lineMap": {
        "lineStarts": [
            0,
            67,
            152,
            232,
            308,
            380,
            385,
            440,
            638,
            652,
            676,
            681,
            683,
            685,
            709,
            728,
            755,
            785,
            796,
            799,
            806,
            808,
            810,
            835,
            902,
            905,
            907
        ],
        "length": 907
    }
}<|MERGE_RESOLUTION|>--- conflicted
+++ resolved
@@ -120,12 +120,8 @@
                             "start": 689,
                             "end": 797,
                             "fullWidth": 110,
-<<<<<<< HEAD
                             "width": 108,
-                            "identifier": {
-=======
                             "propertyName": {
->>>>>>> 85e84683
                                 "kind": "IdentifierName",
                                 "fullStart": 689,
                                 "fullEnd": 692,
