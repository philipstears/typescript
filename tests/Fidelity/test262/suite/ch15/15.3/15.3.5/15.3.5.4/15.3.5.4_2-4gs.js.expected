{
    "isDeclaration": false,
    "languageVersion": "EcmaScript5",
    "parseOptions": {
        "allowAutomaticSemicolonInsertion": true
    },
    "sourceUnit": {
        "kind": "SourceUnit",
        "fullStart": 0,
        "fullEnd": 818,
        "start": 640,
        "end": 818,
        "fullWidth": 818,
        "width": 178,
        "isIncrementallyUnusable": true,
        "moduleElements": [
            {
                "kind": "VariableStatement",
                "fullStart": 0,
                "fullEnd": 711,
                "start": 640,
                "end": 709,
                "fullWidth": 711,
                "width": 69,
                "isIncrementallyUnusable": true,
                "modifiers": [],
                "variableDeclaration": {
                    "kind": "VariableDeclaration",
                    "fullStart": 0,
                    "fullEnd": 711,
                    "start": 640,
                    "end": 709,
                    "fullWidth": 711,
                    "width": 69,
                    "varKeyword": {
                        "kind": "VarKeyword",
                        "fullStart": 0,
                        "fullEnd": 644,
                        "start": 640,
                        "end": 643,
                        "fullWidth": 644,
                        "width": 3,
                        "text": "var",
                        "value": "var",
                        "valueText": "var",
                        "hasLeadingTrivia": true,
                        "hasLeadingComment": true,
                        "hasLeadingNewLine": true,
                        "hasTrailingTrivia": true,
                        "leadingTrivia": [
                            {
                                "kind": "SingleLineCommentTrivia",
                                "text": "/// Copyright (c) 2012 Ecma International.  All rights reserved. "
                            },
                            {
                                "kind": "NewLineTrivia",
                                "text": "\r\n"
                            },
                            {
                                "kind": "SingleLineCommentTrivia",
                                "text": "/// Ecma International makes this code available under the terms and conditions set"
                            },
                            {
                                "kind": "NewLineTrivia",
                                "text": "\r\n"
                            },
                            {
                                "kind": "SingleLineCommentTrivia",
                                "text": "/// forth on http://hg.ecmascript.org/tests/test262/raw-file/tip/LICENSE (the "
                            },
                            {
                                "kind": "NewLineTrivia",
                                "text": "\r\n"
                            },
                            {
                                "kind": "SingleLineCommentTrivia",
                                "text": "/// \"Use Terms\").   Any redistribution of this code must retain the above "
                            },
                            {
                                "kind": "NewLineTrivia",
                                "text": "\r\n"
                            },
                            {
                                "kind": "SingleLineCommentTrivia",
                                "text": "/// copyright and this notice and otherwise comply with the Use Terms."
                            },
                            {
                                "kind": "NewLineTrivia",
                                "text": "\r\n"
                            },
                            {
                                "kind": "MultiLineCommentTrivia",
                                "text": "/**\r\n * @path ch15/15.3/15.3.5/15.3.5.4/15.3.5.4_2-4gs.js\r\n * @description Strict mode - checking access to strict function caller from non-strict function (FunctionExpression includes strict directive prologue)\r\n * @noStrict\r\n * @negative TypeError\r\n */"
                            },
                            {
                                "kind": "NewLineTrivia",
                                "text": "\r\n"
                            },
                            {
                                "kind": "NewLineTrivia",
                                "text": "\r\n"
                            },
                            {
                                "kind": "NewLineTrivia",
                                "text": "\r\n"
                            }
                        ],
                        "trailingTrivia": [
                            {
                                "kind": "WhitespaceTrivia",
                                "text": " "
                            }
                        ]
                    },
                    "variableDeclarators": [
                        {
                            "kind": "VariableDeclarator",
                            "fullStart": 644,
                            "fullEnd": 711,
                            "start": 644,
                            "end": 709,
                            "fullWidth": 67,
<<<<<<< HEAD
                            "width": 65,
                            "identifier": {
=======
                            "propertyName": {
>>>>>>> 85e84683
                                "kind": "IdentifierName",
                                "fullStart": 644,
                                "fullEnd": 646,
                                "start": 644,
                                "end": 645,
                                "fullWidth": 2,
                                "width": 1,
                                "text": "f",
                                "value": "f",
                                "valueText": "f",
                                "hasTrailingTrivia": true,
                                "trailingTrivia": [
                                    {
                                        "kind": "WhitespaceTrivia",
                                        "text": " "
                                    }
                                ]
                            },
                            "equalsValueClause": {
                                "kind": "EqualsValueClause",
                                "fullStart": 646,
                                "fullEnd": 711,
                                "start": 646,
                                "end": 709,
                                "fullWidth": 65,
                                "width": 63,
                                "equalsToken": {
                                    "kind": "EqualsToken",
                                    "fullStart": 646,
                                    "fullEnd": 648,
                                    "start": 646,
                                    "end": 647,
                                    "fullWidth": 2,
                                    "width": 1,
                                    "text": "=",
                                    "value": "=",
                                    "valueText": "=",
                                    "hasTrailingTrivia": true,
                                    "trailingTrivia": [
                                        {
                                            "kind": "WhitespaceTrivia",
                                            "text": " "
                                        }
                                    ]
                                },
                                "value": {
                                    "kind": "FunctionExpression",
                                    "fullStart": 648,
                                    "fullEnd": 711,
                                    "start": 648,
                                    "end": 709,
                                    "fullWidth": 63,
                                    "width": 61,
                                    "functionKeyword": {
                                        "kind": "FunctionKeyword",
                                        "fullStart": 648,
                                        "fullEnd": 657,
                                        "start": 648,
                                        "end": 656,
                                        "fullWidth": 9,
                                        "width": 8,
                                        "text": "function",
                                        "value": "function",
                                        "valueText": "function",
                                        "hasTrailingTrivia": true,
                                        "trailingTrivia": [
                                            {
                                                "kind": "WhitespaceTrivia",
                                                "text": " "
                                            }
                                        ]
                                    },
                                    "callSignature": {
                                        "kind": "CallSignature",
                                        "fullStart": 657,
                                        "fullEnd": 660,
                                        "start": 657,
                                        "end": 659,
                                        "fullWidth": 3,
                                        "width": 2,
                                        "parameterList": {
                                            "kind": "ParameterList",
                                            "fullStart": 657,
                                            "fullEnd": 660,
                                            "start": 657,
                                            "end": 659,
                                            "fullWidth": 3,
                                            "width": 2,
                                            "openParenToken": {
                                                "kind": "OpenParenToken",
                                                "fullStart": 657,
                                                "fullEnd": 658,
                                                "start": 657,
                                                "end": 658,
                                                "fullWidth": 1,
                                                "width": 1,
                                                "text": "(",
                                                "value": "(",
                                                "valueText": "("
                                            },
                                            "parameters": [],
                                            "closeParenToken": {
                                                "kind": "CloseParenToken",
                                                "fullStart": 658,
                                                "fullEnd": 660,
                                                "start": 658,
                                                "end": 659,
                                                "fullWidth": 2,
                                                "width": 1,
                                                "text": ")",
                                                "value": ")",
                                                "valueText": ")",
                                                "hasTrailingTrivia": true,
                                                "trailingTrivia": [
                                                    {
                                                        "kind": "WhitespaceTrivia",
                                                        "text": " "
                                                    }
                                                ]
                                            }
                                        }
                                    },
                                    "block": {
                                        "kind": "Block",
                                        "fullStart": 660,
                                        "fullEnd": 711,
                                        "start": 660,
                                        "end": 709,
                                        "fullWidth": 51,
                                        "width": 49,
                                        "openBraceToken": {
                                            "kind": "OpenBraceToken",
                                            "fullStart": 660,
                                            "fullEnd": 663,
                                            "start": 660,
                                            "end": 661,
                                            "fullWidth": 3,
                                            "width": 1,
                                            "text": "{",
                                            "value": "{",
                                            "valueText": "{",
                                            "hasTrailingTrivia": true,
                                            "hasTrailingNewLine": true,
                                            "trailingTrivia": [
                                                {
                                                    "kind": "NewLineTrivia",
                                                    "text": "\r\n"
                                                }
                                            ]
                                        },
                                        "statements": [
                                            {
                                                "kind": "ExpressionStatement",
                                                "fullStart": 663,
                                                "fullEnd": 682,
                                                "start": 667,
                                                "end": 680,
                                                "fullWidth": 19,
                                                "width": 13,
                                                "expression": {
                                                    "kind": "StringLiteral",
                                                    "fullStart": 663,
                                                    "fullEnd": 679,
                                                    "start": 667,
                                                    "end": 679,
                                                    "fullWidth": 16,
                                                    "width": 12,
                                                    "text": "\"use strict\"",
                                                    "value": "use strict",
                                                    "valueText": "use strict",
                                                    "hasLeadingTrivia": true,
                                                    "leadingTrivia": [
                                                        {
                                                            "kind": "WhitespaceTrivia",
                                                            "text": "    "
                                                        }
                                                    ]
                                                },
                                                "semicolonToken": {
                                                    "kind": "SemicolonToken",
                                                    "fullStart": 679,
                                                    "fullEnd": 682,
                                                    "start": 679,
                                                    "end": 680,
                                                    "fullWidth": 3,
                                                    "width": 1,
                                                    "text": ";",
                                                    "value": ";",
                                                    "valueText": ";",
                                                    "hasTrailingTrivia": true,
                                                    "hasTrailingNewLine": true,
                                                    "trailingTrivia": [
                                                        {
                                                            "kind": "NewLineTrivia",
                                                            "text": "\r\n"
                                                        }
                                                    ]
                                                }
                                            },
                                            {
                                                "kind": "ReturnStatement",
                                                "fullStart": 682,
                                                "fullEnd": 708,
                                                "start": 686,
                                                "end": 706,
                                                "fullWidth": 26,
                                                "width": 20,
                                                "parsedInStrictMode": true,
                                                "returnKeyword": {
                                                    "kind": "ReturnKeyword",
                                                    "fullStart": 682,
                                                    "fullEnd": 693,
                                                    "start": 686,
                                                    "end": 692,
                                                    "fullWidth": 11,
                                                    "width": 6,
                                                    "text": "return",
                                                    "value": "return",
                                                    "valueText": "return",
                                                    "hasLeadingTrivia": true,
                                                    "hasTrailingTrivia": true,
                                                    "leadingTrivia": [
                                                        {
                                                            "kind": "WhitespaceTrivia",
                                                            "text": "    "
                                                        }
                                                    ],
                                                    "trailingTrivia": [
                                                        {
                                                            "kind": "WhitespaceTrivia",
                                                            "text": " "
                                                        }
                                                    ]
                                                },
                                                "expression": {
                                                    "kind": "InvocationExpression",
                                                    "fullStart": 693,
                                                    "fullEnd": 705,
                                                    "start": 693,
                                                    "end": 705,
                                                    "fullWidth": 12,
                                                    "width": 12,
                                                    "parsedInStrictMode": true,
                                                    "expression": {
                                                        "kind": "IdentifierName",
                                                        "fullStart": 693,
                                                        "fullEnd": 703,
                                                        "start": 693,
                                                        "end": 703,
                                                        "fullWidth": 10,
                                                        "width": 10,
                                                        "text": "gNonStrict",
                                                        "value": "gNonStrict",
                                                        "valueText": "gNonStrict"
                                                    },
                                                    "argumentList": {
                                                        "kind": "ArgumentList",
                                                        "fullStart": 703,
                                                        "fullEnd": 705,
                                                        "start": 703,
                                                        "end": 705,
                                                        "fullWidth": 2,
                                                        "width": 2,
                                                        "parsedInStrictMode": true,
                                                        "openParenToken": {
                                                            "kind": "OpenParenToken",
                                                            "fullStart": 703,
                                                            "fullEnd": 704,
                                                            "start": 703,
                                                            "end": 704,
                                                            "fullWidth": 1,
                                                            "width": 1,
                                                            "text": "(",
                                                            "value": "(",
                                                            "valueText": "("
                                                        },
                                                        "arguments": [],
                                                        "closeParenToken": {
                                                            "kind": "CloseParenToken",
                                                            "fullStart": 704,
                                                            "fullEnd": 705,
                                                            "start": 704,
                                                            "end": 705,
                                                            "fullWidth": 1,
                                                            "width": 1,
                                                            "text": ")",
                                                            "value": ")",
                                                            "valueText": ")"
                                                        }
                                                    }
                                                },
                                                "semicolonToken": {
                                                    "kind": "SemicolonToken",
                                                    "fullStart": 705,
                                                    "fullEnd": 708,
                                                    "start": 705,
                                                    "end": 706,
                                                    "fullWidth": 3,
                                                    "width": 1,
                                                    "text": ";",
                                                    "value": ";",
                                                    "valueText": ";",
                                                    "hasTrailingTrivia": true,
                                                    "hasTrailingNewLine": true,
                                                    "trailingTrivia": [
                                                        {
                                                            "kind": "NewLineTrivia",
                                                            "text": "\r\n"
                                                        }
                                                    ]
                                                }
                                            }
                                        ],
                                        "closeBraceToken": {
                                            "kind": "CloseBraceToken",
                                            "fullStart": 708,
                                            "fullEnd": 711,
                                            "start": 708,
                                            "end": 709,
                                            "fullWidth": 3,
                                            "width": 1,
                                            "text": "}",
                                            "value": "}",
                                            "valueText": "}",
                                            "hasTrailingTrivia": true,
                                            "hasTrailingNewLine": true,
                                            "trailingTrivia": [
                                                {
                                                    "kind": "NewLineTrivia",
                                                    "text": "\r\n"
                                                }
                                            ]
                                        }
                                    }
                                }
                            }
                        }
                    ]
                },
                "semicolonToken": {
                    "kind": "SemicolonToken",
                    "fullStart": -1,
                    "fullEnd": -1,
                    "start": -1,
                    "end": -1,
                    "fullWidth": 0,
                    "width": 0,
                    "text": ""
                }
            },
            {
                "kind": "ExpressionStatement",
                "fullStart": 711,
                "fullEnd": 717,
                "start": 711,
                "end": 715,
                "fullWidth": 6,
                "width": 4,
                "expression": {
                    "kind": "InvocationExpression",
                    "fullStart": 711,
                    "fullEnd": 714,
                    "start": 711,
                    "end": 714,
                    "fullWidth": 3,
                    "width": 3,
                    "expression": {
                        "kind": "IdentifierName",
                        "fullStart": 711,
                        "fullEnd": 712,
                        "start": 711,
                        "end": 712,
                        "fullWidth": 1,
                        "width": 1,
                        "text": "f",
                        "value": "f",
                        "valueText": "f"
                    },
                    "argumentList": {
                        "kind": "ArgumentList",
                        "fullStart": 712,
                        "fullEnd": 714,
                        "start": 712,
                        "end": 714,
                        "fullWidth": 2,
                        "width": 2,
                        "openParenToken": {
                            "kind": "OpenParenToken",
                            "fullStart": 712,
                            "fullEnd": 713,
                            "start": 712,
                            "end": 713,
                            "fullWidth": 1,
                            "width": 1,
                            "text": "(",
                            "value": "(",
                            "valueText": "("
                        },
                        "arguments": [],
                        "closeParenToken": {
                            "kind": "CloseParenToken",
                            "fullStart": 713,
                            "fullEnd": 714,
                            "start": 713,
                            "end": 714,
                            "fullWidth": 1,
                            "width": 1,
                            "text": ")",
                            "value": ")",
                            "valueText": ")"
                        }
                    }
                },
                "semicolonToken": {
                    "kind": "SemicolonToken",
                    "fullStart": 714,
                    "fullEnd": 717,
                    "start": 714,
                    "end": 715,
                    "fullWidth": 3,
                    "width": 1,
                    "text": ";",
                    "value": ";",
                    "valueText": ";",
                    "hasTrailingTrivia": true,
                    "hasTrailingNewLine": true,
                    "trailingTrivia": [
                        {
                            "kind": "NewLineTrivia",
                            "text": "\r\n"
                        }
                    ]
                }
            },
            {
                "kind": "FunctionDeclaration",
                "fullStart": 717,
                "fullEnd": 816,
                "start": 721,
                "end": 814,
                "fullWidth": 99,
                "width": 93,
                "modifiers": [],
                "functionKeyword": {
                    "kind": "FunctionKeyword",
                    "fullStart": 717,
                    "fullEnd": 730,
                    "start": 721,
                    "end": 729,
                    "fullWidth": 13,
                    "width": 8,
                    "text": "function",
                    "value": "function",
                    "valueText": "function",
                    "hasLeadingTrivia": true,
                    "hasLeadingNewLine": true,
                    "hasTrailingTrivia": true,
                    "leadingTrivia": [
                        {
                            "kind": "NewLineTrivia",
                            "text": "\r\n"
                        },
                        {
                            "kind": "NewLineTrivia",
                            "text": "\r\n"
                        }
                    ],
                    "trailingTrivia": [
                        {
                            "kind": "WhitespaceTrivia",
                            "text": " "
                        }
                    ]
                },
                "identifier": {
                    "kind": "IdentifierName",
                    "fullStart": 730,
                    "fullEnd": 740,
                    "start": 730,
                    "end": 740,
                    "fullWidth": 10,
                    "width": 10,
                    "text": "gNonStrict",
                    "value": "gNonStrict",
                    "valueText": "gNonStrict"
                },
                "callSignature": {
                    "kind": "CallSignature",
                    "fullStart": 740,
                    "fullEnd": 743,
                    "start": 740,
                    "end": 742,
                    "fullWidth": 3,
                    "width": 2,
                    "parameterList": {
                        "kind": "ParameterList",
                        "fullStart": 740,
                        "fullEnd": 743,
                        "start": 740,
                        "end": 742,
                        "fullWidth": 3,
                        "width": 2,
                        "openParenToken": {
                            "kind": "OpenParenToken",
                            "fullStart": 740,
                            "fullEnd": 741,
                            "start": 740,
                            "end": 741,
                            "fullWidth": 1,
                            "width": 1,
                            "text": "(",
                            "value": "(",
                            "valueText": "("
                        },
                        "parameters": [],
                        "closeParenToken": {
                            "kind": "CloseParenToken",
                            "fullStart": 741,
                            "fullEnd": 743,
                            "start": 741,
                            "end": 742,
                            "fullWidth": 2,
                            "width": 1,
                            "text": ")",
                            "value": ")",
                            "valueText": ")",
                            "hasTrailingTrivia": true,
                            "trailingTrivia": [
                                {
                                    "kind": "WhitespaceTrivia",
                                    "text": " "
                                }
                            ]
                        }
                    }
                },
                "block": {
                    "kind": "Block",
                    "fullStart": 743,
                    "fullEnd": 816,
                    "start": 743,
                    "end": 814,
                    "fullWidth": 73,
                    "width": 71,
                    "openBraceToken": {
                        "kind": "OpenBraceToken",
                        "fullStart": 743,
                        "fullEnd": 746,
                        "start": 743,
                        "end": 744,
                        "fullWidth": 3,
                        "width": 1,
                        "text": "{",
                        "value": "{",
                        "valueText": "{",
                        "hasTrailingTrivia": true,
                        "hasTrailingNewLine": true,
                        "trailingTrivia": [
                            {
                                "kind": "NewLineTrivia",
                                "text": "\r\n"
                            }
                        ]
                    },
                    "statements": [
                        {
                            "kind": "ReturnStatement",
                            "fullStart": 746,
                            "fullEnd": 813,
                            "start": 750,
                            "end": 811,
                            "fullWidth": 67,
                            "width": 61,
                            "returnKeyword": {
                                "kind": "ReturnKeyword",
                                "fullStart": 746,
                                "fullEnd": 757,
                                "start": 750,
                                "end": 756,
                                "fullWidth": 11,
                                "width": 6,
                                "text": "return",
                                "value": "return",
                                "valueText": "return",
                                "hasLeadingTrivia": true,
                                "hasTrailingTrivia": true,
                                "leadingTrivia": [
                                    {
                                        "kind": "WhitespaceTrivia",
                                        "text": "    "
                                    }
                                ],
                                "trailingTrivia": [
                                    {
                                        "kind": "WhitespaceTrivia",
                                        "text": " "
                                    }
                                ]
                            },
                            "expression": {
                                "kind": "LogicalOrExpression",
                                "fullStart": 757,
                                "fullEnd": 810,
                                "start": 757,
                                "end": 810,
                                "fullWidth": 53,
                                "width": 53,
                                "left": {
                                    "kind": "MemberAccessExpression",
                                    "fullStart": 757,
                                    "fullEnd": 775,
                                    "start": 757,
                                    "end": 774,
                                    "fullWidth": 18,
                                    "width": 17,
                                    "expression": {
                                        "kind": "IdentifierName",
                                        "fullStart": 757,
                                        "fullEnd": 767,
                                        "start": 757,
                                        "end": 767,
                                        "fullWidth": 10,
                                        "width": 10,
                                        "text": "gNonStrict",
                                        "value": "gNonStrict",
                                        "valueText": "gNonStrict"
                                    },
                                    "dotToken": {
                                        "kind": "DotToken",
                                        "fullStart": 767,
                                        "fullEnd": 768,
                                        "start": 767,
                                        "end": 768,
                                        "fullWidth": 1,
                                        "width": 1,
                                        "text": ".",
                                        "value": ".",
                                        "valueText": "."
                                    },
                                    "name": {
                                        "kind": "IdentifierName",
                                        "fullStart": 768,
                                        "fullEnd": 775,
                                        "start": 768,
                                        "end": 774,
                                        "fullWidth": 7,
                                        "width": 6,
                                        "text": "caller",
                                        "value": "caller",
                                        "valueText": "caller",
                                        "hasTrailingTrivia": true,
                                        "trailingTrivia": [
                                            {
                                                "kind": "WhitespaceTrivia",
                                                "text": " "
                                            }
                                        ]
                                    }
                                },
                                "operatorToken": {
                                    "kind": "BarBarToken",
                                    "fullStart": 775,
                                    "fullEnd": 778,
                                    "start": 775,
                                    "end": 777,
                                    "fullWidth": 3,
                                    "width": 2,
                                    "text": "||",
                                    "value": "||",
                                    "valueText": "||",
                                    "hasTrailingTrivia": true,
                                    "trailingTrivia": [
                                        {
                                            "kind": "WhitespaceTrivia",
                                            "text": " "
                                        }
                                    ]
                                },
                                "right": {
                                    "kind": "MemberAccessExpression",
                                    "fullStart": 778,
                                    "fullEnd": 810,
                                    "start": 778,
                                    "end": 810,
                                    "fullWidth": 32,
                                    "width": 32,
                                    "expression": {
                                        "kind": "MemberAccessExpression",
                                        "fullStart": 778,
                                        "fullEnd": 795,
                                        "start": 778,
                                        "end": 795,
                                        "fullWidth": 17,
                                        "width": 17,
                                        "expression": {
                                            "kind": "IdentifierName",
                                            "fullStart": 778,
                                            "fullEnd": 788,
                                            "start": 778,
                                            "end": 788,
                                            "fullWidth": 10,
                                            "width": 10,
                                            "text": "gNonStrict",
                                            "value": "gNonStrict",
                                            "valueText": "gNonStrict"
                                        },
                                        "dotToken": {
                                            "kind": "DotToken",
                                            "fullStart": 788,
                                            "fullEnd": 789,
                                            "start": 788,
                                            "end": 789,
                                            "fullWidth": 1,
                                            "width": 1,
                                            "text": ".",
                                            "value": ".",
                                            "valueText": "."
                                        },
                                        "name": {
                                            "kind": "IdentifierName",
                                            "fullStart": 789,
                                            "fullEnd": 795,
                                            "start": 789,
                                            "end": 795,
                                            "fullWidth": 6,
                                            "width": 6,
                                            "text": "caller",
                                            "value": "caller",
                                            "valueText": "caller"
                                        }
                                    },
                                    "dotToken": {
                                        "kind": "DotToken",
                                        "fullStart": 795,
                                        "fullEnd": 796,
                                        "start": 795,
                                        "end": 796,
                                        "fullWidth": 1,
                                        "width": 1,
                                        "text": ".",
                                        "value": ".",
                                        "valueText": "."
                                    },
                                    "name": {
                                        "kind": "IdentifierName",
                                        "fullStart": 796,
                                        "fullEnd": 810,
                                        "start": 796,
                                        "end": 810,
                                        "fullWidth": 14,
                                        "width": 14,
                                        "text": "throwTypeError",
                                        "value": "throwTypeError",
                                        "valueText": "throwTypeError"
                                    }
                                }
                            },
                            "semicolonToken": {
                                "kind": "SemicolonToken",
                                "fullStart": 810,
                                "fullEnd": 813,
                                "start": 810,
                                "end": 811,
                                "fullWidth": 3,
                                "width": 1,
                                "text": ";",
                                "value": ";",
                                "valueText": ";",
                                "hasTrailingTrivia": true,
                                "hasTrailingNewLine": true,
                                "trailingTrivia": [
                                    {
                                        "kind": "NewLineTrivia",
                                        "text": "\r\n"
                                    }
                                ]
                            }
                        }
                    ],
                    "closeBraceToken": {
                        "kind": "CloseBraceToken",
                        "fullStart": 813,
                        "fullEnd": 816,
                        "start": 813,
                        "end": 814,
                        "fullWidth": 3,
                        "width": 1,
                        "text": "}",
                        "value": "}",
                        "valueText": "}",
                        "hasTrailingTrivia": true,
                        "hasTrailingNewLine": true,
                        "trailingTrivia": [
                            {
                                "kind": "NewLineTrivia",
                                "text": "\r\n"
                            }
                        ]
                    }
                }
            }
        ],
        "endOfFileToken": {
            "kind": "EndOfFileToken",
            "fullStart": 816,
            "fullEnd": 818,
            "start": 818,
            "end": 818,
            "fullWidth": 2,
            "width": 0,
            "text": "",
            "hasLeadingTrivia": true,
            "hasLeadingNewLine": true,
            "leadingTrivia": [
                {
                    "kind": "NewLineTrivia",
                    "text": "\r\n"
                }
            ]
        }
    },
    "lineMap": {
        "lineStarts": [
            0,
            67,
            152,
            232,
            308,
            380,
            385,
            439,
            593,
            607,
            631,
            636,
            638,
            640,
            663,
            682,
            708,
            711,
            717,
            719,
            721,
            746,
            813,
            816,
            818
        ],
        "length": 818
    }
}<|MERGE_RESOLUTION|>--- conflicted
+++ resolved
@@ -120,12 +120,8 @@
                             "start": 644,
                             "end": 709,
                             "fullWidth": 67,
-<<<<<<< HEAD
                             "width": 65,
-                            "identifier": {
-=======
                             "propertyName": {
->>>>>>> 85e84683
                                 "kind": "IdentifierName",
                                 "fullStart": 644,
                                 "fullEnd": 646,
