--- conflicted
+++ resolved
@@ -263,11 +263,8 @@
                                                         "start": 655,
                                                         "end": 660,
                                                         "fullWidth": 5,
-<<<<<<< HEAD
                                                         "width": 5,
-=======
                                                         "modifiers": [],
->>>>>>> e3c38734
                                                         "identifier": {
                                                             "kind": "IdentifierName",
                                                             "fullStart": 655,
