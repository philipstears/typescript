{
    "isDeclaration": false,
    "languageVersion": "EcmaScript5",
    "parseOptions": {
        "allowAutomaticSemicolonInsertion": true
    },
    "sourceUnit": {
        "kind": "SourceUnit",
        "fullStart": 0,
        "fullEnd": 1460,
        "start": 945,
        "end": 1460,
        "fullWidth": 1460,
        "width": 515,
        "isIncrementallyUnusable": true,
        "moduleElements": [
            {
                "kind": "VariableStatement",
                "fullStart": 0,
                "fullEnd": 972,
                "start": 945,
                "end": 971,
                "fullWidth": 972,
                "width": 26,
                "modifiers": [],
                "variableDeclaration": {
                    "kind": "VariableDeclaration",
                    "fullStart": 0,
                    "fullEnd": 970,
                    "start": 945,
                    "end": 970,
                    "fullWidth": 970,
                    "width": 25,
                    "varKeyword": {
                        "kind": "VarKeyword",
                        "fullStart": 0,
                        "fullEnd": 949,
                        "start": 945,
                        "end": 948,
                        "fullWidth": 949,
                        "width": 3,
                        "text": "var",
                        "value": "var",
                        "valueText": "var",
                        "hasLeadingTrivia": true,
                        "hasLeadingComment": true,
                        "hasLeadingNewLine": true,
                        "hasTrailingTrivia": true,
                        "leadingTrivia": [
                            {
                                "kind": "SingleLineCommentTrivia",
                                "text": "// Copyright 2009 the Sputnik authors.  All rights reserved."
                            },
                            {
                                "kind": "NewLineTrivia",
                                "text": "\n"
                            },
                            {
                                "kind": "SingleLineCommentTrivia",
                                "text": "// This code is governed by the BSD license found in the LICENSE file."
                            },
                            {
                                "kind": "NewLineTrivia",
                                "text": "\n"
                            },
                            {
                                "kind": "NewLineTrivia",
                                "text": "\n"
                            },
                            {
                                "kind": "MultiLineCommentTrivia",
                                "text": "/**\n * When the Function constructor is called with arguments p, body the following steps are taken:\n * i) Let Result(i) be the first argument\n * ii) Let P be ToString(Result(i))\n * iii) Call ToString(body)\n * iv) If P is not parsable as a FormalParameterList_opt then throw a SyntaxError exception\n * v) If body is not parsable as FunctionBody then throw a SyntaxError exception\n * vi) Create a new Function object as specified in 13.2 with parameters specified by parsing P as a FormalParameterListopt and body specified by parsing body as a FunctionBody\n * Pass in a scope chain consisting of the global object as the Scope parameter\n * vii) Return Result(vi)\n *\n * @path ch15/15.3/15.3.2/S15.3.2.1_A3_T8.js\n * @description Values of the function constructor arguments are \"undefined\" and \"return this;\"\n */"
                            },
                            {
                                "kind": "NewLineTrivia",
                                "text": "\n"
                            },
                            {
                                "kind": "NewLineTrivia",
                                "text": "\n"
                            }
                        ],
                        "trailingTrivia": [
                            {
                                "kind": "WhitespaceTrivia",
                                "text": " "
                            }
                        ]
                    },
                    "variableDeclarators": [
                        {
                            "kind": "VariableDeclarator",
                            "fullStart": 949,
                            "fullEnd": 970,
                            "start": 949,
                            "end": 970,
                            "fullWidth": 21,
<<<<<<< HEAD
                            "width": 21,
                            "identifier": {
=======
                            "propertyName": {
>>>>>>> 85e84683
                                "kind": "IdentifierName",
                                "fullStart": 949,
                                "fullEnd": 954,
                                "start": 949,
                                "end": 953,
                                "fullWidth": 5,
                                "width": 4,
                                "text": "body",
                                "value": "body",
                                "valueText": "body",
                                "hasTrailingTrivia": true,
                                "trailingTrivia": [
                                    {
                                        "kind": "WhitespaceTrivia",
                                        "text": " "
                                    }
                                ]
                            },
                            "equalsValueClause": {
                                "kind": "EqualsValueClause",
                                "fullStart": 954,
                                "fullEnd": 970,
                                "start": 954,
                                "end": 970,
                                "fullWidth": 16,
                                "width": 16,
                                "equalsToken": {
                                    "kind": "EqualsToken",
                                    "fullStart": 954,
                                    "fullEnd": 956,
                                    "start": 954,
                                    "end": 955,
                                    "fullWidth": 2,
                                    "width": 1,
                                    "text": "=",
                                    "value": "=",
                                    "valueText": "=",
                                    "hasTrailingTrivia": true,
                                    "trailingTrivia": [
                                        {
                                            "kind": "WhitespaceTrivia",
                                            "text": " "
                                        }
                                    ]
                                },
                                "value": {
                                    "kind": "StringLiteral",
                                    "fullStart": 956,
                                    "fullEnd": 970,
                                    "start": 956,
                                    "end": 970,
                                    "fullWidth": 14,
                                    "width": 14,
                                    "text": "\"return this;\"",
                                    "value": "return this;",
                                    "valueText": "return this;"
                                }
                            }
                        }
                    ]
                },
                "semicolonToken": {
                    "kind": "SemicolonToken",
                    "fullStart": 970,
                    "fullEnd": 972,
                    "start": 970,
                    "end": 971,
                    "fullWidth": 2,
                    "width": 1,
                    "text": ";",
                    "value": ";",
                    "valueText": ";",
                    "hasTrailingTrivia": true,
                    "hasTrailingNewLine": true,
                    "trailingTrivia": [
                        {
                            "kind": "NewLineTrivia",
                            "text": "\n"
                        }
                    ]
                }
            },
            {
                "kind": "TryStatement",
                "fullStart": 972,
                "fullEnd": 1087,
                "start": 983,
                "end": 1086,
                "fullWidth": 115,
                "width": 103,
                "tryKeyword": {
                    "kind": "TryKeyword",
                    "fullStart": 972,
                    "fullEnd": 987,
                    "start": 983,
                    "end": 986,
                    "fullWidth": 15,
                    "width": 3,
                    "text": "try",
                    "value": "try",
                    "valueText": "try",
                    "hasLeadingTrivia": true,
                    "hasLeadingComment": true,
                    "hasLeadingNewLine": true,
                    "hasTrailingTrivia": true,
                    "leadingTrivia": [
                        {
                            "kind": "NewLineTrivia",
                            "text": "\n"
                        },
                        {
                            "kind": "SingleLineCommentTrivia",
                            "text": "//CHECK#1"
                        },
                        {
                            "kind": "NewLineTrivia",
                            "text": "\n"
                        }
                    ],
                    "trailingTrivia": [
                        {
                            "kind": "WhitespaceTrivia",
                            "text": " "
                        }
                    ]
                },
                "block": {
                    "kind": "Block",
                    "fullStart": 987,
                    "fullEnd": 1031,
                    "start": 987,
                    "end": 1030,
                    "fullWidth": 44,
                    "width": 43,
                    "openBraceToken": {
                        "kind": "OpenBraceToken",
                        "fullStart": 987,
                        "fullEnd": 989,
                        "start": 987,
                        "end": 988,
                        "fullWidth": 2,
                        "width": 1,
                        "text": "{",
                        "value": "{",
                        "valueText": "{",
                        "hasTrailingTrivia": true,
                        "hasTrailingNewLine": true,
                        "trailingTrivia": [
                            {
                                "kind": "NewLineTrivia",
                                "text": "\n"
                            }
                        ]
                    },
                    "statements": [
                        {
                            "kind": "VariableStatement",
                            "fullStart": 989,
                            "fullEnd": 1029,
                            "start": 991,
                            "end": 1028,
                            "fullWidth": 40,
                            "width": 37,
                            "modifiers": [],
                            "variableDeclaration": {
                                "kind": "VariableDeclaration",
                                "fullStart": 989,
                                "fullEnd": 1027,
                                "start": 991,
                                "end": 1027,
                                "fullWidth": 38,
                                "width": 36,
                                "varKeyword": {
                                    "kind": "VarKeyword",
                                    "fullStart": 989,
                                    "fullEnd": 995,
                                    "start": 991,
                                    "end": 994,
                                    "fullWidth": 6,
                                    "width": 3,
                                    "text": "var",
                                    "value": "var",
                                    "valueText": "var",
                                    "hasLeadingTrivia": true,
                                    "hasTrailingTrivia": true,
                                    "leadingTrivia": [
                                        {
                                            "kind": "WhitespaceTrivia",
                                            "text": "  "
                                        }
                                    ],
                                    "trailingTrivia": [
                                        {
                                            "kind": "WhitespaceTrivia",
                                            "text": " "
                                        }
                                    ]
                                },
                                "variableDeclarators": [
                                    {
                                        "kind": "VariableDeclarator",
                                        "fullStart": 995,
                                        "fullEnd": 1027,
                                        "start": 995,
                                        "end": 1027,
                                        "fullWidth": 32,
<<<<<<< HEAD
                                        "width": 32,
                                        "identifier": {
=======
                                        "propertyName": {
>>>>>>> 85e84683
                                            "kind": "IdentifierName",
                                            "fullStart": 995,
                                            "fullEnd": 997,
                                            "start": 995,
                                            "end": 996,
                                            "fullWidth": 2,
                                            "width": 1,
                                            "text": "f",
                                            "value": "f",
                                            "valueText": "f",
                                            "hasTrailingTrivia": true,
                                            "trailingTrivia": [
                                                {
                                                    "kind": "WhitespaceTrivia",
                                                    "text": " "
                                                }
                                            ]
                                        },
                                        "equalsValueClause": {
                                            "kind": "EqualsValueClause",
                                            "fullStart": 997,
                                            "fullEnd": 1027,
                                            "start": 997,
                                            "end": 1027,
                                            "fullWidth": 30,
                                            "width": 30,
                                            "equalsToken": {
                                                "kind": "EqualsToken",
                                                "fullStart": 997,
                                                "fullEnd": 999,
                                                "start": 997,
                                                "end": 998,
                                                "fullWidth": 2,
                                                "width": 1,
                                                "text": "=",
                                                "value": "=",
                                                "valueText": "=",
                                                "hasTrailingTrivia": true,
                                                "trailingTrivia": [
                                                    {
                                                        "kind": "WhitespaceTrivia",
                                                        "text": " "
                                                    }
                                                ]
                                            },
                                            "value": {
                                                "kind": "ObjectCreationExpression",
                                                "fullStart": 999,
                                                "fullEnd": 1027,
                                                "start": 999,
                                                "end": 1027,
                                                "fullWidth": 28,
                                                "width": 28,
                                                "newKeyword": {
                                                    "kind": "NewKeyword",
                                                    "fullStart": 999,
                                                    "fullEnd": 1003,
                                                    "start": 999,
                                                    "end": 1002,
                                                    "fullWidth": 4,
                                                    "width": 3,
                                                    "text": "new",
                                                    "value": "new",
                                                    "valueText": "new",
                                                    "hasTrailingTrivia": true,
                                                    "trailingTrivia": [
                                                        {
                                                            "kind": "WhitespaceTrivia",
                                                            "text": " "
                                                        }
                                                    ]
                                                },
                                                "expression": {
                                                    "kind": "IdentifierName",
                                                    "fullStart": 1003,
                                                    "fullEnd": 1011,
                                                    "start": 1003,
                                                    "end": 1011,
                                                    "fullWidth": 8,
                                                    "width": 8,
                                                    "text": "Function",
                                                    "value": "Function",
                                                    "valueText": "Function"
                                                },
                                                "argumentList": {
                                                    "kind": "ArgumentList",
                                                    "fullStart": 1011,
                                                    "fullEnd": 1027,
                                                    "start": 1011,
                                                    "end": 1027,
                                                    "fullWidth": 16,
                                                    "width": 16,
                                                    "openParenToken": {
                                                        "kind": "OpenParenToken",
                                                        "fullStart": 1011,
                                                        "fullEnd": 1012,
                                                        "start": 1011,
                                                        "end": 1012,
                                                        "fullWidth": 1,
                                                        "width": 1,
                                                        "text": "(",
                                                        "value": "(",
                                                        "valueText": "("
                                                    },
                                                    "arguments": [
                                                        {
                                                            "kind": "IdentifierName",
                                                            "fullStart": 1012,
                                                            "fullEnd": 1021,
                                                            "start": 1012,
                                                            "end": 1021,
                                                            "fullWidth": 9,
                                                            "width": 9,
                                                            "text": "undefined",
                                                            "value": "undefined",
                                                            "valueText": "undefined"
                                                        },
                                                        {
                                                            "kind": "CommaToken",
                                                            "fullStart": 1021,
                                                            "fullEnd": 1022,
                                                            "start": 1021,
                                                            "end": 1022,
                                                            "fullWidth": 1,
                                                            "width": 1,
                                                            "text": ",",
                                                            "value": ",",
                                                            "valueText": ","
                                                        },
                                                        {
                                                            "kind": "IdentifierName",
                                                            "fullStart": 1022,
                                                            "fullEnd": 1026,
                                                            "start": 1022,
                                                            "end": 1026,
                                                            "fullWidth": 4,
                                                            "width": 4,
                                                            "text": "body",
                                                            "value": "body",
                                                            "valueText": "body"
                                                        }
                                                    ],
                                                    "closeParenToken": {
                                                        "kind": "CloseParenToken",
                                                        "fullStart": 1026,
                                                        "fullEnd": 1027,
                                                        "start": 1026,
                                                        "end": 1027,
                                                        "fullWidth": 1,
                                                        "width": 1,
                                                        "text": ")",
                                                        "value": ")",
                                                        "valueText": ")"
                                                    }
                                                }
                                            }
                                        }
                                    }
                                ]
                            },
                            "semicolonToken": {
                                "kind": "SemicolonToken",
                                "fullStart": 1027,
                                "fullEnd": 1029,
                                "start": 1027,
                                "end": 1028,
                                "fullWidth": 2,
                                "width": 1,
                                "text": ";",
                                "value": ";",
                                "valueText": ";",
                                "hasTrailingTrivia": true,
                                "hasTrailingNewLine": true,
                                "trailingTrivia": [
                                    {
                                        "kind": "NewLineTrivia",
                                        "text": "\n"
                                    }
                                ]
                            }
                        }
                    ],
                    "closeBraceToken": {
                        "kind": "CloseBraceToken",
                        "fullStart": 1029,
                        "fullEnd": 1031,
                        "start": 1029,
                        "end": 1030,
                        "fullWidth": 2,
                        "width": 1,
                        "text": "}",
                        "value": "}",
                        "valueText": "}",
                        "hasTrailingTrivia": true,
                        "trailingTrivia": [
                            {
                                "kind": "WhitespaceTrivia",
                                "text": " "
                            }
                        ]
                    }
                },
                "catchClause": {
                    "kind": "CatchClause",
                    "fullStart": 1031,
                    "fullEnd": 1087,
                    "start": 1031,
                    "end": 1086,
                    "fullWidth": 56,
                    "width": 55,
                    "catchKeyword": {
                        "kind": "CatchKeyword",
                        "fullStart": 1031,
                        "fullEnd": 1037,
                        "start": 1031,
                        "end": 1036,
                        "fullWidth": 6,
                        "width": 5,
                        "text": "catch",
                        "value": "catch",
                        "valueText": "catch",
                        "hasTrailingTrivia": true,
                        "trailingTrivia": [
                            {
                                "kind": "WhitespaceTrivia",
                                "text": " "
                            }
                        ]
                    },
                    "openParenToken": {
                        "kind": "OpenParenToken",
                        "fullStart": 1037,
                        "fullEnd": 1038,
                        "start": 1037,
                        "end": 1038,
                        "fullWidth": 1,
                        "width": 1,
                        "text": "(",
                        "value": "(",
                        "valueText": "("
                    },
                    "identifier": {
                        "kind": "IdentifierName",
                        "fullStart": 1038,
                        "fullEnd": 1039,
                        "start": 1038,
                        "end": 1039,
                        "fullWidth": 1,
                        "width": 1,
                        "text": "e",
                        "value": "e",
                        "valueText": "e"
                    },
                    "closeParenToken": {
                        "kind": "CloseParenToken",
                        "fullStart": 1039,
                        "fullEnd": 1041,
                        "start": 1039,
                        "end": 1040,
                        "fullWidth": 2,
                        "width": 1,
                        "text": ")",
                        "value": ")",
                        "valueText": ")",
                        "hasTrailingTrivia": true,
                        "trailingTrivia": [
                            {
                                "kind": "WhitespaceTrivia",
                                "text": " "
                            }
                        ]
                    },
                    "block": {
                        "kind": "Block",
                        "fullStart": 1041,
                        "fullEnd": 1087,
                        "start": 1041,
                        "end": 1086,
                        "fullWidth": 46,
                        "width": 45,
                        "openBraceToken": {
                            "kind": "OpenBraceToken",
                            "fullStart": 1041,
                            "fullEnd": 1043,
                            "start": 1041,
                            "end": 1042,
                            "fullWidth": 2,
                            "width": 1,
                            "text": "{",
                            "value": "{",
                            "valueText": "{",
                            "hasTrailingTrivia": true,
                            "hasTrailingNewLine": true,
                            "trailingTrivia": [
                                {
                                    "kind": "NewLineTrivia",
                                    "text": "\n"
                                }
                            ]
                        },
                        "statements": [
                            {
                                "kind": "ExpressionStatement",
                                "fullStart": 1043,
                                "fullEnd": 1085,
                                "start": 1045,
                                "end": 1084,
                                "fullWidth": 42,
                                "width": 39,
                                "expression": {
                                    "kind": "InvocationExpression",
                                    "fullStart": 1043,
                                    "fullEnd": 1083,
                                    "start": 1045,
                                    "end": 1083,
                                    "fullWidth": 40,
                                    "width": 38,
                                    "expression": {
                                        "kind": "IdentifierName",
                                        "fullStart": 1043,
                                        "fullEnd": 1050,
                                        "start": 1045,
                                        "end": 1050,
                                        "fullWidth": 7,
                                        "width": 5,
                                        "text": "$FAIL",
                                        "value": "$FAIL",
                                        "valueText": "$FAIL",
                                        "hasLeadingTrivia": true,
                                        "leadingTrivia": [
                                            {
                                                "kind": "WhitespaceTrivia",
                                                "text": "  "
                                            }
                                        ]
                                    },
                                    "argumentList": {
                                        "kind": "ArgumentList",
                                        "fullStart": 1050,
                                        "fullEnd": 1083,
                                        "start": 1050,
                                        "end": 1083,
                                        "fullWidth": 33,
                                        "width": 33,
                                        "openParenToken": {
                                            "kind": "OpenParenToken",
                                            "fullStart": 1050,
                                            "fullEnd": 1051,
                                            "start": 1050,
                                            "end": 1051,
                                            "fullWidth": 1,
                                            "width": 1,
                                            "text": "(",
                                            "value": "(",
                                            "valueText": "("
                                        },
                                        "arguments": [
                                            {
                                                "kind": "AddExpression",
                                                "fullStart": 1051,
                                                "fullEnd": 1082,
                                                "start": 1051,
                                                "end": 1082,
                                                "fullWidth": 31,
                                                "width": 31,
                                                "left": {
                                                    "kind": "StringLiteral",
                                                    "fullStart": 1051,
                                                    "fullEnd": 1080,
                                                    "start": 1051,
                                                    "end": 1080,
                                                    "fullWidth": 29,
                                                    "width": 29,
                                                    "text": "'#1: test failed with error '",
                                                    "value": "#1: test failed with error ",
                                                    "valueText": "#1: test failed with error "
                                                },
                                                "operatorToken": {
                                                    "kind": "PlusToken",
                                                    "fullStart": 1080,
                                                    "fullEnd": 1081,
                                                    "start": 1080,
                                                    "end": 1081,
                                                    "fullWidth": 1,
                                                    "width": 1,
                                                    "text": "+",
                                                    "value": "+",
                                                    "valueText": "+"
                                                },
                                                "right": {
                                                    "kind": "IdentifierName",
                                                    "fullStart": 1081,
                                                    "fullEnd": 1082,
                                                    "start": 1081,
                                                    "end": 1082,
                                                    "fullWidth": 1,
                                                    "width": 1,
                                                    "text": "e",
                                                    "value": "e",
                                                    "valueText": "e"
                                                }
                                            }
                                        ],
                                        "closeParenToken": {
                                            "kind": "CloseParenToken",
                                            "fullStart": 1082,
                                            "fullEnd": 1083,
                                            "start": 1082,
                                            "end": 1083,
                                            "fullWidth": 1,
                                            "width": 1,
                                            "text": ")",
                                            "value": ")",
                                            "valueText": ")"
                                        }
                                    }
                                },
                                "semicolonToken": {
                                    "kind": "SemicolonToken",
                                    "fullStart": 1083,
                                    "fullEnd": 1085,
                                    "start": 1083,
                                    "end": 1084,
                                    "fullWidth": 2,
                                    "width": 1,
                                    "text": ";",
                                    "value": ";",
                                    "valueText": ";",
                                    "hasTrailingTrivia": true,
                                    "hasTrailingNewLine": true,
                                    "trailingTrivia": [
                                        {
                                            "kind": "NewLineTrivia",
                                            "text": "\n"
                                        }
                                    ]
                                }
                            }
                        ],
                        "closeBraceToken": {
                            "kind": "CloseBraceToken",
                            "fullStart": 1085,
                            "fullEnd": 1087,
                            "start": 1085,
                            "end": 1086,
                            "fullWidth": 2,
                            "width": 1,
                            "text": "}",
                            "value": "}",
                            "valueText": "}",
                            "hasTrailingTrivia": true,
                            "hasTrailingNewLine": true,
                            "trailingTrivia": [
                                {
                                    "kind": "NewLineTrivia",
                                    "text": "\n"
                                }
                            ]
                        }
                    }
                }
            },
            {
                "kind": "IfStatement",
                "fullStart": 1087,
                "fullEnd": 1291,
                "start": 1098,
                "end": 1290,
                "fullWidth": 204,
                "width": 192,
                "isIncrementallyUnusable": true,
                "ifKeyword": {
                    "kind": "IfKeyword",
                    "fullStart": 1087,
                    "fullEnd": 1101,
                    "start": 1098,
                    "end": 1100,
                    "fullWidth": 14,
                    "width": 2,
                    "text": "if",
                    "value": "if",
                    "valueText": "if",
                    "hasLeadingTrivia": true,
                    "hasLeadingComment": true,
                    "hasLeadingNewLine": true,
                    "hasTrailingTrivia": true,
                    "leadingTrivia": [
                        {
                            "kind": "NewLineTrivia",
                            "text": "\n"
                        },
                        {
                            "kind": "SingleLineCommentTrivia",
                            "text": "//CHECK#2"
                        },
                        {
                            "kind": "NewLineTrivia",
                            "text": "\n"
                        }
                    ],
                    "trailingTrivia": [
                        {
                            "kind": "WhitespaceTrivia",
                            "text": " "
                        }
                    ]
                },
                "openParenToken": {
                    "kind": "OpenParenToken",
                    "fullStart": 1101,
                    "fullEnd": 1102,
                    "start": 1101,
                    "end": 1102,
                    "fullWidth": 1,
                    "width": 1,
                    "text": "(",
                    "value": "(",
                    "valueText": "("
                },
                "condition": {
                    "kind": "NotEqualsExpression",
                    "fullStart": 1102,
                    "fullEnd": 1128,
                    "start": 1102,
                    "end": 1128,
                    "fullWidth": 26,
                    "width": 26,
                    "isIncrementallyUnusable": true,
                    "left": {
                        "kind": "MemberAccessExpression",
                        "fullStart": 1102,
                        "fullEnd": 1116,
                        "start": 1102,
                        "end": 1115,
                        "fullWidth": 14,
                        "width": 13,
                        "isIncrementallyUnusable": true,
                        "expression": {
                            "kind": "IdentifierName",
                            "fullStart": 1102,
                            "fullEnd": 1103,
                            "start": 1102,
                            "end": 1103,
                            "fullWidth": 1,
                            "width": 1,
                            "text": "f",
                            "value": "f",
                            "valueText": "f"
                        },
                        "dotToken": {
                            "kind": "DotToken",
                            "fullStart": 1103,
                            "fullEnd": 1104,
                            "start": 1103,
                            "end": 1104,
                            "fullWidth": 1,
                            "width": 1,
                            "text": ".",
                            "value": ".",
                            "valueText": "."
                        },
                        "name": {
                            "kind": "IdentifierName",
                            "fullStart": 1104,
                            "fullEnd": 1116,
                            "start": 1104,
                            "end": 1115,
                            "fullWidth": 12,
                            "width": 11,
                            "text": "constructor",
                            "value": "constructor",
                            "valueText": "constructor",
                            "hasTrailingTrivia": true,
                            "trailingTrivia": [
                                {
                                    "kind": "WhitespaceTrivia",
                                    "text": " "
                                }
                            ]
                        }
                    },
                    "operatorToken": {
                        "kind": "ExclamationEqualsEqualsToken",
                        "fullStart": 1116,
                        "fullEnd": 1120,
                        "start": 1116,
                        "end": 1119,
                        "fullWidth": 4,
                        "width": 3,
                        "text": "!==",
                        "value": "!==",
                        "valueText": "!==",
                        "hasTrailingTrivia": true,
                        "trailingTrivia": [
                            {
                                "kind": "WhitespaceTrivia",
                                "text": " "
                            }
                        ]
                    },
                    "right": {
                        "kind": "IdentifierName",
                        "fullStart": 1120,
                        "fullEnd": 1128,
                        "start": 1120,
                        "end": 1128,
                        "fullWidth": 8,
                        "width": 8,
                        "text": "Function",
                        "value": "Function",
                        "valueText": "Function"
                    }
                },
                "closeParenToken": {
                    "kind": "CloseParenToken",
                    "fullStart": 1128,
                    "fullEnd": 1130,
                    "start": 1128,
                    "end": 1129,
                    "fullWidth": 2,
                    "width": 1,
                    "text": ")",
                    "value": ")",
                    "valueText": ")",
                    "hasTrailingTrivia": true,
                    "trailingTrivia": [
                        {
                            "kind": "WhitespaceTrivia",
                            "text": " "
                        }
                    ]
                },
                "statement": {
                    "kind": "Block",
                    "fullStart": 1130,
                    "fullEnd": 1291,
                    "start": 1130,
                    "end": 1290,
                    "fullWidth": 161,
                    "width": 160,
                    "openBraceToken": {
                        "kind": "OpenBraceToken",
                        "fullStart": 1130,
                        "fullEnd": 1132,
                        "start": 1130,
                        "end": 1131,
                        "fullWidth": 2,
                        "width": 1,
                        "text": "{",
                        "value": "{",
                        "valueText": "{",
                        "hasTrailingTrivia": true,
                        "hasTrailingNewLine": true,
                        "trailingTrivia": [
                            {
                                "kind": "NewLineTrivia",
                                "text": "\n"
                            }
                        ]
                    },
                    "statements": [
                        {
                            "kind": "ExpressionStatement",
                            "fullStart": 1132,
                            "fullEnd": 1289,
                            "start": 1134,
                            "end": 1288,
                            "fullWidth": 157,
                            "width": 154,
                            "expression": {
                                "kind": "InvocationExpression",
                                "fullStart": 1132,
                                "fullEnd": 1287,
                                "start": 1134,
                                "end": 1287,
                                "fullWidth": 155,
                                "width": 153,
                                "expression": {
                                    "kind": "IdentifierName",
                                    "fullStart": 1132,
                                    "fullEnd": 1140,
                                    "start": 1134,
                                    "end": 1140,
                                    "fullWidth": 8,
                                    "width": 6,
                                    "text": "$ERROR",
                                    "value": "$ERROR",
                                    "valueText": "$ERROR",
                                    "hasLeadingTrivia": true,
                                    "leadingTrivia": [
                                        {
                                            "kind": "WhitespaceTrivia",
                                            "text": "  "
                                        }
                                    ]
                                },
                                "argumentList": {
                                    "kind": "ArgumentList",
                                    "fullStart": 1140,
                                    "fullEnd": 1287,
                                    "start": 1140,
                                    "end": 1287,
                                    "fullWidth": 147,
                                    "width": 147,
                                    "openParenToken": {
                                        "kind": "OpenParenToken",
                                        "fullStart": 1140,
                                        "fullEnd": 1141,
                                        "start": 1140,
                                        "end": 1141,
                                        "fullWidth": 1,
                                        "width": 1,
                                        "text": "(",
                                        "value": "(",
                                        "valueText": "("
                                    },
                                    "arguments": [
                                        {
                                            "kind": "StringLiteral",
                                            "fullStart": 1141,
                                            "fullEnd": 1286,
                                            "start": 1141,
                                            "end": 1286,
                                            "fullWidth": 145,
                                            "width": 145,
                                            "text": "'#2: When the Function constructor is called with one argument then body be that argument and creates a new Function object as specified in 13.2'",
                                            "value": "#2: When the Function constructor is called with one argument then body be that argument and creates a new Function object as specified in 13.2",
                                            "valueText": "#2: When the Function constructor is called with one argument then body be that argument and creates a new Function object as specified in 13.2"
                                        }
                                    ],
                                    "closeParenToken": {
                                        "kind": "CloseParenToken",
                                        "fullStart": 1286,
                                        "fullEnd": 1287,
                                        "start": 1286,
                                        "end": 1287,
                                        "fullWidth": 1,
                                        "width": 1,
                                        "text": ")",
                                        "value": ")",
                                        "valueText": ")"
                                    }
                                }
                            },
                            "semicolonToken": {
                                "kind": "SemicolonToken",
                                "fullStart": 1287,
                                "fullEnd": 1289,
                                "start": 1287,
                                "end": 1288,
                                "fullWidth": 2,
                                "width": 1,
                                "text": ";",
                                "value": ";",
                                "valueText": ";",
                                "hasTrailingTrivia": true,
                                "hasTrailingNewLine": true,
                                "trailingTrivia": [
                                    {
                                        "kind": "NewLineTrivia",
                                        "text": "\n"
                                    }
                                ]
                            }
                        }
                    ],
                    "closeBraceToken": {
                        "kind": "CloseBraceToken",
                        "fullStart": 1289,
                        "fullEnd": 1291,
                        "start": 1289,
                        "end": 1290,
                        "fullWidth": 2,
                        "width": 1,
                        "text": "}",
                        "value": "}",
                        "valueText": "}",
                        "hasTrailingTrivia": true,
                        "hasTrailingNewLine": true,
                        "trailingTrivia": [
                            {
                                "kind": "NewLineTrivia",
                                "text": "\n"
                            }
                        ]
                    }
                }
            },
            {
                "kind": "IfStatement",
                "fullStart": 1291,
                "fullEnd": 1457,
                "start": 1302,
                "end": 1456,
                "fullWidth": 166,
                "width": 154,
                "ifKeyword": {
                    "kind": "IfKeyword",
                    "fullStart": 1291,
                    "fullEnd": 1305,
                    "start": 1302,
                    "end": 1304,
                    "fullWidth": 14,
                    "width": 2,
                    "text": "if",
                    "value": "if",
                    "valueText": "if",
                    "hasLeadingTrivia": true,
                    "hasLeadingComment": true,
                    "hasLeadingNewLine": true,
                    "hasTrailingTrivia": true,
                    "leadingTrivia": [
                        {
                            "kind": "NewLineTrivia",
                            "text": "\n"
                        },
                        {
                            "kind": "SingleLineCommentTrivia",
                            "text": "//CHECK#3"
                        },
                        {
                            "kind": "NewLineTrivia",
                            "text": "\n"
                        }
                    ],
                    "trailingTrivia": [
                        {
                            "kind": "WhitespaceTrivia",
                            "text": " "
                        }
                    ]
                },
                "openParenToken": {
                    "kind": "OpenParenToken",
                    "fullStart": 1305,
                    "fullEnd": 1306,
                    "start": 1305,
                    "end": 1306,
                    "fullWidth": 1,
                    "width": 1,
                    "text": "(",
                    "value": "(",
                    "valueText": "("
                },
                "condition": {
                    "kind": "NotEqualsExpression",
                    "fullStart": 1306,
                    "fullEnd": 1316,
                    "start": 1306,
                    "end": 1316,
                    "fullWidth": 10,
                    "width": 10,
                    "left": {
                        "kind": "InvocationExpression",
                        "fullStart": 1306,
                        "fullEnd": 1309,
                        "start": 1306,
                        "end": 1309,
                        "fullWidth": 3,
                        "width": 3,
                        "expression": {
                            "kind": "IdentifierName",
                            "fullStart": 1306,
                            "fullEnd": 1307,
                            "start": 1306,
                            "end": 1307,
                            "fullWidth": 1,
                            "width": 1,
                            "text": "f",
                            "value": "f",
                            "valueText": "f"
                        },
                        "argumentList": {
                            "kind": "ArgumentList",
                            "fullStart": 1307,
                            "fullEnd": 1309,
                            "start": 1307,
                            "end": 1309,
                            "fullWidth": 2,
                            "width": 2,
                            "openParenToken": {
                                "kind": "OpenParenToken",
                                "fullStart": 1307,
                                "fullEnd": 1308,
                                "start": 1307,
                                "end": 1308,
                                "fullWidth": 1,
                                "width": 1,
                                "text": "(",
                                "value": "(",
                                "valueText": "("
                            },
                            "arguments": [],
                            "closeParenToken": {
                                "kind": "CloseParenToken",
                                "fullStart": 1308,
                                "fullEnd": 1309,
                                "start": 1308,
                                "end": 1309,
                                "fullWidth": 1,
                                "width": 1,
                                "text": ")",
                                "value": ")",
                                "valueText": ")"
                            }
                        }
                    },
                    "operatorToken": {
                        "kind": "ExclamationEqualsEqualsToken",
                        "fullStart": 1309,
                        "fullEnd": 1312,
                        "start": 1309,
                        "end": 1312,
                        "fullWidth": 3,
                        "width": 3,
                        "text": "!==",
                        "value": "!==",
                        "valueText": "!=="
                    },
                    "right": {
                        "kind": "ThisKeyword",
                        "fullStart": 1312,
                        "fullEnd": 1316,
                        "start": 1312,
                        "end": 1316,
                        "fullWidth": 4,
                        "width": 4,
                        "text": "this",
                        "value": "this",
                        "valueText": "this"
                    }
                },
                "closeParenToken": {
                    "kind": "CloseParenToken",
                    "fullStart": 1316,
                    "fullEnd": 1318,
                    "start": 1316,
                    "end": 1317,
                    "fullWidth": 2,
                    "width": 1,
                    "text": ")",
                    "value": ")",
                    "valueText": ")",
                    "hasTrailingTrivia": true,
                    "trailingTrivia": [
                        {
                            "kind": "WhitespaceTrivia",
                            "text": " "
                        }
                    ]
                },
                "statement": {
                    "kind": "Block",
                    "fullStart": 1318,
                    "fullEnd": 1457,
                    "start": 1318,
                    "end": 1456,
                    "fullWidth": 139,
                    "width": 138,
                    "openBraceToken": {
                        "kind": "OpenBraceToken",
                        "fullStart": 1318,
                        "fullEnd": 1320,
                        "start": 1318,
                        "end": 1319,
                        "fullWidth": 2,
                        "width": 1,
                        "text": "{",
                        "value": "{",
                        "valueText": "{",
                        "hasTrailingTrivia": true,
                        "hasTrailingNewLine": true,
                        "trailingTrivia": [
                            {
                                "kind": "NewLineTrivia",
                                "text": "\n"
                            }
                        ]
                    },
                    "statements": [
                        {
                            "kind": "ExpressionStatement",
                            "fullStart": 1320,
                            "fullEnd": 1455,
                            "start": 1322,
                            "end": 1454,
                            "fullWidth": 135,
                            "width": 132,
                            "expression": {
                                "kind": "InvocationExpression",
                                "fullStart": 1320,
                                "fullEnd": 1453,
                                "start": 1322,
                                "end": 1453,
                                "fullWidth": 133,
                                "width": 131,
                                "expression": {
                                    "kind": "IdentifierName",
                                    "fullStart": 1320,
                                    "fullEnd": 1328,
                                    "start": 1322,
                                    "end": 1328,
                                    "fullWidth": 8,
                                    "width": 6,
                                    "text": "$ERROR",
                                    "value": "$ERROR",
                                    "valueText": "$ERROR",
                                    "hasLeadingTrivia": true,
                                    "leadingTrivia": [
                                        {
                                            "kind": "WhitespaceTrivia",
                                            "text": "  "
                                        }
                                    ]
                                },
                                "argumentList": {
                                    "kind": "ArgumentList",
                                    "fullStart": 1328,
                                    "fullEnd": 1453,
                                    "start": 1328,
                                    "end": 1453,
                                    "fullWidth": 125,
                                    "width": 125,
                                    "openParenToken": {
                                        "kind": "OpenParenToken",
                                        "fullStart": 1328,
                                        "fullEnd": 1329,
                                        "start": 1328,
                                        "end": 1329,
                                        "fullWidth": 1,
                                        "width": 1,
                                        "text": "(",
                                        "value": "(",
                                        "valueText": "("
                                    },
                                    "arguments": [
                                        {
                                            "kind": "StringLiteral",
                                            "fullStart": 1329,
                                            "fullEnd": 1452,
                                            "start": 1329,
                                            "end": 1452,
                                            "fullWidth": 123,
                                            "width": 123,
                                            "text": "'#3: When the Function constructor is called with one argument then body be that argument the following steps are taken...'",
                                            "value": "#3: When the Function constructor is called with one argument then body be that argument the following steps are taken...",
                                            "valueText": "#3: When the Function constructor is called with one argument then body be that argument the following steps are taken..."
                                        }
                                    ],
                                    "closeParenToken": {
                                        "kind": "CloseParenToken",
                                        "fullStart": 1452,
                                        "fullEnd": 1453,
                                        "start": 1452,
                                        "end": 1453,
                                        "fullWidth": 1,
                                        "width": 1,
                                        "text": ")",
                                        "value": ")",
                                        "valueText": ")"
                                    }
                                }
                            },
                            "semicolonToken": {
                                "kind": "SemicolonToken",
                                "fullStart": 1453,
                                "fullEnd": 1455,
                                "start": 1453,
                                "end": 1454,
                                "fullWidth": 2,
                                "width": 1,
                                "text": ";",
                                "value": ";",
                                "valueText": ";",
                                "hasTrailingTrivia": true,
                                "hasTrailingNewLine": true,
                                "trailingTrivia": [
                                    {
                                        "kind": "NewLineTrivia",
                                        "text": "\n"
                                    }
                                ]
                            }
                        }
                    ],
                    "closeBraceToken": {
                        "kind": "CloseBraceToken",
                        "fullStart": 1455,
                        "fullEnd": 1457,
                        "start": 1455,
                        "end": 1456,
                        "fullWidth": 2,
                        "width": 1,
                        "text": "}",
                        "value": "}",
                        "valueText": "}",
                        "hasTrailingTrivia": true,
                        "hasTrailingNewLine": true,
                        "trailingTrivia": [
                            {
                                "kind": "NewLineTrivia",
                                "text": "\n"
                            }
                        ]
                    }
                }
            }
        ],
        "endOfFileToken": {
            "kind": "EndOfFileToken",
            "fullStart": 1457,
            "fullEnd": 1460,
            "start": 1460,
            "end": 1460,
            "fullWidth": 3,
            "width": 0,
            "text": "",
            "hasLeadingTrivia": true,
            "hasLeadingNewLine": true,
            "leadingTrivia": [
                {
                    "kind": "NewLineTrivia",
                    "text": "\n"
                },
                {
                    "kind": "NewLineTrivia",
                    "text": "\n"
                },
                {
                    "kind": "NewLineTrivia",
                    "text": "\n"
                }
            ]
        }
    },
    "lineMap": {
        "lineStarts": [
            0,
            61,
            132,
            133,
            137,
            234,
            276,
            312,
            340,
            432,
            513,
            690,
            770,
            796,
            799,
            844,
            940,
            944,
            945,
            972,
            973,
            983,
            989,
            1029,
            1043,
            1085,
            1087,
            1088,
            1098,
            1132,
            1289,
            1291,
            1292,
            1302,
            1320,
            1455,
            1457,
            1458,
            1459,
            1460
        ],
        "length": 1460
    }
}<|MERGE_RESOLUTION|>--- conflicted
+++ resolved
@@ -95,12 +95,8 @@
                             "start": 949,
                             "end": 970,
                             "fullWidth": 21,
-<<<<<<< HEAD
                             "width": 21,
-                            "identifier": {
-=======
                             "propertyName": {
->>>>>>> 85e84683
                                 "kind": "IdentifierName",
                                 "fullStart": 949,
                                 "fullEnd": 954,
@@ -307,12 +303,8 @@
                                         "start": 995,
                                         "end": 1027,
                                         "fullWidth": 32,
-<<<<<<< HEAD
                                         "width": 32,
-                                        "identifier": {
-=======
                                         "propertyName": {
->>>>>>> 85e84683
                                             "kind": "IdentifierName",
                                             "fullStart": 995,
                                             "fullEnd": 997,
