{
    "isDeclaration": false,
    "languageVersion": "EcmaScript5",
    "parseOptions": {
        "allowAutomaticSemicolonInsertion": true
    },
    "sourceUnit": {
        "kind": "SourceUnit",
        "fullStart": 0,
        "fullEnd": 1371,
        "start": 947,
        "end": 1371,
        "fullWidth": 1371,
        "width": 424,
        "isIncrementallyUnusable": true,
        "moduleElements": [
            {
                "kind": "TryStatement",
                "fullStart": 0,
                "fullEnd": 1043,
                "start": 947,
                "end": 1042,
                "fullWidth": 1043,
                "width": 95,
                "tryKeyword": {
                    "kind": "TryKeyword",
                    "fullStart": 0,
                    "fullEnd": 951,
                    "start": 947,
                    "end": 950,
                    "fullWidth": 951,
                    "width": 3,
                    "text": "try",
                    "value": "try",
                    "valueText": "try",
                    "hasLeadingTrivia": true,
                    "hasLeadingComment": true,
                    "hasLeadingNewLine": true,
                    "hasTrailingTrivia": true,
                    "leadingTrivia": [
                        {
                            "kind": "SingleLineCommentTrivia",
                            "text": "// Copyright 2009 the Sputnik authors.  All rights reserved."
                        },
                        {
                            "kind": "NewLineTrivia",
                            "text": "\n"
                        },
                        {
                            "kind": "SingleLineCommentTrivia",
                            "text": "// This code is governed by the BSD license found in the LICENSE file."
                        },
                        {
                            "kind": "NewLineTrivia",
                            "text": "\n"
                        },
                        {
                            "kind": "NewLineTrivia",
                            "text": "\n"
                        },
                        {
                            "kind": "MultiLineCommentTrivia",
                            "text": "/**\n * When the Function constructor is called with arguments p, body the following steps are taken:\n * i) Let Result(i) be the first argument\n * ii) Let P be ToString(Result(i))\n * iii) Call ToString(body)\n * iv) If P is not parsable as a FormalParameterList_opt then throw a SyntaxError exception\n * v) If body is not parsable as FunctionBody then throw a SyntaxError exception\n * vi) Create a new Function object as specified in 13.2 with parameters specified by parsing P as a FormalParameterListopt and body specified by parsing body as a FunctionBody\n * Pass in a scope chain consisting of the global object as the Scope parameter\n * vii) Return Result(vi)\n *\n * @path ch15/15.3/15.3.2/S15.3.2.1_A3_T15.js\n * @description Values of the function constructor arguments are are two empty strings\n */"
                        },
                        {
                            "kind": "NewLineTrivia",
                            "text": "\n"
                        },
                        {
                            "kind": "NewLineTrivia",
                            "text": "\n"
                        },
                        {
                            "kind": "SingleLineCommentTrivia",
                            "text": "//CHECK#1"
                        },
                        {
                            "kind": "NewLineTrivia",
                            "text": "\n"
                        }
                    ],
                    "trailingTrivia": [
                        {
                            "kind": "WhitespaceTrivia",
                            "text": " "
                        }
                    ]
                },
                "block": {
                    "kind": "Block",
                    "fullStart": 951,
                    "fullEnd": 987,
                    "start": 951,
                    "end": 986,
                    "fullWidth": 36,
                    "width": 35,
                    "openBraceToken": {
                        "kind": "OpenBraceToken",
                        "fullStart": 951,
                        "fullEnd": 953,
                        "start": 951,
                        "end": 952,
                        "fullWidth": 2,
                        "width": 1,
                        "text": "{",
                        "value": "{",
                        "valueText": "{",
                        "hasTrailingTrivia": true,
                        "hasTrailingNewLine": true,
                        "trailingTrivia": [
                            {
                                "kind": "NewLineTrivia",
                                "text": "\n"
                            }
                        ]
                    },
                    "statements": [
                        {
                            "kind": "VariableStatement",
                            "fullStart": 953,
                            "fullEnd": 985,
                            "start": 955,
                            "end": 984,
                            "fullWidth": 32,
                            "width": 29,
                            "modifiers": [],
                            "variableDeclaration": {
                                "kind": "VariableDeclaration",
                                "fullStart": 953,
                                "fullEnd": 983,
                                "start": 955,
                                "end": 983,
                                "fullWidth": 30,
                                "width": 28,
                                "varKeyword": {
                                    "kind": "VarKeyword",
                                    "fullStart": 953,
                                    "fullEnd": 959,
                                    "start": 955,
                                    "end": 958,
                                    "fullWidth": 6,
                                    "width": 3,
                                    "text": "var",
                                    "value": "var",
                                    "valueText": "var",
                                    "hasLeadingTrivia": true,
                                    "hasTrailingTrivia": true,
                                    "leadingTrivia": [
                                        {
                                            "kind": "WhitespaceTrivia",
                                            "text": "  "
                                        }
                                    ],
                                    "trailingTrivia": [
                                        {
                                            "kind": "WhitespaceTrivia",
                                            "text": " "
                                        }
                                    ]
                                },
                                "variableDeclarators": [
                                    {
                                        "kind": "VariableDeclarator",
                                        "fullStart": 959,
                                        "fullEnd": 983,
                                        "start": 959,
                                        "end": 983,
                                        "fullWidth": 24,
<<<<<<< HEAD
                                        "width": 24,
                                        "identifier": {
=======
                                        "propertyName": {
>>>>>>> 85e84683
                                            "kind": "IdentifierName",
                                            "fullStart": 959,
                                            "fullEnd": 961,
                                            "start": 959,
                                            "end": 960,
                                            "fullWidth": 2,
                                            "width": 1,
                                            "text": "f",
                                            "value": "f",
                                            "valueText": "f",
                                            "hasTrailingTrivia": true,
                                            "trailingTrivia": [
                                                {
                                                    "kind": "WhitespaceTrivia",
                                                    "text": " "
                                                }
                                            ]
                                        },
                                        "equalsValueClause": {
                                            "kind": "EqualsValueClause",
                                            "fullStart": 961,
                                            "fullEnd": 983,
                                            "start": 961,
                                            "end": 983,
                                            "fullWidth": 22,
                                            "width": 22,
                                            "equalsToken": {
                                                "kind": "EqualsToken",
                                                "fullStart": 961,
                                                "fullEnd": 963,
                                                "start": 961,
                                                "end": 962,
                                                "fullWidth": 2,
                                                "width": 1,
                                                "text": "=",
                                                "value": "=",
                                                "valueText": "=",
                                                "hasTrailingTrivia": true,
                                                "trailingTrivia": [
                                                    {
                                                        "kind": "WhitespaceTrivia",
                                                        "text": " "
                                                    }
                                                ]
                                            },
                                            "value": {
                                                "kind": "ObjectCreationExpression",
                                                "fullStart": 963,
                                                "fullEnd": 983,
                                                "start": 963,
                                                "end": 983,
                                                "fullWidth": 20,
                                                "width": 20,
                                                "newKeyword": {
                                                    "kind": "NewKeyword",
                                                    "fullStart": 963,
                                                    "fullEnd": 967,
                                                    "start": 963,
                                                    "end": 966,
                                                    "fullWidth": 4,
                                                    "width": 3,
                                                    "text": "new",
                                                    "value": "new",
                                                    "valueText": "new",
                                                    "hasTrailingTrivia": true,
                                                    "trailingTrivia": [
                                                        {
                                                            "kind": "WhitespaceTrivia",
                                                            "text": " "
                                                        }
                                                    ]
                                                },
                                                "expression": {
                                                    "kind": "IdentifierName",
                                                    "fullStart": 967,
                                                    "fullEnd": 975,
                                                    "start": 967,
                                                    "end": 975,
                                                    "fullWidth": 8,
                                                    "width": 8,
                                                    "text": "Function",
                                                    "value": "Function",
                                                    "valueText": "Function"
                                                },
                                                "argumentList": {
                                                    "kind": "ArgumentList",
                                                    "fullStart": 975,
                                                    "fullEnd": 983,
                                                    "start": 975,
                                                    "end": 983,
                                                    "fullWidth": 8,
                                                    "width": 8,
                                                    "openParenToken": {
                                                        "kind": "OpenParenToken",
                                                        "fullStart": 975,
                                                        "fullEnd": 976,
                                                        "start": 975,
                                                        "end": 976,
                                                        "fullWidth": 1,
                                                        "width": 1,
                                                        "text": "(",
                                                        "value": "(",
                                                        "valueText": "("
                                                    },
                                                    "arguments": [
                                                        {
                                                            "kind": "StringLiteral",
                                                            "fullStart": 976,
                                                            "fullEnd": 978,
                                                            "start": 976,
                                                            "end": 978,
                                                            "fullWidth": 2,
                                                            "width": 2,
                                                            "text": "\"\"",
                                                            "value": "",
                                                            "valueText": ""
                                                        },
                                                        {
                                                            "kind": "CommaToken",
                                                            "fullStart": 978,
                                                            "fullEnd": 980,
                                                            "start": 978,
                                                            "end": 979,
                                                            "fullWidth": 2,
                                                            "width": 1,
                                                            "text": ",",
                                                            "value": ",",
                                                            "valueText": ",",
                                                            "hasTrailingTrivia": true,
                                                            "trailingTrivia": [
                                                                {
                                                                    "kind": "WhitespaceTrivia",
                                                                    "text": " "
                                                                }
                                                            ]
                                                        },
                                                        {
                                                            "kind": "StringLiteral",
                                                            "fullStart": 980,
                                                            "fullEnd": 982,
                                                            "start": 980,
                                                            "end": 982,
                                                            "fullWidth": 2,
                                                            "width": 2,
                                                            "text": "\"\"",
                                                            "value": "",
                                                            "valueText": ""
                                                        }
                                                    ],
                                                    "closeParenToken": {
                                                        "kind": "CloseParenToken",
                                                        "fullStart": 982,
                                                        "fullEnd": 983,
                                                        "start": 982,
                                                        "end": 983,
                                                        "fullWidth": 1,
                                                        "width": 1,
                                                        "text": ")",
                                                        "value": ")",
                                                        "valueText": ")"
                                                    }
                                                }
                                            }
                                        }
                                    }
                                ]
                            },
                            "semicolonToken": {
                                "kind": "SemicolonToken",
                                "fullStart": 983,
                                "fullEnd": 985,
                                "start": 983,
                                "end": 984,
                                "fullWidth": 2,
                                "width": 1,
                                "text": ";",
                                "value": ";",
                                "valueText": ";",
                                "hasTrailingTrivia": true,
                                "hasTrailingNewLine": true,
                                "trailingTrivia": [
                                    {
                                        "kind": "NewLineTrivia",
                                        "text": "\n"
                                    }
                                ]
                            }
                        }
                    ],
                    "closeBraceToken": {
                        "kind": "CloseBraceToken",
                        "fullStart": 985,
                        "fullEnd": 987,
                        "start": 985,
                        "end": 986,
                        "fullWidth": 2,
                        "width": 1,
                        "text": "}",
                        "value": "}",
                        "valueText": "}",
                        "hasTrailingTrivia": true,
                        "trailingTrivia": [
                            {
                                "kind": "WhitespaceTrivia",
                                "text": " "
                            }
                        ]
                    }
                },
                "catchClause": {
                    "kind": "CatchClause",
                    "fullStart": 987,
                    "fullEnd": 1043,
                    "start": 987,
                    "end": 1042,
                    "fullWidth": 56,
                    "width": 55,
                    "catchKeyword": {
                        "kind": "CatchKeyword",
                        "fullStart": 987,
                        "fullEnd": 993,
                        "start": 987,
                        "end": 992,
                        "fullWidth": 6,
                        "width": 5,
                        "text": "catch",
                        "value": "catch",
                        "valueText": "catch",
                        "hasTrailingTrivia": true,
                        "trailingTrivia": [
                            {
                                "kind": "WhitespaceTrivia",
                                "text": " "
                            }
                        ]
                    },
                    "openParenToken": {
                        "kind": "OpenParenToken",
                        "fullStart": 993,
                        "fullEnd": 994,
                        "start": 993,
                        "end": 994,
                        "fullWidth": 1,
                        "width": 1,
                        "text": "(",
                        "value": "(",
                        "valueText": "("
                    },
                    "identifier": {
                        "kind": "IdentifierName",
                        "fullStart": 994,
                        "fullEnd": 995,
                        "start": 994,
                        "end": 995,
                        "fullWidth": 1,
                        "width": 1,
                        "text": "e",
                        "value": "e",
                        "valueText": "e"
                    },
                    "closeParenToken": {
                        "kind": "CloseParenToken",
                        "fullStart": 995,
                        "fullEnd": 997,
                        "start": 995,
                        "end": 996,
                        "fullWidth": 2,
                        "width": 1,
                        "text": ")",
                        "value": ")",
                        "valueText": ")",
                        "hasTrailingTrivia": true,
                        "trailingTrivia": [
                            {
                                "kind": "WhitespaceTrivia",
                                "text": " "
                            }
                        ]
                    },
                    "block": {
                        "kind": "Block",
                        "fullStart": 997,
                        "fullEnd": 1043,
                        "start": 997,
                        "end": 1042,
                        "fullWidth": 46,
                        "width": 45,
                        "openBraceToken": {
                            "kind": "OpenBraceToken",
                            "fullStart": 997,
                            "fullEnd": 999,
                            "start": 997,
                            "end": 998,
                            "fullWidth": 2,
                            "width": 1,
                            "text": "{",
                            "value": "{",
                            "valueText": "{",
                            "hasTrailingTrivia": true,
                            "hasTrailingNewLine": true,
                            "trailingTrivia": [
                                {
                                    "kind": "NewLineTrivia",
                                    "text": "\n"
                                }
                            ]
                        },
                        "statements": [
                            {
                                "kind": "ExpressionStatement",
                                "fullStart": 999,
                                "fullEnd": 1041,
                                "start": 1001,
                                "end": 1040,
                                "fullWidth": 42,
                                "width": 39,
                                "expression": {
                                    "kind": "InvocationExpression",
                                    "fullStart": 999,
                                    "fullEnd": 1039,
                                    "start": 1001,
                                    "end": 1039,
                                    "fullWidth": 40,
                                    "width": 38,
                                    "expression": {
                                        "kind": "IdentifierName",
                                        "fullStart": 999,
                                        "fullEnd": 1006,
                                        "start": 1001,
                                        "end": 1006,
                                        "fullWidth": 7,
                                        "width": 5,
                                        "text": "$FAIL",
                                        "value": "$FAIL",
                                        "valueText": "$FAIL",
                                        "hasLeadingTrivia": true,
                                        "leadingTrivia": [
                                            {
                                                "kind": "WhitespaceTrivia",
                                                "text": "  "
                                            }
                                        ]
                                    },
                                    "argumentList": {
                                        "kind": "ArgumentList",
                                        "fullStart": 1006,
                                        "fullEnd": 1039,
                                        "start": 1006,
                                        "end": 1039,
                                        "fullWidth": 33,
                                        "width": 33,
                                        "openParenToken": {
                                            "kind": "OpenParenToken",
                                            "fullStart": 1006,
                                            "fullEnd": 1007,
                                            "start": 1006,
                                            "end": 1007,
                                            "fullWidth": 1,
                                            "width": 1,
                                            "text": "(",
                                            "value": "(",
                                            "valueText": "("
                                        },
                                        "arguments": [
                                            {
                                                "kind": "AddExpression",
                                                "fullStart": 1007,
                                                "fullEnd": 1038,
                                                "start": 1007,
                                                "end": 1038,
                                                "fullWidth": 31,
                                                "width": 31,
                                                "left": {
                                                    "kind": "StringLiteral",
                                                    "fullStart": 1007,
                                                    "fullEnd": 1036,
                                                    "start": 1007,
                                                    "end": 1036,
                                                    "fullWidth": 29,
                                                    "width": 29,
                                                    "text": "'#1: test failed with error '",
                                                    "value": "#1: test failed with error ",
                                                    "valueText": "#1: test failed with error "
                                                },
                                                "operatorToken": {
                                                    "kind": "PlusToken",
                                                    "fullStart": 1036,
                                                    "fullEnd": 1037,
                                                    "start": 1036,
                                                    "end": 1037,
                                                    "fullWidth": 1,
                                                    "width": 1,
                                                    "text": "+",
                                                    "value": "+",
                                                    "valueText": "+"
                                                },
                                                "right": {
                                                    "kind": "IdentifierName",
                                                    "fullStart": 1037,
                                                    "fullEnd": 1038,
                                                    "start": 1037,
                                                    "end": 1038,
                                                    "fullWidth": 1,
                                                    "width": 1,
                                                    "text": "e",
                                                    "value": "e",
                                                    "valueText": "e"
                                                }
                                            }
                                        ],
                                        "closeParenToken": {
                                            "kind": "CloseParenToken",
                                            "fullStart": 1038,
                                            "fullEnd": 1039,
                                            "start": 1038,
                                            "end": 1039,
                                            "fullWidth": 1,
                                            "width": 1,
                                            "text": ")",
                                            "value": ")",
                                            "valueText": ")"
                                        }
                                    }
                                },
                                "semicolonToken": {
                                    "kind": "SemicolonToken",
                                    "fullStart": 1039,
                                    "fullEnd": 1041,
                                    "start": 1039,
                                    "end": 1040,
                                    "fullWidth": 2,
                                    "width": 1,
                                    "text": ";",
                                    "value": ";",
                                    "valueText": ";",
                                    "hasTrailingTrivia": true,
                                    "hasTrailingNewLine": true,
                                    "trailingTrivia": [
                                        {
                                            "kind": "NewLineTrivia",
                                            "text": "\n"
                                        }
                                    ]
                                }
                            }
                        ],
                        "closeBraceToken": {
                            "kind": "CloseBraceToken",
                            "fullStart": 1041,
                            "fullEnd": 1043,
                            "start": 1041,
                            "end": 1042,
                            "fullWidth": 2,
                            "width": 1,
                            "text": "}",
                            "value": "}",
                            "valueText": "}",
                            "hasTrailingTrivia": true,
                            "hasTrailingNewLine": true,
                            "trailingTrivia": [
                                {
                                    "kind": "NewLineTrivia",
                                    "text": "\n"
                                }
                            ]
                        }
                    }
                }
            },
            {
                "kind": "IfStatement",
                "fullStart": 1043,
                "fullEnd": 1221,
                "start": 1054,
                "end": 1220,
                "fullWidth": 178,
                "width": 166,
                "isIncrementallyUnusable": true,
                "ifKeyword": {
                    "kind": "IfKeyword",
                    "fullStart": 1043,
                    "fullEnd": 1057,
                    "start": 1054,
                    "end": 1056,
                    "fullWidth": 14,
                    "width": 2,
                    "text": "if",
                    "value": "if",
                    "valueText": "if",
                    "hasLeadingTrivia": true,
                    "hasLeadingComment": true,
                    "hasLeadingNewLine": true,
                    "hasTrailingTrivia": true,
                    "leadingTrivia": [
                        {
                            "kind": "NewLineTrivia",
                            "text": "\n"
                        },
                        {
                            "kind": "SingleLineCommentTrivia",
                            "text": "//CHECK#2"
                        },
                        {
                            "kind": "NewLineTrivia",
                            "text": "\n"
                        }
                    ],
                    "trailingTrivia": [
                        {
                            "kind": "WhitespaceTrivia",
                            "text": " "
                        }
                    ]
                },
                "openParenToken": {
                    "kind": "OpenParenToken",
                    "fullStart": 1057,
                    "fullEnd": 1058,
                    "start": 1057,
                    "end": 1058,
                    "fullWidth": 1,
                    "width": 1,
                    "text": "(",
                    "value": "(",
                    "valueText": "("
                },
                "condition": {
                    "kind": "NotEqualsExpression",
                    "fullStart": 1058,
                    "fullEnd": 1084,
                    "start": 1058,
                    "end": 1084,
                    "fullWidth": 26,
                    "width": 26,
                    "isIncrementallyUnusable": true,
                    "left": {
                        "kind": "MemberAccessExpression",
                        "fullStart": 1058,
                        "fullEnd": 1072,
                        "start": 1058,
                        "end": 1071,
                        "fullWidth": 14,
                        "width": 13,
                        "isIncrementallyUnusable": true,
                        "expression": {
                            "kind": "IdentifierName",
                            "fullStart": 1058,
                            "fullEnd": 1059,
                            "start": 1058,
                            "end": 1059,
                            "fullWidth": 1,
                            "width": 1,
                            "text": "f",
                            "value": "f",
                            "valueText": "f"
                        },
                        "dotToken": {
                            "kind": "DotToken",
                            "fullStart": 1059,
                            "fullEnd": 1060,
                            "start": 1059,
                            "end": 1060,
                            "fullWidth": 1,
                            "width": 1,
                            "text": ".",
                            "value": ".",
                            "valueText": "."
                        },
                        "name": {
                            "kind": "IdentifierName",
                            "fullStart": 1060,
                            "fullEnd": 1072,
                            "start": 1060,
                            "end": 1071,
                            "fullWidth": 12,
                            "width": 11,
                            "text": "constructor",
                            "value": "constructor",
                            "valueText": "constructor",
                            "hasTrailingTrivia": true,
                            "trailingTrivia": [
                                {
                                    "kind": "WhitespaceTrivia",
                                    "text": " "
                                }
                            ]
                        }
                    },
                    "operatorToken": {
                        "kind": "ExclamationEqualsEqualsToken",
                        "fullStart": 1072,
                        "fullEnd": 1076,
                        "start": 1072,
                        "end": 1075,
                        "fullWidth": 4,
                        "width": 3,
                        "text": "!==",
                        "value": "!==",
                        "valueText": "!==",
                        "hasTrailingTrivia": true,
                        "trailingTrivia": [
                            {
                                "kind": "WhitespaceTrivia",
                                "text": " "
                            }
                        ]
                    },
                    "right": {
                        "kind": "IdentifierName",
                        "fullStart": 1076,
                        "fullEnd": 1084,
                        "start": 1076,
                        "end": 1084,
                        "fullWidth": 8,
                        "width": 8,
                        "text": "Function",
                        "value": "Function",
                        "valueText": "Function"
                    }
                },
                "closeParenToken": {
                    "kind": "CloseParenToken",
                    "fullStart": 1084,
                    "fullEnd": 1086,
                    "start": 1084,
                    "end": 1085,
                    "fullWidth": 2,
                    "width": 1,
                    "text": ")",
                    "value": ")",
                    "valueText": ")",
                    "hasTrailingTrivia": true,
                    "trailingTrivia": [
                        {
                            "kind": "WhitespaceTrivia",
                            "text": " "
                        }
                    ]
                },
                "statement": {
                    "kind": "Block",
                    "fullStart": 1086,
                    "fullEnd": 1221,
                    "start": 1086,
                    "end": 1220,
                    "fullWidth": 135,
                    "width": 134,
                    "openBraceToken": {
                        "kind": "OpenBraceToken",
                        "fullStart": 1086,
                        "fullEnd": 1088,
                        "start": 1086,
                        "end": 1087,
                        "fullWidth": 2,
                        "width": 1,
                        "text": "{",
                        "value": "{",
                        "valueText": "{",
                        "hasTrailingTrivia": true,
                        "hasTrailingNewLine": true,
                        "trailingTrivia": [
                            {
                                "kind": "NewLineTrivia",
                                "text": "\n"
                            }
                        ]
                    },
                    "statements": [
                        {
                            "kind": "ExpressionStatement",
                            "fullStart": 1088,
                            "fullEnd": 1219,
                            "start": 1090,
                            "end": 1218,
                            "fullWidth": 131,
                            "width": 128,
                            "expression": {
                                "kind": "InvocationExpression",
                                "fullStart": 1088,
                                "fullEnd": 1217,
                                "start": 1090,
                                "end": 1217,
                                "fullWidth": 129,
                                "width": 127,
                                "expression": {
                                    "kind": "IdentifierName",
                                    "fullStart": 1088,
                                    "fullEnd": 1096,
                                    "start": 1090,
                                    "end": 1096,
                                    "fullWidth": 8,
                                    "width": 6,
                                    "text": "$ERROR",
                                    "value": "$ERROR",
                                    "valueText": "$ERROR",
                                    "hasLeadingTrivia": true,
                                    "leadingTrivia": [
                                        {
                                            "kind": "WhitespaceTrivia",
                                            "text": "  "
                                        }
                                    ]
                                },
                                "argumentList": {
                                    "kind": "ArgumentList",
                                    "fullStart": 1096,
                                    "fullEnd": 1217,
                                    "start": 1096,
                                    "end": 1217,
                                    "fullWidth": 121,
                                    "width": 121,
                                    "openParenToken": {
                                        "kind": "OpenParenToken",
                                        "fullStart": 1096,
                                        "fullEnd": 1097,
                                        "start": 1096,
                                        "end": 1097,
                                        "fullWidth": 1,
                                        "width": 1,
                                        "text": "(",
                                        "value": "(",
                                        "valueText": "("
                                    },
                                    "arguments": [
                                        {
                                            "kind": "StringLiteral",
                                            "fullStart": 1097,
                                            "fullEnd": 1216,
                                            "start": 1097,
                                            "end": 1216,
                                            "fullWidth": 119,
                                            "width": 119,
                                            "text": "'#2: When the Function constructor is called with arguments p, body creates a new Function object as specified in 13.2'",
                                            "value": "#2: When the Function constructor is called with arguments p, body creates a new Function object as specified in 13.2",
                                            "valueText": "#2: When the Function constructor is called with arguments p, body creates a new Function object as specified in 13.2"
                                        }
                                    ],
                                    "closeParenToken": {
                                        "kind": "CloseParenToken",
                                        "fullStart": 1216,
                                        "fullEnd": 1217,
                                        "start": 1216,
                                        "end": 1217,
                                        "fullWidth": 1,
                                        "width": 1,
                                        "text": ")",
                                        "value": ")",
                                        "valueText": ")"
                                    }
                                }
                            },
                            "semicolonToken": {
                                "kind": "SemicolonToken",
                                "fullStart": 1217,
                                "fullEnd": 1219,
                                "start": 1217,
                                "end": 1218,
                                "fullWidth": 2,
                                "width": 1,
                                "text": ";",
                                "value": ";",
                                "valueText": ";",
                                "hasTrailingTrivia": true,
                                "hasTrailingNewLine": true,
                                "trailingTrivia": [
                                    {
                                        "kind": "NewLineTrivia",
                                        "text": "\n"
                                    }
                                ]
                            }
                        }
                    ],
                    "closeBraceToken": {
                        "kind": "CloseBraceToken",
                        "fullStart": 1219,
                        "fullEnd": 1221,
                        "start": 1219,
                        "end": 1220,
                        "fullWidth": 2,
                        "width": 1,
                        "text": "}",
                        "value": "}",
                        "valueText": "}",
                        "hasTrailingTrivia": true,
                        "hasTrailingNewLine": true,
                        "trailingTrivia": [
                            {
                                "kind": "NewLineTrivia",
                                "text": "\n"
                            }
                        ]
                    }
                }
            },
            {
                "kind": "IfStatement",
                "fullStart": 1221,
                "fullEnd": 1370,
                "start": 1232,
                "end": 1369,
                "fullWidth": 149,
                "width": 137,
                "ifKeyword": {
                    "kind": "IfKeyword",
                    "fullStart": 1221,
                    "fullEnd": 1235,
                    "start": 1232,
                    "end": 1234,
                    "fullWidth": 14,
                    "width": 2,
                    "text": "if",
                    "value": "if",
                    "valueText": "if",
                    "hasLeadingTrivia": true,
                    "hasLeadingComment": true,
                    "hasLeadingNewLine": true,
                    "hasTrailingTrivia": true,
                    "leadingTrivia": [
                        {
                            "kind": "NewLineTrivia",
                            "text": "\n"
                        },
                        {
                            "kind": "SingleLineCommentTrivia",
                            "text": "//CHECK#3"
                        },
                        {
                            "kind": "NewLineTrivia",
                            "text": "\n"
                        }
                    ],
                    "trailingTrivia": [
                        {
                            "kind": "WhitespaceTrivia",
                            "text": " "
                        }
                    ]
                },
                "openParenToken": {
                    "kind": "OpenParenToken",
                    "fullStart": 1235,
                    "fullEnd": 1236,
                    "start": 1235,
                    "end": 1236,
                    "fullWidth": 1,
                    "width": 1,
                    "text": "(",
                    "value": "(",
                    "valueText": "("
                },
                "condition": {
                    "kind": "NotEqualsExpression",
                    "fullStart": 1236,
                    "fullEnd": 1251,
                    "start": 1236,
                    "end": 1251,
                    "fullWidth": 15,
                    "width": 15,
                    "left": {
                        "kind": "InvocationExpression",
                        "fullStart": 1236,
                        "fullEnd": 1239,
                        "start": 1236,
                        "end": 1239,
                        "fullWidth": 3,
                        "width": 3,
                        "expression": {
                            "kind": "IdentifierName",
                            "fullStart": 1236,
                            "fullEnd": 1237,
                            "start": 1236,
                            "end": 1237,
                            "fullWidth": 1,
                            "width": 1,
                            "text": "f",
                            "value": "f",
                            "valueText": "f"
                        },
                        "argumentList": {
                            "kind": "ArgumentList",
                            "fullStart": 1237,
                            "fullEnd": 1239,
                            "start": 1237,
                            "end": 1239,
                            "fullWidth": 2,
                            "width": 2,
                            "openParenToken": {
                                "kind": "OpenParenToken",
                                "fullStart": 1237,
                                "fullEnd": 1238,
                                "start": 1237,
                                "end": 1238,
                                "fullWidth": 1,
                                "width": 1,
                                "text": "(",
                                "value": "(",
                                "valueText": "("
                            },
                            "arguments": [],
                            "closeParenToken": {
                                "kind": "CloseParenToken",
                                "fullStart": 1238,
                                "fullEnd": 1239,
                                "start": 1238,
                                "end": 1239,
                                "fullWidth": 1,
                                "width": 1,
                                "text": ")",
                                "value": ")",
                                "valueText": ")"
                            }
                        }
                    },
                    "operatorToken": {
                        "kind": "ExclamationEqualsEqualsToken",
                        "fullStart": 1239,
                        "fullEnd": 1242,
                        "start": 1239,
                        "end": 1242,
                        "fullWidth": 3,
                        "width": 3,
                        "text": "!==",
                        "value": "!==",
                        "valueText": "!=="
                    },
                    "right": {
                        "kind": "IdentifierName",
                        "fullStart": 1242,
                        "fullEnd": 1251,
                        "start": 1242,
                        "end": 1251,
                        "fullWidth": 9,
                        "width": 9,
                        "text": "undefined",
                        "value": "undefined",
                        "valueText": "undefined"
                    }
                },
                "closeParenToken": {
                    "kind": "CloseParenToken",
                    "fullStart": 1251,
                    "fullEnd": 1253,
                    "start": 1251,
                    "end": 1252,
                    "fullWidth": 2,
                    "width": 1,
                    "text": ")",
                    "value": ")",
                    "valueText": ")",
                    "hasTrailingTrivia": true,
                    "trailingTrivia": [
                        {
                            "kind": "WhitespaceTrivia",
                            "text": " "
                        }
                    ]
                },
                "statement": {
                    "kind": "Block",
                    "fullStart": 1253,
                    "fullEnd": 1370,
                    "start": 1253,
                    "end": 1369,
                    "fullWidth": 117,
                    "width": 116,
                    "openBraceToken": {
                        "kind": "OpenBraceToken",
                        "fullStart": 1253,
                        "fullEnd": 1255,
                        "start": 1253,
                        "end": 1254,
                        "fullWidth": 2,
                        "width": 1,
                        "text": "{",
                        "value": "{",
                        "valueText": "{",
                        "hasTrailingTrivia": true,
                        "hasTrailingNewLine": true,
                        "trailingTrivia": [
                            {
                                "kind": "NewLineTrivia",
                                "text": "\n"
                            }
                        ]
                    },
                    "statements": [
                        {
                            "kind": "ExpressionStatement",
                            "fullStart": 1255,
                            "fullEnd": 1368,
                            "start": 1257,
                            "end": 1367,
                            "fullWidth": 113,
                            "width": 110,
                            "expression": {
                                "kind": "InvocationExpression",
                                "fullStart": 1255,
                                "fullEnd": 1366,
                                "start": 1257,
                                "end": 1366,
                                "fullWidth": 111,
                                "width": 109,
                                "expression": {
                                    "kind": "IdentifierName",
                                    "fullStart": 1255,
                                    "fullEnd": 1263,
                                    "start": 1257,
                                    "end": 1263,
                                    "fullWidth": 8,
                                    "width": 6,
                                    "text": "$ERROR",
                                    "value": "$ERROR",
                                    "valueText": "$ERROR",
                                    "hasLeadingTrivia": true,
                                    "leadingTrivia": [
                                        {
                                            "kind": "WhitespaceTrivia",
                                            "text": "  "
                                        }
                                    ]
                                },
                                "argumentList": {
                                    "kind": "ArgumentList",
                                    "fullStart": 1263,
                                    "fullEnd": 1366,
                                    "start": 1263,
                                    "end": 1366,
                                    "fullWidth": 103,
                                    "width": 103,
                                    "openParenToken": {
                                        "kind": "OpenParenToken",
                                        "fullStart": 1263,
                                        "fullEnd": 1264,
                                        "start": 1263,
                                        "end": 1264,
                                        "fullWidth": 1,
                                        "width": 1,
                                        "text": "(",
                                        "value": "(",
                                        "valueText": "("
                                    },
                                    "arguments": [
                                        {
                                            "kind": "StringLiteral",
                                            "fullStart": 1264,
                                            "fullEnd": 1365,
                                            "start": 1264,
                                            "end": 1365,
                                            "fullWidth": 101,
                                            "width": 101,
                                            "text": "'#3: When the Function constructor is called with arguments p, body the following steps are taken...'",
                                            "value": "#3: When the Function constructor is called with arguments p, body the following steps are taken...",
                                            "valueText": "#3: When the Function constructor is called with arguments p, body the following steps are taken..."
                                        }
                                    ],
                                    "closeParenToken": {
                                        "kind": "CloseParenToken",
                                        "fullStart": 1365,
                                        "fullEnd": 1366,
                                        "start": 1365,
                                        "end": 1366,
                                        "fullWidth": 1,
                                        "width": 1,
                                        "text": ")",
                                        "value": ")",
                                        "valueText": ")"
                                    }
                                }
                            },
                            "semicolonToken": {
                                "kind": "SemicolonToken",
                                "fullStart": 1366,
                                "fullEnd": 1368,
                                "start": 1366,
                                "end": 1367,
                                "fullWidth": 2,
                                "width": 1,
                                "text": ";",
                                "value": ";",
                                "valueText": ";",
                                "hasTrailingTrivia": true,
                                "hasTrailingNewLine": true,
                                "trailingTrivia": [
                                    {
                                        "kind": "NewLineTrivia",
                                        "text": "\n"
                                    }
                                ]
                            }
                        }
                    ],
                    "closeBraceToken": {
                        "kind": "CloseBraceToken",
                        "fullStart": 1368,
                        "fullEnd": 1370,
                        "start": 1368,
                        "end": 1369,
                        "fullWidth": 2,
                        "width": 1,
                        "text": "}",
                        "value": "}",
                        "valueText": "}",
                        "hasTrailingTrivia": true,
                        "hasTrailingNewLine": true,
                        "trailingTrivia": [
                            {
                                "kind": "NewLineTrivia",
                                "text": "\n"
                            }
                        ]
                    }
                }
            }
        ],
        "endOfFileToken": {
            "kind": "EndOfFileToken",
            "fullStart": 1370,
            "fullEnd": 1371,
            "start": 1371,
            "end": 1371,
            "fullWidth": 1,
            "width": 0,
            "text": "",
            "hasLeadingTrivia": true,
            "hasLeadingNewLine": true,
            "leadingTrivia": [
                {
                    "kind": "NewLineTrivia",
                    "text": "\n"
                }
            ]
        }
    },
    "lineMap": {
        "lineStarts": [
            0,
            61,
            132,
            133,
            137,
            234,
            276,
            312,
            340,
            432,
            513,
            690,
            770,
            796,
            799,
            845,
            932,
            936,
            937,
            947,
            953,
            985,
            999,
            1041,
            1043,
            1044,
            1054,
            1088,
            1219,
            1221,
            1222,
            1232,
            1255,
            1368,
            1370,
            1371
        ],
        "length": 1371
    }
}<|MERGE_RESOLUTION|>--- conflicted
+++ resolved
@@ -166,12 +166,8 @@
                                         "start": 959,
                                         "end": 983,
                                         "fullWidth": 24,
-<<<<<<< HEAD
                                         "width": 24,
-                                        "identifier": {
-=======
                                         "propertyName": {
->>>>>>> 85e84683
                                             "kind": "IdentifierName",
                                             "fullStart": 959,
                                             "fullEnd": 961,
