{
    "isDeclaration": false,
    "languageVersion": "EcmaScript5",
    "parseOptions": {
        "allowAutomaticSemicolonInsertion": true
    },
    "sourceUnit": {
        "kind": "SourceUnit",
        "fullStart": 0,
        "fullEnd": 1349,
        "start": 877,
        "end": 1349,
        "fullWidth": 1349,
        "width": 472,
        "isIncrementallyUnusable": true,
        "moduleElements": [
            {
                "kind": "TryStatement",
                "fullStart": 0,
                "fullEnd": 973,
                "start": 877,
                "end": 972,
                "fullWidth": 973,
                "width": 95,
                "tryKeyword": {
                    "kind": "TryKeyword",
                    "fullStart": 0,
                    "fullEnd": 881,
                    "start": 877,
                    "end": 880,
                    "fullWidth": 881,
                    "width": 3,
                    "text": "try",
                    "value": "try",
                    "valueText": "try",
                    "hasLeadingTrivia": true,
                    "hasLeadingComment": true,
                    "hasLeadingNewLine": true,
                    "hasTrailingTrivia": true,
                    "leadingTrivia": [
                        {
                            "kind": "SingleLineCommentTrivia",
                            "text": "// Copyright 2009 the Sputnik authors.  All rights reserved."
                        },
                        {
                            "kind": "NewLineTrivia",
                            "text": "\n"
                        },
                        {
                            "kind": "SingleLineCommentTrivia",
                            "text": "// This code is governed by the BSD license found in the LICENSE file."
                        },
                        {
                            "kind": "NewLineTrivia",
                            "text": "\n"
                        },
                        {
                            "kind": "NewLineTrivia",
                            "text": "\n"
                        },
                        {
                            "kind": "MultiLineCommentTrivia",
                            "text": "/**\n * When the Function constructor is called with one argument then body be that argument and the following steps are taken:\n * i) Call ToString(body)\n * ii) If P is not parsable as a FormalParameterListopt then throw a SyntaxError exception\n * iii) If body is not parsable as FunctionBody then throw a SyntaxError exception\n * iv) Create a new Function object as specified in 13.2 with parameters specified by parsing P as a FormalParameterListopt and body specified by parsing body as a FunctionBody.\n * Pass in a scope chain consisting of the global object as the Scope parameter\n * v) Return Result(iv)\n *\n * @path ch15/15.3/15.3.2/S15.3.2.1_A1_T12.js\n * @description Value of the function constructor argument is \"void 0\"\n */"
                        },
                        {
                            "kind": "NewLineTrivia",
                            "text": "\n"
                        },
                        {
                            "kind": "NewLineTrivia",
                            "text": "\n"
                        },
                        {
                            "kind": "SingleLineCommentTrivia",
                            "text": "//CHECK#1"
                        },
                        {
                            "kind": "NewLineTrivia",
                            "text": "\n"
                        }
                    ],
                    "trailingTrivia": [
                        {
                            "kind": "WhitespaceTrivia",
                            "text": " "
                        }
                    ]
                },
                "block": {
                    "kind": "Block",
                    "fullStart": 881,
                    "fullEnd": 917,
                    "start": 881,
                    "end": 916,
                    "fullWidth": 36,
                    "width": 35,
                    "openBraceToken": {
                        "kind": "OpenBraceToken",
                        "fullStart": 881,
                        "fullEnd": 883,
                        "start": 881,
                        "end": 882,
                        "fullWidth": 2,
                        "width": 1,
                        "text": "{",
                        "value": "{",
                        "valueText": "{",
                        "hasTrailingTrivia": true,
                        "hasTrailingNewLine": true,
                        "trailingTrivia": [
                            {
                                "kind": "NewLineTrivia",
                                "text": "\n"
                            }
                        ]
                    },
                    "statements": [
                        {
                            "kind": "VariableStatement",
                            "fullStart": 883,
                            "fullEnd": 915,
                            "start": 885,
                            "end": 914,
                            "fullWidth": 32,
                            "width": 29,
                            "modifiers": [],
                            "variableDeclaration": {
                                "kind": "VariableDeclaration",
                                "fullStart": 883,
                                "fullEnd": 913,
                                "start": 885,
                                "end": 913,
                                "fullWidth": 30,
                                "width": 28,
                                "varKeyword": {
                                    "kind": "VarKeyword",
                                    "fullStart": 883,
                                    "fullEnd": 889,
                                    "start": 885,
                                    "end": 888,
                                    "fullWidth": 6,
                                    "width": 3,
                                    "text": "var",
                                    "value": "var",
                                    "valueText": "var",
                                    "hasLeadingTrivia": true,
                                    "hasTrailingTrivia": true,
                                    "leadingTrivia": [
                                        {
                                            "kind": "WhitespaceTrivia",
                                            "text": "  "
                                        }
                                    ],
                                    "trailingTrivia": [
                                        {
                                            "kind": "WhitespaceTrivia",
                                            "text": " "
                                        }
                                    ]
                                },
                                "variableDeclarators": [
                                    {
                                        "kind": "VariableDeclarator",
                                        "fullStart": 889,
                                        "fullEnd": 913,
                                        "start": 889,
                                        "end": 913,
                                        "fullWidth": 24,
<<<<<<< HEAD
                                        "width": 24,
                                        "identifier": {
=======
                                        "propertyName": {
>>>>>>> 85e84683
                                            "kind": "IdentifierName",
                                            "fullStart": 889,
                                            "fullEnd": 891,
                                            "start": 889,
                                            "end": 890,
                                            "fullWidth": 2,
                                            "width": 1,
                                            "text": "f",
                                            "value": "f",
                                            "valueText": "f",
                                            "hasTrailingTrivia": true,
                                            "trailingTrivia": [
                                                {
                                                    "kind": "WhitespaceTrivia",
                                                    "text": " "
                                                }
                                            ]
                                        },
                                        "equalsValueClause": {
                                            "kind": "EqualsValueClause",
                                            "fullStart": 891,
                                            "fullEnd": 913,
                                            "start": 891,
                                            "end": 913,
                                            "fullWidth": 22,
                                            "width": 22,
                                            "equalsToken": {
                                                "kind": "EqualsToken",
                                                "fullStart": 891,
                                                "fullEnd": 893,
                                                "start": 891,
                                                "end": 892,
                                                "fullWidth": 2,
                                                "width": 1,
                                                "text": "=",
                                                "value": "=",
                                                "valueText": "=",
                                                "hasTrailingTrivia": true,
                                                "trailingTrivia": [
                                                    {
                                                        "kind": "WhitespaceTrivia",
                                                        "text": " "
                                                    }
                                                ]
                                            },
                                            "value": {
                                                "kind": "ObjectCreationExpression",
                                                "fullStart": 893,
                                                "fullEnd": 913,
                                                "start": 893,
                                                "end": 913,
                                                "fullWidth": 20,
                                                "width": 20,
                                                "newKeyword": {
                                                    "kind": "NewKeyword",
                                                    "fullStart": 893,
                                                    "fullEnd": 897,
                                                    "start": 893,
                                                    "end": 896,
                                                    "fullWidth": 4,
                                                    "width": 3,
                                                    "text": "new",
                                                    "value": "new",
                                                    "valueText": "new",
                                                    "hasTrailingTrivia": true,
                                                    "trailingTrivia": [
                                                        {
                                                            "kind": "WhitespaceTrivia",
                                                            "text": " "
                                                        }
                                                    ]
                                                },
                                                "expression": {
                                                    "kind": "IdentifierName",
                                                    "fullStart": 897,
                                                    "fullEnd": 905,
                                                    "start": 897,
                                                    "end": 905,
                                                    "fullWidth": 8,
                                                    "width": 8,
                                                    "text": "Function",
                                                    "value": "Function",
                                                    "valueText": "Function"
                                                },
                                                "argumentList": {
                                                    "kind": "ArgumentList",
                                                    "fullStart": 905,
                                                    "fullEnd": 913,
                                                    "start": 905,
                                                    "end": 913,
                                                    "fullWidth": 8,
                                                    "width": 8,
                                                    "openParenToken": {
                                                        "kind": "OpenParenToken",
                                                        "fullStart": 905,
                                                        "fullEnd": 906,
                                                        "start": 905,
                                                        "end": 906,
                                                        "fullWidth": 1,
                                                        "width": 1,
                                                        "text": "(",
                                                        "value": "(",
                                                        "valueText": "("
                                                    },
                                                    "arguments": [
                                                        {
                                                            "kind": "VoidExpression",
                                                            "fullStart": 906,
                                                            "fullEnd": 912,
                                                            "start": 906,
                                                            "end": 912,
                                                            "fullWidth": 6,
                                                            "width": 6,
                                                            "voidKeyword": {
                                                                "kind": "VoidKeyword",
                                                                "fullStart": 906,
                                                                "fullEnd": 911,
                                                                "start": 906,
                                                                "end": 910,
                                                                "fullWidth": 5,
                                                                "width": 4,
                                                                "text": "void",
                                                                "value": "void",
                                                                "valueText": "void",
                                                                "hasTrailingTrivia": true,
                                                                "trailingTrivia": [
                                                                    {
                                                                        "kind": "WhitespaceTrivia",
                                                                        "text": " "
                                                                    }
                                                                ]
                                                            },
                                                            "expression": {
                                                                "kind": "NumericLiteral",
                                                                "fullStart": 911,
                                                                "fullEnd": 912,
                                                                "start": 911,
                                                                "end": 912,
                                                                "fullWidth": 1,
                                                                "width": 1,
                                                                "text": "0",
                                                                "value": 0,
                                                                "valueText": "0"
                                                            }
                                                        }
                                                    ],
                                                    "closeParenToken": {
                                                        "kind": "CloseParenToken",
                                                        "fullStart": 912,
                                                        "fullEnd": 913,
                                                        "start": 912,
                                                        "end": 913,
                                                        "fullWidth": 1,
                                                        "width": 1,
                                                        "text": ")",
                                                        "value": ")",
                                                        "valueText": ")"
                                                    }
                                                }
                                            }
                                        }
                                    }
                                ]
                            },
                            "semicolonToken": {
                                "kind": "SemicolonToken",
                                "fullStart": 913,
                                "fullEnd": 915,
                                "start": 913,
                                "end": 914,
                                "fullWidth": 2,
                                "width": 1,
                                "text": ";",
                                "value": ";",
                                "valueText": ";",
                                "hasTrailingTrivia": true,
                                "hasTrailingNewLine": true,
                                "trailingTrivia": [
                                    {
                                        "kind": "NewLineTrivia",
                                        "text": "\n"
                                    }
                                ]
                            }
                        }
                    ],
                    "closeBraceToken": {
                        "kind": "CloseBraceToken",
                        "fullStart": 915,
                        "fullEnd": 917,
                        "start": 915,
                        "end": 916,
                        "fullWidth": 2,
                        "width": 1,
                        "text": "}",
                        "value": "}",
                        "valueText": "}",
                        "hasTrailingTrivia": true,
                        "trailingTrivia": [
                            {
                                "kind": "WhitespaceTrivia",
                                "text": " "
                            }
                        ]
                    }
                },
                "catchClause": {
                    "kind": "CatchClause",
                    "fullStart": 917,
                    "fullEnd": 973,
                    "start": 917,
                    "end": 972,
                    "fullWidth": 56,
                    "width": 55,
                    "catchKeyword": {
                        "kind": "CatchKeyword",
                        "fullStart": 917,
                        "fullEnd": 923,
                        "start": 917,
                        "end": 922,
                        "fullWidth": 6,
                        "width": 5,
                        "text": "catch",
                        "value": "catch",
                        "valueText": "catch",
                        "hasTrailingTrivia": true,
                        "trailingTrivia": [
                            {
                                "kind": "WhitespaceTrivia",
                                "text": " "
                            }
                        ]
                    },
                    "openParenToken": {
                        "kind": "OpenParenToken",
                        "fullStart": 923,
                        "fullEnd": 924,
                        "start": 923,
                        "end": 924,
                        "fullWidth": 1,
                        "width": 1,
                        "text": "(",
                        "value": "(",
                        "valueText": "("
                    },
                    "identifier": {
                        "kind": "IdentifierName",
                        "fullStart": 924,
                        "fullEnd": 925,
                        "start": 924,
                        "end": 925,
                        "fullWidth": 1,
                        "width": 1,
                        "text": "e",
                        "value": "e",
                        "valueText": "e"
                    },
                    "closeParenToken": {
                        "kind": "CloseParenToken",
                        "fullStart": 925,
                        "fullEnd": 927,
                        "start": 925,
                        "end": 926,
                        "fullWidth": 2,
                        "width": 1,
                        "text": ")",
                        "value": ")",
                        "valueText": ")",
                        "hasTrailingTrivia": true,
                        "trailingTrivia": [
                            {
                                "kind": "WhitespaceTrivia",
                                "text": " "
                            }
                        ]
                    },
                    "block": {
                        "kind": "Block",
                        "fullStart": 927,
                        "fullEnd": 973,
                        "start": 927,
                        "end": 972,
                        "fullWidth": 46,
                        "width": 45,
                        "openBraceToken": {
                            "kind": "OpenBraceToken",
                            "fullStart": 927,
                            "fullEnd": 929,
                            "start": 927,
                            "end": 928,
                            "fullWidth": 2,
                            "width": 1,
                            "text": "{",
                            "value": "{",
                            "valueText": "{",
                            "hasTrailingTrivia": true,
                            "hasTrailingNewLine": true,
                            "trailingTrivia": [
                                {
                                    "kind": "NewLineTrivia",
                                    "text": "\n"
                                }
                            ]
                        },
                        "statements": [
                            {
                                "kind": "ExpressionStatement",
                                "fullStart": 929,
                                "fullEnd": 971,
                                "start": 931,
                                "end": 970,
                                "fullWidth": 42,
                                "width": 39,
                                "expression": {
                                    "kind": "InvocationExpression",
                                    "fullStart": 929,
                                    "fullEnd": 969,
                                    "start": 931,
                                    "end": 969,
                                    "fullWidth": 40,
                                    "width": 38,
                                    "expression": {
                                        "kind": "IdentifierName",
                                        "fullStart": 929,
                                        "fullEnd": 936,
                                        "start": 931,
                                        "end": 936,
                                        "fullWidth": 7,
                                        "width": 5,
                                        "text": "$FAIL",
                                        "value": "$FAIL",
                                        "valueText": "$FAIL",
                                        "hasLeadingTrivia": true,
                                        "leadingTrivia": [
                                            {
                                                "kind": "WhitespaceTrivia",
                                                "text": "  "
                                            }
                                        ]
                                    },
                                    "argumentList": {
                                        "kind": "ArgumentList",
                                        "fullStart": 936,
                                        "fullEnd": 969,
                                        "start": 936,
                                        "end": 969,
                                        "fullWidth": 33,
                                        "width": 33,
                                        "openParenToken": {
                                            "kind": "OpenParenToken",
                                            "fullStart": 936,
                                            "fullEnd": 937,
                                            "start": 936,
                                            "end": 937,
                                            "fullWidth": 1,
                                            "width": 1,
                                            "text": "(",
                                            "value": "(",
                                            "valueText": "("
                                        },
                                        "arguments": [
                                            {
                                                "kind": "AddExpression",
                                                "fullStart": 937,
                                                "fullEnd": 968,
                                                "start": 937,
                                                "end": 968,
                                                "fullWidth": 31,
                                                "width": 31,
                                                "left": {
                                                    "kind": "StringLiteral",
                                                    "fullStart": 937,
                                                    "fullEnd": 966,
                                                    "start": 937,
                                                    "end": 966,
                                                    "fullWidth": 29,
                                                    "width": 29,
                                                    "text": "'#1: test failed with error '",
                                                    "value": "#1: test failed with error ",
                                                    "valueText": "#1: test failed with error "
                                                },
                                                "operatorToken": {
                                                    "kind": "PlusToken",
                                                    "fullStart": 966,
                                                    "fullEnd": 967,
                                                    "start": 966,
                                                    "end": 967,
                                                    "fullWidth": 1,
                                                    "width": 1,
                                                    "text": "+",
                                                    "value": "+",
                                                    "valueText": "+"
                                                },
                                                "right": {
                                                    "kind": "IdentifierName",
                                                    "fullStart": 967,
                                                    "fullEnd": 968,
                                                    "start": 967,
                                                    "end": 968,
                                                    "fullWidth": 1,
                                                    "width": 1,
                                                    "text": "e",
                                                    "value": "e",
                                                    "valueText": "e"
                                                }
                                            }
                                        ],
                                        "closeParenToken": {
                                            "kind": "CloseParenToken",
                                            "fullStart": 968,
                                            "fullEnd": 969,
                                            "start": 968,
                                            "end": 969,
                                            "fullWidth": 1,
                                            "width": 1,
                                            "text": ")",
                                            "value": ")",
                                            "valueText": ")"
                                        }
                                    }
                                },
                                "semicolonToken": {
                                    "kind": "SemicolonToken",
                                    "fullStart": 969,
                                    "fullEnd": 971,
                                    "start": 969,
                                    "end": 970,
                                    "fullWidth": 2,
                                    "width": 1,
                                    "text": ";",
                                    "value": ";",
                                    "valueText": ";",
                                    "hasTrailingTrivia": true,
                                    "hasTrailingNewLine": true,
                                    "trailingTrivia": [
                                        {
                                            "kind": "NewLineTrivia",
                                            "text": "\n"
                                        }
                                    ]
                                }
                            }
                        ],
                        "closeBraceToken": {
                            "kind": "CloseBraceToken",
                            "fullStart": 971,
                            "fullEnd": 973,
                            "start": 971,
                            "end": 972,
                            "fullWidth": 2,
                            "width": 1,
                            "text": "}",
                            "value": "}",
                            "valueText": "}",
                            "hasTrailingTrivia": true,
                            "hasTrailingNewLine": true,
                            "trailingTrivia": [
                                {
                                    "kind": "NewLineTrivia",
                                    "text": "\n"
                                }
                            ]
                        }
                    }
                }
            },
            {
                "kind": "IfStatement",
                "fullStart": 973,
                "fullEnd": 1177,
                "start": 984,
                "end": 1176,
                "fullWidth": 204,
                "width": 192,
                "isIncrementallyUnusable": true,
                "ifKeyword": {
                    "kind": "IfKeyword",
                    "fullStart": 973,
                    "fullEnd": 987,
                    "start": 984,
                    "end": 986,
                    "fullWidth": 14,
                    "width": 2,
                    "text": "if",
                    "value": "if",
                    "valueText": "if",
                    "hasLeadingTrivia": true,
                    "hasLeadingComment": true,
                    "hasLeadingNewLine": true,
                    "hasTrailingTrivia": true,
                    "leadingTrivia": [
                        {
                            "kind": "NewLineTrivia",
                            "text": "\n"
                        },
                        {
                            "kind": "SingleLineCommentTrivia",
                            "text": "//CHECK#2"
                        },
                        {
                            "kind": "NewLineTrivia",
                            "text": "\n"
                        }
                    ],
                    "trailingTrivia": [
                        {
                            "kind": "WhitespaceTrivia",
                            "text": " "
                        }
                    ]
                },
                "openParenToken": {
                    "kind": "OpenParenToken",
                    "fullStart": 987,
                    "fullEnd": 988,
                    "start": 987,
                    "end": 988,
                    "fullWidth": 1,
                    "width": 1,
                    "text": "(",
                    "value": "(",
                    "valueText": "("
                },
                "condition": {
                    "kind": "NotEqualsExpression",
                    "fullStart": 988,
                    "fullEnd": 1014,
                    "start": 988,
                    "end": 1014,
                    "fullWidth": 26,
                    "width": 26,
                    "isIncrementallyUnusable": true,
                    "left": {
                        "kind": "MemberAccessExpression",
                        "fullStart": 988,
                        "fullEnd": 1002,
                        "start": 988,
                        "end": 1001,
                        "fullWidth": 14,
                        "width": 13,
                        "isIncrementallyUnusable": true,
                        "expression": {
                            "kind": "IdentifierName",
                            "fullStart": 988,
                            "fullEnd": 989,
                            "start": 988,
                            "end": 989,
                            "fullWidth": 1,
                            "width": 1,
                            "text": "f",
                            "value": "f",
                            "valueText": "f"
                        },
                        "dotToken": {
                            "kind": "DotToken",
                            "fullStart": 989,
                            "fullEnd": 990,
                            "start": 989,
                            "end": 990,
                            "fullWidth": 1,
                            "width": 1,
                            "text": ".",
                            "value": ".",
                            "valueText": "."
                        },
                        "name": {
                            "kind": "IdentifierName",
                            "fullStart": 990,
                            "fullEnd": 1002,
                            "start": 990,
                            "end": 1001,
                            "fullWidth": 12,
                            "width": 11,
                            "text": "constructor",
                            "value": "constructor",
                            "valueText": "constructor",
                            "hasTrailingTrivia": true,
                            "trailingTrivia": [
                                {
                                    "kind": "WhitespaceTrivia",
                                    "text": " "
                                }
                            ]
                        }
                    },
                    "operatorToken": {
                        "kind": "ExclamationEqualsEqualsToken",
                        "fullStart": 1002,
                        "fullEnd": 1006,
                        "start": 1002,
                        "end": 1005,
                        "fullWidth": 4,
                        "width": 3,
                        "text": "!==",
                        "value": "!==",
                        "valueText": "!==",
                        "hasTrailingTrivia": true,
                        "trailingTrivia": [
                            {
                                "kind": "WhitespaceTrivia",
                                "text": " "
                            }
                        ]
                    },
                    "right": {
                        "kind": "IdentifierName",
                        "fullStart": 1006,
                        "fullEnd": 1014,
                        "start": 1006,
                        "end": 1014,
                        "fullWidth": 8,
                        "width": 8,
                        "text": "Function",
                        "value": "Function",
                        "valueText": "Function"
                    }
                },
                "closeParenToken": {
                    "kind": "CloseParenToken",
                    "fullStart": 1014,
                    "fullEnd": 1016,
                    "start": 1014,
                    "end": 1015,
                    "fullWidth": 2,
                    "width": 1,
                    "text": ")",
                    "value": ")",
                    "valueText": ")",
                    "hasTrailingTrivia": true,
                    "trailingTrivia": [
                        {
                            "kind": "WhitespaceTrivia",
                            "text": " "
                        }
                    ]
                },
                "statement": {
                    "kind": "Block",
                    "fullStart": 1016,
                    "fullEnd": 1177,
                    "start": 1016,
                    "end": 1176,
                    "fullWidth": 161,
                    "width": 160,
                    "openBraceToken": {
                        "kind": "OpenBraceToken",
                        "fullStart": 1016,
                        "fullEnd": 1018,
                        "start": 1016,
                        "end": 1017,
                        "fullWidth": 2,
                        "width": 1,
                        "text": "{",
                        "value": "{",
                        "valueText": "{",
                        "hasTrailingTrivia": true,
                        "hasTrailingNewLine": true,
                        "trailingTrivia": [
                            {
                                "kind": "NewLineTrivia",
                                "text": "\n"
                            }
                        ]
                    },
                    "statements": [
                        {
                            "kind": "ExpressionStatement",
                            "fullStart": 1018,
                            "fullEnd": 1175,
                            "start": 1020,
                            "end": 1174,
                            "fullWidth": 157,
                            "width": 154,
                            "expression": {
                                "kind": "InvocationExpression",
                                "fullStart": 1018,
                                "fullEnd": 1173,
                                "start": 1020,
                                "end": 1173,
                                "fullWidth": 155,
                                "width": 153,
                                "expression": {
                                    "kind": "IdentifierName",
                                    "fullStart": 1018,
                                    "fullEnd": 1026,
                                    "start": 1020,
                                    "end": 1026,
                                    "fullWidth": 8,
                                    "width": 6,
                                    "text": "$ERROR",
                                    "value": "$ERROR",
                                    "valueText": "$ERROR",
                                    "hasLeadingTrivia": true,
                                    "leadingTrivia": [
                                        {
                                            "kind": "WhitespaceTrivia",
                                            "text": "  "
                                        }
                                    ]
                                },
                                "argumentList": {
                                    "kind": "ArgumentList",
                                    "fullStart": 1026,
                                    "fullEnd": 1173,
                                    "start": 1026,
                                    "end": 1173,
                                    "fullWidth": 147,
                                    "width": 147,
                                    "openParenToken": {
                                        "kind": "OpenParenToken",
                                        "fullStart": 1026,
                                        "fullEnd": 1027,
                                        "start": 1026,
                                        "end": 1027,
                                        "fullWidth": 1,
                                        "width": 1,
                                        "text": "(",
                                        "value": "(",
                                        "valueText": "("
                                    },
                                    "arguments": [
                                        {
                                            "kind": "StringLiteral",
                                            "fullStart": 1027,
                                            "fullEnd": 1172,
                                            "start": 1027,
                                            "end": 1172,
                                            "fullWidth": 145,
                                            "width": 145,
                                            "text": "'#2: When the Function constructor is called with one argument then body be that argument and creates a new Function object as specified in 13.2'",
                                            "value": "#2: When the Function constructor is called with one argument then body be that argument and creates a new Function object as specified in 13.2",
                                            "valueText": "#2: When the Function constructor is called with one argument then body be that argument and creates a new Function object as specified in 13.2"
                                        }
                                    ],
                                    "closeParenToken": {
                                        "kind": "CloseParenToken",
                                        "fullStart": 1172,
                                        "fullEnd": 1173,
                                        "start": 1172,
                                        "end": 1173,
                                        "fullWidth": 1,
                                        "width": 1,
                                        "text": ")",
                                        "value": ")",
                                        "valueText": ")"
                                    }
                                }
                            },
                            "semicolonToken": {
                                "kind": "SemicolonToken",
                                "fullStart": 1173,
                                "fullEnd": 1175,
                                "start": 1173,
                                "end": 1174,
                                "fullWidth": 2,
                                "width": 1,
                                "text": ";",
                                "value": ";",
                                "valueText": ";",
                                "hasTrailingTrivia": true,
                                "hasTrailingNewLine": true,
                                "trailingTrivia": [
                                    {
                                        "kind": "NewLineTrivia",
                                        "text": "\n"
                                    }
                                ]
                            }
                        }
                    ],
                    "closeBraceToken": {
                        "kind": "CloseBraceToken",
                        "fullStart": 1175,
                        "fullEnd": 1177,
                        "start": 1175,
                        "end": 1176,
                        "fullWidth": 2,
                        "width": 1,
                        "text": "}",
                        "value": "}",
                        "valueText": "}",
                        "hasTrailingTrivia": true,
                        "hasTrailingNewLine": true,
                        "trailingTrivia": [
                            {
                                "kind": "NewLineTrivia",
                                "text": "\n"
                            }
                        ]
                    }
                }
            },
            {
                "kind": "IfStatement",
                "fullStart": 1177,
                "fullEnd": 1348,
                "start": 1188,
                "end": 1347,
                "fullWidth": 171,
                "width": 159,
                "ifKeyword": {
                    "kind": "IfKeyword",
                    "fullStart": 1177,
                    "fullEnd": 1191,
                    "start": 1188,
                    "end": 1190,
                    "fullWidth": 14,
                    "width": 2,
                    "text": "if",
                    "value": "if",
                    "valueText": "if",
                    "hasLeadingTrivia": true,
                    "hasLeadingComment": true,
                    "hasLeadingNewLine": true,
                    "hasTrailingTrivia": true,
                    "leadingTrivia": [
                        {
                            "kind": "NewLineTrivia",
                            "text": "\n"
                        },
                        {
                            "kind": "SingleLineCommentTrivia",
                            "text": "//CHECK#3"
                        },
                        {
                            "kind": "NewLineTrivia",
                            "text": "\n"
                        }
                    ],
                    "trailingTrivia": [
                        {
                            "kind": "WhitespaceTrivia",
                            "text": " "
                        }
                    ]
                },
                "openParenToken": {
                    "kind": "OpenParenToken",
                    "fullStart": 1191,
                    "fullEnd": 1192,
                    "start": 1191,
                    "end": 1192,
                    "fullWidth": 1,
                    "width": 1,
                    "text": "(",
                    "value": "(",
                    "valueText": "("
                },
                "condition": {
                    "kind": "NotEqualsExpression",
                    "fullStart": 1192,
                    "fullEnd": 1207,
                    "start": 1192,
                    "end": 1207,
                    "fullWidth": 15,
                    "width": 15,
                    "left": {
                        "kind": "InvocationExpression",
                        "fullStart": 1192,
                        "fullEnd": 1195,
                        "start": 1192,
                        "end": 1195,
                        "fullWidth": 3,
                        "width": 3,
                        "expression": {
                            "kind": "IdentifierName",
                            "fullStart": 1192,
                            "fullEnd": 1193,
                            "start": 1192,
                            "end": 1193,
                            "fullWidth": 1,
                            "width": 1,
                            "text": "f",
                            "value": "f",
                            "valueText": "f"
                        },
                        "argumentList": {
                            "kind": "ArgumentList",
                            "fullStart": 1193,
                            "fullEnd": 1195,
                            "start": 1193,
                            "end": 1195,
                            "fullWidth": 2,
                            "width": 2,
                            "openParenToken": {
                                "kind": "OpenParenToken",
                                "fullStart": 1193,
                                "fullEnd": 1194,
                                "start": 1193,
                                "end": 1194,
                                "fullWidth": 1,
                                "width": 1,
                                "text": "(",
                                "value": "(",
                                "valueText": "("
                            },
                            "arguments": [],
                            "closeParenToken": {
                                "kind": "CloseParenToken",
                                "fullStart": 1194,
                                "fullEnd": 1195,
                                "start": 1194,
                                "end": 1195,
                                "fullWidth": 1,
                                "width": 1,
                                "text": ")",
                                "value": ")",
                                "valueText": ")"
                            }
                        }
                    },
                    "operatorToken": {
                        "kind": "ExclamationEqualsEqualsToken",
                        "fullStart": 1195,
                        "fullEnd": 1198,
                        "start": 1195,
                        "end": 1198,
                        "fullWidth": 3,
                        "width": 3,
                        "text": "!==",
                        "value": "!==",
                        "valueText": "!=="
                    },
                    "right": {
                        "kind": "IdentifierName",
                        "fullStart": 1198,
                        "fullEnd": 1207,
                        "start": 1198,
                        "end": 1207,
                        "fullWidth": 9,
                        "width": 9,
                        "text": "undefined",
                        "value": "undefined",
                        "valueText": "undefined"
                    }
                },
                "closeParenToken": {
                    "kind": "CloseParenToken",
                    "fullStart": 1207,
                    "fullEnd": 1209,
                    "start": 1207,
                    "end": 1208,
                    "fullWidth": 2,
                    "width": 1,
                    "text": ")",
                    "value": ")",
                    "valueText": ")",
                    "hasTrailingTrivia": true,
                    "trailingTrivia": [
                        {
                            "kind": "WhitespaceTrivia",
                            "text": " "
                        }
                    ]
                },
                "statement": {
                    "kind": "Block",
                    "fullStart": 1209,
                    "fullEnd": 1348,
                    "start": 1209,
                    "end": 1347,
                    "fullWidth": 139,
                    "width": 138,
                    "openBraceToken": {
                        "kind": "OpenBraceToken",
                        "fullStart": 1209,
                        "fullEnd": 1211,
                        "start": 1209,
                        "end": 1210,
                        "fullWidth": 2,
                        "width": 1,
                        "text": "{",
                        "value": "{",
                        "valueText": "{",
                        "hasTrailingTrivia": true,
                        "hasTrailingNewLine": true,
                        "trailingTrivia": [
                            {
                                "kind": "NewLineTrivia",
                                "text": "\n"
                            }
                        ]
                    },
                    "statements": [
                        {
                            "kind": "ExpressionStatement",
                            "fullStart": 1211,
                            "fullEnd": 1346,
                            "start": 1213,
                            "end": 1345,
                            "fullWidth": 135,
                            "width": 132,
                            "expression": {
                                "kind": "InvocationExpression",
                                "fullStart": 1211,
                                "fullEnd": 1344,
                                "start": 1213,
                                "end": 1344,
                                "fullWidth": 133,
                                "width": 131,
                                "expression": {
                                    "kind": "IdentifierName",
                                    "fullStart": 1211,
                                    "fullEnd": 1219,
                                    "start": 1213,
                                    "end": 1219,
                                    "fullWidth": 8,
                                    "width": 6,
                                    "text": "$ERROR",
                                    "value": "$ERROR",
                                    "valueText": "$ERROR",
                                    "hasLeadingTrivia": true,
                                    "leadingTrivia": [
                                        {
                                            "kind": "WhitespaceTrivia",
                                            "text": "  "
                                        }
                                    ]
                                },
                                "argumentList": {
                                    "kind": "ArgumentList",
                                    "fullStart": 1219,
                                    "fullEnd": 1344,
                                    "start": 1219,
                                    "end": 1344,
                                    "fullWidth": 125,
                                    "width": 125,
                                    "openParenToken": {
                                        "kind": "OpenParenToken",
                                        "fullStart": 1219,
                                        "fullEnd": 1220,
                                        "start": 1219,
                                        "end": 1220,
                                        "fullWidth": 1,
                                        "width": 1,
                                        "text": "(",
                                        "value": "(",
                                        "valueText": "("
                                    },
                                    "arguments": [
                                        {
                                            "kind": "StringLiteral",
                                            "fullStart": 1220,
                                            "fullEnd": 1343,
                                            "start": 1220,
                                            "end": 1343,
                                            "fullWidth": 123,
                                            "width": 123,
                                            "text": "'#3: When the Function constructor is called with one argument then body be that argument the following steps are taken...'",
                                            "value": "#3: When the Function constructor is called with one argument then body be that argument the following steps are taken...",
                                            "valueText": "#3: When the Function constructor is called with one argument then body be that argument the following steps are taken..."
                                        }
                                    ],
                                    "closeParenToken": {
                                        "kind": "CloseParenToken",
                                        "fullStart": 1343,
                                        "fullEnd": 1344,
                                        "start": 1343,
                                        "end": 1344,
                                        "fullWidth": 1,
                                        "width": 1,
                                        "text": ")",
                                        "value": ")",
                                        "valueText": ")"
                                    }
                                }
                            },
                            "semicolonToken": {
                                "kind": "SemicolonToken",
                                "fullStart": 1344,
                                "fullEnd": 1346,
                                "start": 1344,
                                "end": 1345,
                                "fullWidth": 2,
                                "width": 1,
                                "text": ";",
                                "value": ";",
                                "valueText": ";",
                                "hasTrailingTrivia": true,
                                "hasTrailingNewLine": true,
                                "trailingTrivia": [
                                    {
                                        "kind": "NewLineTrivia",
                                        "text": "\n"
                                    }
                                ]
                            }
                        }
                    ],
                    "closeBraceToken": {
                        "kind": "CloseBraceToken",
                        "fullStart": 1346,
                        "fullEnd": 1348,
                        "start": 1346,
                        "end": 1347,
                        "fullWidth": 2,
                        "width": 1,
                        "text": "}",
                        "value": "}",
                        "valueText": "}",
                        "hasTrailingTrivia": true,
                        "hasTrailingNewLine": true,
                        "trailingTrivia": [
                            {
                                "kind": "NewLineTrivia",
                                "text": "\n"
                            }
                        ]
                    }
                }
            }
        ],
        "endOfFileToken": {
            "kind": "EndOfFileToken",
            "fullStart": 1348,
            "fullEnd": 1349,
            "start": 1349,
            "end": 1349,
            "fullWidth": 1,
            "width": 0,
            "text": "",
            "hasLeadingTrivia": true,
            "hasLeadingNewLine": true,
            "leadingTrivia": [
                {
                    "kind": "NewLineTrivia",
                    "text": "\n"
                }
            ]
        }
    },
    "lineMap": {
        "lineStarts": [
            0,
            61,
            132,
            133,
            137,
            260,
            286,
            377,
            460,
            638,
            718,
            742,
            745,
            791,
            862,
            866,
            867,
            877,
            883,
            915,
            929,
            971,
            973,
            974,
            984,
            1018,
            1175,
            1177,
            1178,
            1188,
            1211,
            1346,
            1348,
            1349
        ],
        "length": 1349
    }
}<|MERGE_RESOLUTION|>--- conflicted
+++ resolved
@@ -166,12 +166,8 @@
                                         "start": 889,
                                         "end": 913,
                                         "fullWidth": 24,
-<<<<<<< HEAD
                                         "width": 24,
-                                        "identifier": {
-=======
                                         "propertyName": {
->>>>>>> 85e84683
                                             "kind": "IdentifierName",
                                             "fullStart": 889,
                                             "fullEnd": 891,
