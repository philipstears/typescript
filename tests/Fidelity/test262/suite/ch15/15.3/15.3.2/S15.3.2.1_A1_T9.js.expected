{
    "isDeclaration": false,
    "languageVersion": "EcmaScript5",
    "parseOptions": {
        "allowAutomaticSemicolonInsertion": true
    },
    "sourceUnit": {
        "kind": "SourceUnit",
        "fullStart": 0,
        "fullEnd": 1285,
        "start": 880,
        "end": 1285,
        "fullWidth": 1285,
        "width": 405,
        "moduleElements": [
            {
                "kind": "VariableStatement",
                "fullStart": 0,
                "fullEnd": 926,
                "start": 880,
                "end": 925,
                "fullWidth": 926,
                "width": 45,
                "modifiers": [],
                "variableDeclaration": {
                    "kind": "VariableDeclaration",
                    "fullStart": 0,
                    "fullEnd": 924,
                    "start": 880,
                    "end": 924,
                    "fullWidth": 924,
                    "width": 44,
                    "varKeyword": {
                        "kind": "VarKeyword",
                        "fullStart": 0,
                        "fullEnd": 884,
                        "start": 880,
                        "end": 883,
                        "fullWidth": 884,
                        "width": 3,
                        "text": "var",
                        "value": "var",
                        "valueText": "var",
                        "hasLeadingTrivia": true,
                        "hasLeadingComment": true,
                        "hasLeadingNewLine": true,
                        "hasTrailingTrivia": true,
                        "leadingTrivia": [
                            {
                                "kind": "SingleLineCommentTrivia",
                                "text": "// Copyright 2009 the Sputnik authors.  All rights reserved."
                            },
                            {
                                "kind": "NewLineTrivia",
                                "text": "\n"
                            },
                            {
                                "kind": "SingleLineCommentTrivia",
                                "text": "// This code is governed by the BSD license found in the LICENSE file."
                            },
                            {
                                "kind": "NewLineTrivia",
                                "text": "\n"
                            },
                            {
                                "kind": "NewLineTrivia",
                                "text": "\n"
                            },
                            {
                                "kind": "MultiLineCommentTrivia",
                                "text": "/**\n * When the Function constructor is called with one argument then body be that argument and the following steps are taken:\n * i) Call ToString(body)\n * ii) If P is not parsable as a FormalParameterListopt then throw a SyntaxError exception\n * iii) If body is not parsable as FunctionBody then throw a SyntaxError exception\n * iv) Create a new Function object as specified in 13.2 with parameters specified by parsing P as a FormalParameterListopt and body specified by parsing body as a FunctionBody.\n * Pass in a scope chain consisting of the global object as the Scope parameter\n * v) Return Result(iv)\n *\n * @path ch15/15.3/15.3.2/S15.3.2.1_A1_T9.js\n * @description Value of the function constructor argument is \"return arguments[0];\"\n */"
                            },
                            {
                                "kind": "NewLineTrivia",
                                "text": "\n"
                            },
                            {
                                "kind": "NewLineTrivia",
                                "text": "\n"
                            }
                        ],
                        "trailingTrivia": [
                            {
                                "kind": "WhitespaceTrivia",
                                "text": " "
                            }
                        ]
                    },
                    "variableDeclarators": [
                        {
                            "kind": "VariableDeclarator",
                            "fullStart": 884,
                            "fullEnd": 924,
                            "start": 884,
                            "end": 924,
                            "fullWidth": 40,
<<<<<<< HEAD
                            "width": 40,
                            "identifier": {
=======
                            "propertyName": {
>>>>>>> 85e84683
                                "kind": "IdentifierName",
                                "fullStart": 884,
                                "fullEnd": 886,
                                "start": 884,
                                "end": 885,
                                "fullWidth": 2,
                                "width": 1,
                                "text": "f",
                                "value": "f",
                                "valueText": "f",
                                "hasTrailingTrivia": true,
                                "trailingTrivia": [
                                    {
                                        "kind": "WhitespaceTrivia",
                                        "text": " "
                                    }
                                ]
                            },
                            "equalsValueClause": {
                                "kind": "EqualsValueClause",
                                "fullStart": 886,
                                "fullEnd": 924,
                                "start": 886,
                                "end": 924,
                                "fullWidth": 38,
                                "width": 38,
                                "equalsToken": {
                                    "kind": "EqualsToken",
                                    "fullStart": 886,
                                    "fullEnd": 888,
                                    "start": 886,
                                    "end": 887,
                                    "fullWidth": 2,
                                    "width": 1,
                                    "text": "=",
                                    "value": "=",
                                    "valueText": "=",
                                    "hasTrailingTrivia": true,
                                    "trailingTrivia": [
                                        {
                                            "kind": "WhitespaceTrivia",
                                            "text": " "
                                        }
                                    ]
                                },
                                "value": {
                                    "kind": "ObjectCreationExpression",
                                    "fullStart": 888,
                                    "fullEnd": 924,
                                    "start": 888,
                                    "end": 924,
                                    "fullWidth": 36,
                                    "width": 36,
                                    "newKeyword": {
                                        "kind": "NewKeyword",
                                        "fullStart": 888,
                                        "fullEnd": 892,
                                        "start": 888,
                                        "end": 891,
                                        "fullWidth": 4,
                                        "width": 3,
                                        "text": "new",
                                        "value": "new",
                                        "valueText": "new",
                                        "hasTrailingTrivia": true,
                                        "trailingTrivia": [
                                            {
                                                "kind": "WhitespaceTrivia",
                                                "text": " "
                                            }
                                        ]
                                    },
                                    "expression": {
                                        "kind": "IdentifierName",
                                        "fullStart": 892,
                                        "fullEnd": 900,
                                        "start": 892,
                                        "end": 900,
                                        "fullWidth": 8,
                                        "width": 8,
                                        "text": "Function",
                                        "value": "Function",
                                        "valueText": "Function"
                                    },
                                    "argumentList": {
                                        "kind": "ArgumentList",
                                        "fullStart": 900,
                                        "fullEnd": 924,
                                        "start": 900,
                                        "end": 924,
                                        "fullWidth": 24,
                                        "width": 24,
                                        "openParenToken": {
                                            "kind": "OpenParenToken",
                                            "fullStart": 900,
                                            "fullEnd": 901,
                                            "start": 900,
                                            "end": 901,
                                            "fullWidth": 1,
                                            "width": 1,
                                            "text": "(",
                                            "value": "(",
                                            "valueText": "("
                                        },
                                        "arguments": [
                                            {
                                                "kind": "StringLiteral",
                                                "fullStart": 901,
                                                "fullEnd": 923,
                                                "start": 901,
                                                "end": 923,
                                                "fullWidth": 22,
                                                "width": 22,
                                                "text": "\"return arguments[0];\"",
                                                "value": "return arguments[0];",
                                                "valueText": "return arguments[0];"
                                            }
                                        ],
                                        "closeParenToken": {
                                            "kind": "CloseParenToken",
                                            "fullStart": 923,
                                            "fullEnd": 924,
                                            "start": 923,
                                            "end": 924,
                                            "fullWidth": 1,
                                            "width": 1,
                                            "text": ")",
                                            "value": ")",
                                            "valueText": ")"
                                        }
                                    }
                                }
                            }
                        }
                    ]
                },
                "semicolonToken": {
                    "kind": "SemicolonToken",
                    "fullStart": 924,
                    "fullEnd": 926,
                    "start": 924,
                    "end": 925,
                    "fullWidth": 2,
                    "width": 1,
                    "text": ";",
                    "value": ";",
                    "valueText": ";",
                    "hasTrailingTrivia": true,
                    "hasTrailingNewLine": true,
                    "trailingTrivia": [
                        {
                            "kind": "NewLineTrivia",
                            "text": "\n"
                        }
                    ]
                }
            },
            {
                "kind": "IfStatement",
                "fullStart": 926,
                "fullEnd": 1110,
                "start": 937,
                "end": 1109,
                "fullWidth": 184,
                "width": 172,
                "ifKeyword": {
                    "kind": "IfKeyword",
                    "fullStart": 926,
                    "fullEnd": 940,
                    "start": 937,
                    "end": 939,
                    "fullWidth": 14,
                    "width": 2,
                    "text": "if",
                    "value": "if",
                    "valueText": "if",
                    "hasLeadingTrivia": true,
                    "hasLeadingComment": true,
                    "hasLeadingNewLine": true,
                    "hasTrailingTrivia": true,
                    "leadingTrivia": [
                        {
                            "kind": "NewLineTrivia",
                            "text": "\n"
                        },
                        {
                            "kind": "SingleLineCommentTrivia",
                            "text": "//CHECK#1"
                        },
                        {
                            "kind": "NewLineTrivia",
                            "text": "\n"
                        }
                    ],
                    "trailingTrivia": [
                        {
                            "kind": "WhitespaceTrivia",
                            "text": " "
                        }
                    ]
                },
                "openParenToken": {
                    "kind": "OpenParenToken",
                    "fullStart": 940,
                    "fullEnd": 941,
                    "start": 940,
                    "end": 941,
                    "fullWidth": 1,
                    "width": 1,
                    "text": "(",
                    "value": "(",
                    "valueText": "("
                },
                "condition": {
                    "kind": "LogicalNotExpression",
                    "fullStart": 941,
                    "fullEnd": 965,
                    "start": 941,
                    "end": 965,
                    "fullWidth": 24,
                    "width": 24,
                    "operatorToken": {
                        "kind": "ExclamationToken",
                        "fullStart": 941,
                        "fullEnd": 942,
                        "start": 941,
                        "end": 942,
                        "fullWidth": 1,
                        "width": 1,
                        "text": "!",
                        "value": "!",
                        "valueText": "!"
                    },
                    "operand": {
                        "kind": "ParenthesizedExpression",
                        "fullStart": 942,
                        "fullEnd": 965,
                        "start": 942,
                        "end": 965,
                        "fullWidth": 23,
                        "width": 23,
                        "openParenToken": {
                            "kind": "OpenParenToken",
                            "fullStart": 942,
                            "fullEnd": 943,
                            "start": 942,
                            "end": 943,
                            "fullWidth": 1,
                            "width": 1,
                            "text": "(",
                            "value": "(",
                            "valueText": "("
                        },
                        "expression": {
                            "kind": "InstanceOfExpression",
                            "fullStart": 943,
                            "fullEnd": 964,
                            "start": 943,
                            "end": 964,
                            "fullWidth": 21,
                            "width": 21,
                            "left": {
                                "kind": "IdentifierName",
                                "fullStart": 943,
                                "fullEnd": 945,
                                "start": 943,
                                "end": 944,
                                "fullWidth": 2,
                                "width": 1,
                                "text": "f",
                                "value": "f",
                                "valueText": "f",
                                "hasTrailingTrivia": true,
                                "trailingTrivia": [
                                    {
                                        "kind": "WhitespaceTrivia",
                                        "text": " "
                                    }
                                ]
                            },
                            "operatorToken": {
                                "kind": "InstanceOfKeyword",
                                "fullStart": 945,
                                "fullEnd": 956,
                                "start": 945,
                                "end": 955,
                                "fullWidth": 11,
                                "width": 10,
                                "text": "instanceof",
                                "value": "instanceof",
                                "valueText": "instanceof",
                                "hasTrailingTrivia": true,
                                "trailingTrivia": [
                                    {
                                        "kind": "WhitespaceTrivia",
                                        "text": " "
                                    }
                                ]
                            },
                            "right": {
                                "kind": "IdentifierName",
                                "fullStart": 956,
                                "fullEnd": 964,
                                "start": 956,
                                "end": 964,
                                "fullWidth": 8,
                                "width": 8,
                                "text": "Function",
                                "value": "Function",
                                "valueText": "Function"
                            }
                        },
                        "closeParenToken": {
                            "kind": "CloseParenToken",
                            "fullStart": 964,
                            "fullEnd": 965,
                            "start": 964,
                            "end": 965,
                            "fullWidth": 1,
                            "width": 1,
                            "text": ")",
                            "value": ")",
                            "valueText": ")"
                        }
                    }
                },
                "closeParenToken": {
                    "kind": "CloseParenToken",
                    "fullStart": 965,
                    "fullEnd": 967,
                    "start": 965,
                    "end": 966,
                    "fullWidth": 2,
                    "width": 1,
                    "text": ")",
                    "value": ")",
                    "valueText": ")",
                    "hasTrailingTrivia": true,
                    "trailingTrivia": [
                        {
                            "kind": "WhitespaceTrivia",
                            "text": " "
                        }
                    ]
                },
                "statement": {
                    "kind": "Block",
                    "fullStart": 967,
                    "fullEnd": 1110,
                    "start": 967,
                    "end": 1109,
                    "fullWidth": 143,
                    "width": 142,
                    "openBraceToken": {
                        "kind": "OpenBraceToken",
                        "fullStart": 967,
                        "fullEnd": 969,
                        "start": 967,
                        "end": 968,
                        "fullWidth": 2,
                        "width": 1,
                        "text": "{",
                        "value": "{",
                        "valueText": "{",
                        "hasTrailingTrivia": true,
                        "hasTrailingNewLine": true,
                        "trailingTrivia": [
                            {
                                "kind": "NewLineTrivia",
                                "text": "\n"
                            }
                        ]
                    },
                    "statements": [
                        {
                            "kind": "ExpressionStatement",
                            "fullStart": 969,
                            "fullEnd": 1108,
                            "start": 971,
                            "end": 1107,
                            "fullWidth": 139,
                            "width": 136,
                            "expression": {
                                "kind": "InvocationExpression",
                                "fullStart": 969,
                                "fullEnd": 1106,
                                "start": 971,
                                "end": 1106,
                                "fullWidth": 137,
                                "width": 135,
                                "expression": {
                                    "kind": "IdentifierName",
                                    "fullStart": 969,
                                    "fullEnd": 977,
                                    "start": 971,
                                    "end": 977,
                                    "fullWidth": 8,
                                    "width": 6,
                                    "text": "$ERROR",
                                    "value": "$ERROR",
                                    "valueText": "$ERROR",
                                    "hasLeadingTrivia": true,
                                    "leadingTrivia": [
                                        {
                                            "kind": "WhitespaceTrivia",
                                            "text": "  "
                                        }
                                    ]
                                },
                                "argumentList": {
                                    "kind": "ArgumentList",
                                    "fullStart": 977,
                                    "fullEnd": 1106,
                                    "start": 977,
                                    "end": 1106,
                                    "fullWidth": 129,
                                    "width": 129,
                                    "openParenToken": {
                                        "kind": "OpenParenToken",
                                        "fullStart": 977,
                                        "fullEnd": 978,
                                        "start": 977,
                                        "end": 978,
                                        "fullWidth": 1,
                                        "width": 1,
                                        "text": "(",
                                        "value": "(",
                                        "valueText": "("
                                    },
                                    "arguments": [
                                        {
                                            "kind": "StringLiteral",
                                            "fullStart": 978,
                                            "fullEnd": 1105,
                                            "start": 978,
                                            "end": 1105,
                                            "fullWidth": 127,
                                            "width": 127,
                                            "text": "'#3: When the Function constructor is called with one argument then body be that argument and the following steps are taken...'",
                                            "value": "#3: When the Function constructor is called with one argument then body be that argument and the following steps are taken...",
                                            "valueText": "#3: When the Function constructor is called with one argument then body be that argument and the following steps are taken..."
                                        }
                                    ],
                                    "closeParenToken": {
                                        "kind": "CloseParenToken",
                                        "fullStart": 1105,
                                        "fullEnd": 1106,
                                        "start": 1105,
                                        "end": 1106,
                                        "fullWidth": 1,
                                        "width": 1,
                                        "text": ")",
                                        "value": ")",
                                        "valueText": ")"
                                    }
                                }
                            },
                            "semicolonToken": {
                                "kind": "SemicolonToken",
                                "fullStart": 1106,
                                "fullEnd": 1108,
                                "start": 1106,
                                "end": 1107,
                                "fullWidth": 2,
                                "width": 1,
                                "text": ";",
                                "value": ";",
                                "valueText": ";",
                                "hasTrailingTrivia": true,
                                "hasTrailingNewLine": true,
                                "trailingTrivia": [
                                    {
                                        "kind": "NewLineTrivia",
                                        "text": "\n"
                                    }
                                ]
                            }
                        }
                    ],
                    "closeBraceToken": {
                        "kind": "CloseBraceToken",
                        "fullStart": 1108,
                        "fullEnd": 1110,
                        "start": 1108,
                        "end": 1109,
                        "fullWidth": 2,
                        "width": 1,
                        "text": "}",
                        "value": "}",
                        "valueText": "}",
                        "hasTrailingTrivia": true,
                        "hasTrailingNewLine": true,
                        "trailingTrivia": [
                            {
                                "kind": "NewLineTrivia",
                                "text": "\n"
                            }
                        ]
                    }
                }
            },
            {
                "kind": "IfStatement",
                "fullStart": 1110,
                "fullEnd": 1284,
                "start": 1121,
                "end": 1283,
                "fullWidth": 174,
                "width": 162,
                "ifKeyword": {
                    "kind": "IfKeyword",
                    "fullStart": 1110,
                    "fullEnd": 1124,
                    "start": 1121,
                    "end": 1123,
                    "fullWidth": 14,
                    "width": 2,
                    "text": "if",
                    "value": "if",
                    "valueText": "if",
                    "hasLeadingTrivia": true,
                    "hasLeadingComment": true,
                    "hasLeadingNewLine": true,
                    "hasTrailingTrivia": true,
                    "leadingTrivia": [
                        {
                            "kind": "NewLineTrivia",
                            "text": "\n"
                        },
                        {
                            "kind": "SingleLineCommentTrivia",
                            "text": "//CHECK#2"
                        },
                        {
                            "kind": "NewLineTrivia",
                            "text": "\n"
                        }
                    ],
                    "trailingTrivia": [
                        {
                            "kind": "WhitespaceTrivia",
                            "text": " "
                        }
                    ]
                },
                "openParenToken": {
                    "kind": "OpenParenToken",
                    "fullStart": 1124,
                    "fullEnd": 1125,
                    "start": 1124,
                    "end": 1125,
                    "fullWidth": 1,
                    "width": 1,
                    "text": "(",
                    "value": "(",
                    "valueText": "("
                },
                "condition": {
                    "kind": "NotEqualsExpression",
                    "fullStart": 1125,
                    "fullEnd": 1139,
                    "start": 1125,
                    "end": 1139,
                    "fullWidth": 14,
                    "width": 14,
                    "left": {
                        "kind": "InvocationExpression",
                        "fullStart": 1125,
                        "fullEnd": 1132,
                        "start": 1125,
                        "end": 1131,
                        "fullWidth": 7,
                        "width": 6,
                        "expression": {
                            "kind": "IdentifierName",
                            "fullStart": 1125,
                            "fullEnd": 1126,
                            "start": 1125,
                            "end": 1126,
                            "fullWidth": 1,
                            "width": 1,
                            "text": "f",
                            "value": "f",
                            "valueText": "f"
                        },
                        "argumentList": {
                            "kind": "ArgumentList",
                            "fullStart": 1126,
                            "fullEnd": 1132,
                            "start": 1126,
                            "end": 1131,
                            "fullWidth": 6,
                            "width": 5,
                            "openParenToken": {
                                "kind": "OpenParenToken",
                                "fullStart": 1126,
                                "fullEnd": 1127,
                                "start": 1126,
                                "end": 1127,
                                "fullWidth": 1,
                                "width": 1,
                                "text": "(",
                                "value": "(",
                                "valueText": "("
                            },
                            "arguments": [
                                {
                                    "kind": "StringLiteral",
                                    "fullStart": 1127,
                                    "fullEnd": 1130,
                                    "start": 1127,
                                    "end": 1130,
                                    "fullWidth": 3,
                                    "width": 3,
                                    "text": "\"A\"",
                                    "value": "A",
                                    "valueText": "A"
                                }
                            ],
                            "closeParenToken": {
                                "kind": "CloseParenToken",
                                "fullStart": 1130,
                                "fullEnd": 1132,
                                "start": 1130,
                                "end": 1131,
                                "fullWidth": 2,
                                "width": 1,
                                "text": ")",
                                "value": ")",
                                "valueText": ")",
                                "hasTrailingTrivia": true,
                                "trailingTrivia": [
                                    {
                                        "kind": "WhitespaceTrivia",
                                        "text": " "
                                    }
                                ]
                            }
                        }
                    },
                    "operatorToken": {
                        "kind": "ExclamationEqualsEqualsToken",
                        "fullStart": 1132,
                        "fullEnd": 1136,
                        "start": 1132,
                        "end": 1135,
                        "fullWidth": 4,
                        "width": 3,
                        "text": "!==",
                        "value": "!==",
                        "valueText": "!==",
                        "hasTrailingTrivia": true,
                        "trailingTrivia": [
                            {
                                "kind": "WhitespaceTrivia",
                                "text": " "
                            }
                        ]
                    },
                    "right": {
                        "kind": "StringLiteral",
                        "fullStart": 1136,
                        "fullEnd": 1139,
                        "start": 1136,
                        "end": 1139,
                        "fullWidth": 3,
                        "width": 3,
                        "text": "\"A\"",
                        "value": "A",
                        "valueText": "A"
                    }
                },
                "closeParenToken": {
                    "kind": "CloseParenToken",
                    "fullStart": 1139,
                    "fullEnd": 1141,
                    "start": 1139,
                    "end": 1140,
                    "fullWidth": 2,
                    "width": 1,
                    "text": ")",
                    "value": ")",
                    "valueText": ")",
                    "hasTrailingTrivia": true,
                    "trailingTrivia": [
                        {
                            "kind": "WhitespaceTrivia",
                            "text": " "
                        }
                    ]
                },
                "statement": {
                    "kind": "Block",
                    "fullStart": 1141,
                    "fullEnd": 1284,
                    "start": 1141,
                    "end": 1283,
                    "fullWidth": 143,
                    "width": 142,
                    "openBraceToken": {
                        "kind": "OpenBraceToken",
                        "fullStart": 1141,
                        "fullEnd": 1143,
                        "start": 1141,
                        "end": 1142,
                        "fullWidth": 2,
                        "width": 1,
                        "text": "{",
                        "value": "{",
                        "valueText": "{",
                        "hasTrailingTrivia": true,
                        "hasTrailingNewLine": true,
                        "trailingTrivia": [
                            {
                                "kind": "NewLineTrivia",
                                "text": "\n"
                            }
                        ]
                    },
                    "statements": [
                        {
                            "kind": "ExpressionStatement",
                            "fullStart": 1143,
                            "fullEnd": 1282,
                            "start": 1145,
                            "end": 1281,
                            "fullWidth": 139,
                            "width": 136,
                            "expression": {
                                "kind": "InvocationExpression",
                                "fullStart": 1143,
                                "fullEnd": 1280,
                                "start": 1145,
                                "end": 1280,
                                "fullWidth": 137,
                                "width": 135,
                                "expression": {
                                    "kind": "IdentifierName",
                                    "fullStart": 1143,
                                    "fullEnd": 1151,
                                    "start": 1145,
                                    "end": 1151,
                                    "fullWidth": 8,
                                    "width": 6,
                                    "text": "$ERROR",
                                    "value": "$ERROR",
                                    "valueText": "$ERROR",
                                    "hasLeadingTrivia": true,
                                    "leadingTrivia": [
                                        {
                                            "kind": "WhitespaceTrivia",
                                            "text": "  "
                                        }
                                    ]
                                },
                                "argumentList": {
                                    "kind": "ArgumentList",
                                    "fullStart": 1151,
                                    "fullEnd": 1280,
                                    "start": 1151,
                                    "end": 1280,
                                    "fullWidth": 129,
                                    "width": 129,
                                    "openParenToken": {
                                        "kind": "OpenParenToken",
                                        "fullStart": 1151,
                                        "fullEnd": 1152,
                                        "start": 1151,
                                        "end": 1152,
                                        "fullWidth": 1,
                                        "width": 1,
                                        "text": "(",
                                        "value": "(",
                                        "valueText": "("
                                    },
                                    "arguments": [
                                        {
                                            "kind": "StringLiteral",
                                            "fullStart": 1152,
                                            "fullEnd": 1279,
                                            "start": 1152,
                                            "end": 1279,
                                            "fullWidth": 127,
                                            "width": 127,
                                            "text": "'#2: When the Function constructor is called with one argument then body be that argument and the following steps are taken...'",
                                            "value": "#2: When the Function constructor is called with one argument then body be that argument and the following steps are taken...",
                                            "valueText": "#2: When the Function constructor is called with one argument then body be that argument and the following steps are taken..."
                                        }
                                    ],
                                    "closeParenToken": {
                                        "kind": "CloseParenToken",
                                        "fullStart": 1279,
                                        "fullEnd": 1280,
                                        "start": 1279,
                                        "end": 1280,
                                        "fullWidth": 1,
                                        "width": 1,
                                        "text": ")",
                                        "value": ")",
                                        "valueText": ")"
                                    }
                                }
                            },
                            "semicolonToken": {
                                "kind": "SemicolonToken",
                                "fullStart": 1280,
                                "fullEnd": 1282,
                                "start": 1280,
                                "end": 1281,
                                "fullWidth": 2,
                                "width": 1,
                                "text": ";",
                                "value": ";",
                                "valueText": ";",
                                "hasTrailingTrivia": true,
                                "hasTrailingNewLine": true,
                                "trailingTrivia": [
                                    {
                                        "kind": "NewLineTrivia",
                                        "text": "\n"
                                    }
                                ]
                            }
                        }
                    ],
                    "closeBraceToken": {
                        "kind": "CloseBraceToken",
                        "fullStart": 1282,
                        "fullEnd": 1284,
                        "start": 1282,
                        "end": 1283,
                        "fullWidth": 2,
                        "width": 1,
                        "text": "}",
                        "value": "}",
                        "valueText": "}",
                        "hasTrailingTrivia": true,
                        "hasTrailingNewLine": true,
                        "trailingTrivia": [
                            {
                                "kind": "NewLineTrivia",
                                "text": "\n"
                            }
                        ]
                    }
                }
            }
        ],
        "endOfFileToken": {
            "kind": "EndOfFileToken",
            "fullStart": 1284,
            "fullEnd": 1285,
            "start": 1285,
            "end": 1285,
            "fullWidth": 1,
            "width": 0,
            "text": "",
            "hasLeadingTrivia": true,
            "hasLeadingNewLine": true,
            "leadingTrivia": [
                {
                    "kind": "NewLineTrivia",
                    "text": "\n"
                }
            ]
        }
    },
    "lineMap": {
        "lineStarts": [
            0,
            61,
            132,
            133,
            137,
            260,
            286,
            377,
            460,
            638,
            718,
            742,
            745,
            790,
            875,
            879,
            880,
            926,
            927,
            937,
            969,
            1108,
            1110,
            1111,
            1121,
            1143,
            1282,
            1284,
            1285
        ],
        "length": 1285
    }
}<|MERGE_RESOLUTION|>--- conflicted
+++ resolved
@@ -94,12 +94,8 @@
                             "start": 884,
                             "end": 924,
                             "fullWidth": 40,
-<<<<<<< HEAD
                             "width": 40,
-                            "identifier": {
-=======
                             "propertyName": {
->>>>>>> 85e84683
                                 "kind": "IdentifierName",
                                 "fullStart": 884,
                                 "fullEnd": 886,
