{
    "isDeclaration": false,
    "languageVersion": "EcmaScript5",
    "parseOptions": {
        "allowAutomaticSemicolonInsertion": true
    },
    "sourceUnit": {
        "kind": "SourceUnit",
        "fullStart": 0,
        "fullEnd": 1391,
        "start": 936,
        "end": 1391,
        "fullWidth": 1391,
        "width": 455,
        "isIncrementallyUnusable": true,
        "moduleElements": [
            {
                "kind": "VariableStatement",
                "fullStart": 0,
                "fullEnd": 953,
                "start": 936,
                "end": 952,
                "fullWidth": 953,
                "width": 16,
                "modifiers": [],
                "variableDeclaration": {
                    "kind": "VariableDeclaration",
                    "fullStart": 0,
                    "fullEnd": 951,
                    "start": 936,
                    "end": 951,
                    "fullWidth": 951,
                    "width": 15,
                    "varKeyword": {
                        "kind": "VarKeyword",
                        "fullStart": 0,
                        "fullEnd": 940,
                        "start": 936,
                        "end": 939,
                        "fullWidth": 940,
                        "width": 3,
                        "text": "var",
                        "value": "var",
                        "valueText": "var",
                        "hasLeadingTrivia": true,
                        "hasLeadingComment": true,
                        "hasLeadingNewLine": true,
                        "hasTrailingTrivia": true,
                        "leadingTrivia": [
                            {
                                "kind": "SingleLineCommentTrivia",
                                "text": "// Copyright 2009 the Sputnik authors.  All rights reserved."
                            },
                            {
                                "kind": "NewLineTrivia",
                                "text": "\n"
                            },
                            {
                                "kind": "SingleLineCommentTrivia",
                                "text": "// This code is governed by the BSD license found in the LICENSE file."
                            },
                            {
                                "kind": "NewLineTrivia",
                                "text": "\n"
                            },
                            {
                                "kind": "NewLineTrivia",
                                "text": "\n"
                            },
                            {
                                "kind": "MultiLineCommentTrivia",
                                "text": "/**\n * When the Function constructor is called with arguments p, body the following steps are taken:\n * i) Let Result(i) be the first argument\n * ii) Let P be ToString(Result(i))\n * iii) Call ToString(body)\n * iv) If P is not parsable as a FormalParameterList_opt then throw a SyntaxError exception\n * v) If body is not parsable as FunctionBody then throw a SyntaxError exception\n * vi) Create a new Function object as specified in 13.2 with parameters specified by parsing P as a FormalParameterListopt and body specified by parsing body as a FunctionBody\n * Pass in a scope chain consisting of the global object as the Scope parameter\n * vii) Return Result(vi)\n *\n * @path ch15/15.3/15.3.2/S15.3.2.1_A3_T11.js\n * @description Values of the function constructor arguments are \"a,b,c\" and \"void 0\"\n */"
                            },
                            {
                                "kind": "NewLineTrivia",
                                "text": "\n"
                            },
                            {
                                "kind": "NewLineTrivia",
                                "text": "\n"
                            }
                        ],
                        "trailingTrivia": [
                            {
                                "kind": "WhitespaceTrivia",
                                "text": " "
                            }
                        ]
                    },
                    "variableDeclarators": [
                        {
                            "kind": "VariableDeclarator",
                            "fullStart": 940,
                            "fullEnd": 951,
                            "start": 940,
                            "end": 951,
                            "fullWidth": 11,
<<<<<<< HEAD
                            "width": 11,
                            "identifier": {
=======
                            "propertyName": {
>>>>>>> 85e84683
                                "kind": "IdentifierName",
                                "fullStart": 940,
                                "fullEnd": 942,
                                "start": 940,
                                "end": 941,
                                "fullWidth": 2,
                                "width": 1,
                                "text": "p",
                                "value": "p",
                                "valueText": "p",
                                "hasTrailingTrivia": true,
                                "trailingTrivia": [
                                    {
                                        "kind": "WhitespaceTrivia",
                                        "text": " "
                                    }
                                ]
                            },
                            "equalsValueClause": {
                                "kind": "EqualsValueClause",
                                "fullStart": 942,
                                "fullEnd": 951,
                                "start": 942,
                                "end": 951,
                                "fullWidth": 9,
                                "width": 9,
                                "equalsToken": {
                                    "kind": "EqualsToken",
                                    "fullStart": 942,
                                    "fullEnd": 944,
                                    "start": 942,
                                    "end": 943,
                                    "fullWidth": 2,
                                    "width": 1,
                                    "text": "=",
                                    "value": "=",
                                    "valueText": "=",
                                    "hasTrailingTrivia": true,
                                    "trailingTrivia": [
                                        {
                                            "kind": "WhitespaceTrivia",
                                            "text": " "
                                        }
                                    ]
                                },
                                "value": {
                                    "kind": "StringLiteral",
                                    "fullStart": 944,
                                    "fullEnd": 951,
                                    "start": 944,
                                    "end": 951,
                                    "fullWidth": 7,
                                    "width": 7,
                                    "text": "\"a,b,c\"",
                                    "value": "a,b,c",
                                    "valueText": "a,b,c"
                                }
                            }
                        }
                    ]
                },
                "semicolonToken": {
                    "kind": "SemicolonToken",
                    "fullStart": 951,
                    "fullEnd": 953,
                    "start": 951,
                    "end": 952,
                    "fullWidth": 2,
                    "width": 1,
                    "text": ";",
                    "value": ";",
                    "valueText": ";",
                    "hasTrailingTrivia": true,
                    "hasTrailingNewLine": true,
                    "trailingTrivia": [
                        {
                            "kind": "NewLineTrivia",
                            "text": "\n"
                        }
                    ]
                }
            },
            {
                "kind": "TryStatement",
                "fullStart": 953,
                "fullEnd": 1063,
                "start": 964,
                "end": 1062,
                "fullWidth": 110,
                "width": 98,
                "tryKeyword": {
                    "kind": "TryKeyword",
                    "fullStart": 953,
                    "fullEnd": 968,
                    "start": 964,
                    "end": 967,
                    "fullWidth": 15,
                    "width": 3,
                    "text": "try",
                    "value": "try",
                    "valueText": "try",
                    "hasLeadingTrivia": true,
                    "hasLeadingComment": true,
                    "hasLeadingNewLine": true,
                    "hasTrailingTrivia": true,
                    "leadingTrivia": [
                        {
                            "kind": "NewLineTrivia",
                            "text": "\n"
                        },
                        {
                            "kind": "SingleLineCommentTrivia",
                            "text": "//CHECK#1"
                        },
                        {
                            "kind": "NewLineTrivia",
                            "text": "\n"
                        }
                    ],
                    "trailingTrivia": [
                        {
                            "kind": "WhitespaceTrivia",
                            "text": " "
                        }
                    ]
                },
                "block": {
                    "kind": "Block",
                    "fullStart": 968,
                    "fullEnd": 1007,
                    "start": 968,
                    "end": 1006,
                    "fullWidth": 39,
                    "width": 38,
                    "openBraceToken": {
                        "kind": "OpenBraceToken",
                        "fullStart": 968,
                        "fullEnd": 970,
                        "start": 968,
                        "end": 969,
                        "fullWidth": 2,
                        "width": 1,
                        "text": "{",
                        "value": "{",
                        "valueText": "{",
                        "hasTrailingTrivia": true,
                        "hasTrailingNewLine": true,
                        "trailingTrivia": [
                            {
                                "kind": "NewLineTrivia",
                                "text": "\n"
                            }
                        ]
                    },
                    "statements": [
                        {
                            "kind": "VariableStatement",
                            "fullStart": 970,
                            "fullEnd": 1005,
                            "start": 972,
                            "end": 1004,
                            "fullWidth": 35,
                            "width": 32,
                            "modifiers": [],
                            "variableDeclaration": {
                                "kind": "VariableDeclaration",
                                "fullStart": 970,
                                "fullEnd": 1003,
                                "start": 972,
                                "end": 1003,
                                "fullWidth": 33,
                                "width": 31,
                                "varKeyword": {
                                    "kind": "VarKeyword",
                                    "fullStart": 970,
                                    "fullEnd": 976,
                                    "start": 972,
                                    "end": 975,
                                    "fullWidth": 6,
                                    "width": 3,
                                    "text": "var",
                                    "value": "var",
                                    "valueText": "var",
                                    "hasLeadingTrivia": true,
                                    "hasTrailingTrivia": true,
                                    "leadingTrivia": [
                                        {
                                            "kind": "WhitespaceTrivia",
                                            "text": "  "
                                        }
                                    ],
                                    "trailingTrivia": [
                                        {
                                            "kind": "WhitespaceTrivia",
                                            "text": " "
                                        }
                                    ]
                                },
                                "variableDeclarators": [
                                    {
                                        "kind": "VariableDeclarator",
                                        "fullStart": 976,
                                        "fullEnd": 1003,
                                        "start": 976,
                                        "end": 1003,
                                        "fullWidth": 27,
<<<<<<< HEAD
                                        "width": 27,
                                        "identifier": {
=======
                                        "propertyName": {
>>>>>>> 85e84683
                                            "kind": "IdentifierName",
                                            "fullStart": 976,
                                            "fullEnd": 978,
                                            "start": 976,
                                            "end": 977,
                                            "fullWidth": 2,
                                            "width": 1,
                                            "text": "f",
                                            "value": "f",
                                            "valueText": "f",
                                            "hasTrailingTrivia": true,
                                            "trailingTrivia": [
                                                {
                                                    "kind": "WhitespaceTrivia",
                                                    "text": " "
                                                }
                                            ]
                                        },
                                        "equalsValueClause": {
                                            "kind": "EqualsValueClause",
                                            "fullStart": 978,
                                            "fullEnd": 1003,
                                            "start": 978,
                                            "end": 1003,
                                            "fullWidth": 25,
                                            "width": 25,
                                            "equalsToken": {
                                                "kind": "EqualsToken",
                                                "fullStart": 978,
                                                "fullEnd": 980,
                                                "start": 978,
                                                "end": 979,
                                                "fullWidth": 2,
                                                "width": 1,
                                                "text": "=",
                                                "value": "=",
                                                "valueText": "=",
                                                "hasTrailingTrivia": true,
                                                "trailingTrivia": [
                                                    {
                                                        "kind": "WhitespaceTrivia",
                                                        "text": " "
                                                    }
                                                ]
                                            },
                                            "value": {
                                                "kind": "ObjectCreationExpression",
                                                "fullStart": 980,
                                                "fullEnd": 1003,
                                                "start": 980,
                                                "end": 1003,
                                                "fullWidth": 23,
                                                "width": 23,
                                                "newKeyword": {
                                                    "kind": "NewKeyword",
                                                    "fullStart": 980,
                                                    "fullEnd": 984,
                                                    "start": 980,
                                                    "end": 983,
                                                    "fullWidth": 4,
                                                    "width": 3,
                                                    "text": "new",
                                                    "value": "new",
                                                    "valueText": "new",
                                                    "hasTrailingTrivia": true,
                                                    "trailingTrivia": [
                                                        {
                                                            "kind": "WhitespaceTrivia",
                                                            "text": " "
                                                        }
                                                    ]
                                                },
                                                "expression": {
                                                    "kind": "IdentifierName",
                                                    "fullStart": 984,
                                                    "fullEnd": 992,
                                                    "start": 984,
                                                    "end": 992,
                                                    "fullWidth": 8,
                                                    "width": 8,
                                                    "text": "Function",
                                                    "value": "Function",
                                                    "valueText": "Function"
                                                },
                                                "argumentList": {
                                                    "kind": "ArgumentList",
                                                    "fullStart": 992,
                                                    "fullEnd": 1003,
                                                    "start": 992,
                                                    "end": 1003,
                                                    "fullWidth": 11,
                                                    "width": 11,
                                                    "openParenToken": {
                                                        "kind": "OpenParenToken",
                                                        "fullStart": 992,
                                                        "fullEnd": 993,
                                                        "start": 992,
                                                        "end": 993,
                                                        "fullWidth": 1,
                                                        "width": 1,
                                                        "text": "(",
                                                        "value": "(",
                                                        "valueText": "("
                                                    },
                                                    "arguments": [
                                                        {
                                                            "kind": "IdentifierName",
                                                            "fullStart": 993,
                                                            "fullEnd": 994,
                                                            "start": 993,
                                                            "end": 994,
                                                            "fullWidth": 1,
                                                            "width": 1,
                                                            "text": "p",
                                                            "value": "p",
                                                            "valueText": "p"
                                                        },
                                                        {
                                                            "kind": "CommaToken",
                                                            "fullStart": 994,
                                                            "fullEnd": 996,
                                                            "start": 994,
                                                            "end": 995,
                                                            "fullWidth": 2,
                                                            "width": 1,
                                                            "text": ",",
                                                            "value": ",",
                                                            "valueText": ",",
                                                            "hasTrailingTrivia": true,
                                                            "trailingTrivia": [
                                                                {
                                                                    "kind": "WhitespaceTrivia",
                                                                    "text": " "
                                                                }
                                                            ]
                                                        },
                                                        {
                                                            "kind": "VoidExpression",
                                                            "fullStart": 996,
                                                            "fullEnd": 1002,
                                                            "start": 996,
                                                            "end": 1002,
                                                            "fullWidth": 6,
                                                            "width": 6,
                                                            "voidKeyword": {
                                                                "kind": "VoidKeyword",
                                                                "fullStart": 996,
                                                                "fullEnd": 1001,
                                                                "start": 996,
                                                                "end": 1000,
                                                                "fullWidth": 5,
                                                                "width": 4,
                                                                "text": "void",
                                                                "value": "void",
                                                                "valueText": "void",
                                                                "hasTrailingTrivia": true,
                                                                "trailingTrivia": [
                                                                    {
                                                                        "kind": "WhitespaceTrivia",
                                                                        "text": " "
                                                                    }
                                                                ]
                                                            },
                                                            "expression": {
                                                                "kind": "NumericLiteral",
                                                                "fullStart": 1001,
                                                                "fullEnd": 1002,
                                                                "start": 1001,
                                                                "end": 1002,
                                                                "fullWidth": 1,
                                                                "width": 1,
                                                                "text": "0",
                                                                "value": 0,
                                                                "valueText": "0"
                                                            }
                                                        }
                                                    ],
                                                    "closeParenToken": {
                                                        "kind": "CloseParenToken",
                                                        "fullStart": 1002,
                                                        "fullEnd": 1003,
                                                        "start": 1002,
                                                        "end": 1003,
                                                        "fullWidth": 1,
                                                        "width": 1,
                                                        "text": ")",
                                                        "value": ")",
                                                        "valueText": ")"
                                                    }
                                                }
                                            }
                                        }
                                    }
                                ]
                            },
                            "semicolonToken": {
                                "kind": "SemicolonToken",
                                "fullStart": 1003,
                                "fullEnd": 1005,
                                "start": 1003,
                                "end": 1004,
                                "fullWidth": 2,
                                "width": 1,
                                "text": ";",
                                "value": ";",
                                "valueText": ";",
                                "hasTrailingTrivia": true,
                                "hasTrailingNewLine": true,
                                "trailingTrivia": [
                                    {
                                        "kind": "NewLineTrivia",
                                        "text": "\n"
                                    }
                                ]
                            }
                        }
                    ],
                    "closeBraceToken": {
                        "kind": "CloseBraceToken",
                        "fullStart": 1005,
                        "fullEnd": 1007,
                        "start": 1005,
                        "end": 1006,
                        "fullWidth": 2,
                        "width": 1,
                        "text": "}",
                        "value": "}",
                        "valueText": "}",
                        "hasTrailingTrivia": true,
                        "trailingTrivia": [
                            {
                                "kind": "WhitespaceTrivia",
                                "text": " "
                            }
                        ]
                    }
                },
                "catchClause": {
                    "kind": "CatchClause",
                    "fullStart": 1007,
                    "fullEnd": 1063,
                    "start": 1007,
                    "end": 1062,
                    "fullWidth": 56,
                    "width": 55,
                    "catchKeyword": {
                        "kind": "CatchKeyword",
                        "fullStart": 1007,
                        "fullEnd": 1013,
                        "start": 1007,
                        "end": 1012,
                        "fullWidth": 6,
                        "width": 5,
                        "text": "catch",
                        "value": "catch",
                        "valueText": "catch",
                        "hasTrailingTrivia": true,
                        "trailingTrivia": [
                            {
                                "kind": "WhitespaceTrivia",
                                "text": " "
                            }
                        ]
                    },
                    "openParenToken": {
                        "kind": "OpenParenToken",
                        "fullStart": 1013,
                        "fullEnd": 1014,
                        "start": 1013,
                        "end": 1014,
                        "fullWidth": 1,
                        "width": 1,
                        "text": "(",
                        "value": "(",
                        "valueText": "("
                    },
                    "identifier": {
                        "kind": "IdentifierName",
                        "fullStart": 1014,
                        "fullEnd": 1015,
                        "start": 1014,
                        "end": 1015,
                        "fullWidth": 1,
                        "width": 1,
                        "text": "e",
                        "value": "e",
                        "valueText": "e"
                    },
                    "closeParenToken": {
                        "kind": "CloseParenToken",
                        "fullStart": 1015,
                        "fullEnd": 1017,
                        "start": 1015,
                        "end": 1016,
                        "fullWidth": 2,
                        "width": 1,
                        "text": ")",
                        "value": ")",
                        "valueText": ")",
                        "hasTrailingTrivia": true,
                        "trailingTrivia": [
                            {
                                "kind": "WhitespaceTrivia",
                                "text": " "
                            }
                        ]
                    },
                    "block": {
                        "kind": "Block",
                        "fullStart": 1017,
                        "fullEnd": 1063,
                        "start": 1017,
                        "end": 1062,
                        "fullWidth": 46,
                        "width": 45,
                        "openBraceToken": {
                            "kind": "OpenBraceToken",
                            "fullStart": 1017,
                            "fullEnd": 1019,
                            "start": 1017,
                            "end": 1018,
                            "fullWidth": 2,
                            "width": 1,
                            "text": "{",
                            "value": "{",
                            "valueText": "{",
                            "hasTrailingTrivia": true,
                            "hasTrailingNewLine": true,
                            "trailingTrivia": [
                                {
                                    "kind": "NewLineTrivia",
                                    "text": "\n"
                                }
                            ]
                        },
                        "statements": [
                            {
                                "kind": "ExpressionStatement",
                                "fullStart": 1019,
                                "fullEnd": 1061,
                                "start": 1021,
                                "end": 1060,
                                "fullWidth": 42,
                                "width": 39,
                                "expression": {
                                    "kind": "InvocationExpression",
                                    "fullStart": 1019,
                                    "fullEnd": 1059,
                                    "start": 1021,
                                    "end": 1059,
                                    "fullWidth": 40,
                                    "width": 38,
                                    "expression": {
                                        "kind": "IdentifierName",
                                        "fullStart": 1019,
                                        "fullEnd": 1026,
                                        "start": 1021,
                                        "end": 1026,
                                        "fullWidth": 7,
                                        "width": 5,
                                        "text": "$FAIL",
                                        "value": "$FAIL",
                                        "valueText": "$FAIL",
                                        "hasLeadingTrivia": true,
                                        "leadingTrivia": [
                                            {
                                                "kind": "WhitespaceTrivia",
                                                "text": "  "
                                            }
                                        ]
                                    },
                                    "argumentList": {
                                        "kind": "ArgumentList",
                                        "fullStart": 1026,
                                        "fullEnd": 1059,
                                        "start": 1026,
                                        "end": 1059,
                                        "fullWidth": 33,
                                        "width": 33,
                                        "openParenToken": {
                                            "kind": "OpenParenToken",
                                            "fullStart": 1026,
                                            "fullEnd": 1027,
                                            "start": 1026,
                                            "end": 1027,
                                            "fullWidth": 1,
                                            "width": 1,
                                            "text": "(",
                                            "value": "(",
                                            "valueText": "("
                                        },
                                        "arguments": [
                                            {
                                                "kind": "AddExpression",
                                                "fullStart": 1027,
                                                "fullEnd": 1058,
                                                "start": 1027,
                                                "end": 1058,
                                                "fullWidth": 31,
                                                "width": 31,
                                                "left": {
                                                    "kind": "StringLiteral",
                                                    "fullStart": 1027,
                                                    "fullEnd": 1056,
                                                    "start": 1027,
                                                    "end": 1056,
                                                    "fullWidth": 29,
                                                    "width": 29,
                                                    "text": "'#1: test failed with error '",
                                                    "value": "#1: test failed with error ",
                                                    "valueText": "#1: test failed with error "
                                                },
                                                "operatorToken": {
                                                    "kind": "PlusToken",
                                                    "fullStart": 1056,
                                                    "fullEnd": 1057,
                                                    "start": 1056,
                                                    "end": 1057,
                                                    "fullWidth": 1,
                                                    "width": 1,
                                                    "text": "+",
                                                    "value": "+",
                                                    "valueText": "+"
                                                },
                                                "right": {
                                                    "kind": "IdentifierName",
                                                    "fullStart": 1057,
                                                    "fullEnd": 1058,
                                                    "start": 1057,
                                                    "end": 1058,
                                                    "fullWidth": 1,
                                                    "width": 1,
                                                    "text": "e",
                                                    "value": "e",
                                                    "valueText": "e"
                                                }
                                            }
                                        ],
                                        "closeParenToken": {
                                            "kind": "CloseParenToken",
                                            "fullStart": 1058,
                                            "fullEnd": 1059,
                                            "start": 1058,
                                            "end": 1059,
                                            "fullWidth": 1,
                                            "width": 1,
                                            "text": ")",
                                            "value": ")",
                                            "valueText": ")"
                                        }
                                    }
                                },
                                "semicolonToken": {
                                    "kind": "SemicolonToken",
                                    "fullStart": 1059,
                                    "fullEnd": 1061,
                                    "start": 1059,
                                    "end": 1060,
                                    "fullWidth": 2,
                                    "width": 1,
                                    "text": ";",
                                    "value": ";",
                                    "valueText": ";",
                                    "hasTrailingTrivia": true,
                                    "hasTrailingNewLine": true,
                                    "trailingTrivia": [
                                        {
                                            "kind": "NewLineTrivia",
                                            "text": "\n"
                                        }
                                    ]
                                }
                            }
                        ],
                        "closeBraceToken": {
                            "kind": "CloseBraceToken",
                            "fullStart": 1061,
                            "fullEnd": 1063,
                            "start": 1061,
                            "end": 1062,
                            "fullWidth": 2,
                            "width": 1,
                            "text": "}",
                            "value": "}",
                            "valueText": "}",
                            "hasTrailingTrivia": true,
                            "hasTrailingNewLine": true,
                            "trailingTrivia": [
                                {
                                    "kind": "NewLineTrivia",
                                    "text": "\n"
                                }
                            ]
                        }
                    }
                }
            },
            {
                "kind": "IfStatement",
                "fullStart": 1063,
                "fullEnd": 1241,
                "start": 1074,
                "end": 1240,
                "fullWidth": 178,
                "width": 166,
                "isIncrementallyUnusable": true,
                "ifKeyword": {
                    "kind": "IfKeyword",
                    "fullStart": 1063,
                    "fullEnd": 1077,
                    "start": 1074,
                    "end": 1076,
                    "fullWidth": 14,
                    "width": 2,
                    "text": "if",
                    "value": "if",
                    "valueText": "if",
                    "hasLeadingTrivia": true,
                    "hasLeadingComment": true,
                    "hasLeadingNewLine": true,
                    "hasTrailingTrivia": true,
                    "leadingTrivia": [
                        {
                            "kind": "NewLineTrivia",
                            "text": "\n"
                        },
                        {
                            "kind": "SingleLineCommentTrivia",
                            "text": "//CHECK#2"
                        },
                        {
                            "kind": "NewLineTrivia",
                            "text": "\n"
                        }
                    ],
                    "trailingTrivia": [
                        {
                            "kind": "WhitespaceTrivia",
                            "text": " "
                        }
                    ]
                },
                "openParenToken": {
                    "kind": "OpenParenToken",
                    "fullStart": 1077,
                    "fullEnd": 1078,
                    "start": 1077,
                    "end": 1078,
                    "fullWidth": 1,
                    "width": 1,
                    "text": "(",
                    "value": "(",
                    "valueText": "("
                },
                "condition": {
                    "kind": "NotEqualsExpression",
                    "fullStart": 1078,
                    "fullEnd": 1104,
                    "start": 1078,
                    "end": 1104,
                    "fullWidth": 26,
                    "width": 26,
                    "isIncrementallyUnusable": true,
                    "left": {
                        "kind": "MemberAccessExpression",
                        "fullStart": 1078,
                        "fullEnd": 1092,
                        "start": 1078,
                        "end": 1091,
                        "fullWidth": 14,
                        "width": 13,
                        "isIncrementallyUnusable": true,
                        "expression": {
                            "kind": "IdentifierName",
                            "fullStart": 1078,
                            "fullEnd": 1079,
                            "start": 1078,
                            "end": 1079,
                            "fullWidth": 1,
                            "width": 1,
                            "text": "f",
                            "value": "f",
                            "valueText": "f"
                        },
                        "dotToken": {
                            "kind": "DotToken",
                            "fullStart": 1079,
                            "fullEnd": 1080,
                            "start": 1079,
                            "end": 1080,
                            "fullWidth": 1,
                            "width": 1,
                            "text": ".",
                            "value": ".",
                            "valueText": "."
                        },
                        "name": {
                            "kind": "IdentifierName",
                            "fullStart": 1080,
                            "fullEnd": 1092,
                            "start": 1080,
                            "end": 1091,
                            "fullWidth": 12,
                            "width": 11,
                            "text": "constructor",
                            "value": "constructor",
                            "valueText": "constructor",
                            "hasTrailingTrivia": true,
                            "trailingTrivia": [
                                {
                                    "kind": "WhitespaceTrivia",
                                    "text": " "
                                }
                            ]
                        }
                    },
                    "operatorToken": {
                        "kind": "ExclamationEqualsEqualsToken",
                        "fullStart": 1092,
                        "fullEnd": 1096,
                        "start": 1092,
                        "end": 1095,
                        "fullWidth": 4,
                        "width": 3,
                        "text": "!==",
                        "value": "!==",
                        "valueText": "!==",
                        "hasTrailingTrivia": true,
                        "trailingTrivia": [
                            {
                                "kind": "WhitespaceTrivia",
                                "text": " "
                            }
                        ]
                    },
                    "right": {
                        "kind": "IdentifierName",
                        "fullStart": 1096,
                        "fullEnd": 1104,
                        "start": 1096,
                        "end": 1104,
                        "fullWidth": 8,
                        "width": 8,
                        "text": "Function",
                        "value": "Function",
                        "valueText": "Function"
                    }
                },
                "closeParenToken": {
                    "kind": "CloseParenToken",
                    "fullStart": 1104,
                    "fullEnd": 1106,
                    "start": 1104,
                    "end": 1105,
                    "fullWidth": 2,
                    "width": 1,
                    "text": ")",
                    "value": ")",
                    "valueText": ")",
                    "hasTrailingTrivia": true,
                    "trailingTrivia": [
                        {
                            "kind": "WhitespaceTrivia",
                            "text": " "
                        }
                    ]
                },
                "statement": {
                    "kind": "Block",
                    "fullStart": 1106,
                    "fullEnd": 1241,
                    "start": 1106,
                    "end": 1240,
                    "fullWidth": 135,
                    "width": 134,
                    "openBraceToken": {
                        "kind": "OpenBraceToken",
                        "fullStart": 1106,
                        "fullEnd": 1108,
                        "start": 1106,
                        "end": 1107,
                        "fullWidth": 2,
                        "width": 1,
                        "text": "{",
                        "value": "{",
                        "valueText": "{",
                        "hasTrailingTrivia": true,
                        "hasTrailingNewLine": true,
                        "trailingTrivia": [
                            {
                                "kind": "NewLineTrivia",
                                "text": "\n"
                            }
                        ]
                    },
                    "statements": [
                        {
                            "kind": "ExpressionStatement",
                            "fullStart": 1108,
                            "fullEnd": 1239,
                            "start": 1110,
                            "end": 1238,
                            "fullWidth": 131,
                            "width": 128,
                            "expression": {
                                "kind": "InvocationExpression",
                                "fullStart": 1108,
                                "fullEnd": 1237,
                                "start": 1110,
                                "end": 1237,
                                "fullWidth": 129,
                                "width": 127,
                                "expression": {
                                    "kind": "IdentifierName",
                                    "fullStart": 1108,
                                    "fullEnd": 1116,
                                    "start": 1110,
                                    "end": 1116,
                                    "fullWidth": 8,
                                    "width": 6,
                                    "text": "$ERROR",
                                    "value": "$ERROR",
                                    "valueText": "$ERROR",
                                    "hasLeadingTrivia": true,
                                    "leadingTrivia": [
                                        {
                                            "kind": "WhitespaceTrivia",
                                            "text": "  "
                                        }
                                    ]
                                },
                                "argumentList": {
                                    "kind": "ArgumentList",
                                    "fullStart": 1116,
                                    "fullEnd": 1237,
                                    "start": 1116,
                                    "end": 1237,
                                    "fullWidth": 121,
                                    "width": 121,
                                    "openParenToken": {
                                        "kind": "OpenParenToken",
                                        "fullStart": 1116,
                                        "fullEnd": 1117,
                                        "start": 1116,
                                        "end": 1117,
                                        "fullWidth": 1,
                                        "width": 1,
                                        "text": "(",
                                        "value": "(",
                                        "valueText": "("
                                    },
                                    "arguments": [
                                        {
                                            "kind": "StringLiteral",
                                            "fullStart": 1117,
                                            "fullEnd": 1236,
                                            "start": 1117,
                                            "end": 1236,
                                            "fullWidth": 119,
                                            "width": 119,
                                            "text": "'#2: When the Function constructor is called with arguments p, body creates a new Function object as specified in 13.2'",
                                            "value": "#2: When the Function constructor is called with arguments p, body creates a new Function object as specified in 13.2",
                                            "valueText": "#2: When the Function constructor is called with arguments p, body creates a new Function object as specified in 13.2"
                                        }
                                    ],
                                    "closeParenToken": {
                                        "kind": "CloseParenToken",
                                        "fullStart": 1236,
                                        "fullEnd": 1237,
                                        "start": 1236,
                                        "end": 1237,
                                        "fullWidth": 1,
                                        "width": 1,
                                        "text": ")",
                                        "value": ")",
                                        "valueText": ")"
                                    }
                                }
                            },
                            "semicolonToken": {
                                "kind": "SemicolonToken",
                                "fullStart": 1237,
                                "fullEnd": 1239,
                                "start": 1237,
                                "end": 1238,
                                "fullWidth": 2,
                                "width": 1,
                                "text": ";",
                                "value": ";",
                                "valueText": ";",
                                "hasTrailingTrivia": true,
                                "hasTrailingNewLine": true,
                                "trailingTrivia": [
                                    {
                                        "kind": "NewLineTrivia",
                                        "text": "\n"
                                    }
                                ]
                            }
                        }
                    ],
                    "closeBraceToken": {
                        "kind": "CloseBraceToken",
                        "fullStart": 1239,
                        "fullEnd": 1241,
                        "start": 1239,
                        "end": 1240,
                        "fullWidth": 2,
                        "width": 1,
                        "text": "}",
                        "value": "}",
                        "valueText": "}",
                        "hasTrailingTrivia": true,
                        "hasTrailingNewLine": true,
                        "trailingTrivia": [
                            {
                                "kind": "NewLineTrivia",
                                "text": "\n"
                            }
                        ]
                    }
                }
            },
            {
                "kind": "IfStatement",
                "fullStart": 1241,
                "fullEnd": 1390,
                "start": 1252,
                "end": 1389,
                "fullWidth": 149,
                "width": 137,
                "ifKeyword": {
                    "kind": "IfKeyword",
                    "fullStart": 1241,
                    "fullEnd": 1255,
                    "start": 1252,
                    "end": 1254,
                    "fullWidth": 14,
                    "width": 2,
                    "text": "if",
                    "value": "if",
                    "valueText": "if",
                    "hasLeadingTrivia": true,
                    "hasLeadingComment": true,
                    "hasLeadingNewLine": true,
                    "hasTrailingTrivia": true,
                    "leadingTrivia": [
                        {
                            "kind": "NewLineTrivia",
                            "text": "\n"
                        },
                        {
                            "kind": "SingleLineCommentTrivia",
                            "text": "//CHECK#3"
                        },
                        {
                            "kind": "NewLineTrivia",
                            "text": "\n"
                        }
                    ],
                    "trailingTrivia": [
                        {
                            "kind": "WhitespaceTrivia",
                            "text": " "
                        }
                    ]
                },
                "openParenToken": {
                    "kind": "OpenParenToken",
                    "fullStart": 1255,
                    "fullEnd": 1256,
                    "start": 1255,
                    "end": 1256,
                    "fullWidth": 1,
                    "width": 1,
                    "text": "(",
                    "value": "(",
                    "valueText": "("
                },
                "condition": {
                    "kind": "NotEqualsExpression",
                    "fullStart": 1256,
                    "fullEnd": 1271,
                    "start": 1256,
                    "end": 1271,
                    "fullWidth": 15,
                    "width": 15,
                    "left": {
                        "kind": "InvocationExpression",
                        "fullStart": 1256,
                        "fullEnd": 1259,
                        "start": 1256,
                        "end": 1259,
                        "fullWidth": 3,
                        "width": 3,
                        "expression": {
                            "kind": "IdentifierName",
                            "fullStart": 1256,
                            "fullEnd": 1257,
                            "start": 1256,
                            "end": 1257,
                            "fullWidth": 1,
                            "width": 1,
                            "text": "f",
                            "value": "f",
                            "valueText": "f"
                        },
                        "argumentList": {
                            "kind": "ArgumentList",
                            "fullStart": 1257,
                            "fullEnd": 1259,
                            "start": 1257,
                            "end": 1259,
                            "fullWidth": 2,
                            "width": 2,
                            "openParenToken": {
                                "kind": "OpenParenToken",
                                "fullStart": 1257,
                                "fullEnd": 1258,
                                "start": 1257,
                                "end": 1258,
                                "fullWidth": 1,
                                "width": 1,
                                "text": "(",
                                "value": "(",
                                "valueText": "("
                            },
                            "arguments": [],
                            "closeParenToken": {
                                "kind": "CloseParenToken",
                                "fullStart": 1258,
                                "fullEnd": 1259,
                                "start": 1258,
                                "end": 1259,
                                "fullWidth": 1,
                                "width": 1,
                                "text": ")",
                                "value": ")",
                                "valueText": ")"
                            }
                        }
                    },
                    "operatorToken": {
                        "kind": "ExclamationEqualsEqualsToken",
                        "fullStart": 1259,
                        "fullEnd": 1262,
                        "start": 1259,
                        "end": 1262,
                        "fullWidth": 3,
                        "width": 3,
                        "text": "!==",
                        "value": "!==",
                        "valueText": "!=="
                    },
                    "right": {
                        "kind": "IdentifierName",
                        "fullStart": 1262,
                        "fullEnd": 1271,
                        "start": 1262,
                        "end": 1271,
                        "fullWidth": 9,
                        "width": 9,
                        "text": "undefined",
                        "value": "undefined",
                        "valueText": "undefined"
                    }
                },
                "closeParenToken": {
                    "kind": "CloseParenToken",
                    "fullStart": 1271,
                    "fullEnd": 1273,
                    "start": 1271,
                    "end": 1272,
                    "fullWidth": 2,
                    "width": 1,
                    "text": ")",
                    "value": ")",
                    "valueText": ")",
                    "hasTrailingTrivia": true,
                    "trailingTrivia": [
                        {
                            "kind": "WhitespaceTrivia",
                            "text": " "
                        }
                    ]
                },
                "statement": {
                    "kind": "Block",
                    "fullStart": 1273,
                    "fullEnd": 1390,
                    "start": 1273,
                    "end": 1389,
                    "fullWidth": 117,
                    "width": 116,
                    "openBraceToken": {
                        "kind": "OpenBraceToken",
                        "fullStart": 1273,
                        "fullEnd": 1275,
                        "start": 1273,
                        "end": 1274,
                        "fullWidth": 2,
                        "width": 1,
                        "text": "{",
                        "value": "{",
                        "valueText": "{",
                        "hasTrailingTrivia": true,
                        "hasTrailingNewLine": true,
                        "trailingTrivia": [
                            {
                                "kind": "NewLineTrivia",
                                "text": "\n"
                            }
                        ]
                    },
                    "statements": [
                        {
                            "kind": "ExpressionStatement",
                            "fullStart": 1275,
                            "fullEnd": 1388,
                            "start": 1277,
                            "end": 1387,
                            "fullWidth": 113,
                            "width": 110,
                            "expression": {
                                "kind": "InvocationExpression",
                                "fullStart": 1275,
                                "fullEnd": 1386,
                                "start": 1277,
                                "end": 1386,
                                "fullWidth": 111,
                                "width": 109,
                                "expression": {
                                    "kind": "IdentifierName",
                                    "fullStart": 1275,
                                    "fullEnd": 1283,
                                    "start": 1277,
                                    "end": 1283,
                                    "fullWidth": 8,
                                    "width": 6,
                                    "text": "$ERROR",
                                    "value": "$ERROR",
                                    "valueText": "$ERROR",
                                    "hasLeadingTrivia": true,
                                    "leadingTrivia": [
                                        {
                                            "kind": "WhitespaceTrivia",
                                            "text": "  "
                                        }
                                    ]
                                },
                                "argumentList": {
                                    "kind": "ArgumentList",
                                    "fullStart": 1283,
                                    "fullEnd": 1386,
                                    "start": 1283,
                                    "end": 1386,
                                    "fullWidth": 103,
                                    "width": 103,
                                    "openParenToken": {
                                        "kind": "OpenParenToken",
                                        "fullStart": 1283,
                                        "fullEnd": 1284,
                                        "start": 1283,
                                        "end": 1284,
                                        "fullWidth": 1,
                                        "width": 1,
                                        "text": "(",
                                        "value": "(",
                                        "valueText": "("
                                    },
                                    "arguments": [
                                        {
                                            "kind": "StringLiteral",
                                            "fullStart": 1284,
                                            "fullEnd": 1385,
                                            "start": 1284,
                                            "end": 1385,
                                            "fullWidth": 101,
                                            "width": 101,
                                            "text": "'#3: When the Function constructor is called with arguments p, body the following steps are taken...'",
                                            "value": "#3: When the Function constructor is called with arguments p, body the following steps are taken...",
                                            "valueText": "#3: When the Function constructor is called with arguments p, body the following steps are taken..."
                                        }
                                    ],
                                    "closeParenToken": {
                                        "kind": "CloseParenToken",
                                        "fullStart": 1385,
                                        "fullEnd": 1386,
                                        "start": 1385,
                                        "end": 1386,
                                        "fullWidth": 1,
                                        "width": 1,
                                        "text": ")",
                                        "value": ")",
                                        "valueText": ")"
                                    }
                                }
                            },
                            "semicolonToken": {
                                "kind": "SemicolonToken",
                                "fullStart": 1386,
                                "fullEnd": 1388,
                                "start": 1386,
                                "end": 1387,
                                "fullWidth": 2,
                                "width": 1,
                                "text": ";",
                                "value": ";",
                                "valueText": ";",
                                "hasTrailingTrivia": true,
                                "hasTrailingNewLine": true,
                                "trailingTrivia": [
                                    {
                                        "kind": "NewLineTrivia",
                                        "text": "\n"
                                    }
                                ]
                            }
                        }
                    ],
                    "closeBraceToken": {
                        "kind": "CloseBraceToken",
                        "fullStart": 1388,
                        "fullEnd": 1390,
                        "start": 1388,
                        "end": 1389,
                        "fullWidth": 2,
                        "width": 1,
                        "text": "}",
                        "value": "}",
                        "valueText": "}",
                        "hasTrailingTrivia": true,
                        "hasTrailingNewLine": true,
                        "trailingTrivia": [
                            {
                                "kind": "NewLineTrivia",
                                "text": "\n"
                            }
                        ]
                    }
                }
            }
        ],
        "endOfFileToken": {
            "kind": "EndOfFileToken",
            "fullStart": 1390,
            "fullEnd": 1391,
            "start": 1391,
            "end": 1391,
            "fullWidth": 1,
            "width": 0,
            "text": "",
            "hasLeadingTrivia": true,
            "hasLeadingNewLine": true,
            "leadingTrivia": [
                {
                    "kind": "NewLineTrivia",
                    "text": "\n"
                }
            ]
        }
    },
    "lineMap": {
        "lineStarts": [
            0,
            61,
            132,
            133,
            137,
            234,
            276,
            312,
            340,
            432,
            513,
            690,
            770,
            796,
            799,
            845,
            931,
            935,
            936,
            953,
            954,
            964,
            970,
            1005,
            1019,
            1061,
            1063,
            1064,
            1074,
            1108,
            1239,
            1241,
            1242,
            1252,
            1275,
            1388,
            1390,
            1391
        ],
        "length": 1391
    }
}<|MERGE_RESOLUTION|>--- conflicted
+++ resolved
@@ -95,12 +95,8 @@
                             "start": 940,
                             "end": 951,
                             "fullWidth": 11,
-<<<<<<< HEAD
                             "width": 11,
-                            "identifier": {
-=======
                             "propertyName": {
->>>>>>> 85e84683
                                 "kind": "IdentifierName",
                                 "fullStart": 940,
                                 "fullEnd": 942,
@@ -307,12 +303,8 @@
                                         "start": 976,
                                         "end": 1003,
                                         "fullWidth": 27,
-<<<<<<< HEAD
                                         "width": 27,
-                                        "identifier": {
-=======
                                         "propertyName": {
->>>>>>> 85e84683
                                             "kind": "IdentifierName",
                                             "fullStart": 976,
                                             "fullEnd": 978,
