{
    "isDeclaration": false,
    "languageVersion": "EcmaScript5",
    "parseOptions": {
        "allowAutomaticSemicolonInsertion": true
    },
    "sourceUnit": {
        "kind": "SourceUnit",
        "fullStart": 0,
        "fullEnd": 848,
        "start": 416,
        "end": 848,
        "fullWidth": 848,
        "width": 432,
        "moduleElements": [
            {
                "kind": "TryStatement",
                "fullStart": 0,
                "fullEnd": 536,
                "start": 416,
                "end": 535,
                "fullWidth": 536,
                "width": 119,
                "tryKeyword": {
                    "kind": "TryKeyword",
                    "fullStart": 0,
                    "fullEnd": 420,
                    "start": 416,
                    "end": 419,
                    "fullWidth": 420,
                    "width": 3,
                    "text": "try",
                    "value": "try",
                    "valueText": "try",
                    "hasLeadingTrivia": true,
                    "hasLeadingComment": true,
                    "hasLeadingNewLine": true,
                    "hasTrailingTrivia": true,
                    "leadingTrivia": [
                        {
                            "kind": "SingleLineCommentTrivia",
                            "text": "// Copyright 2009 the Sputnik authors.  All rights reserved."
                        },
                        {
                            "kind": "NewLineTrivia",
                            "text": "\n"
                        },
                        {
                            "kind": "SingleLineCommentTrivia",
                            "text": "// This code is governed by the BSD license found in the LICENSE file."
                        },
                        {
                            "kind": "NewLineTrivia",
                            "text": "\n"
                        },
                        {
                            "kind": "NewLineTrivia",
                            "text": "\n"
                        },
                        {
                            "kind": "MultiLineCommentTrivia",
                            "text": "/**\n * It is permissible but not necessary to have one argument for each formal parameter to be specified\n *\n * @path ch15/15.3/15.3.2/S15.3.2.1_A2_T1.js\n * @description Values of the function constructor arguments are \"arg1\", \"arg2\", \"arg3\", \"return arg1+arg2+arg3;\"\n */"
                        },
                        {
                            "kind": "NewLineTrivia",
                            "text": "\n"
                        },
                        {
                            "kind": "NewLineTrivia",
                            "text": "\n"
                        },
                        {
                            "kind": "SingleLineCommentTrivia",
                            "text": "//CHECK#1"
                        },
                        {
                            "kind": "NewLineTrivia",
                            "text": "\n"
                        }
                    ],
                    "trailingTrivia": [
                        {
                            "kind": "WhitespaceTrivia",
                            "text": " "
                        }
                    ]
                },
                "block": {
                    "kind": "Block",
                    "fullStart": 420,
                    "fullEnd": 494,
                    "start": 420,
                    "end": 493,
                    "fullWidth": 74,
                    "width": 73,
                    "openBraceToken": {
                        "kind": "OpenBraceToken",
                        "fullStart": 420,
                        "fullEnd": 422,
                        "start": 420,
                        "end": 421,
                        "fullWidth": 2,
                        "width": 1,
                        "text": "{",
                        "value": "{",
                        "valueText": "{",
                        "hasTrailingTrivia": true,
                        "hasTrailingNewLine": true,
                        "trailingTrivia": [
                            {
                                "kind": "NewLineTrivia",
                                "text": "\n"
                            }
                        ]
                    },
                    "statements": [
                        {
                            "kind": "VariableStatement",
                            "fullStart": 422,
                            "fullEnd": 492,
                            "start": 424,
                            "end": 491,
                            "fullWidth": 70,
                            "width": 67,
                            "modifiers": [],
                            "variableDeclaration": {
                                "kind": "VariableDeclaration",
                                "fullStart": 422,
                                "fullEnd": 490,
                                "start": 424,
                                "end": 490,
                                "fullWidth": 68,
                                "width": 66,
                                "varKeyword": {
                                    "kind": "VarKeyword",
                                    "fullStart": 422,
                                    "fullEnd": 428,
                                    "start": 424,
                                    "end": 427,
                                    "fullWidth": 6,
                                    "width": 3,
                                    "text": "var",
                                    "value": "var",
                                    "valueText": "var",
                                    "hasLeadingTrivia": true,
                                    "hasTrailingTrivia": true,
                                    "leadingTrivia": [
                                        {
                                            "kind": "WhitespaceTrivia",
                                            "text": "  "
                                        }
                                    ],
                                    "trailingTrivia": [
                                        {
                                            "kind": "WhitespaceTrivia",
                                            "text": " "
                                        }
                                    ]
                                },
                                "variableDeclarators": [
                                    {
                                        "kind": "VariableDeclarator",
                                        "fullStart": 428,
                                        "fullEnd": 490,
                                        "start": 428,
                                        "end": 490,
                                        "fullWidth": 62,
<<<<<<< HEAD
                                        "width": 62,
                                        "identifier": {
=======
                                        "propertyName": {
>>>>>>> 85e84683
                                            "kind": "IdentifierName",
                                            "fullStart": 428,
                                            "fullEnd": 430,
                                            "start": 428,
                                            "end": 429,
                                            "fullWidth": 2,
                                            "width": 1,
                                            "text": "f",
                                            "value": "f",
                                            "valueText": "f",
                                            "hasTrailingTrivia": true,
                                            "trailingTrivia": [
                                                {
                                                    "kind": "WhitespaceTrivia",
                                                    "text": " "
                                                }
                                            ]
                                        },
                                        "equalsValueClause": {
                                            "kind": "EqualsValueClause",
                                            "fullStart": 430,
                                            "fullEnd": 490,
                                            "start": 430,
                                            "end": 490,
                                            "fullWidth": 60,
                                            "width": 60,
                                            "equalsToken": {
                                                "kind": "EqualsToken",
                                                "fullStart": 430,
                                                "fullEnd": 432,
                                                "start": 430,
                                                "end": 431,
                                                "fullWidth": 2,
                                                "width": 1,
                                                "text": "=",
                                                "value": "=",
                                                "valueText": "=",
                                                "hasTrailingTrivia": true,
                                                "trailingTrivia": [
                                                    {
                                                        "kind": "WhitespaceTrivia",
                                                        "text": " "
                                                    }
                                                ]
                                            },
                                            "value": {
                                                "kind": "InvocationExpression",
                                                "fullStart": 432,
                                                "fullEnd": 490,
                                                "start": 432,
                                                "end": 490,
                                                "fullWidth": 58,
                                                "width": 58,
                                                "expression": {
                                                    "kind": "IdentifierName",
                                                    "fullStart": 432,
                                                    "fullEnd": 440,
                                                    "start": 432,
                                                    "end": 440,
                                                    "fullWidth": 8,
                                                    "width": 8,
                                                    "text": "Function",
                                                    "value": "Function",
                                                    "valueText": "Function"
                                                },
                                                "argumentList": {
                                                    "kind": "ArgumentList",
                                                    "fullStart": 440,
                                                    "fullEnd": 490,
                                                    "start": 440,
                                                    "end": 490,
                                                    "fullWidth": 50,
                                                    "width": 50,
                                                    "openParenToken": {
                                                        "kind": "OpenParenToken",
                                                        "fullStart": 440,
                                                        "fullEnd": 441,
                                                        "start": 440,
                                                        "end": 441,
                                                        "fullWidth": 1,
                                                        "width": 1,
                                                        "text": "(",
                                                        "value": "(",
                                                        "valueText": "("
                                                    },
                                                    "arguments": [
                                                        {
                                                            "kind": "StringLiteral",
                                                            "fullStart": 441,
                                                            "fullEnd": 447,
                                                            "start": 441,
                                                            "end": 447,
                                                            "fullWidth": 6,
                                                            "width": 6,
                                                            "text": "\"arg1\"",
                                                            "value": "arg1",
                                                            "valueText": "arg1"
                                                        },
                                                        {
                                                            "kind": "CommaToken",
                                                            "fullStart": 447,
                                                            "fullEnd": 449,
                                                            "start": 447,
                                                            "end": 448,
                                                            "fullWidth": 2,
                                                            "width": 1,
                                                            "text": ",",
                                                            "value": ",",
                                                            "valueText": ",",
                                                            "hasTrailingTrivia": true,
                                                            "trailingTrivia": [
                                                                {
                                                                    "kind": "WhitespaceTrivia",
                                                                    "text": " "
                                                                }
                                                            ]
                                                        },
                                                        {
                                                            "kind": "StringLiteral",
                                                            "fullStart": 449,
                                                            "fullEnd": 455,
                                                            "start": 449,
                                                            "end": 455,
                                                            "fullWidth": 6,
                                                            "width": 6,
                                                            "text": "\"arg2\"",
                                                            "value": "arg2",
                                                            "valueText": "arg2"
                                                        },
                                                        {
                                                            "kind": "CommaToken",
                                                            "fullStart": 455,
                                                            "fullEnd": 457,
                                                            "start": 455,
                                                            "end": 456,
                                                            "fullWidth": 2,
                                                            "width": 1,
                                                            "text": ",",
                                                            "value": ",",
                                                            "valueText": ",",
                                                            "hasTrailingTrivia": true,
                                                            "trailingTrivia": [
                                                                {
                                                                    "kind": "WhitespaceTrivia",
                                                                    "text": " "
                                                                }
                                                            ]
                                                        },
                                                        {
                                                            "kind": "StringLiteral",
                                                            "fullStart": 457,
                                                            "fullEnd": 463,
                                                            "start": 457,
                                                            "end": 463,
                                                            "fullWidth": 6,
                                                            "width": 6,
                                                            "text": "\"arg3\"",
                                                            "value": "arg3",
                                                            "valueText": "arg3"
                                                        },
                                                        {
                                                            "kind": "CommaToken",
                                                            "fullStart": 463,
                                                            "fullEnd": 465,
                                                            "start": 463,
                                                            "end": 464,
                                                            "fullWidth": 2,
                                                            "width": 1,
                                                            "text": ",",
                                                            "value": ",",
                                                            "valueText": ",",
                                                            "hasTrailingTrivia": true,
                                                            "trailingTrivia": [
                                                                {
                                                                    "kind": "WhitespaceTrivia",
                                                                    "text": " "
                                                                }
                                                            ]
                                                        },
                                                        {
                                                            "kind": "StringLiteral",
                                                            "fullStart": 465,
                                                            "fullEnd": 489,
                                                            "start": 465,
                                                            "end": 489,
                                                            "fullWidth": 24,
                                                            "width": 24,
                                                            "text": "\"return arg1+arg2+arg3;\"",
                                                            "value": "return arg1+arg2+arg3;",
                                                            "valueText": "return arg1+arg2+arg3;"
                                                        }
                                                    ],
                                                    "closeParenToken": {
                                                        "kind": "CloseParenToken",
                                                        "fullStart": 489,
                                                        "fullEnd": 490,
                                                        "start": 489,
                                                        "end": 490,
                                                        "fullWidth": 1,
                                                        "width": 1,
                                                        "text": ")",
                                                        "value": ")",
                                                        "valueText": ")"
                                                    }
                                                }
                                            }
                                        }
                                    }
                                ]
                            },
                            "semicolonToken": {
                                "kind": "SemicolonToken",
                                "fullStart": 490,
                                "fullEnd": 492,
                                "start": 490,
                                "end": 491,
                                "fullWidth": 2,
                                "width": 1,
                                "text": ";",
                                "value": ";",
                                "valueText": ";",
                                "hasTrailingTrivia": true,
                                "hasTrailingNewLine": true,
                                "trailingTrivia": [
                                    {
                                        "kind": "NewLineTrivia",
                                        "text": "\n"
                                    }
                                ]
                            }
                        }
                    ],
                    "closeBraceToken": {
                        "kind": "CloseBraceToken",
                        "fullStart": 492,
                        "fullEnd": 494,
                        "start": 492,
                        "end": 493,
                        "fullWidth": 2,
                        "width": 1,
                        "text": "}",
                        "value": "}",
                        "valueText": "}",
                        "hasTrailingTrivia": true,
                        "trailingTrivia": [
                            {
                                "kind": "WhitespaceTrivia",
                                "text": " "
                            }
                        ]
                    }
                },
                "catchClause": {
                    "kind": "CatchClause",
                    "fullStart": 494,
                    "fullEnd": 536,
                    "start": 494,
                    "end": 535,
                    "fullWidth": 42,
                    "width": 41,
                    "catchKeyword": {
                        "kind": "CatchKeyword",
                        "fullStart": 494,
                        "fullEnd": 500,
                        "start": 494,
                        "end": 499,
                        "fullWidth": 6,
                        "width": 5,
                        "text": "catch",
                        "value": "catch",
                        "valueText": "catch",
                        "hasTrailingTrivia": true,
                        "trailingTrivia": [
                            {
                                "kind": "WhitespaceTrivia",
                                "text": " "
                            }
                        ]
                    },
                    "openParenToken": {
                        "kind": "OpenParenToken",
                        "fullStart": 500,
                        "fullEnd": 501,
                        "start": 500,
                        "end": 501,
                        "fullWidth": 1,
                        "width": 1,
                        "text": "(",
                        "value": "(",
                        "valueText": "("
                    },
                    "identifier": {
                        "kind": "IdentifierName",
                        "fullStart": 501,
                        "fullEnd": 502,
                        "start": 501,
                        "end": 502,
                        "fullWidth": 1,
                        "width": 1,
                        "text": "e",
                        "value": "e",
                        "valueText": "e"
                    },
                    "closeParenToken": {
                        "kind": "CloseParenToken",
                        "fullStart": 502,
                        "fullEnd": 504,
                        "start": 502,
                        "end": 503,
                        "fullWidth": 2,
                        "width": 1,
                        "text": ")",
                        "value": ")",
                        "valueText": ")",
                        "hasTrailingTrivia": true,
                        "trailingTrivia": [
                            {
                                "kind": "WhitespaceTrivia",
                                "text": " "
                            }
                        ]
                    },
                    "block": {
                        "kind": "Block",
                        "fullStart": 504,
                        "fullEnd": 536,
                        "start": 504,
                        "end": 535,
                        "fullWidth": 32,
                        "width": 31,
                        "openBraceToken": {
                            "kind": "OpenBraceToken",
                            "fullStart": 504,
                            "fullEnd": 506,
                            "start": 504,
                            "end": 505,
                            "fullWidth": 2,
                            "width": 1,
                            "text": "{",
                            "value": "{",
                            "valueText": "{",
                            "hasTrailingTrivia": true,
                            "hasTrailingNewLine": true,
                            "trailingTrivia": [
                                {
                                    "kind": "NewLineTrivia",
                                    "text": "\n"
                                }
                            ]
                        },
                        "statements": [
                            {
                                "kind": "ExpressionStatement",
                                "fullStart": 506,
                                "fullEnd": 534,
                                "start": 508,
                                "end": 533,
                                "fullWidth": 28,
                                "width": 25,
                                "expression": {
                                    "kind": "InvocationExpression",
                                    "fullStart": 506,
                                    "fullEnd": 532,
                                    "start": 508,
                                    "end": 532,
                                    "fullWidth": 26,
                                    "width": 24,
                                    "expression": {
                                        "kind": "IdentifierName",
                                        "fullStart": 506,
                                        "fullEnd": 513,
                                        "start": 508,
                                        "end": 513,
                                        "fullWidth": 7,
                                        "width": 5,
                                        "text": "$FAIL",
                                        "value": "$FAIL",
                                        "valueText": "$FAIL",
                                        "hasLeadingTrivia": true,
                                        "leadingTrivia": [
                                            {
                                                "kind": "WhitespaceTrivia",
                                                "text": "  "
                                            }
                                        ]
                                    },
                                    "argumentList": {
                                        "kind": "ArgumentList",
                                        "fullStart": 513,
                                        "fullEnd": 532,
                                        "start": 513,
                                        "end": 532,
                                        "fullWidth": 19,
                                        "width": 19,
                                        "openParenToken": {
                                            "kind": "OpenParenToken",
                                            "fullStart": 513,
                                            "fullEnd": 514,
                                            "start": 513,
                                            "end": 514,
                                            "fullWidth": 1,
                                            "width": 1,
                                            "text": "(",
                                            "value": "(",
                                            "valueText": "("
                                        },
                                        "arguments": [
                                            {
                                                "kind": "StringLiteral",
                                                "fullStart": 514,
                                                "fullEnd": 531,
                                                "start": 514,
                                                "end": 531,
                                                "fullWidth": 17,
                                                "width": 17,
                                                "text": "'#1: test failed'",
                                                "value": "#1: test failed",
                                                "valueText": "#1: test failed"
                                            }
                                        ],
                                        "closeParenToken": {
                                            "kind": "CloseParenToken",
                                            "fullStart": 531,
                                            "fullEnd": 532,
                                            "start": 531,
                                            "end": 532,
                                            "fullWidth": 1,
                                            "width": 1,
                                            "text": ")",
                                            "value": ")",
                                            "valueText": ")"
                                        }
                                    }
                                },
                                "semicolonToken": {
                                    "kind": "SemicolonToken",
                                    "fullStart": 532,
                                    "fullEnd": 534,
                                    "start": 532,
                                    "end": 533,
                                    "fullWidth": 2,
                                    "width": 1,
                                    "text": ";",
                                    "value": ";",
                                    "valueText": ";",
                                    "hasTrailingTrivia": true,
                                    "hasTrailingNewLine": true,
                                    "trailingTrivia": [
                                        {
                                            "kind": "NewLineTrivia",
                                            "text": "\n"
                                        }
                                    ]
                                }
                            }
                        ],
                        "closeBraceToken": {
                            "kind": "CloseBraceToken",
                            "fullStart": 534,
                            "fullEnd": 536,
                            "start": 534,
                            "end": 535,
                            "fullWidth": 2,
                            "width": 1,
                            "text": "}",
                            "value": "}",
                            "valueText": "}",
                            "hasTrailingTrivia": true,
                            "hasTrailingNewLine": true,
                            "trailingTrivia": [
                                {
                                    "kind": "NewLineTrivia",
                                    "text": "\n"
                                }
                            ]
                        }
                    }
                }
            },
            {
                "kind": "IfStatement",
                "fullStart": 536,
                "fullEnd": 696,
                "start": 547,
                "end": 695,
                "fullWidth": 160,
                "width": 148,
                "ifKeyword": {
                    "kind": "IfKeyword",
                    "fullStart": 536,
                    "fullEnd": 550,
                    "start": 547,
                    "end": 549,
                    "fullWidth": 14,
                    "width": 2,
                    "text": "if",
                    "value": "if",
                    "valueText": "if",
                    "hasLeadingTrivia": true,
                    "hasLeadingComment": true,
                    "hasLeadingNewLine": true,
                    "hasTrailingTrivia": true,
                    "leadingTrivia": [
                        {
                            "kind": "NewLineTrivia",
                            "text": "\n"
                        },
                        {
                            "kind": "SingleLineCommentTrivia",
                            "text": "//CHECK#2"
                        },
                        {
                            "kind": "NewLineTrivia",
                            "text": "\n"
                        }
                    ],
                    "trailingTrivia": [
                        {
                            "kind": "WhitespaceTrivia",
                            "text": " "
                        }
                    ]
                },
                "openParenToken": {
                    "kind": "OpenParenToken",
                    "fullStart": 550,
                    "fullEnd": 551,
                    "start": 550,
                    "end": 551,
                    "fullWidth": 1,
                    "width": 1,
                    "text": "(",
                    "value": "(",
                    "valueText": "("
                },
                "condition": {
                    "kind": "LogicalNotExpression",
                    "fullStart": 551,
                    "fullEnd": 575,
                    "start": 551,
                    "end": 575,
                    "fullWidth": 24,
                    "width": 24,
                    "operatorToken": {
                        "kind": "ExclamationToken",
                        "fullStart": 551,
                        "fullEnd": 552,
                        "start": 551,
                        "end": 552,
                        "fullWidth": 1,
                        "width": 1,
                        "text": "!",
                        "value": "!",
                        "valueText": "!"
                    },
                    "operand": {
                        "kind": "ParenthesizedExpression",
                        "fullStart": 552,
                        "fullEnd": 575,
                        "start": 552,
                        "end": 575,
                        "fullWidth": 23,
                        "width": 23,
                        "openParenToken": {
                            "kind": "OpenParenToken",
                            "fullStart": 552,
                            "fullEnd": 553,
                            "start": 552,
                            "end": 553,
                            "fullWidth": 1,
                            "width": 1,
                            "text": "(",
                            "value": "(",
                            "valueText": "("
                        },
                        "expression": {
                            "kind": "InstanceOfExpression",
                            "fullStart": 553,
                            "fullEnd": 574,
                            "start": 553,
                            "end": 574,
                            "fullWidth": 21,
                            "width": 21,
                            "left": {
                                "kind": "IdentifierName",
                                "fullStart": 553,
                                "fullEnd": 555,
                                "start": 553,
                                "end": 554,
                                "fullWidth": 2,
                                "width": 1,
                                "text": "f",
                                "value": "f",
                                "valueText": "f",
                                "hasTrailingTrivia": true,
                                "trailingTrivia": [
                                    {
                                        "kind": "WhitespaceTrivia",
                                        "text": " "
                                    }
                                ]
                            },
                            "operatorToken": {
                                "kind": "InstanceOfKeyword",
                                "fullStart": 555,
                                "fullEnd": 566,
                                "start": 555,
                                "end": 565,
                                "fullWidth": 11,
                                "width": 10,
                                "text": "instanceof",
                                "value": "instanceof",
                                "valueText": "instanceof",
                                "hasTrailingTrivia": true,
                                "trailingTrivia": [
                                    {
                                        "kind": "WhitespaceTrivia",
                                        "text": " "
                                    }
                                ]
                            },
                            "right": {
                                "kind": "IdentifierName",
                                "fullStart": 566,
                                "fullEnd": 574,
                                "start": 566,
                                "end": 574,
                                "fullWidth": 8,
                                "width": 8,
                                "text": "Function",
                                "value": "Function",
                                "valueText": "Function"
                            }
                        },
                        "closeParenToken": {
                            "kind": "CloseParenToken",
                            "fullStart": 574,
                            "fullEnd": 575,
                            "start": 574,
                            "end": 575,
                            "fullWidth": 1,
                            "width": 1,
                            "text": ")",
                            "value": ")",
                            "valueText": ")"
                        }
                    }
                },
                "closeParenToken": {
                    "kind": "CloseParenToken",
                    "fullStart": 575,
                    "fullEnd": 576,
                    "start": 575,
                    "end": 576,
                    "fullWidth": 1,
                    "width": 1,
                    "text": ")",
                    "value": ")",
                    "valueText": ")"
                },
                "statement": {
                    "kind": "Block",
                    "fullStart": 576,
                    "fullEnd": 696,
                    "start": 576,
                    "end": 695,
                    "fullWidth": 120,
                    "width": 119,
                    "openBraceToken": {
                        "kind": "OpenBraceToken",
                        "fullStart": 576,
                        "fullEnd": 578,
                        "start": 576,
                        "end": 577,
                        "fullWidth": 2,
                        "width": 1,
                        "text": "{",
                        "value": "{",
                        "valueText": "{",
                        "hasTrailingTrivia": true,
                        "hasTrailingNewLine": true,
                        "trailingTrivia": [
                            {
                                "kind": "NewLineTrivia",
                                "text": "\n"
                            }
                        ]
                    },
                    "statements": [
                        {
                            "kind": "ExpressionStatement",
                            "fullStart": 578,
                            "fullEnd": 694,
                            "start": 580,
                            "end": 693,
                            "fullWidth": 116,
                            "width": 113,
                            "expression": {
                                "kind": "InvocationExpression",
                                "fullStart": 578,
                                "fullEnd": 692,
                                "start": 580,
                                "end": 692,
                                "fullWidth": 114,
                                "width": 112,
                                "expression": {
                                    "kind": "IdentifierName",
                                    "fullStart": 578,
                                    "fullEnd": 586,
                                    "start": 580,
                                    "end": 586,
                                    "fullWidth": 8,
                                    "width": 6,
                                    "text": "$ERROR",
                                    "value": "$ERROR",
                                    "valueText": "$ERROR",
                                    "hasLeadingTrivia": true,
                                    "leadingTrivia": [
                                        {
                                            "kind": "WhitespaceTrivia",
                                            "text": "  "
                                        }
                                    ]
                                },
                                "argumentList": {
                                    "kind": "ArgumentList",
                                    "fullStart": 586,
                                    "fullEnd": 692,
                                    "start": 586,
                                    "end": 692,
                                    "fullWidth": 106,
                                    "width": 106,
                                    "openParenToken": {
                                        "kind": "OpenParenToken",
                                        "fullStart": 586,
                                        "fullEnd": 587,
                                        "start": 586,
                                        "end": 587,
                                        "fullWidth": 1,
                                        "width": 1,
                                        "text": "(",
                                        "value": "(",
                                        "valueText": "("
                                    },
                                    "arguments": [
                                        {
                                            "kind": "StringLiteral",
                                            "fullStart": 587,
                                            "fullEnd": 691,
                                            "start": 587,
                                            "end": 691,
                                            "fullWidth": 104,
                                            "width": 104,
                                            "text": "'#2: It is permissible but not necessary to have one argument for each formal parameter to be specified'",
                                            "value": "#2: It is permissible but not necessary to have one argument for each formal parameter to be specified",
                                            "valueText": "#2: It is permissible but not necessary to have one argument for each formal parameter to be specified"
                                        }
                                    ],
                                    "closeParenToken": {
                                        "kind": "CloseParenToken",
                                        "fullStart": 691,
                                        "fullEnd": 692,
                                        "start": 691,
                                        "end": 692,
                                        "fullWidth": 1,
                                        "width": 1,
                                        "text": ")",
                                        "value": ")",
                                        "valueText": ")"
                                    }
                                }
                            },
                            "semicolonToken": {
                                "kind": "SemicolonToken",
                                "fullStart": 692,
                                "fullEnd": 694,
                                "start": 692,
                                "end": 693,
                                "fullWidth": 2,
                                "width": 1,
                                "text": ";",
                                "value": ";",
                                "valueText": ";",
                                "hasTrailingTrivia": true,
                                "hasTrailingNewLine": true,
                                "trailingTrivia": [
                                    {
                                        "kind": "NewLineTrivia",
                                        "text": "\n"
                                    }
                                ]
                            }
                        }
                    ],
                    "closeBraceToken": {
                        "kind": "CloseBraceToken",
                        "fullStart": 694,
                        "fullEnd": 696,
                        "start": 694,
                        "end": 695,
                        "fullWidth": 2,
                        "width": 1,
                        "text": "}",
                        "value": "}",
                        "valueText": "}",
                        "hasTrailingTrivia": true,
                        "hasTrailingNewLine": true,
                        "trailingTrivia": [
                            {
                                "kind": "NewLineTrivia",
                                "text": "\n"
                            }
                        ]
                    }
                }
            },
            {
                "kind": "IfStatement",
                "fullStart": 696,
                "fullEnd": 847,
                "start": 707,
                "end": 846,
                "fullWidth": 151,
                "width": 139,
                "ifKeyword": {
                    "kind": "IfKeyword",
                    "fullStart": 696,
                    "fullEnd": 710,
                    "start": 707,
                    "end": 709,
                    "fullWidth": 14,
                    "width": 2,
                    "text": "if",
                    "value": "if",
                    "valueText": "if",
                    "hasLeadingTrivia": true,
                    "hasLeadingComment": true,
                    "hasLeadingNewLine": true,
                    "hasTrailingTrivia": true,
                    "leadingTrivia": [
                        {
                            "kind": "NewLineTrivia",
                            "text": "\n"
                        },
                        {
                            "kind": "SingleLineCommentTrivia",
                            "text": "//CHECK#3"
                        },
                        {
                            "kind": "NewLineTrivia",
                            "text": "\n"
                        }
                    ],
                    "trailingTrivia": [
                        {
                            "kind": "WhitespaceTrivia",
                            "text": " "
                        }
                    ]
                },
                "openParenToken": {
                    "kind": "OpenParenToken",
                    "fullStart": 710,
                    "fullEnd": 711,
                    "start": 710,
                    "end": 711,
                    "fullWidth": 1,
                    "width": 1,
                    "text": "(",
                    "value": "(",
                    "valueText": "("
                },
                "condition": {
                    "kind": "NotEqualsExpression",
                    "fullStart": 711,
                    "fullEnd": 725,
                    "start": 711,
                    "end": 725,
                    "fullWidth": 14,
                    "width": 14,
                    "left": {
                        "kind": "InvocationExpression",
                        "fullStart": 711,
                        "fullEnd": 720,
                        "start": 711,
                        "end": 719,
                        "fullWidth": 9,
                        "width": 8,
                        "expression": {
                            "kind": "IdentifierName",
                            "fullStart": 711,
                            "fullEnd": 712,
                            "start": 711,
                            "end": 712,
                            "fullWidth": 1,
                            "width": 1,
                            "text": "f",
                            "value": "f",
                            "valueText": "f"
                        },
                        "argumentList": {
                            "kind": "ArgumentList",
                            "fullStart": 712,
                            "fullEnd": 720,
                            "start": 712,
                            "end": 719,
                            "fullWidth": 8,
                            "width": 7,
                            "openParenToken": {
                                "kind": "OpenParenToken",
                                "fullStart": 712,
                                "fullEnd": 713,
                                "start": 712,
                                "end": 713,
                                "fullWidth": 1,
                                "width": 1,
                                "text": "(",
                                "value": "(",
                                "valueText": "("
                            },
                            "arguments": [
                                {
                                    "kind": "NumericLiteral",
                                    "fullStart": 713,
                                    "fullEnd": 714,
                                    "start": 713,
                                    "end": 714,
                                    "fullWidth": 1,
                                    "width": 1,
                                    "text": "1",
                                    "value": 1,
                                    "valueText": "1"
                                },
                                {
                                    "kind": "CommaToken",
                                    "fullStart": 714,
                                    "fullEnd": 715,
                                    "start": 714,
                                    "end": 715,
                                    "fullWidth": 1,
                                    "width": 1,
                                    "text": ",",
                                    "value": ",",
                                    "valueText": ","
                                },
                                {
                                    "kind": "NumericLiteral",
                                    "fullStart": 715,
                                    "fullEnd": 716,
                                    "start": 715,
                                    "end": 716,
                                    "fullWidth": 1,
                                    "width": 1,
                                    "text": "2",
                                    "value": 2,
                                    "valueText": "2"
                                },
                                {
                                    "kind": "CommaToken",
                                    "fullStart": 716,
                                    "fullEnd": 717,
                                    "start": 716,
                                    "end": 717,
                                    "fullWidth": 1,
                                    "width": 1,
                                    "text": ",",
                                    "value": ",",
                                    "valueText": ","
                                },
                                {
                                    "kind": "NumericLiteral",
                                    "fullStart": 717,
                                    "fullEnd": 718,
                                    "start": 717,
                                    "end": 718,
                                    "fullWidth": 1,
                                    "width": 1,
                                    "text": "3",
                                    "value": 3,
                                    "valueText": "3"
                                }
                            ],
                            "closeParenToken": {
                                "kind": "CloseParenToken",
                                "fullStart": 718,
                                "fullEnd": 720,
                                "start": 718,
                                "end": 719,
                                "fullWidth": 2,
                                "width": 1,
                                "text": ")",
                                "value": ")",
                                "valueText": ")",
                                "hasTrailingTrivia": true,
                                "trailingTrivia": [
                                    {
                                        "kind": "WhitespaceTrivia",
                                        "text": " "
                                    }
                                ]
                            }
                        }
                    },
                    "operatorToken": {
                        "kind": "ExclamationEqualsEqualsToken",
                        "fullStart": 720,
                        "fullEnd": 724,
                        "start": 720,
                        "end": 723,
                        "fullWidth": 4,
                        "width": 3,
                        "text": "!==",
                        "value": "!==",
                        "valueText": "!==",
                        "hasTrailingTrivia": true,
                        "trailingTrivia": [
                            {
                                "kind": "WhitespaceTrivia",
                                "text": " "
                            }
                        ]
                    },
                    "right": {
                        "kind": "NumericLiteral",
                        "fullStart": 724,
                        "fullEnd": 725,
                        "start": 724,
                        "end": 725,
                        "fullWidth": 1,
                        "width": 1,
                        "text": "6",
                        "value": 6,
                        "valueText": "6"
                    }
                },
                "closeParenToken": {
                    "kind": "CloseParenToken",
                    "fullStart": 725,
                    "fullEnd": 727,
                    "start": 725,
                    "end": 726,
                    "fullWidth": 2,
                    "width": 1,
                    "text": ")",
                    "value": ")",
                    "valueText": ")",
                    "hasTrailingTrivia": true,
                    "trailingTrivia": [
                        {
                            "kind": "WhitespaceTrivia",
                            "text": " "
                        }
                    ]
                },
                "statement": {
                    "kind": "Block",
                    "fullStart": 727,
                    "fullEnd": 847,
                    "start": 727,
                    "end": 846,
                    "fullWidth": 120,
                    "width": 119,
                    "openBraceToken": {
                        "kind": "OpenBraceToken",
                        "fullStart": 727,
                        "fullEnd": 729,
                        "start": 727,
                        "end": 728,
                        "fullWidth": 2,
                        "width": 1,
                        "text": "{",
                        "value": "{",
                        "valueText": "{",
                        "hasTrailingTrivia": true,
                        "hasTrailingNewLine": true,
                        "trailingTrivia": [
                            {
                                "kind": "NewLineTrivia",
                                "text": "\n"
                            }
                        ]
                    },
                    "statements": [
                        {
                            "kind": "ExpressionStatement",
                            "fullStart": 729,
                            "fullEnd": 845,
                            "start": 731,
                            "end": 844,
                            "fullWidth": 116,
                            "width": 113,
                            "expression": {
                                "kind": "InvocationExpression",
                                "fullStart": 729,
                                "fullEnd": 843,
                                "start": 731,
                                "end": 843,
                                "fullWidth": 114,
                                "width": 112,
                                "expression": {
                                    "kind": "IdentifierName",
                                    "fullStart": 729,
                                    "fullEnd": 737,
                                    "start": 731,
                                    "end": 737,
                                    "fullWidth": 8,
                                    "width": 6,
                                    "text": "$ERROR",
                                    "value": "$ERROR",
                                    "valueText": "$ERROR",
                                    "hasLeadingTrivia": true,
                                    "leadingTrivia": [
                                        {
                                            "kind": "WhitespaceTrivia",
                                            "text": "  "
                                        }
                                    ]
                                },
                                "argumentList": {
                                    "kind": "ArgumentList",
                                    "fullStart": 737,
                                    "fullEnd": 843,
                                    "start": 737,
                                    "end": 843,
                                    "fullWidth": 106,
                                    "width": 106,
                                    "openParenToken": {
                                        "kind": "OpenParenToken",
                                        "fullStart": 737,
                                        "fullEnd": 738,
                                        "start": 737,
                                        "end": 738,
                                        "fullWidth": 1,
                                        "width": 1,
                                        "text": "(",
                                        "value": "(",
                                        "valueText": "("
                                    },
                                    "arguments": [
                                        {
                                            "kind": "StringLiteral",
                                            "fullStart": 738,
                                            "fullEnd": 842,
                                            "start": 738,
                                            "end": 842,
                                            "fullWidth": 104,
                                            "width": 104,
                                            "text": "'#3: It is permissible but not necessary to have one argument for each formal parameter to be specified'",
                                            "value": "#3: It is permissible but not necessary to have one argument for each formal parameter to be specified",
                                            "valueText": "#3: It is permissible but not necessary to have one argument for each formal parameter to be specified"
                                        }
                                    ],
                                    "closeParenToken": {
                                        "kind": "CloseParenToken",
                                        "fullStart": 842,
                                        "fullEnd": 843,
                                        "start": 842,
                                        "end": 843,
                                        "fullWidth": 1,
                                        "width": 1,
                                        "text": ")",
                                        "value": ")",
                                        "valueText": ")"
                                    }
                                }
                            },
                            "semicolonToken": {
                                "kind": "SemicolonToken",
                                "fullStart": 843,
                                "fullEnd": 845,
                                "start": 843,
                                "end": 844,
                                "fullWidth": 2,
                                "width": 1,
                                "text": ";",
                                "value": ";",
                                "valueText": ";",
                                "hasTrailingTrivia": true,
                                "hasTrailingNewLine": true,
                                "trailingTrivia": [
                                    {
                                        "kind": "NewLineTrivia",
                                        "text": "\n"
                                    }
                                ]
                            }
                        }
                    ],
                    "closeBraceToken": {
                        "kind": "CloseBraceToken",
                        "fullStart": 845,
                        "fullEnd": 847,
                        "start": 845,
                        "end": 846,
                        "fullWidth": 2,
                        "width": 1,
                        "text": "}",
                        "value": "}",
                        "valueText": "}",
                        "hasTrailingTrivia": true,
                        "hasTrailingNewLine": true,
                        "trailingTrivia": [
                            {
                                "kind": "NewLineTrivia",
                                "text": "\n"
                            }
                        ]
                    }
                }
            }
        ],
        "endOfFileToken": {
            "kind": "EndOfFileToken",
            "fullStart": 847,
            "fullEnd": 848,
            "start": 848,
            "end": 848,
            "fullWidth": 1,
            "width": 0,
            "text": "",
            "hasLeadingTrivia": true,
            "hasLeadingNewLine": true,
            "leadingTrivia": [
                {
                    "kind": "NewLineTrivia",
                    "text": "\n"
                }
            ]
        }
    },
    "lineMap": {
        "lineStarts": [
            0,
            61,
            132,
            133,
            137,
            239,
            242,
            287,
            401,
            405,
            406,
            416,
            422,
            492,
            506,
            534,
            536,
            537,
            547,
            578,
            694,
            696,
            697,
            707,
            729,
            845,
            847,
            848
        ],
        "length": 848
    }
}<|MERGE_RESOLUTION|>--- conflicted
+++ resolved
@@ -165,12 +165,8 @@
                                         "start": 428,
                                         "end": 490,
                                         "fullWidth": 62,
-<<<<<<< HEAD
                                         "width": 62,
-                                        "identifier": {
-=======
                                         "propertyName": {
->>>>>>> 85e84683
                                             "kind": "IdentifierName",
                                             "fullStart": 428,
                                             "fullEnd": 430,
