{
    "isDeclaration": false,
    "languageVersion": "EcmaScript5",
    "parseOptions": {
        "allowAutomaticSemicolonInsertion": true
    },
    "sourceUnit": {
        "kind": "SourceUnit",
        "fullStart": 0,
        "fullEnd": 1182,
        "start": 868,
        "end": 1182,
        "fullWidth": 1182,
        "width": 314,
        "moduleElements": [
            {
                "kind": "VariableStatement",
                "fullStart": 0,
                "fullEnd": 891,
                "start": 868,
                "end": 890,
                "fullWidth": 891,
                "width": 22,
                "modifiers": [],
                "variableDeclaration": {
                    "kind": "VariableDeclaration",
                    "fullStart": 0,
                    "fullEnd": 889,
                    "start": 868,
                    "end": 889,
                    "fullWidth": 889,
                    "width": 21,
                    "varKeyword": {
                        "kind": "VarKeyword",
                        "fullStart": 0,
                        "fullEnd": 872,
                        "start": 868,
                        "end": 871,
                        "fullWidth": 872,
                        "width": 3,
                        "text": "var",
                        "value": "var",
                        "valueText": "var",
                        "hasLeadingTrivia": true,
                        "hasLeadingComment": true,
                        "hasLeadingNewLine": true,
                        "hasTrailingTrivia": true,
                        "leadingTrivia": [
                            {
                                "kind": "SingleLineCommentTrivia",
                                "text": "// Copyright 2009 the Sputnik authors.  All rights reserved."
                            },
                            {
                                "kind": "NewLineTrivia",
                                "text": "\n"
                            },
                            {
                                "kind": "SingleLineCommentTrivia",
                                "text": "// This code is governed by the BSD license found in the LICENSE file."
                            },
                            {
                                "kind": "NewLineTrivia",
                                "text": "\n"
                            },
                            {
                                "kind": "NewLineTrivia",
                                "text": "\n"
                            },
                            {
                                "kind": "MultiLineCommentTrivia",
                                "text": "/**\n * When the Function constructor is called with one argument then body be that argument and the following steps are taken:\n * i) Call ToString(body)\n * ii) If P is not parsable as a FormalParameterListopt then throw a SyntaxError exception\n * iii) If body is not parsable as FunctionBody then throw a SyntaxError exception\n * iv) Create a new Function object as specified in 13.2 with parameters specified by parsing P as a FormalParameterListopt and body specified by parsing body as a FunctionBody.\n * Pass in a scope chain consisting of the global object as the Scope parameter\n * v) Return Result(iv)\n *\n * @path ch15/15.3/15.3.2/S15.3.2.1_A1_T8.js\n * @description Value of the function constructor argument is \"var 1=1;\"\n */"
                            },
                            {
                                "kind": "NewLineTrivia",
                                "text": "\n"
                            },
                            {
                                "kind": "NewLineTrivia",
                                "text": "\n"
                            }
                        ],
                        "trailingTrivia": [
                            {
                                "kind": "WhitespaceTrivia",
                                "text": " "
                            }
                        ]
                    },
                    "variableDeclarators": [
                        {
                            "kind": "VariableDeclarator",
                            "fullStart": 872,
                            "fullEnd": 889,
                            "start": 872,
                            "end": 889,
                            "fullWidth": 17,
<<<<<<< HEAD
                            "width": 17,
                            "identifier": {
=======
                            "propertyName": {
>>>>>>> 85e84683
                                "kind": "IdentifierName",
                                "fullStart": 872,
                                "fullEnd": 877,
                                "start": 872,
                                "end": 876,
                                "fullWidth": 5,
                                "width": 4,
                                "text": "body",
                                "value": "body",
                                "valueText": "body",
                                "hasTrailingTrivia": true,
                                "trailingTrivia": [
                                    {
                                        "kind": "WhitespaceTrivia",
                                        "text": " "
                                    }
                                ]
                            },
                            "equalsValueClause": {
                                "kind": "EqualsValueClause",
                                "fullStart": 877,
                                "fullEnd": 889,
                                "start": 877,
                                "end": 889,
                                "fullWidth": 12,
                                "width": 12,
                                "equalsToken": {
                                    "kind": "EqualsToken",
                                    "fullStart": 877,
                                    "fullEnd": 879,
                                    "start": 877,
                                    "end": 878,
                                    "fullWidth": 2,
                                    "width": 1,
                                    "text": "=",
                                    "value": "=",
                                    "valueText": "=",
                                    "hasTrailingTrivia": true,
                                    "trailingTrivia": [
                                        {
                                            "kind": "WhitespaceTrivia",
                                            "text": " "
                                        }
                                    ]
                                },
                                "value": {
                                    "kind": "StringLiteral",
                                    "fullStart": 879,
                                    "fullEnd": 889,
                                    "start": 879,
                                    "end": 889,
                                    "fullWidth": 10,
                                    "width": 10,
                                    "text": "\"var 1=1;\"",
                                    "value": "var 1=1;",
                                    "valueText": "var 1=1;"
                                }
                            }
                        }
                    ]
                },
                "semicolonToken": {
                    "kind": "SemicolonToken",
                    "fullStart": 889,
                    "fullEnd": 891,
                    "start": 889,
                    "end": 890,
                    "fullWidth": 2,
                    "width": 1,
                    "text": ";",
                    "value": ";",
                    "valueText": ";",
                    "hasTrailingTrivia": true,
                    "hasTrailingNewLine": true,
                    "trailingTrivia": [
                        {
                            "kind": "NewLineTrivia",
                            "text": "\n"
                        }
                    ]
                }
            },
            {
                "kind": "TryStatement",
                "fullStart": 891,
                "fullEnd": 1181,
                "start": 902,
                "end": 1180,
                "fullWidth": 290,
                "width": 278,
                "tryKeyword": {
                    "kind": "TryKeyword",
                    "fullStart": 891,
                    "fullEnd": 906,
                    "start": 902,
                    "end": 905,
                    "fullWidth": 15,
                    "width": 3,
                    "text": "try",
                    "value": "try",
                    "valueText": "try",
                    "hasLeadingTrivia": true,
                    "hasLeadingComment": true,
                    "hasLeadingNewLine": true,
                    "hasTrailingTrivia": true,
                    "leadingTrivia": [
                        {
                            "kind": "NewLineTrivia",
                            "text": "\n"
                        },
                        {
                            "kind": "SingleLineCommentTrivia",
                            "text": "//CHECK#1"
                        },
                        {
                            "kind": "NewLineTrivia",
                            "text": "\n"
                        }
                    ],
                    "trailingTrivia": [
                        {
                            "kind": "WhitespaceTrivia",
                            "text": " "
                        }
                    ]
                },
                "block": {
                    "kind": "Block",
                    "fullStart": 906,
                    "fullEnd": 1031,
                    "start": 906,
                    "end": 1030,
                    "fullWidth": 125,
                    "width": 124,
                    "openBraceToken": {
                        "kind": "OpenBraceToken",
                        "fullStart": 906,
                        "fullEnd": 908,
                        "start": 906,
                        "end": 907,
                        "fullWidth": 2,
                        "width": 1,
                        "text": "{",
                        "value": "{",
                        "valueText": "{",
                        "hasTrailingTrivia": true,
                        "hasTrailingNewLine": true,
                        "trailingTrivia": [
                            {
                                "kind": "NewLineTrivia",
                                "text": "\n"
                            }
                        ]
                    },
                    "statements": [
                        {
                            "kind": "VariableStatement",
                            "fullStart": 908,
                            "fullEnd": 938,
                            "start": 910,
                            "end": 937,
                            "fullWidth": 30,
                            "width": 27,
                            "modifiers": [],
                            "variableDeclaration": {
                                "kind": "VariableDeclaration",
                                "fullStart": 908,
                                "fullEnd": 936,
                                "start": 910,
                                "end": 936,
                                "fullWidth": 28,
                                "width": 26,
                                "varKeyword": {
                                    "kind": "VarKeyword",
                                    "fullStart": 908,
                                    "fullEnd": 914,
                                    "start": 910,
                                    "end": 913,
                                    "fullWidth": 6,
                                    "width": 3,
                                    "text": "var",
                                    "value": "var",
                                    "valueText": "var",
                                    "hasLeadingTrivia": true,
                                    "hasTrailingTrivia": true,
                                    "leadingTrivia": [
                                        {
                                            "kind": "WhitespaceTrivia",
                                            "text": "  "
                                        }
                                    ],
                                    "trailingTrivia": [
                                        {
                                            "kind": "WhitespaceTrivia",
                                            "text": " "
                                        }
                                    ]
                                },
                                "variableDeclarators": [
                                    {
                                        "kind": "VariableDeclarator",
                                        "fullStart": 914,
                                        "fullEnd": 936,
                                        "start": 914,
                                        "end": 936,
                                        "fullWidth": 22,
<<<<<<< HEAD
                                        "width": 22,
                                        "identifier": {
=======
                                        "propertyName": {
>>>>>>> 85e84683
                                            "kind": "IdentifierName",
                                            "fullStart": 914,
                                            "fullEnd": 916,
                                            "start": 914,
                                            "end": 915,
                                            "fullWidth": 2,
                                            "width": 1,
                                            "text": "f",
                                            "value": "f",
                                            "valueText": "f",
                                            "hasTrailingTrivia": true,
                                            "trailingTrivia": [
                                                {
                                                    "kind": "WhitespaceTrivia",
                                                    "text": " "
                                                }
                                            ]
                                        },
                                        "equalsValueClause": {
                                            "kind": "EqualsValueClause",
                                            "fullStart": 916,
                                            "fullEnd": 936,
                                            "start": 916,
                                            "end": 936,
                                            "fullWidth": 20,
                                            "width": 20,
                                            "equalsToken": {
                                                "kind": "EqualsToken",
                                                "fullStart": 916,
                                                "fullEnd": 918,
                                                "start": 916,
                                                "end": 917,
                                                "fullWidth": 2,
                                                "width": 1,
                                                "text": "=",
                                                "value": "=",
                                                "valueText": "=",
                                                "hasTrailingTrivia": true,
                                                "trailingTrivia": [
                                                    {
                                                        "kind": "WhitespaceTrivia",
                                                        "text": " "
                                                    }
                                                ]
                                            },
                                            "value": {
                                                "kind": "ObjectCreationExpression",
                                                "fullStart": 918,
                                                "fullEnd": 936,
                                                "start": 918,
                                                "end": 936,
                                                "fullWidth": 18,
                                                "width": 18,
                                                "newKeyword": {
                                                    "kind": "NewKeyword",
                                                    "fullStart": 918,
                                                    "fullEnd": 922,
                                                    "start": 918,
                                                    "end": 921,
                                                    "fullWidth": 4,
                                                    "width": 3,
                                                    "text": "new",
                                                    "value": "new",
                                                    "valueText": "new",
                                                    "hasTrailingTrivia": true,
                                                    "trailingTrivia": [
                                                        {
                                                            "kind": "WhitespaceTrivia",
                                                            "text": " "
                                                        }
                                                    ]
                                                },
                                                "expression": {
                                                    "kind": "IdentifierName",
                                                    "fullStart": 922,
                                                    "fullEnd": 930,
                                                    "start": 922,
                                                    "end": 930,
                                                    "fullWidth": 8,
                                                    "width": 8,
                                                    "text": "Function",
                                                    "value": "Function",
                                                    "valueText": "Function"
                                                },
                                                "argumentList": {
                                                    "kind": "ArgumentList",
                                                    "fullStart": 930,
                                                    "fullEnd": 936,
                                                    "start": 930,
                                                    "end": 936,
                                                    "fullWidth": 6,
                                                    "width": 6,
                                                    "openParenToken": {
                                                        "kind": "OpenParenToken",
                                                        "fullStart": 930,
                                                        "fullEnd": 931,
                                                        "start": 930,
                                                        "end": 931,
                                                        "fullWidth": 1,
                                                        "width": 1,
                                                        "text": "(",
                                                        "value": "(",
                                                        "valueText": "("
                                                    },
                                                    "arguments": [
                                                        {
                                                            "kind": "IdentifierName",
                                                            "fullStart": 931,
                                                            "fullEnd": 935,
                                                            "start": 931,
                                                            "end": 935,
                                                            "fullWidth": 4,
                                                            "width": 4,
                                                            "text": "body",
                                                            "value": "body",
                                                            "valueText": "body"
                                                        }
                                                    ],
                                                    "closeParenToken": {
                                                        "kind": "CloseParenToken",
                                                        "fullStart": 935,
                                                        "fullEnd": 936,
                                                        "start": 935,
                                                        "end": 936,
                                                        "fullWidth": 1,
                                                        "width": 1,
                                                        "text": ")",
                                                        "value": ")",
                                                        "valueText": ")"
                                                    }
                                                }
                                            }
                                        }
                                    }
                                ]
                            },
                            "semicolonToken": {
                                "kind": "SemicolonToken",
                                "fullStart": 936,
                                "fullEnd": 938,
                                "start": 936,
                                "end": 937,
                                "fullWidth": 2,
                                "width": 1,
                                "text": ";",
                                "value": ";",
                                "valueText": ";",
                                "hasTrailingTrivia": true,
                                "hasTrailingNewLine": true,
                                "trailingTrivia": [
                                    {
                                        "kind": "NewLineTrivia",
                                        "text": "\n"
                                    }
                                ]
                            }
                        },
                        {
                            "kind": "ExpressionStatement",
                            "fullStart": 938,
                            "fullEnd": 1029,
                            "start": 940,
                            "end": 1028,
                            "fullWidth": 91,
                            "width": 88,
                            "expression": {
                                "kind": "InvocationExpression",
                                "fullStart": 938,
                                "fullEnd": 1027,
                                "start": 940,
                                "end": 1027,
                                "fullWidth": 89,
                                "width": 87,
                                "expression": {
                                    "kind": "IdentifierName",
                                    "fullStart": 938,
                                    "fullEnd": 945,
                                    "start": 940,
                                    "end": 945,
                                    "fullWidth": 7,
                                    "width": 5,
                                    "text": "$FAIL",
                                    "value": "$FAIL",
                                    "valueText": "$FAIL",
                                    "hasLeadingTrivia": true,
                                    "leadingTrivia": [
                                        {
                                            "kind": "WhitespaceTrivia",
                                            "text": "  "
                                        }
                                    ]
                                },
                                "argumentList": {
                                    "kind": "ArgumentList",
                                    "fullStart": 945,
                                    "fullEnd": 1027,
                                    "start": 945,
                                    "end": 1027,
                                    "fullWidth": 82,
                                    "width": 82,
                                    "openParenToken": {
                                        "kind": "OpenParenToken",
                                        "fullStart": 945,
                                        "fullEnd": 946,
                                        "start": 945,
                                        "end": 946,
                                        "fullWidth": 1,
                                        "width": 1,
                                        "text": "(",
                                        "value": "(",
                                        "valueText": "("
                                    },
                                    "arguments": [
                                        {
                                            "kind": "StringLiteral",
                                            "fullStart": 946,
                                            "fullEnd": 1026,
                                            "start": 946,
                                            "end": 1026,
                                            "fullWidth": 80,
                                            "width": 80,
                                            "text": "'#1: If body is not parsable as FunctionBody then throw a SyntaxError exception'",
                                            "value": "#1: If body is not parsable as FunctionBody then throw a SyntaxError exception",
                                            "valueText": "#1: If body is not parsable as FunctionBody then throw a SyntaxError exception"
                                        }
                                    ],
                                    "closeParenToken": {
                                        "kind": "CloseParenToken",
                                        "fullStart": 1026,
                                        "fullEnd": 1027,
                                        "start": 1026,
                                        "end": 1027,
                                        "fullWidth": 1,
                                        "width": 1,
                                        "text": ")",
                                        "value": ")",
                                        "valueText": ")"
                                    }
                                }
                            },
                            "semicolonToken": {
                                "kind": "SemicolonToken",
                                "fullStart": 1027,
                                "fullEnd": 1029,
                                "start": 1027,
                                "end": 1028,
                                "fullWidth": 2,
                                "width": 1,
                                "text": ";",
                                "value": ";",
                                "valueText": ";",
                                "hasTrailingTrivia": true,
                                "hasTrailingNewLine": true,
                                "trailingTrivia": [
                                    {
                                        "kind": "NewLineTrivia",
                                        "text": "\n"
                                    }
                                ]
                            }
                        }
                    ],
                    "closeBraceToken": {
                        "kind": "CloseBraceToken",
                        "fullStart": 1029,
                        "fullEnd": 1031,
                        "start": 1029,
                        "end": 1030,
                        "fullWidth": 2,
                        "width": 1,
                        "text": "}",
                        "value": "}",
                        "valueText": "}",
                        "hasTrailingTrivia": true,
                        "trailingTrivia": [
                            {
                                "kind": "WhitespaceTrivia",
                                "text": " "
                            }
                        ]
                    }
                },
                "catchClause": {
                    "kind": "CatchClause",
                    "fullStart": 1031,
                    "fullEnd": 1181,
                    "start": 1031,
                    "end": 1180,
                    "fullWidth": 150,
                    "width": 149,
                    "catchKeyword": {
                        "kind": "CatchKeyword",
                        "fullStart": 1031,
                        "fullEnd": 1037,
                        "start": 1031,
                        "end": 1036,
                        "fullWidth": 6,
                        "width": 5,
                        "text": "catch",
                        "value": "catch",
                        "valueText": "catch",
                        "hasTrailingTrivia": true,
                        "trailingTrivia": [
                            {
                                "kind": "WhitespaceTrivia",
                                "text": " "
                            }
                        ]
                    },
                    "openParenToken": {
                        "kind": "OpenParenToken",
                        "fullStart": 1037,
                        "fullEnd": 1038,
                        "start": 1037,
                        "end": 1038,
                        "fullWidth": 1,
                        "width": 1,
                        "text": "(",
                        "value": "(",
                        "valueText": "("
                    },
                    "identifier": {
                        "kind": "IdentifierName",
                        "fullStart": 1038,
                        "fullEnd": 1039,
                        "start": 1038,
                        "end": 1039,
                        "fullWidth": 1,
                        "width": 1,
                        "text": "e",
                        "value": "e",
                        "valueText": "e"
                    },
                    "closeParenToken": {
                        "kind": "CloseParenToken",
                        "fullStart": 1039,
                        "fullEnd": 1041,
                        "start": 1039,
                        "end": 1040,
                        "fullWidth": 2,
                        "width": 1,
                        "text": ")",
                        "value": ")",
                        "valueText": ")",
                        "hasTrailingTrivia": true,
                        "trailingTrivia": [
                            {
                                "kind": "WhitespaceTrivia",
                                "text": " "
                            }
                        ]
                    },
                    "block": {
                        "kind": "Block",
                        "fullStart": 1041,
                        "fullEnd": 1181,
                        "start": 1041,
                        "end": 1180,
                        "fullWidth": 140,
                        "width": 139,
                        "openBraceToken": {
                            "kind": "OpenBraceToken",
                            "fullStart": 1041,
                            "fullEnd": 1043,
                            "start": 1041,
                            "end": 1042,
                            "fullWidth": 2,
                            "width": 1,
                            "text": "{",
                            "value": "{",
                            "valueText": "{",
                            "hasTrailingTrivia": true,
                            "hasTrailingNewLine": true,
                            "trailingTrivia": [
                                {
                                    "kind": "NewLineTrivia",
                                    "text": "\n"
                                }
                            ]
                        },
                        "statements": [
                            {
                                "kind": "IfStatement",
                                "fullStart": 1043,
                                "fullEnd": 1179,
                                "start": 1045,
                                "end": 1178,
                                "fullWidth": 136,
                                "width": 133,
                                "ifKeyword": {
                                    "kind": "IfKeyword",
                                    "fullStart": 1043,
                                    "fullEnd": 1048,
                                    "start": 1045,
                                    "end": 1047,
                                    "fullWidth": 5,
                                    "width": 2,
                                    "text": "if",
                                    "value": "if",
                                    "valueText": "if",
                                    "hasLeadingTrivia": true,
                                    "hasTrailingTrivia": true,
                                    "leadingTrivia": [
                                        {
                                            "kind": "WhitespaceTrivia",
                                            "text": "  "
                                        }
                                    ],
                                    "trailingTrivia": [
                                        {
                                            "kind": "WhitespaceTrivia",
                                            "text": " "
                                        }
                                    ]
                                },
                                "openParenToken": {
                                    "kind": "OpenParenToken",
                                    "fullStart": 1048,
                                    "fullEnd": 1049,
                                    "start": 1048,
                                    "end": 1049,
                                    "fullWidth": 1,
                                    "width": 1,
                                    "text": "(",
                                    "value": "(",
                                    "valueText": "("
                                },
                                "condition": {
                                    "kind": "LogicalNotExpression",
                                    "fullStart": 1049,
                                    "fullEnd": 1076,
                                    "start": 1049,
                                    "end": 1076,
                                    "fullWidth": 27,
                                    "width": 27,
                                    "operatorToken": {
                                        "kind": "ExclamationToken",
                                        "fullStart": 1049,
                                        "fullEnd": 1050,
                                        "start": 1049,
                                        "end": 1050,
                                        "fullWidth": 1,
                                        "width": 1,
                                        "text": "!",
                                        "value": "!",
                                        "valueText": "!"
                                    },
                                    "operand": {
                                        "kind": "ParenthesizedExpression",
                                        "fullStart": 1050,
                                        "fullEnd": 1076,
                                        "start": 1050,
                                        "end": 1076,
                                        "fullWidth": 26,
                                        "width": 26,
                                        "openParenToken": {
                                            "kind": "OpenParenToken",
                                            "fullStart": 1050,
                                            "fullEnd": 1051,
                                            "start": 1050,
                                            "end": 1051,
                                            "fullWidth": 1,
                                            "width": 1,
                                            "text": "(",
                                            "value": "(",
                                            "valueText": "("
                                        },
                                        "expression": {
                                            "kind": "InstanceOfExpression",
                                            "fullStart": 1051,
                                            "fullEnd": 1075,
                                            "start": 1051,
                                            "end": 1075,
                                            "fullWidth": 24,
                                            "width": 24,
                                            "left": {
                                                "kind": "IdentifierName",
                                                "fullStart": 1051,
                                                "fullEnd": 1053,
                                                "start": 1051,
                                                "end": 1052,
                                                "fullWidth": 2,
                                                "width": 1,
                                                "text": "e",
                                                "value": "e",
                                                "valueText": "e",
                                                "hasTrailingTrivia": true,
                                                "trailingTrivia": [
                                                    {
                                                        "kind": "WhitespaceTrivia",
                                                        "text": " "
                                                    }
                                                ]
                                            },
                                            "operatorToken": {
                                                "kind": "InstanceOfKeyword",
                                                "fullStart": 1053,
                                                "fullEnd": 1064,
                                                "start": 1053,
                                                "end": 1063,
                                                "fullWidth": 11,
                                                "width": 10,
                                                "text": "instanceof",
                                                "value": "instanceof",
                                                "valueText": "instanceof",
                                                "hasTrailingTrivia": true,
                                                "trailingTrivia": [
                                                    {
                                                        "kind": "WhitespaceTrivia",
                                                        "text": " "
                                                    }
                                                ]
                                            },
                                            "right": {
                                                "kind": "IdentifierName",
                                                "fullStart": 1064,
                                                "fullEnd": 1075,
                                                "start": 1064,
                                                "end": 1075,
                                                "fullWidth": 11,
                                                "width": 11,
                                                "text": "SyntaxError",
                                                "value": "SyntaxError",
                                                "valueText": "SyntaxError"
                                            }
                                        },
                                        "closeParenToken": {
                                            "kind": "CloseParenToken",
                                            "fullStart": 1075,
                                            "fullEnd": 1076,
                                            "start": 1075,
                                            "end": 1076,
                                            "fullWidth": 1,
                                            "width": 1,
                                            "text": ")",
                                            "value": ")",
                                            "valueText": ")"
                                        }
                                    }
                                },
                                "closeParenToken": {
                                    "kind": "CloseParenToken",
                                    "fullStart": 1076,
                                    "fullEnd": 1078,
                                    "start": 1076,
                                    "end": 1077,
                                    "fullWidth": 2,
                                    "width": 1,
                                    "text": ")",
                                    "value": ")",
                                    "valueText": ")",
                                    "hasTrailingTrivia": true,
                                    "trailingTrivia": [
                                        {
                                            "kind": "WhitespaceTrivia",
                                            "text": " "
                                        }
                                    ]
                                },
                                "statement": {
                                    "kind": "Block",
                                    "fullStart": 1078,
                                    "fullEnd": 1179,
                                    "start": 1078,
                                    "end": 1178,
                                    "fullWidth": 101,
                                    "width": 100,
                                    "openBraceToken": {
                                        "kind": "OpenBraceToken",
                                        "fullStart": 1078,
                                        "fullEnd": 1080,
                                        "start": 1078,
                                        "end": 1079,
                                        "fullWidth": 2,
                                        "width": 1,
                                        "text": "{",
                                        "value": "{",
                                        "valueText": "{",
                                        "hasTrailingTrivia": true,
                                        "hasTrailingNewLine": true,
                                        "trailingTrivia": [
                                            {
                                                "kind": "NewLineTrivia",
                                                "text": "\n"
                                            }
                                        ]
                                    },
                                    "statements": [
                                        {
                                            "kind": "ExpressionStatement",
                                            "fullStart": 1080,
                                            "fullEnd": 1175,
                                            "start": 1083,
                                            "end": 1174,
                                            "fullWidth": 95,
                                            "width": 91,
                                            "expression": {
                                                "kind": "InvocationExpression",
                                                "fullStart": 1080,
                                                "fullEnd": 1173,
                                                "start": 1083,
                                                "end": 1173,
                                                "fullWidth": 93,
                                                "width": 90,
                                                "expression": {
                                                    "kind": "IdentifierName",
                                                    "fullStart": 1080,
                                                    "fullEnd": 1089,
                                                    "start": 1083,
                                                    "end": 1089,
                                                    "fullWidth": 9,
                                                    "width": 6,
                                                    "text": "$ERROR",
                                                    "value": "$ERROR",
                                                    "valueText": "$ERROR",
                                                    "hasLeadingTrivia": true,
                                                    "leadingTrivia": [
                                                        {
                                                            "kind": "WhitespaceTrivia",
                                                            "text": "  \t"
                                                        }
                                                    ]
                                                },
                                                "argumentList": {
                                                    "kind": "ArgumentList",
                                                    "fullStart": 1089,
                                                    "fullEnd": 1173,
                                                    "start": 1089,
                                                    "end": 1173,
                                                    "fullWidth": 84,
                                                    "width": 84,
                                                    "openParenToken": {
                                                        "kind": "OpenParenToken",
                                                        "fullStart": 1089,
                                                        "fullEnd": 1090,
                                                        "start": 1089,
                                                        "end": 1090,
                                                        "fullWidth": 1,
                                                        "width": 1,
                                                        "text": "(",
                                                        "value": "(",
                                                        "valueText": "("
                                                    },
                                                    "arguments": [
                                                        {
                                                            "kind": "StringLiteral",
                                                            "fullStart": 1090,
                                                            "fullEnd": 1172,
                                                            "start": 1090,
                                                            "end": 1172,
                                                            "fullWidth": 82,
                                                            "width": 82,
                                                            "text": "'#1.1: If body is not parsable as FunctionBody then throw a SyntaxError exception'",
                                                            "value": "#1.1: If body is not parsable as FunctionBody then throw a SyntaxError exception",
                                                            "valueText": "#1.1: If body is not parsable as FunctionBody then throw a SyntaxError exception"
                                                        }
                                                    ],
                                                    "closeParenToken": {
                                                        "kind": "CloseParenToken",
                                                        "fullStart": 1172,
                                                        "fullEnd": 1173,
                                                        "start": 1172,
                                                        "end": 1173,
                                                        "fullWidth": 1,
                                                        "width": 1,
                                                        "text": ")",
                                                        "value": ")",
                                                        "valueText": ")"
                                                    }
                                                }
                                            },
                                            "semicolonToken": {
                                                "kind": "SemicolonToken",
                                                "fullStart": 1173,
                                                "fullEnd": 1175,
                                                "start": 1173,
                                                "end": 1174,
                                                "fullWidth": 2,
                                                "width": 1,
                                                "text": ";",
                                                "value": ";",
                                                "valueText": ";",
                                                "hasTrailingTrivia": true,
                                                "hasTrailingNewLine": true,
                                                "trailingTrivia": [
                                                    {
                                                        "kind": "NewLineTrivia",
                                                        "text": "\n"
                                                    }
                                                ]
                                            }
                                        }
                                    ],
                                    "closeBraceToken": {
                                        "kind": "CloseBraceToken",
                                        "fullStart": 1175,
                                        "fullEnd": 1179,
                                        "start": 1177,
                                        "end": 1178,
                                        "fullWidth": 4,
                                        "width": 1,
                                        "text": "}",
                                        "value": "}",
                                        "valueText": "}",
                                        "hasLeadingTrivia": true,
                                        "hasTrailingTrivia": true,
                                        "hasTrailingNewLine": true,
                                        "leadingTrivia": [
                                            {
                                                "kind": "WhitespaceTrivia",
                                                "text": "  "
                                            }
                                        ],
                                        "trailingTrivia": [
                                            {
                                                "kind": "NewLineTrivia",
                                                "text": "\n"
                                            }
                                        ]
                                    }
                                }
                            }
                        ],
                        "closeBraceToken": {
                            "kind": "CloseBraceToken",
                            "fullStart": 1179,
                            "fullEnd": 1181,
                            "start": 1179,
                            "end": 1180,
                            "fullWidth": 2,
                            "width": 1,
                            "text": "}",
                            "value": "}",
                            "valueText": "}",
                            "hasTrailingTrivia": true,
                            "hasTrailingNewLine": true,
                            "trailingTrivia": [
                                {
                                    "kind": "NewLineTrivia",
                                    "text": "\n"
                                }
                            ]
                        }
                    }
                }
            }
        ],
        "endOfFileToken": {
            "kind": "EndOfFileToken",
            "fullStart": 1181,
            "fullEnd": 1182,
            "start": 1182,
            "end": 1182,
            "fullWidth": 1,
            "width": 0,
            "text": "",
            "hasLeadingTrivia": true,
            "hasLeadingNewLine": true,
            "leadingTrivia": [
                {
                    "kind": "NewLineTrivia",
                    "text": "\n"
                }
            ]
        }
    },
    "lineMap": {
        "lineStarts": [
            0,
            61,
            132,
            133,
            137,
            260,
            286,
            377,
            460,
            638,
            718,
            742,
            745,
            790,
            863,
            867,
            868,
            891,
            892,
            902,
            908,
            938,
            1029,
            1043,
            1080,
            1175,
            1179,
            1181,
            1182
        ],
        "length": 1182
    }
}<|MERGE_RESOLUTION|>--- conflicted
+++ resolved
@@ -94,12 +94,8 @@
                             "start": 872,
                             "end": 889,
                             "fullWidth": 17,
-<<<<<<< HEAD
                             "width": 17,
-                            "identifier": {
-=======
                             "propertyName": {
->>>>>>> 85e84683
                                 "kind": "IdentifierName",
                                 "fullStart": 872,
                                 "fullEnd": 877,
@@ -306,12 +302,8 @@
                                         "start": 914,
                                         "end": 936,
                                         "fullWidth": 22,
-<<<<<<< HEAD
                                         "width": 22,
-                                        "identifier": {
-=======
                                         "propertyName": {
->>>>>>> 85e84683
                                             "kind": "IdentifierName",
                                             "fullStart": 914,
                                             "fullEnd": 916,
