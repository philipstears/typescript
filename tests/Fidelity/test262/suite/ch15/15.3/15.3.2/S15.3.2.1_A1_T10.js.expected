--- conflicted
+++ resolved
@@ -166,12 +166,8 @@
                                         "start": 887,
                                         "end": 909,
                                         "fullWidth": 22,
-<<<<<<< HEAD
                                         "width": 22,
-                                        "identifier": {
-=======
                                         "propertyName": {
->>>>>>> 85e84683
                                             "kind": "IdentifierName",
                                             "fullStart": 887,
                                             "fullEnd": 889,
