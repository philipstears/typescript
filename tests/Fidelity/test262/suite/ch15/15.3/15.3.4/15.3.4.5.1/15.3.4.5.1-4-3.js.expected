--- conflicted
+++ resolved
@@ -245,12 +245,8 @@
                                         "start": 663,
                                         "end": 724,
                                         "fullWidth": 61,
-<<<<<<< HEAD
                                         "width": 61,
-                                        "identifier": {
-=======
                                         "propertyName": {
->>>>>>> 85e84683
                                             "kind": "IdentifierName",
                                             "fullStart": 663,
                                             "fullEnd": 668,
@@ -677,12 +673,8 @@
                                         "start": 741,
                                         "end": 799,
                                         "fullWidth": 58,
-<<<<<<< HEAD
                                         "width": 58,
-                                        "identifier": {
-=======
                                         "propertyName": {
->>>>>>> 85e84683
                                             "kind": "IdentifierName",
                                             "fullStart": 741,
                                             "fullEnd": 749,
