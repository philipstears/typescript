--- conflicted
+++ resolved
@@ -355,11 +355,8 @@
                                                                 "start": 677,
                                                                 "end": 678,
                                                                 "fullWidth": 1,
-<<<<<<< HEAD
                                                                 "width": 1,
-=======
                                                                 "modifiers": [],
->>>>>>> e3c38734
                                                                 "identifier": {
                                                                     "kind": "IdentifierName",
                                                                     "fullStart": 677,
@@ -399,11 +396,8 @@
                                                                 "start": 680,
                                                                 "end": 681,
                                                                 "fullWidth": 1,
-<<<<<<< HEAD
                                                                 "width": 1,
-=======
                                                                 "modifiers": [],
->>>>>>> e3c38734
                                                                 "identifier": {
                                                                     "kind": "IdentifierName",
                                                                     "fullStart": 680,
@@ -443,11 +437,8 @@
                                                                 "start": 683,
                                                                 "end": 684,
                                                                 "fullWidth": 1,
-<<<<<<< HEAD
                                                                 "width": 1,
-=======
                                                                 "modifiers": [],
->>>>>>> e3c38734
                                                                 "identifier": {
                                                                     "kind": "IdentifierName",
                                                                     "fullStart": 683,
