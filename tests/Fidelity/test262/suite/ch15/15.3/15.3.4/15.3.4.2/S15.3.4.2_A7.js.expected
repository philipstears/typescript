--- conflicted
+++ resolved
@@ -94,12 +94,8 @@
                             "start": 337,
                             "end": 374,
                             "fullWidth": 37,
-<<<<<<< HEAD
                             "width": 37,
-                            "identifier": {
-=======
                             "propertyName": {
->>>>>>> 85e84683
                                 "kind": "IdentifierName",
                                 "fullStart": 337,
                                 "fullEnd": 345,
@@ -363,12 +359,8 @@
                                         "start": 389,
                                         "end": 411,
                                         "fullWidth": 22,
-<<<<<<< HEAD
                                         "width": 22,
-                                        "identifier": {
-=======
                                         "propertyName": {
->>>>>>> 85e84683
                                             "kind": "IdentifierName",
                                             "fullStart": 389,
                                             "fullEnd": 398,
