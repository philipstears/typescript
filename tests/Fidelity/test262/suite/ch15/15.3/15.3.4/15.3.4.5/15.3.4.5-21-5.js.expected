--- conflicted
+++ resolved
@@ -250,12 +250,8 @@
                                         "start": 599,
                                         "end": 622,
                                         "fullWidth": 23,
-<<<<<<< HEAD
                                         "width": 23,
-                                        "identifier": {
-=======
                                         "propertyName": {
->>>>>>> 85e84683
                                             "kind": "IdentifierName",
                                             "fullStart": 599,
                                             "fullEnd": 615,
@@ -389,12 +385,8 @@
                                         "start": 637,
                                         "end": 656,
                                         "fullWidth": 19,
-<<<<<<< HEAD
                                         "width": 19,
-                                        "identifier": {
-=======
                                         "propertyName": {
->>>>>>> 85e84683
                                             "kind": "IdentifierName",
                                             "fullStart": 637,
                                             "fullEnd": 649,
@@ -675,12 +667,8 @@
                                         "start": 699,
                                         "end": 717,
                                         "fullWidth": 18,
-<<<<<<< HEAD
                                         "width": 18,
-                                        "identifier": {
-=======
                                         "propertyName": {
->>>>>>> 85e84683
                                             "kind": "IdentifierName",
                                             "fullStart": 699,
                                             "fullEnd": 703,
