{
    "isDeclaration": false,
    "languageVersion": "EcmaScript5",
    "parseOptions": {
        "allowAutomaticSemicolonInsertion": true
    },
    "sourceUnit": {
        "kind": "SourceUnit",
        "fullStart": 0,
        "fullEnd": 856,
        "start": 544,
        "end": 856,
        "fullWidth": 856,
        "width": 312,
        "isIncrementallyUnusable": true,
        "moduleElements": [
            {
                "kind": "FunctionDeclaration",
                "fullStart": 0,
                "fullEnd": 832,
                "start": 544,
                "end": 830,
                "fullWidth": 832,
                "width": 286,
                "isIncrementallyUnusable": true,
                "modifiers": [],
                "functionKeyword": {
                    "kind": "FunctionKeyword",
                    "fullStart": 0,
                    "fullEnd": 553,
                    "start": 544,
                    "end": 552,
                    "fullWidth": 553,
                    "width": 8,
                    "text": "function",
                    "value": "function",
                    "valueText": "function",
                    "hasLeadingTrivia": true,
                    "hasLeadingComment": true,
                    "hasLeadingNewLine": true,
                    "hasTrailingTrivia": true,
                    "leadingTrivia": [
                        {
                            "kind": "SingleLineCommentTrivia",
                            "text": "/// Copyright (c) 2012 Ecma International.  All rights reserved. "
                        },
                        {
                            "kind": "NewLineTrivia",
                            "text": "\r\n"
                        },
                        {
                            "kind": "SingleLineCommentTrivia",
                            "text": "/// Ecma International makes this code available under the terms and conditions set"
                        },
                        {
                            "kind": "NewLineTrivia",
                            "text": "\r\n"
                        },
                        {
                            "kind": "SingleLineCommentTrivia",
                            "text": "/// forth on http://hg.ecmascript.org/tests/test262/raw-file/tip/LICENSE (the "
                        },
                        {
                            "kind": "NewLineTrivia",
                            "text": "\r\n"
                        },
                        {
                            "kind": "SingleLineCommentTrivia",
                            "text": "/// \"Use Terms\").   Any redistribution of this code must retain the above "
                        },
                        {
                            "kind": "NewLineTrivia",
                            "text": "\r\n"
                        },
                        {
                            "kind": "SingleLineCommentTrivia",
                            "text": "/// copyright and this notice and otherwise comply with the Use Terms."
                        },
                        {
                            "kind": "NewLineTrivia",
                            "text": "\r\n"
                        },
                        {
                            "kind": "MultiLineCommentTrivia",
                            "text": "/**\r\n * @path ch15/15.3/15.3.4/15.3.4.5/15.3.4.5-6-9.js\r\n * @description Function.prototype.bind - F can get own accessor property without a get function\r\n */"
                        },
                        {
                            "kind": "NewLineTrivia",
                            "text": "\r\n"
                        },
                        {
                            "kind": "NewLineTrivia",
                            "text": "\r\n"
                        },
                        {
                            "kind": "NewLineTrivia",
                            "text": "\r\n"
                        }
                    ],
                    "trailingTrivia": [
                        {
                            "kind": "WhitespaceTrivia",
                            "text": " "
                        }
                    ]
                },
                "identifier": {
                    "kind": "IdentifierName",
                    "fullStart": 553,
                    "fullEnd": 561,
                    "start": 553,
                    "end": 561,
                    "fullWidth": 8,
                    "width": 8,
                    "text": "testcase",
                    "value": "testcase",
                    "valueText": "testcase"
                },
                "callSignature": {
                    "kind": "CallSignature",
                    "fullStart": 561,
                    "fullEnd": 564,
                    "start": 561,
                    "end": 563,
                    "fullWidth": 3,
                    "width": 2,
                    "parameterList": {
                        "kind": "ParameterList",
                        "fullStart": 561,
                        "fullEnd": 564,
                        "start": 561,
                        "end": 563,
                        "fullWidth": 3,
                        "width": 2,
                        "openParenToken": {
                            "kind": "OpenParenToken",
                            "fullStart": 561,
                            "fullEnd": 562,
                            "start": 561,
                            "end": 562,
                            "fullWidth": 1,
                            "width": 1,
                            "text": "(",
                            "value": "(",
                            "valueText": "("
                        },
                        "parameters": [],
                        "closeParenToken": {
                            "kind": "CloseParenToken",
                            "fullStart": 562,
                            "fullEnd": 564,
                            "start": 562,
                            "end": 563,
                            "fullWidth": 2,
                            "width": 1,
                            "text": ")",
                            "value": ")",
                            "valueText": ")",
                            "hasTrailingTrivia": true,
                            "trailingTrivia": [
                                {
                                    "kind": "WhitespaceTrivia",
                                    "text": " "
                                }
                            ]
                        }
                    }
                },
                "block": {
                    "kind": "Block",
                    "fullStart": 564,
                    "fullEnd": 832,
                    "start": 564,
                    "end": 830,
                    "fullWidth": 268,
                    "width": 266,
                    "isIncrementallyUnusable": true,
                    "openBraceToken": {
                        "kind": "OpenBraceToken",
                        "fullStart": 564,
                        "fullEnd": 567,
                        "start": 564,
                        "end": 565,
                        "fullWidth": 3,
                        "width": 1,
                        "text": "{",
                        "value": "{",
                        "valueText": "{",
                        "hasTrailingTrivia": true,
                        "hasTrailingNewLine": true,
                        "trailingTrivia": [
                            {
                                "kind": "NewLineTrivia",
                                "text": "\r\n"
                            }
                        ]
                    },
                    "statements": [
                        {
                            "kind": "VariableStatement",
                            "fullStart": 567,
                            "fullEnd": 605,
                            "start": 577,
                            "end": 603,
                            "fullWidth": 38,
                            "width": 26,
                            "modifiers": [],
                            "variableDeclaration": {
                                "kind": "VariableDeclaration",
                                "fullStart": 567,
                                "fullEnd": 602,
                                "start": 577,
                                "end": 602,
                                "fullWidth": 35,
                                "width": 25,
                                "varKeyword": {
                                    "kind": "VarKeyword",
                                    "fullStart": 567,
                                    "fullEnd": 581,
                                    "start": 577,
                                    "end": 580,
                                    "fullWidth": 14,
                                    "width": 3,
                                    "text": "var",
                                    "value": "var",
                                    "valueText": "var",
                                    "hasLeadingTrivia": true,
                                    "hasLeadingNewLine": true,
                                    "hasTrailingTrivia": true,
                                    "leadingTrivia": [
                                        {
                                            "kind": "NewLineTrivia",
                                            "text": "\r\n"
                                        },
                                        {
                                            "kind": "WhitespaceTrivia",
                                            "text": "        "
                                        }
                                    ],
                                    "trailingTrivia": [
                                        {
                                            "kind": "WhitespaceTrivia",
                                            "text": " "
                                        }
                                    ]
                                },
                                "variableDeclarators": [
                                    {
                                        "kind": "VariableDeclarator",
                                        "fullStart": 581,
                                        "fullEnd": 602,
                                        "start": 581,
                                        "end": 602,
                                        "fullWidth": 21,
<<<<<<< HEAD
                                        "width": 21,
                                        "identifier": {
=======
                                        "propertyName": {
>>>>>>> 85e84683
                                            "kind": "IdentifierName",
                                            "fullStart": 581,
                                            "fullEnd": 585,
                                            "start": 581,
                                            "end": 584,
                                            "fullWidth": 4,
                                            "width": 3,
                                            "text": "foo",
                                            "value": "foo",
                                            "valueText": "foo",
                                            "hasTrailingTrivia": true,
                                            "trailingTrivia": [
                                                {
                                                    "kind": "WhitespaceTrivia",
                                                    "text": " "
                                                }
                                            ]
                                        },
                                        "equalsValueClause": {
                                            "kind": "EqualsValueClause",
                                            "fullStart": 585,
                                            "fullEnd": 602,
                                            "start": 585,
                                            "end": 602,
                                            "fullWidth": 17,
                                            "width": 17,
                                            "equalsToken": {
                                                "kind": "EqualsToken",
                                                "fullStart": 585,
                                                "fullEnd": 587,
                                                "start": 585,
                                                "end": 586,
                                                "fullWidth": 2,
                                                "width": 1,
                                                "text": "=",
                                                "value": "=",
                                                "valueText": "=",
                                                "hasTrailingTrivia": true,
                                                "trailingTrivia": [
                                                    {
                                                        "kind": "WhitespaceTrivia",
                                                        "text": " "
                                                    }
                                                ]
                                            },
                                            "value": {
                                                "kind": "FunctionExpression",
                                                "fullStart": 587,
                                                "fullEnd": 602,
                                                "start": 587,
                                                "end": 602,
                                                "fullWidth": 15,
                                                "width": 15,
                                                "functionKeyword": {
                                                    "kind": "FunctionKeyword",
                                                    "fullStart": 587,
                                                    "fullEnd": 596,
                                                    "start": 587,
                                                    "end": 595,
                                                    "fullWidth": 9,
                                                    "width": 8,
                                                    "text": "function",
                                                    "value": "function",
                                                    "valueText": "function",
                                                    "hasTrailingTrivia": true,
                                                    "trailingTrivia": [
                                                        {
                                                            "kind": "WhitespaceTrivia",
                                                            "text": " "
                                                        }
                                                    ]
                                                },
                                                "callSignature": {
                                                    "kind": "CallSignature",
                                                    "fullStart": 596,
                                                    "fullEnd": 599,
                                                    "start": 596,
                                                    "end": 598,
                                                    "fullWidth": 3,
                                                    "width": 2,
                                                    "parameterList": {
                                                        "kind": "ParameterList",
                                                        "fullStart": 596,
                                                        "fullEnd": 599,
                                                        "start": 596,
                                                        "end": 598,
                                                        "fullWidth": 3,
                                                        "width": 2,
                                                        "openParenToken": {
                                                            "kind": "OpenParenToken",
                                                            "fullStart": 596,
                                                            "fullEnd": 597,
                                                            "start": 596,
                                                            "end": 597,
                                                            "fullWidth": 1,
                                                            "width": 1,
                                                            "text": "(",
                                                            "value": "(",
                                                            "valueText": "("
                                                        },
                                                        "parameters": [],
                                                        "closeParenToken": {
                                                            "kind": "CloseParenToken",
                                                            "fullStart": 597,
                                                            "fullEnd": 599,
                                                            "start": 597,
                                                            "end": 598,
                                                            "fullWidth": 2,
                                                            "width": 1,
                                                            "text": ")",
                                                            "value": ")",
                                                            "valueText": ")",
                                                            "hasTrailingTrivia": true,
                                                            "trailingTrivia": [
                                                                {
                                                                    "kind": "WhitespaceTrivia",
                                                                    "text": " "
                                                                }
                                                            ]
                                                        }
                                                    }
                                                },
                                                "block": {
                                                    "kind": "Block",
                                                    "fullStart": 599,
                                                    "fullEnd": 602,
                                                    "start": 599,
                                                    "end": 602,
                                                    "fullWidth": 3,
                                                    "width": 3,
                                                    "openBraceToken": {
                                                        "kind": "OpenBraceToken",
                                                        "fullStart": 599,
                                                        "fullEnd": 601,
                                                        "start": 599,
                                                        "end": 600,
                                                        "fullWidth": 2,
                                                        "width": 1,
                                                        "text": "{",
                                                        "value": "{",
                                                        "valueText": "{",
                                                        "hasTrailingTrivia": true,
                                                        "trailingTrivia": [
                                                            {
                                                                "kind": "WhitespaceTrivia",
                                                                "text": " "
                                                            }
                                                        ]
                                                    },
                                                    "statements": [],
                                                    "closeBraceToken": {
                                                        "kind": "CloseBraceToken",
                                                        "fullStart": 601,
                                                        "fullEnd": 602,
                                                        "start": 601,
                                                        "end": 602,
                                                        "fullWidth": 1,
                                                        "width": 1,
                                                        "text": "}",
                                                        "value": "}",
                                                        "valueText": "}"
                                                    }
                                                }
                                            }
                                        }
                                    }
                                ]
                            },
                            "semicolonToken": {
                                "kind": "SemicolonToken",
                                "fullStart": 602,
                                "fullEnd": 605,
                                "start": 602,
                                "end": 603,
                                "fullWidth": 3,
                                "width": 1,
                                "text": ";",
                                "value": ";",
                                "valueText": ";",
                                "hasTrailingTrivia": true,
                                "hasTrailingNewLine": true,
                                "trailingTrivia": [
                                    {
                                        "kind": "NewLineTrivia",
                                        "text": "\r\n"
                                    }
                                ]
                            }
                        },
                        {
                            "kind": "VariableStatement",
                            "fullStart": 605,
                            "fullEnd": 640,
                            "start": 615,
                            "end": 638,
                            "fullWidth": 35,
                            "width": 23,
                            "modifiers": [],
                            "variableDeclaration": {
                                "kind": "VariableDeclaration",
                                "fullStart": 605,
                                "fullEnd": 637,
                                "start": 615,
                                "end": 637,
                                "fullWidth": 32,
                                "width": 22,
                                "varKeyword": {
                                    "kind": "VarKeyword",
                                    "fullStart": 605,
                                    "fullEnd": 619,
                                    "start": 615,
                                    "end": 618,
                                    "fullWidth": 14,
                                    "width": 3,
                                    "text": "var",
                                    "value": "var",
                                    "valueText": "var",
                                    "hasLeadingTrivia": true,
                                    "hasLeadingNewLine": true,
                                    "hasTrailingTrivia": true,
                                    "leadingTrivia": [
                                        {
                                            "kind": "NewLineTrivia",
                                            "text": "\r\n"
                                        },
                                        {
                                            "kind": "WhitespaceTrivia",
                                            "text": "        "
                                        }
                                    ],
                                    "trailingTrivia": [
                                        {
                                            "kind": "WhitespaceTrivia",
                                            "text": " "
                                        }
                                    ]
                                },
                                "variableDeclarators": [
                                    {
                                        "kind": "VariableDeclarator",
                                        "fullStart": 619,
                                        "fullEnd": 637,
                                        "start": 619,
                                        "end": 637,
                                        "fullWidth": 18,
<<<<<<< HEAD
                                        "width": 18,
                                        "identifier": {
=======
                                        "propertyName": {
>>>>>>> 85e84683
                                            "kind": "IdentifierName",
                                            "fullStart": 619,
                                            "fullEnd": 623,
                                            "start": 619,
                                            "end": 622,
                                            "fullWidth": 4,
                                            "width": 3,
                                            "text": "obj",
                                            "value": "obj",
                                            "valueText": "obj",
                                            "hasTrailingTrivia": true,
                                            "trailingTrivia": [
                                                {
                                                    "kind": "WhitespaceTrivia",
                                                    "text": " "
                                                }
                                            ]
                                        },
                                        "equalsValueClause": {
                                            "kind": "EqualsValueClause",
                                            "fullStart": 623,
                                            "fullEnd": 637,
                                            "start": 623,
                                            "end": 637,
                                            "fullWidth": 14,
                                            "width": 14,
                                            "equalsToken": {
                                                "kind": "EqualsToken",
                                                "fullStart": 623,
                                                "fullEnd": 625,
                                                "start": 623,
                                                "end": 624,
                                                "fullWidth": 2,
                                                "width": 1,
                                                "text": "=",
                                                "value": "=",
                                                "valueText": "=",
                                                "hasTrailingTrivia": true,
                                                "trailingTrivia": [
                                                    {
                                                        "kind": "WhitespaceTrivia",
                                                        "text": " "
                                                    }
                                                ]
                                            },
                                            "value": {
                                                "kind": "InvocationExpression",
                                                "fullStart": 625,
                                                "fullEnd": 637,
                                                "start": 625,
                                                "end": 637,
                                                "fullWidth": 12,
                                                "width": 12,
                                                "expression": {
                                                    "kind": "MemberAccessExpression",
                                                    "fullStart": 625,
                                                    "fullEnd": 633,
                                                    "start": 625,
                                                    "end": 633,
                                                    "fullWidth": 8,
                                                    "width": 8,
                                                    "expression": {
                                                        "kind": "IdentifierName",
                                                        "fullStart": 625,
                                                        "fullEnd": 628,
                                                        "start": 625,
                                                        "end": 628,
                                                        "fullWidth": 3,
                                                        "width": 3,
                                                        "text": "foo",
                                                        "value": "foo",
                                                        "valueText": "foo"
                                                    },
                                                    "dotToken": {
                                                        "kind": "DotToken",
                                                        "fullStart": 628,
                                                        "fullEnd": 629,
                                                        "start": 628,
                                                        "end": 629,
                                                        "fullWidth": 1,
                                                        "width": 1,
                                                        "text": ".",
                                                        "value": ".",
                                                        "valueText": "."
                                                    },
                                                    "name": {
                                                        "kind": "IdentifierName",
                                                        "fullStart": 629,
                                                        "fullEnd": 633,
                                                        "start": 629,
                                                        "end": 633,
                                                        "fullWidth": 4,
                                                        "width": 4,
                                                        "text": "bind",
                                                        "value": "bind",
                                                        "valueText": "bind"
                                                    }
                                                },
                                                "argumentList": {
                                                    "kind": "ArgumentList",
                                                    "fullStart": 633,
                                                    "fullEnd": 637,
                                                    "start": 633,
                                                    "end": 637,
                                                    "fullWidth": 4,
                                                    "width": 4,
                                                    "openParenToken": {
                                                        "kind": "OpenParenToken",
                                                        "fullStart": 633,
                                                        "fullEnd": 634,
                                                        "start": 633,
                                                        "end": 634,
                                                        "fullWidth": 1,
                                                        "width": 1,
                                                        "text": "(",
                                                        "value": "(",
                                                        "valueText": "("
                                                    },
                                                    "arguments": [
                                                        {
                                                            "kind": "ObjectLiteralExpression",
                                                            "fullStart": 634,
                                                            "fullEnd": 636,
                                                            "start": 634,
                                                            "end": 636,
                                                            "fullWidth": 2,
                                                            "width": 2,
                                                            "openBraceToken": {
                                                                "kind": "OpenBraceToken",
                                                                "fullStart": 634,
                                                                "fullEnd": 635,
                                                                "start": 634,
                                                                "end": 635,
                                                                "fullWidth": 1,
                                                                "width": 1,
                                                                "text": "{",
                                                                "value": "{",
                                                                "valueText": "{"
                                                            },
                                                            "propertyAssignments": [],
                                                            "closeBraceToken": {
                                                                "kind": "CloseBraceToken",
                                                                "fullStart": 635,
                                                                "fullEnd": 636,
                                                                "start": 635,
                                                                "end": 636,
                                                                "fullWidth": 1,
                                                                "width": 1,
                                                                "text": "}",
                                                                "value": "}",
                                                                "valueText": "}"
                                                            }
                                                        }
                                                    ],
                                                    "closeParenToken": {
                                                        "kind": "CloseParenToken",
                                                        "fullStart": 636,
                                                        "fullEnd": 637,
                                                        "start": 636,
                                                        "end": 637,
                                                        "fullWidth": 1,
                                                        "width": 1,
                                                        "text": ")",
                                                        "value": ")",
                                                        "valueText": ")"
                                                    }
                                                }
                                            }
                                        }
                                    }
                                ]
                            },
                            "semicolonToken": {
                                "kind": "SemicolonToken",
                                "fullStart": 637,
                                "fullEnd": 640,
                                "start": 637,
                                "end": 638,
                                "fullWidth": 3,
                                "width": 1,
                                "text": ";",
                                "value": ";",
                                "valueText": ";",
                                "hasTrailingTrivia": true,
                                "hasTrailingNewLine": true,
                                "trailingTrivia": [
                                    {
                                        "kind": "NewLineTrivia",
                                        "text": "\r\n"
                                    }
                                ]
                            }
                        },
                        {
                            "kind": "ExpressionStatement",
                            "fullStart": 640,
                            "fullEnd": 736,
                            "start": 648,
                            "end": 734,
                            "fullWidth": 96,
                            "width": 86,
                            "isIncrementallyUnusable": true,
                            "expression": {
                                "kind": "InvocationExpression",
                                "fullStart": 640,
                                "fullEnd": 733,
                                "start": 648,
                                "end": 733,
                                "fullWidth": 93,
                                "width": 85,
                                "isIncrementallyUnusable": true,
                                "expression": {
                                    "kind": "MemberAccessExpression",
                                    "fullStart": 640,
                                    "fullEnd": 669,
                                    "start": 648,
                                    "end": 669,
                                    "fullWidth": 29,
                                    "width": 21,
                                    "expression": {
                                        "kind": "IdentifierName",
                                        "fullStart": 640,
                                        "fullEnd": 654,
                                        "start": 648,
                                        "end": 654,
                                        "fullWidth": 14,
                                        "width": 6,
                                        "text": "Object",
                                        "value": "Object",
                                        "valueText": "Object",
                                        "hasLeadingTrivia": true,
                                        "leadingTrivia": [
                                            {
                                                "kind": "WhitespaceTrivia",
                                                "text": "        "
                                            }
                                        ]
                                    },
                                    "dotToken": {
                                        "kind": "DotToken",
                                        "fullStart": 654,
                                        "fullEnd": 655,
                                        "start": 654,
                                        "end": 655,
                                        "fullWidth": 1,
                                        "width": 1,
                                        "text": ".",
                                        "value": ".",
                                        "valueText": "."
                                    },
                                    "name": {
                                        "kind": "IdentifierName",
                                        "fullStart": 655,
                                        "fullEnd": 669,
                                        "start": 655,
                                        "end": 669,
                                        "fullWidth": 14,
                                        "width": 14,
                                        "text": "defineProperty",
                                        "value": "defineProperty",
                                        "valueText": "defineProperty"
                                    }
                                },
                                "argumentList": {
                                    "kind": "ArgumentList",
                                    "fullStart": 669,
                                    "fullEnd": 733,
                                    "start": 669,
                                    "end": 733,
                                    "fullWidth": 64,
                                    "width": 64,
                                    "isIncrementallyUnusable": true,
                                    "openParenToken": {
                                        "kind": "OpenParenToken",
                                        "fullStart": 669,
                                        "fullEnd": 670,
                                        "start": 669,
                                        "end": 670,
                                        "fullWidth": 1,
                                        "width": 1,
                                        "text": "(",
                                        "value": "(",
                                        "valueText": "("
                                    },
                                    "arguments": [
                                        {
                                            "kind": "IdentifierName",
                                            "fullStart": 670,
                                            "fullEnd": 673,
                                            "start": 670,
                                            "end": 673,
                                            "fullWidth": 3,
                                            "width": 3,
                                            "text": "obj",
                                            "value": "obj",
                                            "valueText": "obj"
                                        },
                                        {
                                            "kind": "CommaToken",
                                            "fullStart": 673,
                                            "fullEnd": 675,
                                            "start": 673,
                                            "end": 674,
                                            "fullWidth": 2,
                                            "width": 1,
                                            "text": ",",
                                            "value": ",",
                                            "valueText": ",",
                                            "hasTrailingTrivia": true,
                                            "trailingTrivia": [
                                                {
                                                    "kind": "WhitespaceTrivia",
                                                    "text": " "
                                                }
                                            ]
                                        },
                                        {
                                            "kind": "StringLiteral",
                                            "fullStart": 675,
                                            "fullEnd": 685,
                                            "start": 675,
                                            "end": 685,
                                            "fullWidth": 10,
                                            "width": 10,
                                            "text": "\"property\"",
                                            "value": "property",
                                            "valueText": "property"
                                        },
                                        {
                                            "kind": "CommaToken",
                                            "fullStart": 685,
                                            "fullEnd": 687,
                                            "start": 685,
                                            "end": 686,
                                            "fullWidth": 2,
                                            "width": 1,
                                            "text": ",",
                                            "value": ",",
                                            "valueText": ",",
                                            "hasTrailingTrivia": true,
                                            "trailingTrivia": [
                                                {
                                                    "kind": "WhitespaceTrivia",
                                                    "text": " "
                                                }
                                            ]
                                        },
                                        {
                                            "kind": "ObjectLiteralExpression",
                                            "fullStart": 687,
                                            "fullEnd": 732,
                                            "start": 687,
                                            "end": 732,
                                            "fullWidth": 45,
                                            "width": 45,
                                            "isIncrementallyUnusable": true,
                                            "openBraceToken": {
                                                "kind": "OpenBraceToken",
                                                "fullStart": 687,
                                                "fullEnd": 690,
                                                "start": 687,
                                                "end": 688,
                                                "fullWidth": 3,
                                                "width": 1,
                                                "text": "{",
                                                "value": "{",
                                                "valueText": "{",
                                                "hasTrailingTrivia": true,
                                                "hasTrailingNewLine": true,
                                                "trailingTrivia": [
                                                    {
                                                        "kind": "NewLineTrivia",
                                                        "text": "\r\n"
                                                    }
                                                ]
                                            },
                                            "propertyAssignments": [
                                                {
                                                    "kind": "SimplePropertyAssignment",
                                                    "fullStart": 690,
                                                    "fullEnd": 723,
                                                    "start": 702,
                                                    "end": 721,
                                                    "fullWidth": 33,
                                                    "width": 19,
                                                    "isIncrementallyUnusable": true,
                                                    "propertyName": {
                                                        "kind": "IdentifierName",
                                                        "fullStart": 690,
                                                        "fullEnd": 705,
                                                        "start": 702,
                                                        "end": 705,
                                                        "fullWidth": 15,
                                                        "width": 3,
                                                        "text": "set",
                                                        "value": "set",
                                                        "valueText": "set",
                                                        "hasLeadingTrivia": true,
                                                        "leadingTrivia": [
                                                            {
                                                                "kind": "WhitespaceTrivia",
                                                                "text": "            "
                                                            }
                                                        ]
                                                    },
                                                    "colonToken": {
                                                        "kind": "ColonToken",
                                                        "fullStart": 705,
                                                        "fullEnd": 707,
                                                        "start": 705,
                                                        "end": 706,
                                                        "fullWidth": 2,
                                                        "width": 1,
                                                        "text": ":",
                                                        "value": ":",
                                                        "valueText": ":",
                                                        "hasTrailingTrivia": true,
                                                        "trailingTrivia": [
                                                            {
                                                                "kind": "WhitespaceTrivia",
                                                                "text": " "
                                                            }
                                                        ]
                                                    },
                                                    "expression": {
                                                        "kind": "FunctionExpression",
                                                        "fullStart": 707,
                                                        "fullEnd": 723,
                                                        "start": 707,
                                                        "end": 721,
                                                        "fullWidth": 16,
                                                        "width": 14,
                                                        "functionKeyword": {
                                                            "kind": "FunctionKeyword",
                                                            "fullStart": 707,
                                                            "fullEnd": 716,
                                                            "start": 707,
                                                            "end": 715,
                                                            "fullWidth": 9,
                                                            "width": 8,
                                                            "text": "function",
                                                            "value": "function",
                                                            "valueText": "function",
                                                            "hasTrailingTrivia": true,
                                                            "trailingTrivia": [
                                                                {
                                                                    "kind": "WhitespaceTrivia",
                                                                    "text": " "
                                                                }
                                                            ]
                                                        },
                                                        "callSignature": {
                                                            "kind": "CallSignature",
                                                            "fullStart": 716,
                                                            "fullEnd": 719,
                                                            "start": 716,
                                                            "end": 718,
                                                            "fullWidth": 3,
                                                            "width": 2,
                                                            "parameterList": {
                                                                "kind": "ParameterList",
                                                                "fullStart": 716,
                                                                "fullEnd": 719,
                                                                "start": 716,
                                                                "end": 718,
                                                                "fullWidth": 3,
                                                                "width": 2,
                                                                "openParenToken": {
                                                                    "kind": "OpenParenToken",
                                                                    "fullStart": 716,
                                                                    "fullEnd": 717,
                                                                    "start": 716,
                                                                    "end": 717,
                                                                    "fullWidth": 1,
                                                                    "width": 1,
                                                                    "text": "(",
                                                                    "value": "(",
                                                                    "valueText": "("
                                                                },
                                                                "parameters": [],
                                                                "closeParenToken": {
                                                                    "kind": "CloseParenToken",
                                                                    "fullStart": 717,
                                                                    "fullEnd": 719,
                                                                    "start": 717,
                                                                    "end": 718,
                                                                    "fullWidth": 2,
                                                                    "width": 1,
                                                                    "text": ")",
                                                                    "value": ")",
                                                                    "valueText": ")",
                                                                    "hasTrailingTrivia": true,
                                                                    "trailingTrivia": [
                                                                        {
                                                                            "kind": "WhitespaceTrivia",
                                                                            "text": " "
                                                                        }
                                                                    ]
                                                                }
                                                            }
                                                        },
                                                        "block": {
                                                            "kind": "Block",
                                                            "fullStart": 719,
                                                            "fullEnd": 723,
                                                            "start": 719,
                                                            "end": 721,
                                                            "fullWidth": 4,
                                                            "width": 2,
                                                            "openBraceToken": {
                                                                "kind": "OpenBraceToken",
                                                                "fullStart": 719,
                                                                "fullEnd": 720,
                                                                "start": 719,
                                                                "end": 720,
                                                                "fullWidth": 1,
                                                                "width": 1,
                                                                "text": "{",
                                                                "value": "{",
                                                                "valueText": "{"
                                                            },
                                                            "statements": [],
                                                            "closeBraceToken": {
                                                                "kind": "CloseBraceToken",
                                                                "fullStart": 720,
                                                                "fullEnd": 723,
                                                                "start": 720,
                                                                "end": 721,
                                                                "fullWidth": 3,
                                                                "width": 1,
                                                                "text": "}",
                                                                "value": "}",
                                                                "valueText": "}",
                                                                "hasTrailingTrivia": true,
                                                                "hasTrailingNewLine": true,
                                                                "trailingTrivia": [
                                                                    {
                                                                        "kind": "NewLineTrivia",
                                                                        "text": "\r\n"
                                                                    }
                                                                ]
                                                            }
                                                        }
                                                    }
                                                }
                                            ],
                                            "closeBraceToken": {
                                                "kind": "CloseBraceToken",
                                                "fullStart": 723,
                                                "fullEnd": 732,
                                                "start": 731,
                                                "end": 732,
                                                "fullWidth": 9,
                                                "width": 1,
                                                "text": "}",
                                                "value": "}",
                                                "valueText": "}",
                                                "hasLeadingTrivia": true,
                                                "leadingTrivia": [
                                                    {
                                                        "kind": "WhitespaceTrivia",
                                                        "text": "        "
                                                    }
                                                ]
                                            }
                                        }
                                    ],
                                    "closeParenToken": {
                                        "kind": "CloseParenToken",
                                        "fullStart": 732,
                                        "fullEnd": 733,
                                        "start": 732,
                                        "end": 733,
                                        "fullWidth": 1,
                                        "width": 1,
                                        "text": ")",
                                        "value": ")",
                                        "valueText": ")"
                                    }
                                }
                            },
                            "semicolonToken": {
                                "kind": "SemicolonToken",
                                "fullStart": 733,
                                "fullEnd": 736,
                                "start": 733,
                                "end": 734,
                                "fullWidth": 3,
                                "width": 1,
                                "text": ";",
                                "value": ";",
                                "valueText": ";",
                                "hasTrailingTrivia": true,
                                "hasTrailingNewLine": true,
                                "trailingTrivia": [
                                    {
                                        "kind": "NewLineTrivia",
                                        "text": "\r\n"
                                    }
                                ]
                            }
                        },
                        {
                            "kind": "ReturnStatement",
                            "fullStart": 736,
                            "fullEnd": 825,
                            "start": 744,
                            "end": 823,
                            "fullWidth": 89,
                            "width": 79,
                            "returnKeyword": {
                                "kind": "ReturnKeyword",
                                "fullStart": 736,
                                "fullEnd": 751,
                                "start": 744,
                                "end": 750,
                                "fullWidth": 15,
                                "width": 6,
                                "text": "return",
                                "value": "return",
                                "valueText": "return",
                                "hasLeadingTrivia": true,
                                "hasTrailingTrivia": true,
                                "leadingTrivia": [
                                    {
                                        "kind": "WhitespaceTrivia",
                                        "text": "        "
                                    }
                                ],
                                "trailingTrivia": [
                                    {
                                        "kind": "WhitespaceTrivia",
                                        "text": " "
                                    }
                                ]
                            },
                            "expression": {
                                "kind": "LogicalAndExpression",
                                "fullStart": 751,
                                "fullEnd": 822,
                                "start": 751,
                                "end": 822,
                                "fullWidth": 71,
                                "width": 71,
                                "left": {
                                    "kind": "InvocationExpression",
                                    "fullStart": 751,
                                    "fullEnd": 782,
                                    "start": 751,
                                    "end": 781,
                                    "fullWidth": 31,
                                    "width": 30,
                                    "expression": {
                                        "kind": "MemberAccessExpression",
                                        "fullStart": 751,
                                        "fullEnd": 769,
                                        "start": 751,
                                        "end": 769,
                                        "fullWidth": 18,
                                        "width": 18,
                                        "expression": {
                                            "kind": "IdentifierName",
                                            "fullStart": 751,
                                            "fullEnd": 754,
                                            "start": 751,
                                            "end": 754,
                                            "fullWidth": 3,
                                            "width": 3,
                                            "text": "obj",
                                            "value": "obj",
                                            "valueText": "obj"
                                        },
                                        "dotToken": {
                                            "kind": "DotToken",
                                            "fullStart": 754,
                                            "fullEnd": 755,
                                            "start": 754,
                                            "end": 755,
                                            "fullWidth": 1,
                                            "width": 1,
                                            "text": ".",
                                            "value": ".",
                                            "valueText": "."
                                        },
                                        "name": {
                                            "kind": "IdentifierName",
                                            "fullStart": 755,
                                            "fullEnd": 769,
                                            "start": 755,
                                            "end": 769,
                                            "fullWidth": 14,
                                            "width": 14,
                                            "text": "hasOwnProperty",
                                            "value": "hasOwnProperty",
                                            "valueText": "hasOwnProperty"
                                        }
                                    },
                                    "argumentList": {
                                        "kind": "ArgumentList",
                                        "fullStart": 769,
                                        "fullEnd": 782,
                                        "start": 769,
                                        "end": 781,
                                        "fullWidth": 13,
                                        "width": 12,
                                        "openParenToken": {
                                            "kind": "OpenParenToken",
                                            "fullStart": 769,
                                            "fullEnd": 770,
                                            "start": 769,
                                            "end": 770,
                                            "fullWidth": 1,
                                            "width": 1,
                                            "text": "(",
                                            "value": "(",
                                            "valueText": "("
                                        },
                                        "arguments": [
                                            {
                                                "kind": "StringLiteral",
                                                "fullStart": 770,
                                                "fullEnd": 780,
                                                "start": 770,
                                                "end": 780,
                                                "fullWidth": 10,
                                                "width": 10,
                                                "text": "\"property\"",
                                                "value": "property",
                                                "valueText": "property"
                                            }
                                        ],
                                        "closeParenToken": {
                                            "kind": "CloseParenToken",
                                            "fullStart": 780,
                                            "fullEnd": 782,
                                            "start": 780,
                                            "end": 781,
                                            "fullWidth": 2,
                                            "width": 1,
                                            "text": ")",
                                            "value": ")",
                                            "valueText": ")",
                                            "hasTrailingTrivia": true,
                                            "trailingTrivia": [
                                                {
                                                    "kind": "WhitespaceTrivia",
                                                    "text": " "
                                                }
                                            ]
                                        }
                                    }
                                },
                                "operatorToken": {
                                    "kind": "AmpersandAmpersandToken",
                                    "fullStart": 782,
                                    "fullEnd": 785,
                                    "start": 782,
                                    "end": 784,
                                    "fullWidth": 3,
                                    "width": 2,
                                    "text": "&&",
                                    "value": "&&",
                                    "valueText": "&&",
                                    "hasTrailingTrivia": true,
                                    "trailingTrivia": [
                                        {
                                            "kind": "WhitespaceTrivia",
                                            "text": " "
                                        }
                                    ]
                                },
                                "right": {
                                    "kind": "EqualsExpression",
                                    "fullStart": 785,
                                    "fullEnd": 822,
                                    "start": 785,
                                    "end": 822,
                                    "fullWidth": 37,
                                    "width": 37,
                                    "left": {
                                        "kind": "TypeOfExpression",
                                        "fullStart": 785,
                                        "fullEnd": 807,
                                        "start": 785,
                                        "end": 806,
                                        "fullWidth": 22,
                                        "width": 21,
                                        "typeOfKeyword": {
                                            "kind": "TypeOfKeyword",
                                            "fullStart": 785,
                                            "fullEnd": 792,
                                            "start": 785,
                                            "end": 791,
                                            "fullWidth": 7,
                                            "width": 6,
                                            "text": "typeof",
                                            "value": "typeof",
                                            "valueText": "typeof",
                                            "hasTrailingTrivia": true,
                                            "trailingTrivia": [
                                                {
                                                    "kind": "WhitespaceTrivia",
                                                    "text": " "
                                                }
                                            ]
                                        },
                                        "expression": {
                                            "kind": "ParenthesizedExpression",
                                            "fullStart": 792,
                                            "fullEnd": 807,
                                            "start": 792,
                                            "end": 806,
                                            "fullWidth": 15,
                                            "width": 14,
                                            "openParenToken": {
                                                "kind": "OpenParenToken",
                                                "fullStart": 792,
                                                "fullEnd": 793,
                                                "start": 792,
                                                "end": 793,
                                                "fullWidth": 1,
                                                "width": 1,
                                                "text": "(",
                                                "value": "(",
                                                "valueText": "("
                                            },
                                            "expression": {
                                                "kind": "MemberAccessExpression",
                                                "fullStart": 793,
                                                "fullEnd": 805,
                                                "start": 793,
                                                "end": 805,
                                                "fullWidth": 12,
                                                "width": 12,
                                                "expression": {
                                                    "kind": "IdentifierName",
                                                    "fullStart": 793,
                                                    "fullEnd": 796,
                                                    "start": 793,
                                                    "end": 796,
                                                    "fullWidth": 3,
                                                    "width": 3,
                                                    "text": "obj",
                                                    "value": "obj",
                                                    "valueText": "obj"
                                                },
                                                "dotToken": {
                                                    "kind": "DotToken",
                                                    "fullStart": 796,
                                                    "fullEnd": 797,
                                                    "start": 796,
                                                    "end": 797,
                                                    "fullWidth": 1,
                                                    "width": 1,
                                                    "text": ".",
                                                    "value": ".",
                                                    "valueText": "."
                                                },
                                                "name": {
                                                    "kind": "IdentifierName",
                                                    "fullStart": 797,
                                                    "fullEnd": 805,
                                                    "start": 797,
                                                    "end": 805,
                                                    "fullWidth": 8,
                                                    "width": 8,
                                                    "text": "property",
                                                    "value": "property",
                                                    "valueText": "property"
                                                }
                                            },
                                            "closeParenToken": {
                                                "kind": "CloseParenToken",
                                                "fullStart": 805,
                                                "fullEnd": 807,
                                                "start": 805,
                                                "end": 806,
                                                "fullWidth": 2,
                                                "width": 1,
                                                "text": ")",
                                                "value": ")",
                                                "valueText": ")",
                                                "hasTrailingTrivia": true,
                                                "trailingTrivia": [
                                                    {
                                                        "kind": "WhitespaceTrivia",
                                                        "text": " "
                                                    }
                                                ]
                                            }
                                        }
                                    },
                                    "operatorToken": {
                                        "kind": "EqualsEqualsEqualsToken",
                                        "fullStart": 807,
                                        "fullEnd": 811,
                                        "start": 807,
                                        "end": 810,
                                        "fullWidth": 4,
                                        "width": 3,
                                        "text": "===",
                                        "value": "===",
                                        "valueText": "===",
                                        "hasTrailingTrivia": true,
                                        "trailingTrivia": [
                                            {
                                                "kind": "WhitespaceTrivia",
                                                "text": " "
                                            }
                                        ]
                                    },
                                    "right": {
                                        "kind": "StringLiteral",
                                        "fullStart": 811,
                                        "fullEnd": 822,
                                        "start": 811,
                                        "end": 822,
                                        "fullWidth": 11,
                                        "width": 11,
                                        "text": "\"undefined\"",
                                        "value": "undefined",
                                        "valueText": "undefined"
                                    }
                                }
                            },
                            "semicolonToken": {
                                "kind": "SemicolonToken",
                                "fullStart": 822,
                                "fullEnd": 825,
                                "start": 822,
                                "end": 823,
                                "fullWidth": 3,
                                "width": 1,
                                "text": ";",
                                "value": ";",
                                "valueText": ";",
                                "hasTrailingTrivia": true,
                                "hasTrailingNewLine": true,
                                "trailingTrivia": [
                                    {
                                        "kind": "NewLineTrivia",
                                        "text": "\r\n"
                                    }
                                ]
                            }
                        }
                    ],
                    "closeBraceToken": {
                        "kind": "CloseBraceToken",
                        "fullStart": 825,
                        "fullEnd": 832,
                        "start": 829,
                        "end": 830,
                        "fullWidth": 7,
                        "width": 1,
                        "text": "}",
                        "value": "}",
                        "valueText": "}",
                        "hasLeadingTrivia": true,
                        "hasTrailingTrivia": true,
                        "hasTrailingNewLine": true,
                        "leadingTrivia": [
                            {
                                "kind": "WhitespaceTrivia",
                                "text": "    "
                            }
                        ],
                        "trailingTrivia": [
                            {
                                "kind": "NewLineTrivia",
                                "text": "\r\n"
                            }
                        ]
                    }
                }
            },
            {
                "kind": "ExpressionStatement",
                "fullStart": 832,
                "fullEnd": 856,
                "start": 832,
                "end": 854,
                "fullWidth": 24,
                "width": 22,
                "expression": {
                    "kind": "InvocationExpression",
                    "fullStart": 832,
                    "fullEnd": 853,
                    "start": 832,
                    "end": 853,
                    "fullWidth": 21,
                    "width": 21,
                    "expression": {
                        "kind": "IdentifierName",
                        "fullStart": 832,
                        "fullEnd": 843,
                        "start": 832,
                        "end": 843,
                        "fullWidth": 11,
                        "width": 11,
                        "text": "runTestCase",
                        "value": "runTestCase",
                        "valueText": "runTestCase"
                    },
                    "argumentList": {
                        "kind": "ArgumentList",
                        "fullStart": 843,
                        "fullEnd": 853,
                        "start": 843,
                        "end": 853,
                        "fullWidth": 10,
                        "width": 10,
                        "openParenToken": {
                            "kind": "OpenParenToken",
                            "fullStart": 843,
                            "fullEnd": 844,
                            "start": 843,
                            "end": 844,
                            "fullWidth": 1,
                            "width": 1,
                            "text": "(",
                            "value": "(",
                            "valueText": "("
                        },
                        "arguments": [
                            {
                                "kind": "IdentifierName",
                                "fullStart": 844,
                                "fullEnd": 852,
                                "start": 844,
                                "end": 852,
                                "fullWidth": 8,
                                "width": 8,
                                "text": "testcase",
                                "value": "testcase",
                                "valueText": "testcase"
                            }
                        ],
                        "closeParenToken": {
                            "kind": "CloseParenToken",
                            "fullStart": 852,
                            "fullEnd": 853,
                            "start": 852,
                            "end": 853,
                            "fullWidth": 1,
                            "width": 1,
                            "text": ")",
                            "value": ")",
                            "valueText": ")"
                        }
                    }
                },
                "semicolonToken": {
                    "kind": "SemicolonToken",
                    "fullStart": 853,
                    "fullEnd": 856,
                    "start": 853,
                    "end": 854,
                    "fullWidth": 3,
                    "width": 1,
                    "text": ";",
                    "value": ";",
                    "valueText": ";",
                    "hasTrailingTrivia": true,
                    "hasTrailingNewLine": true,
                    "trailingTrivia": [
                        {
                            "kind": "NewLineTrivia",
                            "text": "\r\n"
                        }
                    ]
                }
            }
        ],
        "endOfFileToken": {
            "kind": "EndOfFileToken",
            "fullStart": 856,
            "fullEnd": 856,
            "start": 856,
            "end": 856,
            "fullWidth": 0,
            "width": 0,
            "text": ""
        }
    },
    "lineMap": {
        "lineStarts": [
            0,
            67,
            152,
            232,
            308,
            380,
            385,
            437,
            535,
            540,
            542,
            544,
            567,
            569,
            605,
            607,
            640,
            690,
            723,
            736,
            825,
            832,
            856
        ],
        "length": 856
    }
}<|MERGE_RESOLUTION|>--- conflicted
+++ resolved
@@ -252,12 +252,8 @@
                                         "start": 581,
                                         "end": 602,
                                         "fullWidth": 21,
-<<<<<<< HEAD
                                         "width": 21,
-                                        "identifier": {
-=======
                                         "propertyName": {
->>>>>>> 85e84683
                                             "kind": "IdentifierName",
                                             "fullStart": 581,
                                             "fullEnd": 585,
@@ -503,12 +499,8 @@
                                         "start": 619,
                                         "end": 637,
                                         "fullWidth": 18,
-<<<<<<< HEAD
                                         "width": 18,
-                                        "identifier": {
-=======
                                         "propertyName": {
->>>>>>> 85e84683
                                             "kind": "IdentifierName",
                                             "fullStart": 619,
                                             "fullEnd": 623,
