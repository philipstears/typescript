{
    "isDeclaration": false,
    "languageVersion": "EcmaScript5",
    "parseOptions": {
        "allowAutomaticSemicolonInsertion": true
    },
    "sourceUnit": {
        "kind": "SourceUnit",
        "fullStart": 0,
        "fullEnd": 778,
        "start": 628,
        "end": 778,
        "fullWidth": 778,
        "width": 150,
        "isIncrementallyUnusable": true,
        "moduleElements": [
            {
                "kind": "FunctionDeclaration",
                "fullStart": 0,
                "fullEnd": 754,
                "start": 628,
                "end": 752,
                "fullWidth": 754,
                "width": 124,
                "modifiers": [],
                "functionKeyword": {
                    "kind": "FunctionKeyword",
                    "fullStart": 0,
                    "fullEnd": 637,
                    "start": 628,
                    "end": 636,
                    "fullWidth": 637,
                    "width": 8,
                    "text": "function",
                    "value": "function",
                    "valueText": "function",
                    "hasLeadingTrivia": true,
                    "hasLeadingComment": true,
                    "hasLeadingNewLine": true,
                    "hasTrailingTrivia": true,
                    "leadingTrivia": [
                        {
                            "kind": "SingleLineCommentTrivia",
                            "text": "/// Copyright (c) 2012 Ecma International.  All rights reserved. "
                        },
                        {
                            "kind": "NewLineTrivia",
                            "text": "\r\n"
                        },
                        {
                            "kind": "SingleLineCommentTrivia",
                            "text": "/// Ecma International makes this code available under the terms and conditions set"
                        },
                        {
                            "kind": "NewLineTrivia",
                            "text": "\r\n"
                        },
                        {
                            "kind": "SingleLineCommentTrivia",
                            "text": "/// forth on http://hg.ecmascript.org/tests/test262/raw-file/tip/LICENSE (the "
                        },
                        {
                            "kind": "NewLineTrivia",
                            "text": "\r\n"
                        },
                        {
                            "kind": "SingleLineCommentTrivia",
                            "text": "/// \"Use Terms\").   Any redistribution of this code must retain the above "
                        },
                        {
                            "kind": "NewLineTrivia",
                            "text": "\r\n"
                        },
                        {
                            "kind": "SingleLineCommentTrivia",
                            "text": "/// copyright and this notice and otherwise comply with the Use Terms."
                        },
                        {
                            "kind": "NewLineTrivia",
                            "text": "\r\n"
                        },
                        {
                            "kind": "MultiLineCommentTrivia",
                            "text": "/**\r\n * 15.3.4.5 step 2 specifies that a TypeError must be thrown if the Target is not callable.\r\n *\r\n * @path ch15/15.3/15.3.4/15.3.4.5/15.3.4.5-2-5.js\r\n * @description Function.prototype.bind allows Target to be a constructor (Boolean)\r\n */"
                        },
                        {
                            "kind": "NewLineTrivia",
                            "text": "\r\n"
                        },
                        {
                            "kind": "NewLineTrivia",
                            "text": "\r\n"
                        },
                        {
                            "kind": "NewLineTrivia",
                            "text": "\r\n"
                        }
                    ],
                    "trailingTrivia": [
                        {
                            "kind": "WhitespaceTrivia",
                            "text": " "
                        }
                    ]
                },
                "identifier": {
                    "kind": "IdentifierName",
                    "fullStart": 637,
                    "fullEnd": 645,
                    "start": 637,
                    "end": 645,
                    "fullWidth": 8,
                    "width": 8,
                    "text": "testcase",
                    "value": "testcase",
                    "valueText": "testcase"
                },
                "callSignature": {
                    "kind": "CallSignature",
                    "fullStart": 645,
                    "fullEnd": 648,
                    "start": 645,
                    "end": 647,
                    "fullWidth": 3,
                    "width": 2,
                    "parameterList": {
                        "kind": "ParameterList",
                        "fullStart": 645,
                        "fullEnd": 648,
                        "start": 645,
                        "end": 647,
                        "fullWidth": 3,
                        "width": 2,
                        "openParenToken": {
                            "kind": "OpenParenToken",
                            "fullStart": 645,
                            "fullEnd": 646,
                            "start": 645,
                            "end": 646,
                            "fullWidth": 1,
                            "width": 1,
                            "text": "(",
                            "value": "(",
                            "valueText": "("
                        },
                        "parameters": [],
                        "closeParenToken": {
                            "kind": "CloseParenToken",
                            "fullStart": 646,
                            "fullEnd": 648,
                            "start": 646,
                            "end": 647,
                            "fullWidth": 2,
                            "width": 1,
                            "text": ")",
                            "value": ")",
                            "valueText": ")",
                            "hasTrailingTrivia": true,
                            "trailingTrivia": [
                                {
                                    "kind": "WhitespaceTrivia",
                                    "text": " "
                                }
                            ]
                        }
                    }
                },
                "block": {
                    "kind": "Block",
                    "fullStart": 648,
                    "fullEnd": 754,
                    "start": 648,
                    "end": 752,
                    "fullWidth": 106,
                    "width": 104,
                    "openBraceToken": {
                        "kind": "OpenBraceToken",
                        "fullStart": 648,
                        "fullEnd": 651,
                        "start": 648,
                        "end": 649,
                        "fullWidth": 3,
                        "width": 1,
                        "text": "{",
                        "value": "{",
                        "valueText": "{",
                        "hasTrailingTrivia": true,
                        "hasTrailingNewLine": true,
                        "trailingTrivia": [
                            {
                                "kind": "NewLineTrivia",
                                "text": "\r\n"
                            }
                        ]
                    },
                    "statements": [
                        {
                            "kind": "VariableStatement",
                            "fullStart": 651,
                            "fullEnd": 684,
                            "start": 653,
                            "end": 682,
                            "fullWidth": 33,
                            "width": 29,
                            "modifiers": [],
                            "variableDeclaration": {
                                "kind": "VariableDeclaration",
                                "fullStart": 651,
                                "fullEnd": 681,
                                "start": 653,
                                "end": 681,
                                "fullWidth": 30,
                                "width": 28,
                                "varKeyword": {
                                    "kind": "VarKeyword",
                                    "fullStart": 651,
                                    "fullEnd": 657,
                                    "start": 653,
                                    "end": 656,
                                    "fullWidth": 6,
                                    "width": 3,
                                    "text": "var",
                                    "value": "var",
                                    "valueText": "var",
                                    "hasLeadingTrivia": true,
                                    "hasTrailingTrivia": true,
                                    "leadingTrivia": [
                                        {
                                            "kind": "WhitespaceTrivia",
                                            "text": "  "
                                        }
                                    ],
                                    "trailingTrivia": [
                                        {
                                            "kind": "WhitespaceTrivia",
                                            "text": " "
                                        }
                                    ]
                                },
                                "variableDeclarators": [
                                    {
                                        "kind": "VariableDeclarator",
                                        "fullStart": 657,
                                        "fullEnd": 681,
                                        "start": 657,
                                        "end": 681,
                                        "fullWidth": 24,
<<<<<<< HEAD
                                        "width": 24,
                                        "identifier": {
=======
                                        "propertyName": {
>>>>>>> 85e84683
                                            "kind": "IdentifierName",
                                            "fullStart": 657,
                                            "fullEnd": 661,
                                            "start": 657,
                                            "end": 660,
                                            "fullWidth": 4,
                                            "width": 3,
                                            "text": "bbc",
                                            "value": "bbc",
                                            "valueText": "bbc",
                                            "hasTrailingTrivia": true,
                                            "trailingTrivia": [
                                                {
                                                    "kind": "WhitespaceTrivia",
                                                    "text": " "
                                                }
                                            ]
                                        },
                                        "equalsValueClause": {
                                            "kind": "EqualsValueClause",
                                            "fullStart": 661,
                                            "fullEnd": 681,
                                            "start": 661,
                                            "end": 681,
                                            "fullWidth": 20,
                                            "width": 20,
                                            "equalsToken": {
                                                "kind": "EqualsToken",
                                                "fullStart": 661,
                                                "fullEnd": 663,
                                                "start": 661,
                                                "end": 662,
                                                "fullWidth": 2,
                                                "width": 1,
                                                "text": "=",
                                                "value": "=",
                                                "valueText": "=",
                                                "hasTrailingTrivia": true,
                                                "trailingTrivia": [
                                                    {
                                                        "kind": "WhitespaceTrivia",
                                                        "text": " "
                                                    }
                                                ]
                                            },
                                            "value": {
                                                "kind": "InvocationExpression",
                                                "fullStart": 663,
                                                "fullEnd": 681,
                                                "start": 663,
                                                "end": 681,
                                                "fullWidth": 18,
                                                "width": 18,
                                                "expression": {
                                                    "kind": "MemberAccessExpression",
                                                    "fullStart": 663,
                                                    "fullEnd": 675,
                                                    "start": 663,
                                                    "end": 675,
                                                    "fullWidth": 12,
                                                    "width": 12,
                                                    "expression": {
                                                        "kind": "IdentifierName",
                                                        "fullStart": 663,
                                                        "fullEnd": 670,
                                                        "start": 663,
                                                        "end": 670,
                                                        "fullWidth": 7,
                                                        "width": 7,
                                                        "text": "Boolean",
                                                        "value": "Boolean",
                                                        "valueText": "Boolean"
                                                    },
                                                    "dotToken": {
                                                        "kind": "DotToken",
                                                        "fullStart": 670,
                                                        "fullEnd": 671,
                                                        "start": 670,
                                                        "end": 671,
                                                        "fullWidth": 1,
                                                        "width": 1,
                                                        "text": ".",
                                                        "value": ".",
                                                        "valueText": "."
                                                    },
                                                    "name": {
                                                        "kind": "IdentifierName",
                                                        "fullStart": 671,
                                                        "fullEnd": 675,
                                                        "start": 671,
                                                        "end": 675,
                                                        "fullWidth": 4,
                                                        "width": 4,
                                                        "text": "bind",
                                                        "value": "bind",
                                                        "valueText": "bind"
                                                    }
                                                },
                                                "argumentList": {
                                                    "kind": "ArgumentList",
                                                    "fullStart": 675,
                                                    "fullEnd": 681,
                                                    "start": 675,
                                                    "end": 681,
                                                    "fullWidth": 6,
                                                    "width": 6,
                                                    "openParenToken": {
                                                        "kind": "OpenParenToken",
                                                        "fullStart": 675,
                                                        "fullEnd": 676,
                                                        "start": 675,
                                                        "end": 676,
                                                        "fullWidth": 1,
                                                        "width": 1,
                                                        "text": "(",
                                                        "value": "(",
                                                        "valueText": "("
                                                    },
                                                    "arguments": [
                                                        {
                                                            "kind": "NullKeyword",
                                                            "fullStart": 676,
                                                            "fullEnd": 680,
                                                            "start": 676,
                                                            "end": 680,
                                                            "fullWidth": 4,
                                                            "width": 4,
                                                            "text": "null"
                                                        }
                                                    ],
                                                    "closeParenToken": {
                                                        "kind": "CloseParenToken",
                                                        "fullStart": 680,
                                                        "fullEnd": 681,
                                                        "start": 680,
                                                        "end": 681,
                                                        "fullWidth": 1,
                                                        "width": 1,
                                                        "text": ")",
                                                        "value": ")",
                                                        "valueText": ")"
                                                    }
                                                }
                                            }
                                        }
                                    }
                                ]
                            },
                            "semicolonToken": {
                                "kind": "SemicolonToken",
                                "fullStart": 681,
                                "fullEnd": 684,
                                "start": 681,
                                "end": 682,
                                "fullWidth": 3,
                                "width": 1,
                                "text": ";",
                                "value": ";",
                                "valueText": ";",
                                "hasTrailingTrivia": true,
                                "hasTrailingNewLine": true,
                                "trailingTrivia": [
                                    {
                                        "kind": "NewLineTrivia",
                                        "text": "\r\n"
                                    }
                                ]
                            }
                        },
                        {
                            "kind": "VariableStatement",
                            "fullStart": 684,
                            "fullEnd": 706,
                            "start": 686,
                            "end": 704,
                            "fullWidth": 22,
                            "width": 18,
                            "modifiers": [],
                            "variableDeclaration": {
                                "kind": "VariableDeclaration",
                                "fullStart": 684,
                                "fullEnd": 703,
                                "start": 686,
                                "end": 703,
                                "fullWidth": 19,
                                "width": 17,
                                "varKeyword": {
                                    "kind": "VarKeyword",
                                    "fullStart": 684,
                                    "fullEnd": 690,
                                    "start": 686,
                                    "end": 689,
                                    "fullWidth": 6,
                                    "width": 3,
                                    "text": "var",
                                    "value": "var",
                                    "valueText": "var",
                                    "hasLeadingTrivia": true,
                                    "hasTrailingTrivia": true,
                                    "leadingTrivia": [
                                        {
                                            "kind": "WhitespaceTrivia",
                                            "text": "  "
                                        }
                                    ],
                                    "trailingTrivia": [
                                        {
                                            "kind": "WhitespaceTrivia",
                                            "text": " "
                                        }
                                    ]
                                },
                                "variableDeclarators": [
                                    {
                                        "kind": "VariableDeclarator",
                                        "fullStart": 690,
                                        "fullEnd": 703,
                                        "start": 690,
                                        "end": 703,
                                        "fullWidth": 13,
<<<<<<< HEAD
                                        "width": 13,
                                        "identifier": {
=======
                                        "propertyName": {
>>>>>>> 85e84683
                                            "kind": "IdentifierName",
                                            "fullStart": 690,
                                            "fullEnd": 692,
                                            "start": 690,
                                            "end": 691,
                                            "fullWidth": 2,
                                            "width": 1,
                                            "text": "b",
                                            "value": "b",
                                            "valueText": "b",
                                            "hasTrailingTrivia": true,
                                            "trailingTrivia": [
                                                {
                                                    "kind": "WhitespaceTrivia",
                                                    "text": " "
                                                }
                                            ]
                                        },
                                        "equalsValueClause": {
                                            "kind": "EqualsValueClause",
                                            "fullStart": 692,
                                            "fullEnd": 703,
                                            "start": 692,
                                            "end": 703,
                                            "fullWidth": 11,
                                            "width": 11,
                                            "equalsToken": {
                                                "kind": "EqualsToken",
                                                "fullStart": 692,
                                                "fullEnd": 694,
                                                "start": 692,
                                                "end": 693,
                                                "fullWidth": 2,
                                                "width": 1,
                                                "text": "=",
                                                "value": "=",
                                                "valueText": "=",
                                                "hasTrailingTrivia": true,
                                                "trailingTrivia": [
                                                    {
                                                        "kind": "WhitespaceTrivia",
                                                        "text": " "
                                                    }
                                                ]
                                            },
                                            "value": {
                                                "kind": "InvocationExpression",
                                                "fullStart": 694,
                                                "fullEnd": 703,
                                                "start": 694,
                                                "end": 703,
                                                "fullWidth": 9,
                                                "width": 9,
                                                "expression": {
                                                    "kind": "IdentifierName",
                                                    "fullStart": 694,
                                                    "fullEnd": 697,
                                                    "start": 694,
                                                    "end": 697,
                                                    "fullWidth": 3,
                                                    "width": 3,
                                                    "text": "bbc",
                                                    "value": "bbc",
                                                    "valueText": "bbc"
                                                },
                                                "argumentList": {
                                                    "kind": "ArgumentList",
                                                    "fullStart": 697,
                                                    "fullEnd": 703,
                                                    "start": 697,
                                                    "end": 703,
                                                    "fullWidth": 6,
                                                    "width": 6,
                                                    "openParenToken": {
                                                        "kind": "OpenParenToken",
                                                        "fullStart": 697,
                                                        "fullEnd": 698,
                                                        "start": 697,
                                                        "end": 698,
                                                        "fullWidth": 1,
                                                        "width": 1,
                                                        "text": "(",
                                                        "value": "(",
                                                        "valueText": "("
                                                    },
                                                    "arguments": [
                                                        {
                                                            "kind": "TrueKeyword",
                                                            "fullStart": 698,
                                                            "fullEnd": 702,
                                                            "start": 698,
                                                            "end": 702,
                                                            "fullWidth": 4,
                                                            "width": 4,
                                                            "text": "true",
                                                            "value": true,
                                                            "valueText": "true"
                                                        }
                                                    ],
                                                    "closeParenToken": {
                                                        "kind": "CloseParenToken",
                                                        "fullStart": 702,
                                                        "fullEnd": 703,
                                                        "start": 702,
                                                        "end": 703,
                                                        "fullWidth": 1,
                                                        "width": 1,
                                                        "text": ")",
                                                        "value": ")",
                                                        "valueText": ")"
                                                    }
                                                }
                                            }
                                        }
                                    }
                                ]
                            },
                            "semicolonToken": {
                                "kind": "SemicolonToken",
                                "fullStart": 703,
                                "fullEnd": 706,
                                "start": 703,
                                "end": 704,
                                "fullWidth": 3,
                                "width": 1,
                                "text": ";",
                                "value": ";",
                                "valueText": ";",
                                "hasTrailingTrivia": true,
                                "hasTrailingNewLine": true,
                                "trailingTrivia": [
                                    {
                                        "kind": "NewLineTrivia",
                                        "text": "\r\n"
                                    }
                                ]
                            }
                        },
                        {
                            "kind": "IfStatement",
                            "fullStart": 706,
                            "fullEnd": 750,
                            "start": 708,
                            "end": 748,
                            "fullWidth": 44,
                            "width": 40,
                            "ifKeyword": {
                                "kind": "IfKeyword",
                                "fullStart": 706,
                                "fullEnd": 711,
                                "start": 708,
                                "end": 710,
                                "fullWidth": 5,
                                "width": 2,
                                "text": "if",
                                "value": "if",
                                "valueText": "if",
                                "hasLeadingTrivia": true,
                                "hasTrailingTrivia": true,
                                "leadingTrivia": [
                                    {
                                        "kind": "WhitespaceTrivia",
                                        "text": "  "
                                    }
                                ],
                                "trailingTrivia": [
                                    {
                                        "kind": "WhitespaceTrivia",
                                        "text": " "
                                    }
                                ]
                            },
                            "openParenToken": {
                                "kind": "OpenParenToken",
                                "fullStart": 711,
                                "fullEnd": 712,
                                "start": 711,
                                "end": 712,
                                "fullWidth": 1,
                                "width": 1,
                                "text": "(",
                                "value": "(",
                                "valueText": "("
                            },
                            "condition": {
                                "kind": "EqualsExpression",
                                "fullStart": 712,
                                "fullEnd": 722,
                                "start": 712,
                                "end": 722,
                                "fullWidth": 10,
                                "width": 10,
                                "left": {
                                    "kind": "IdentifierName",
                                    "fullStart": 712,
                                    "fullEnd": 714,
                                    "start": 712,
                                    "end": 713,
                                    "fullWidth": 2,
                                    "width": 1,
                                    "text": "b",
                                    "value": "b",
                                    "valueText": "b",
                                    "hasTrailingTrivia": true,
                                    "trailingTrivia": [
                                        {
                                            "kind": "WhitespaceTrivia",
                                            "text": " "
                                        }
                                    ]
                                },
                                "operatorToken": {
                                    "kind": "EqualsEqualsEqualsToken",
                                    "fullStart": 714,
                                    "fullEnd": 718,
                                    "start": 714,
                                    "end": 717,
                                    "fullWidth": 4,
                                    "width": 3,
                                    "text": "===",
                                    "value": "===",
                                    "valueText": "===",
                                    "hasTrailingTrivia": true,
                                    "trailingTrivia": [
                                        {
                                            "kind": "WhitespaceTrivia",
                                            "text": " "
                                        }
                                    ]
                                },
                                "right": {
                                    "kind": "TrueKeyword",
                                    "fullStart": 718,
                                    "fullEnd": 722,
                                    "start": 718,
                                    "end": 722,
                                    "fullWidth": 4,
                                    "width": 4,
                                    "text": "true",
                                    "value": true,
                                    "valueText": "true"
                                }
                            },
                            "closeParenToken": {
                                "kind": "CloseParenToken",
                                "fullStart": 722,
                                "fullEnd": 724,
                                "start": 722,
                                "end": 723,
                                "fullWidth": 2,
                                "width": 1,
                                "text": ")",
                                "value": ")",
                                "valueText": ")",
                                "hasTrailingTrivia": true,
                                "trailingTrivia": [
                                    {
                                        "kind": "WhitespaceTrivia",
                                        "text": " "
                                    }
                                ]
                            },
                            "statement": {
                                "kind": "Block",
                                "fullStart": 724,
                                "fullEnd": 750,
                                "start": 724,
                                "end": 748,
                                "fullWidth": 26,
                                "width": 24,
                                "openBraceToken": {
                                    "kind": "OpenBraceToken",
                                    "fullStart": 724,
                                    "fullEnd": 727,
                                    "start": 724,
                                    "end": 725,
                                    "fullWidth": 3,
                                    "width": 1,
                                    "text": "{",
                                    "value": "{",
                                    "valueText": "{",
                                    "hasTrailingTrivia": true,
                                    "hasTrailingNewLine": true,
                                    "trailingTrivia": [
                                        {
                                            "kind": "NewLineTrivia",
                                            "text": "\r\n"
                                        }
                                    ]
                                },
                                "statements": [
                                    {
                                        "kind": "ReturnStatement",
                                        "fullStart": 727,
                                        "fullEnd": 745,
                                        "start": 731,
                                        "end": 743,
                                        "fullWidth": 18,
                                        "width": 12,
                                        "returnKeyword": {
                                            "kind": "ReturnKeyword",
                                            "fullStart": 727,
                                            "fullEnd": 738,
                                            "start": 731,
                                            "end": 737,
                                            "fullWidth": 11,
                                            "width": 6,
                                            "text": "return",
                                            "value": "return",
                                            "valueText": "return",
                                            "hasLeadingTrivia": true,
                                            "hasTrailingTrivia": true,
                                            "leadingTrivia": [
                                                {
                                                    "kind": "WhitespaceTrivia",
                                                    "text": "    "
                                                }
                                            ],
                                            "trailingTrivia": [
                                                {
                                                    "kind": "WhitespaceTrivia",
                                                    "text": " "
                                                }
                                            ]
                                        },
                                        "expression": {
                                            "kind": "TrueKeyword",
                                            "fullStart": 738,
                                            "fullEnd": 742,
                                            "start": 738,
                                            "end": 742,
                                            "fullWidth": 4,
                                            "width": 4,
                                            "text": "true",
                                            "value": true,
                                            "valueText": "true"
                                        },
                                        "semicolonToken": {
                                            "kind": "SemicolonToken",
                                            "fullStart": 742,
                                            "fullEnd": 745,
                                            "start": 742,
                                            "end": 743,
                                            "fullWidth": 3,
                                            "width": 1,
                                            "text": ";",
                                            "value": ";",
                                            "valueText": ";",
                                            "hasTrailingTrivia": true,
                                            "hasTrailingNewLine": true,
                                            "trailingTrivia": [
                                                {
                                                    "kind": "NewLineTrivia",
                                                    "text": "\r\n"
                                                }
                                            ]
                                        }
                                    }
                                ],
                                "closeBraceToken": {
                                    "kind": "CloseBraceToken",
                                    "fullStart": 745,
                                    "fullEnd": 750,
                                    "start": 747,
                                    "end": 748,
                                    "fullWidth": 5,
                                    "width": 1,
                                    "text": "}",
                                    "value": "}",
                                    "valueText": "}",
                                    "hasLeadingTrivia": true,
                                    "hasTrailingTrivia": true,
                                    "hasTrailingNewLine": true,
                                    "leadingTrivia": [
                                        {
                                            "kind": "WhitespaceTrivia",
                                            "text": "  "
                                        }
                                    ],
                                    "trailingTrivia": [
                                        {
                                            "kind": "NewLineTrivia",
                                            "text": "\r\n"
                                        }
                                    ]
                                }
                            }
                        }
                    ],
                    "closeBraceToken": {
                        "kind": "CloseBraceToken",
                        "fullStart": 750,
                        "fullEnd": 754,
                        "start": 751,
                        "end": 752,
                        "fullWidth": 4,
                        "width": 1,
                        "text": "}",
                        "value": "}",
                        "valueText": "}",
                        "hasLeadingTrivia": true,
                        "hasTrailingTrivia": true,
                        "hasTrailingNewLine": true,
                        "leadingTrivia": [
                            {
                                "kind": "WhitespaceTrivia",
                                "text": " "
                            }
                        ],
                        "trailingTrivia": [
                            {
                                "kind": "NewLineTrivia",
                                "text": "\r\n"
                            }
                        ]
                    }
                }
            },
            {
                "kind": "ExpressionStatement",
                "fullStart": 754,
                "fullEnd": 778,
                "start": 754,
                "end": 776,
                "fullWidth": 24,
                "width": 22,
                "expression": {
                    "kind": "InvocationExpression",
                    "fullStart": 754,
                    "fullEnd": 775,
                    "start": 754,
                    "end": 775,
                    "fullWidth": 21,
                    "width": 21,
                    "expression": {
                        "kind": "IdentifierName",
                        "fullStart": 754,
                        "fullEnd": 765,
                        "start": 754,
                        "end": 765,
                        "fullWidth": 11,
                        "width": 11,
                        "text": "runTestCase",
                        "value": "runTestCase",
                        "valueText": "runTestCase"
                    },
                    "argumentList": {
                        "kind": "ArgumentList",
                        "fullStart": 765,
                        "fullEnd": 775,
                        "start": 765,
                        "end": 775,
                        "fullWidth": 10,
                        "width": 10,
                        "openParenToken": {
                            "kind": "OpenParenToken",
                            "fullStart": 765,
                            "fullEnd": 766,
                            "start": 765,
                            "end": 766,
                            "fullWidth": 1,
                            "width": 1,
                            "text": "(",
                            "value": "(",
                            "valueText": "("
                        },
                        "arguments": [
                            {
                                "kind": "IdentifierName",
                                "fullStart": 766,
                                "fullEnd": 774,
                                "start": 766,
                                "end": 774,
                                "fullWidth": 8,
                                "width": 8,
                                "text": "testcase",
                                "value": "testcase",
                                "valueText": "testcase"
                            }
                        ],
                        "closeParenToken": {
                            "kind": "CloseParenToken",
                            "fullStart": 774,
                            "fullEnd": 775,
                            "start": 774,
                            "end": 775,
                            "fullWidth": 1,
                            "width": 1,
                            "text": ")",
                            "value": ")",
                            "valueText": ")"
                        }
                    }
                },
                "semicolonToken": {
                    "kind": "SemicolonToken",
                    "fullStart": 775,
                    "fullEnd": 778,
                    "start": 775,
                    "end": 776,
                    "fullWidth": 3,
                    "width": 1,
                    "text": ";",
                    "value": ";",
                    "valueText": ";",
                    "hasTrailingTrivia": true,
                    "hasTrailingNewLine": true,
                    "trailingTrivia": [
                        {
                            "kind": "NewLineTrivia",
                            "text": "\r\n"
                        }
                    ]
                }
            }
        ],
        "endOfFileToken": {
            "kind": "EndOfFileToken",
            "fullStart": 778,
            "fullEnd": 778,
            "start": 778,
            "end": 778,
            "fullWidth": 0,
            "width": 0,
            "text": ""
        }
    },
    "lineMap": {
        "lineStarts": [
            0,
            67,
            152,
            232,
            308,
            380,
            385,
            478,
            482,
            534,
            619,
            624,
            626,
            628,
            651,
            684,
            706,
            727,
            745,
            750,
            754,
            778
        ],
        "length": 778
    }
}<|MERGE_RESOLUTION|>--- conflicted
+++ resolved
@@ -245,12 +245,8 @@
                                         "start": 657,
                                         "end": 681,
                                         "fullWidth": 24,
-<<<<<<< HEAD
                                         "width": 24,
-                                        "identifier": {
-=======
                                         "propertyName": {
->>>>>>> 85e84683
                                             "kind": "IdentifierName",
                                             "fullStart": 657,
                                             "fullEnd": 661,
@@ -471,12 +467,8 @@
                                         "start": 690,
                                         "end": 703,
                                         "fullWidth": 13,
-<<<<<<< HEAD
                                         "width": 13,
-                                        "identifier": {
-=======
                                         "propertyName": {
->>>>>>> 85e84683
                                             "kind": "IdentifierName",
                                             "fullStart": 690,
                                             "fullEnd": 692,
