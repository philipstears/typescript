{
    "isDeclaration": false,
    "languageVersion": "EcmaScript5",
    "parseOptions": {
        "allowAutomaticSemicolonInsertion": true
    },
    "sourceUnit": {
        "kind": "SourceUnit",
        "fullStart": 0,
        "fullEnd": 572,
        "start": 273,
        "end": 572,
        "fullWidth": 572,
        "width": 299,
        "isIncrementallyUnusable": true,
        "moduleElements": [
            {
                "kind": "FunctionDeclaration",
                "fullStart": 0,
                "fullEnd": 396,
                "start": 273,
                "end": 395,
                "fullWidth": 396,
                "width": 122,
                "modifiers": [],
                "functionKeyword": {
                    "kind": "FunctionKeyword",
                    "fullStart": 0,
                    "fullEnd": 282,
                    "start": 273,
                    "end": 281,
                    "fullWidth": 282,
                    "width": 8,
                    "text": "function",
                    "value": "function",
                    "valueText": "function",
                    "hasLeadingTrivia": true,
                    "hasLeadingComment": true,
                    "hasLeadingNewLine": true,
                    "hasTrailingTrivia": true,
                    "leadingTrivia": [
                        {
                            "kind": "SingleLineCommentTrivia",
                            "text": "// Copyright 2011 Google Inc.  All rights reserved."
                        },
                        {
                            "kind": "NewLineTrivia",
                            "text": "\n"
                        },
                        {
                            "kind": "SingleLineCommentTrivia",
                            "text": "// This code is governed by the BSD license found in the LICENSE file."
                        },
                        {
                            "kind": "NewLineTrivia",
                            "text": "\n"
                        },
                        {
                            "kind": "NewLineTrivia",
                            "text": "\n"
                        },
                        {
                            "kind": "MultiLineCommentTrivia",
                            "text": "/**\n * @path ch15/15.3/15.3.4/15.3.4.5/S15.3.4.5_A5.js\n * @description Function.prototype.bind must curry [[Construct]] as\n * well as [[Call]].\n */"
                        },
                        {
                            "kind": "NewLineTrivia",
                            "text": "\n"
                        },
                        {
                            "kind": "NewLineTrivia",
                            "text": "\n"
                        }
                    ],
                    "trailingTrivia": [
                        {
                            "kind": "WhitespaceTrivia",
                            "text": " "
                        }
                    ]
                },
                "identifier": {
                    "kind": "IdentifierName",
                    "fullStart": 282,
                    "fullEnd": 291,
                    "start": 282,
                    "end": 291,
                    "fullWidth": 9,
                    "width": 9,
                    "text": "construct",
                    "value": "construct",
                    "valueText": "construct"
                },
                "callSignature": {
                    "kind": "CallSignature",
                    "fullStart": 291,
                    "fullEnd": 301,
                    "start": 291,
                    "end": 300,
                    "fullWidth": 10,
                    "width": 9,
                    "parameterList": {
                        "kind": "ParameterList",
                        "fullStart": 291,
                        "fullEnd": 301,
                        "start": 291,
                        "end": 300,
                        "fullWidth": 10,
                        "width": 9,
                        "openParenToken": {
                            "kind": "OpenParenToken",
                            "fullStart": 291,
                            "fullEnd": 292,
                            "start": 291,
                            "end": 292,
                            "fullWidth": 1,
                            "width": 1,
                            "text": "(",
                            "value": "(",
                            "valueText": "("
                        },
                        "parameters": [
                            {
                                "kind": "Parameter",
                                "fullStart": 292,
                                "fullEnd": 293,
                                "start": 292,
                                "end": 293,
                                "fullWidth": 1,
<<<<<<< HEAD
                                "width": 1,
=======
                                "modifiers": [],
>>>>>>> e3c38734
                                "identifier": {
                                    "kind": "IdentifierName",
                                    "fullStart": 292,
                                    "fullEnd": 293,
                                    "start": 292,
                                    "end": 293,
                                    "fullWidth": 1,
                                    "width": 1,
                                    "text": "f",
                                    "value": "f",
                                    "valueText": "f"
                                }
                            },
                            {
                                "kind": "CommaToken",
                                "fullStart": 293,
                                "fullEnd": 295,
                                "start": 293,
                                "end": 294,
                                "fullWidth": 2,
                                "width": 1,
                                "text": ",",
                                "value": ",",
                                "valueText": ",",
                                "hasTrailingTrivia": true,
                                "trailingTrivia": [
                                    {
                                        "kind": "WhitespaceTrivia",
                                        "text": " "
                                    }
                                ]
                            },
                            {
                                "kind": "Parameter",
                                "fullStart": 295,
                                "fullEnd": 299,
                                "start": 295,
                                "end": 299,
                                "fullWidth": 4,
<<<<<<< HEAD
                                "width": 4,
=======
                                "modifiers": [],
>>>>>>> e3c38734
                                "identifier": {
                                    "kind": "IdentifierName",
                                    "fullStart": 295,
                                    "fullEnd": 299,
                                    "start": 295,
                                    "end": 299,
                                    "fullWidth": 4,
                                    "width": 4,
                                    "text": "args",
                                    "value": "args",
                                    "valueText": "args"
                                }
                            }
                        ],
                        "closeParenToken": {
                            "kind": "CloseParenToken",
                            "fullStart": 299,
                            "fullEnd": 301,
                            "start": 299,
                            "end": 300,
                            "fullWidth": 2,
                            "width": 1,
                            "text": ")",
                            "value": ")",
                            "valueText": ")",
                            "hasTrailingTrivia": true,
                            "trailingTrivia": [
                                {
                                    "kind": "WhitespaceTrivia",
                                    "text": " "
                                }
                            ]
                        }
                    }
                },
                "block": {
                    "kind": "Block",
                    "fullStart": 301,
                    "fullEnd": 396,
                    "start": 301,
                    "end": 395,
                    "fullWidth": 95,
                    "width": 94,
                    "openBraceToken": {
                        "kind": "OpenBraceToken",
                        "fullStart": 301,
                        "fullEnd": 303,
                        "start": 301,
                        "end": 302,
                        "fullWidth": 2,
                        "width": 1,
                        "text": "{",
                        "value": "{",
                        "valueText": "{",
                        "hasTrailingTrivia": true,
                        "hasTrailingNewLine": true,
                        "trailingTrivia": [
                            {
                                "kind": "NewLineTrivia",
                                "text": "\n"
                            }
                        ]
                    },
                    "statements": [
                        {
                            "kind": "VariableStatement",
                            "fullStart": 303,
                            "fullEnd": 372,
                            "start": 305,
                            "end": 371,
                            "fullWidth": 69,
                            "width": 66,
                            "modifiers": [],
                            "variableDeclaration": {
                                "kind": "VariableDeclaration",
                                "fullStart": 303,
                                "fullEnd": 370,
                                "start": 305,
                                "end": 370,
                                "fullWidth": 67,
                                "width": 65,
                                "varKeyword": {
                                    "kind": "VarKeyword",
                                    "fullStart": 303,
                                    "fullEnd": 309,
                                    "start": 305,
                                    "end": 308,
                                    "fullWidth": 6,
                                    "width": 3,
                                    "text": "var",
                                    "value": "var",
                                    "valueText": "var",
                                    "hasLeadingTrivia": true,
                                    "hasTrailingTrivia": true,
                                    "leadingTrivia": [
                                        {
                                            "kind": "WhitespaceTrivia",
                                            "text": "  "
                                        }
                                    ],
                                    "trailingTrivia": [
                                        {
                                            "kind": "WhitespaceTrivia",
                                            "text": " "
                                        }
                                    ]
                                },
                                "variableDeclarators": [
                                    {
                                        "kind": "VariableDeclarator",
                                        "fullStart": 309,
                                        "fullEnd": 370,
                                        "start": 309,
                                        "end": 370,
                                        "fullWidth": 61,
                                        "width": 61,
                                        "identifier": {
                                            "kind": "IdentifierName",
                                            "fullStart": 309,
                                            "fullEnd": 315,
                                            "start": 309,
                                            "end": 314,
                                            "fullWidth": 6,
                                            "width": 5,
                                            "text": "bound",
                                            "value": "bound",
                                            "valueText": "bound",
                                            "hasTrailingTrivia": true,
                                            "trailingTrivia": [
                                                {
                                                    "kind": "WhitespaceTrivia",
                                                    "text": " "
                                                }
                                            ]
                                        },
                                        "equalsValueClause": {
                                            "kind": "EqualsValueClause",
                                            "fullStart": 315,
                                            "fullEnd": 370,
                                            "start": 315,
                                            "end": 370,
                                            "fullWidth": 55,
                                            "width": 55,
                                            "equalsToken": {
                                                "kind": "EqualsToken",
                                                "fullStart": 315,
                                                "fullEnd": 317,
                                                "start": 315,
                                                "end": 316,
                                                "fullWidth": 2,
                                                "width": 1,
                                                "text": "=",
                                                "value": "=",
                                                "valueText": "=",
                                                "hasTrailingTrivia": true,
                                                "trailingTrivia": [
                                                    {
                                                        "kind": "WhitespaceTrivia",
                                                        "text": " "
                                                    }
                                                ]
                                            },
                                            "value": {
                                                "kind": "InvocationExpression",
                                                "fullStart": 317,
                                                "fullEnd": 370,
                                                "start": 317,
                                                "end": 370,
                                                "fullWidth": 53,
                                                "width": 53,
                                                "expression": {
                                                    "kind": "MemberAccessExpression",
                                                    "fullStart": 317,
                                                    "fullEnd": 346,
                                                    "start": 317,
                                                    "end": 346,
                                                    "fullWidth": 29,
                                                    "width": 29,
                                                    "expression": {
                                                        "kind": "MemberAccessExpression",
                                                        "fullStart": 317,
                                                        "fullEnd": 340,
                                                        "start": 317,
                                                        "end": 340,
                                                        "fullWidth": 23,
                                                        "width": 23,
                                                        "expression": {
                                                            "kind": "MemberAccessExpression",
                                                            "fullStart": 317,
                                                            "fullEnd": 335,
                                                            "start": 317,
                                                            "end": 335,
                                                            "fullWidth": 18,
                                                            "width": 18,
                                                            "expression": {
                                                                "kind": "IdentifierName",
                                                                "fullStart": 317,
                                                                "fullEnd": 325,
                                                                "start": 317,
                                                                "end": 325,
                                                                "fullWidth": 8,
                                                                "width": 8,
                                                                "text": "Function",
                                                                "value": "Function",
                                                                "valueText": "Function"
                                                            },
                                                            "dotToken": {
                                                                "kind": "DotToken",
                                                                "fullStart": 325,
                                                                "fullEnd": 326,
                                                                "start": 325,
                                                                "end": 326,
                                                                "fullWidth": 1,
                                                                "width": 1,
                                                                "text": ".",
                                                                "value": ".",
                                                                "valueText": "."
                                                            },
                                                            "name": {
                                                                "kind": "IdentifierName",
                                                                "fullStart": 326,
                                                                "fullEnd": 335,
                                                                "start": 326,
                                                                "end": 335,
                                                                "fullWidth": 9,
                                                                "width": 9,
                                                                "text": "prototype",
                                                                "value": "prototype",
                                                                "valueText": "prototype"
                                                            }
                                                        },
                                                        "dotToken": {
                                                            "kind": "DotToken",
                                                            "fullStart": 335,
                                                            "fullEnd": 336,
                                                            "start": 335,
                                                            "end": 336,
                                                            "fullWidth": 1,
                                                            "width": 1,
                                                            "text": ".",
                                                            "value": ".",
                                                            "valueText": "."
                                                        },
                                                        "name": {
                                                            "kind": "IdentifierName",
                                                            "fullStart": 336,
                                                            "fullEnd": 340,
                                                            "start": 336,
                                                            "end": 340,
                                                            "fullWidth": 4,
                                                            "width": 4,
                                                            "text": "bind",
                                                            "value": "bind",
                                                            "valueText": "bind"
                                                        }
                                                    },
                                                    "dotToken": {
                                                        "kind": "DotToken",
                                                        "fullStart": 340,
                                                        "fullEnd": 341,
                                                        "start": 340,
                                                        "end": 341,
                                                        "fullWidth": 1,
                                                        "width": 1,
                                                        "text": ".",
                                                        "value": ".",
                                                        "valueText": "."
                                                    },
                                                    "name": {
                                                        "kind": "IdentifierName",
                                                        "fullStart": 341,
                                                        "fullEnd": 346,
                                                        "start": 341,
                                                        "end": 346,
                                                        "fullWidth": 5,
                                                        "width": 5,
                                                        "text": "apply",
                                                        "value": "apply",
                                                        "valueText": "apply"
                                                    }
                                                },
                                                "argumentList": {
                                                    "kind": "ArgumentList",
                                                    "fullStart": 346,
                                                    "fullEnd": 370,
                                                    "start": 346,
                                                    "end": 370,
                                                    "fullWidth": 24,
                                                    "width": 24,
                                                    "openParenToken": {
                                                        "kind": "OpenParenToken",
                                                        "fullStart": 346,
                                                        "fullEnd": 347,
                                                        "start": 346,
                                                        "end": 347,
                                                        "fullWidth": 1,
                                                        "width": 1,
                                                        "text": "(",
                                                        "value": "(",
                                                        "valueText": "("
                                                    },
                                                    "arguments": [
                                                        {
                                                            "kind": "IdentifierName",
                                                            "fullStart": 347,
                                                            "fullEnd": 348,
                                                            "start": 347,
                                                            "end": 348,
                                                            "fullWidth": 1,
                                                            "width": 1,
                                                            "text": "f",
                                                            "value": "f",
                                                            "valueText": "f"
                                                        },
                                                        {
                                                            "kind": "CommaToken",
                                                            "fullStart": 348,
                                                            "fullEnd": 350,
                                                            "start": 348,
                                                            "end": 349,
                                                            "fullWidth": 2,
                                                            "width": 1,
                                                            "text": ",",
                                                            "value": ",",
                                                            "valueText": ",",
                                                            "hasTrailingTrivia": true,
                                                            "trailingTrivia": [
                                                                {
                                                                    "kind": "WhitespaceTrivia",
                                                                    "text": " "
                                                                }
                                                            ]
                                                        },
                                                        {
                                                            "kind": "InvocationExpression",
                                                            "fullStart": 350,
                                                            "fullEnd": 369,
                                                            "start": 350,
                                                            "end": 369,
                                                            "fullWidth": 19,
                                                            "width": 19,
                                                            "expression": {
                                                                "kind": "MemberAccessExpression",
                                                                "fullStart": 350,
                                                                "fullEnd": 363,
                                                                "start": 350,
                                                                "end": 363,
                                                                "fullWidth": 13,
                                                                "width": 13,
                                                                "expression": {
                                                                    "kind": "ArrayLiteralExpression",
                                                                    "fullStart": 350,
                                                                    "fullEnd": 356,
                                                                    "start": 350,
                                                                    "end": 356,
                                                                    "fullWidth": 6,
                                                                    "width": 6,
                                                                    "openBracketToken": {
                                                                        "kind": "OpenBracketToken",
                                                                        "fullStart": 350,
                                                                        "fullEnd": 351,
                                                                        "start": 350,
                                                                        "end": 351,
                                                                        "fullWidth": 1,
                                                                        "width": 1,
                                                                        "text": "[",
                                                                        "value": "[",
                                                                        "valueText": "["
                                                                    },
                                                                    "expressions": [
                                                                        {
                                                                            "kind": "NullKeyword",
                                                                            "fullStart": 351,
                                                                            "fullEnd": 355,
                                                                            "start": 351,
                                                                            "end": 355,
                                                                            "fullWidth": 4,
                                                                            "width": 4,
                                                                            "text": "null"
                                                                        }
                                                                    ],
                                                                    "closeBracketToken": {
                                                                        "kind": "CloseBracketToken",
                                                                        "fullStart": 355,
                                                                        "fullEnd": 356,
                                                                        "start": 355,
                                                                        "end": 356,
                                                                        "fullWidth": 1,
                                                                        "width": 1,
                                                                        "text": "]",
                                                                        "value": "]",
                                                                        "valueText": "]"
                                                                    }
                                                                },
                                                                "dotToken": {
                                                                    "kind": "DotToken",
                                                                    "fullStart": 356,
                                                                    "fullEnd": 357,
                                                                    "start": 356,
                                                                    "end": 357,
                                                                    "fullWidth": 1,
                                                                    "width": 1,
                                                                    "text": ".",
                                                                    "value": ".",
                                                                    "valueText": "."
                                                                },
                                                                "name": {
                                                                    "kind": "IdentifierName",
                                                                    "fullStart": 357,
                                                                    "fullEnd": 363,
                                                                    "start": 357,
                                                                    "end": 363,
                                                                    "fullWidth": 6,
                                                                    "width": 6,
                                                                    "text": "concat",
                                                                    "value": "concat",
                                                                    "valueText": "concat"
                                                                }
                                                            },
                                                            "argumentList": {
                                                                "kind": "ArgumentList",
                                                                "fullStart": 363,
                                                                "fullEnd": 369,
                                                                "start": 363,
                                                                "end": 369,
                                                                "fullWidth": 6,
                                                                "width": 6,
                                                                "openParenToken": {
                                                                    "kind": "OpenParenToken",
                                                                    "fullStart": 363,
                                                                    "fullEnd": 364,
                                                                    "start": 363,
                                                                    "end": 364,
                                                                    "fullWidth": 1,
                                                                    "width": 1,
                                                                    "text": "(",
                                                                    "value": "(",
                                                                    "valueText": "("
                                                                },
                                                                "arguments": [
                                                                    {
                                                                        "kind": "IdentifierName",
                                                                        "fullStart": 364,
                                                                        "fullEnd": 368,
                                                                        "start": 364,
                                                                        "end": 368,
                                                                        "fullWidth": 4,
                                                                        "width": 4,
                                                                        "text": "args",
                                                                        "value": "args",
                                                                        "valueText": "args"
                                                                    }
                                                                ],
                                                                "closeParenToken": {
                                                                    "kind": "CloseParenToken",
                                                                    "fullStart": 368,
                                                                    "fullEnd": 369,
                                                                    "start": 368,
                                                                    "end": 369,
                                                                    "fullWidth": 1,
                                                                    "width": 1,
                                                                    "text": ")",
                                                                    "value": ")",
                                                                    "valueText": ")"
                                                                }
                                                            }
                                                        }
                                                    ],
                                                    "closeParenToken": {
                                                        "kind": "CloseParenToken",
                                                        "fullStart": 369,
                                                        "fullEnd": 370,
                                                        "start": 369,
                                                        "end": 370,
                                                        "fullWidth": 1,
                                                        "width": 1,
                                                        "text": ")",
                                                        "value": ")",
                                                        "valueText": ")"
                                                    }
                                                }
                                            }
                                        }
                                    }
                                ]
                            },
                            "semicolonToken": {
                                "kind": "SemicolonToken",
                                "fullStart": 370,
                                "fullEnd": 372,
                                "start": 370,
                                "end": 371,
                                "fullWidth": 2,
                                "width": 1,
                                "text": ";",
                                "value": ";",
                                "valueText": ";",
                                "hasTrailingTrivia": true,
                                "hasTrailingNewLine": true,
                                "trailingTrivia": [
                                    {
                                        "kind": "NewLineTrivia",
                                        "text": "\n"
                                    }
                                ]
                            }
                        },
                        {
                            "kind": "ReturnStatement",
                            "fullStart": 372,
                            "fullEnd": 394,
                            "start": 374,
                            "end": 393,
                            "fullWidth": 22,
                            "width": 19,
                            "returnKeyword": {
                                "kind": "ReturnKeyword",
                                "fullStart": 372,
                                "fullEnd": 381,
                                "start": 374,
                                "end": 380,
                                "fullWidth": 9,
                                "width": 6,
                                "text": "return",
                                "value": "return",
                                "valueText": "return",
                                "hasLeadingTrivia": true,
                                "hasTrailingTrivia": true,
                                "leadingTrivia": [
                                    {
                                        "kind": "WhitespaceTrivia",
                                        "text": "  "
                                    }
                                ],
                                "trailingTrivia": [
                                    {
                                        "kind": "WhitespaceTrivia",
                                        "text": " "
                                    }
                                ]
                            },
                            "expression": {
                                "kind": "ObjectCreationExpression",
                                "fullStart": 381,
                                "fullEnd": 392,
                                "start": 381,
                                "end": 392,
                                "fullWidth": 11,
                                "width": 11,
                                "newKeyword": {
                                    "kind": "NewKeyword",
                                    "fullStart": 381,
                                    "fullEnd": 385,
                                    "start": 381,
                                    "end": 384,
                                    "fullWidth": 4,
                                    "width": 3,
                                    "text": "new",
                                    "value": "new",
                                    "valueText": "new",
                                    "hasTrailingTrivia": true,
                                    "trailingTrivia": [
                                        {
                                            "kind": "WhitespaceTrivia",
                                            "text": " "
                                        }
                                    ]
                                },
                                "expression": {
                                    "kind": "IdentifierName",
                                    "fullStart": 385,
                                    "fullEnd": 390,
                                    "start": 385,
                                    "end": 390,
                                    "fullWidth": 5,
                                    "width": 5,
                                    "text": "bound",
                                    "value": "bound",
                                    "valueText": "bound"
                                },
                                "argumentList": {
                                    "kind": "ArgumentList",
                                    "fullStart": 390,
                                    "fullEnd": 392,
                                    "start": 390,
                                    "end": 392,
                                    "fullWidth": 2,
                                    "width": 2,
                                    "openParenToken": {
                                        "kind": "OpenParenToken",
                                        "fullStart": 390,
                                        "fullEnd": 391,
                                        "start": 390,
                                        "end": 391,
                                        "fullWidth": 1,
                                        "width": 1,
                                        "text": "(",
                                        "value": "(",
                                        "valueText": "("
                                    },
                                    "arguments": [],
                                    "closeParenToken": {
                                        "kind": "CloseParenToken",
                                        "fullStart": 391,
                                        "fullEnd": 392,
                                        "start": 391,
                                        "end": 392,
                                        "fullWidth": 1,
                                        "width": 1,
                                        "text": ")",
                                        "value": ")",
                                        "valueText": ")"
                                    }
                                }
                            },
                            "semicolonToken": {
                                "kind": "SemicolonToken",
                                "fullStart": 392,
                                "fullEnd": 394,
                                "start": 392,
                                "end": 393,
                                "fullWidth": 2,
                                "width": 1,
                                "text": ";",
                                "value": ";",
                                "valueText": ";",
                                "hasTrailingTrivia": true,
                                "hasTrailingNewLine": true,
                                "trailingTrivia": [
                                    {
                                        "kind": "NewLineTrivia",
                                        "text": "\n"
                                    }
                                ]
                            }
                        }
                    ],
                    "closeBraceToken": {
                        "kind": "CloseBraceToken",
                        "fullStart": 394,
                        "fullEnd": 396,
                        "start": 394,
                        "end": 395,
                        "fullWidth": 2,
                        "width": 1,
                        "text": "}",
                        "value": "}",
                        "valueText": "}",
                        "hasTrailingTrivia": true,
                        "hasTrailingNewLine": true,
                        "trailingTrivia": [
                            {
                                "kind": "NewLineTrivia",
                                "text": "\n"
                            }
                        ]
                    }
                }
            },
            {
                "kind": "VariableStatement",
                "fullStart": 396,
                "fullEnd": 436,
                "start": 396,
                "end": 435,
                "fullWidth": 40,
                "width": 39,
                "modifiers": [],
                "variableDeclaration": {
                    "kind": "VariableDeclaration",
                    "fullStart": 396,
                    "fullEnd": 434,
                    "start": 396,
                    "end": 434,
                    "fullWidth": 38,
                    "width": 38,
                    "varKeyword": {
                        "kind": "VarKeyword",
                        "fullStart": 396,
                        "fullEnd": 400,
                        "start": 396,
                        "end": 399,
                        "fullWidth": 4,
                        "width": 3,
                        "text": "var",
                        "value": "var",
                        "valueText": "var",
                        "hasTrailingTrivia": true,
                        "trailingTrivia": [
                            {
                                "kind": "WhitespaceTrivia",
                                "text": " "
                            }
                        ]
                    },
                    "variableDeclarators": [
                        {
                            "kind": "VariableDeclarator",
                            "fullStart": 400,
                            "fullEnd": 434,
                            "start": 400,
                            "end": 434,
                            "fullWidth": 34,
                            "width": 34,
                            "identifier": {
                                "kind": "IdentifierName",
                                "fullStart": 400,
                                "fullEnd": 402,
                                "start": 400,
                                "end": 401,
                                "fullWidth": 2,
                                "width": 1,
                                "text": "d",
                                "value": "d",
                                "valueText": "d",
                                "hasTrailingTrivia": true,
                                "trailingTrivia": [
                                    {
                                        "kind": "WhitespaceTrivia",
                                        "text": " "
                                    }
                                ]
                            },
                            "equalsValueClause": {
                                "kind": "EqualsValueClause",
                                "fullStart": 402,
                                "fullEnd": 434,
                                "start": 402,
                                "end": 434,
                                "fullWidth": 32,
                                "width": 32,
                                "equalsToken": {
                                    "kind": "EqualsToken",
                                    "fullStart": 402,
                                    "fullEnd": 404,
                                    "start": 402,
                                    "end": 403,
                                    "fullWidth": 2,
                                    "width": 1,
                                    "text": "=",
                                    "value": "=",
                                    "valueText": "=",
                                    "hasTrailingTrivia": true,
                                    "trailingTrivia": [
                                        {
                                            "kind": "WhitespaceTrivia",
                                            "text": " "
                                        }
                                    ]
                                },
                                "value": {
                                    "kind": "InvocationExpression",
                                    "fullStart": 404,
                                    "fullEnd": 434,
                                    "start": 404,
                                    "end": 434,
                                    "fullWidth": 30,
                                    "width": 30,
                                    "expression": {
                                        "kind": "IdentifierName",
                                        "fullStart": 404,
                                        "fullEnd": 413,
                                        "start": 404,
                                        "end": 413,
                                        "fullWidth": 9,
                                        "width": 9,
                                        "text": "construct",
                                        "value": "construct",
                                        "valueText": "construct"
                                    },
                                    "argumentList": {
                                        "kind": "ArgumentList",
                                        "fullStart": 413,
                                        "fullEnd": 434,
                                        "start": 413,
                                        "end": 434,
                                        "fullWidth": 21,
                                        "width": 21,
                                        "openParenToken": {
                                            "kind": "OpenParenToken",
                                            "fullStart": 413,
                                            "fullEnd": 414,
                                            "start": 413,
                                            "end": 414,
                                            "fullWidth": 1,
                                            "width": 1,
                                            "text": "(",
                                            "value": "(",
                                            "valueText": "("
                                        },
                                        "arguments": [
                                            {
                                                "kind": "IdentifierName",
                                                "fullStart": 414,
                                                "fullEnd": 418,
                                                "start": 414,
                                                "end": 418,
                                                "fullWidth": 4,
                                                "width": 4,
                                                "text": "Date",
                                                "value": "Date",
                                                "valueText": "Date"
                                            },
                                            {
                                                "kind": "CommaToken",
                                                "fullStart": 418,
                                                "fullEnd": 420,
                                                "start": 418,
                                                "end": 419,
                                                "fullWidth": 2,
                                                "width": 1,
                                                "text": ",",
                                                "value": ",",
                                                "valueText": ",",
                                                "hasTrailingTrivia": true,
                                                "trailingTrivia": [
                                                    {
                                                        "kind": "WhitespaceTrivia",
                                                        "text": " "
                                                    }
                                                ]
                                            },
                                            {
                                                "kind": "ArrayLiteralExpression",
                                                "fullStart": 420,
                                                "fullEnd": 433,
                                                "start": 420,
                                                "end": 433,
                                                "fullWidth": 13,
                                                "width": 13,
                                                "openBracketToken": {
                                                    "kind": "OpenBracketToken",
                                                    "fullStart": 420,
                                                    "fullEnd": 421,
                                                    "start": 420,
                                                    "end": 421,
                                                    "fullWidth": 1,
                                                    "width": 1,
                                                    "text": "[",
                                                    "value": "[",
                                                    "valueText": "["
                                                },
                                                "expressions": [
                                                    {
                                                        "kind": "NumericLiteral",
                                                        "fullStart": 421,
                                                        "fullEnd": 425,
                                                        "start": 421,
                                                        "end": 425,
                                                        "fullWidth": 4,
                                                        "width": 4,
                                                        "text": "1957",
                                                        "value": 1957,
                                                        "valueText": "1957"
                                                    },
                                                    {
                                                        "kind": "CommaToken",
                                                        "fullStart": 425,
                                                        "fullEnd": 427,
                                                        "start": 425,
                                                        "end": 426,
                                                        "fullWidth": 2,
                                                        "width": 1,
                                                        "text": ",",
                                                        "value": ",",
                                                        "valueText": ",",
                                                        "hasTrailingTrivia": true,
                                                        "trailingTrivia": [
                                                            {
                                                                "kind": "WhitespaceTrivia",
                                                                "text": " "
                                                            }
                                                        ]
                                                    },
                                                    {
                                                        "kind": "NumericLiteral",
                                                        "fullStart": 427,
                                                        "fullEnd": 428,
                                                        "start": 427,
                                                        "end": 428,
                                                        "fullWidth": 1,
                                                        "width": 1,
                                                        "text": "4",
                                                        "value": 4,
                                                        "valueText": "4"
                                                    },
                                                    {
                                                        "kind": "CommaToken",
                                                        "fullStart": 428,
                                                        "fullEnd": 430,
                                                        "start": 428,
                                                        "end": 429,
                                                        "fullWidth": 2,
                                                        "width": 1,
                                                        "text": ",",
                                                        "value": ",",
                                                        "valueText": ",",
                                                        "hasTrailingTrivia": true,
                                                        "trailingTrivia": [
                                                            {
                                                                "kind": "WhitespaceTrivia",
                                                                "text": " "
                                                            }
                                                        ]
                                                    },
                                                    {
                                                        "kind": "NumericLiteral",
                                                        "fullStart": 430,
                                                        "fullEnd": 432,
                                                        "start": 430,
                                                        "end": 432,
                                                        "fullWidth": 2,
                                                        "width": 2,
                                                        "text": "27",
                                                        "value": 27,
                                                        "valueText": "27"
                                                    }
                                                ],
                                                "closeBracketToken": {
                                                    "kind": "CloseBracketToken",
                                                    "fullStart": 432,
                                                    "fullEnd": 433,
                                                    "start": 432,
                                                    "end": 433,
                                                    "fullWidth": 1,
                                                    "width": 1,
                                                    "text": "]",
                                                    "value": "]",
                                                    "valueText": "]"
                                                }
                                            }
                                        ],
                                        "closeParenToken": {
                                            "kind": "CloseParenToken",
                                            "fullStart": 433,
                                            "fullEnd": 434,
                                            "start": 433,
                                            "end": 434,
                                            "fullWidth": 1,
                                            "width": 1,
                                            "text": ")",
                                            "value": ")",
                                            "valueText": ")"
                                        }
                                    }
                                }
                            }
                        }
                    ]
                },
                "semicolonToken": {
                    "kind": "SemicolonToken",
                    "fullStart": 434,
                    "fullEnd": 436,
                    "start": 434,
                    "end": 435,
                    "fullWidth": 2,
                    "width": 1,
                    "text": ";",
                    "value": ";",
                    "valueText": ";",
                    "hasTrailingTrivia": true,
                    "hasTrailingNewLine": true,
                    "trailingTrivia": [
                        {
                            "kind": "NewLineTrivia",
                            "text": "\n"
                        }
                    ]
                }
            },
            {
                "kind": "IfStatement",
                "fullStart": 436,
                "fullEnd": 572,
                "start": 436,
                "end": 571,
                "fullWidth": 136,
                "width": 135,
                "ifKeyword": {
                    "kind": "IfKeyword",
                    "fullStart": 436,
                    "fullEnd": 439,
                    "start": 436,
                    "end": 438,
                    "fullWidth": 3,
                    "width": 2,
                    "text": "if",
                    "value": "if",
                    "valueText": "if",
                    "hasTrailingTrivia": true,
                    "trailingTrivia": [
                        {
                            "kind": "WhitespaceTrivia",
                            "text": " "
                        }
                    ]
                },
                "openParenToken": {
                    "kind": "OpenParenToken",
                    "fullStart": 439,
                    "fullEnd": 440,
                    "start": 439,
                    "end": 440,
                    "fullWidth": 1,
                    "width": 1,
                    "text": "(",
                    "value": "(",
                    "valueText": "("
                },
                "condition": {
                    "kind": "NotEqualsExpression",
                    "fullStart": 440,
                    "fullEnd": 493,
                    "start": 440,
                    "end": 493,
                    "fullWidth": 53,
                    "width": 53,
                    "left": {
                        "kind": "InvocationExpression",
                        "fullStart": 440,
                        "fullEnd": 474,
                        "start": 440,
                        "end": 473,
                        "fullWidth": 34,
                        "width": 33,
                        "expression": {
                            "kind": "MemberAccessExpression",
                            "fullStart": 440,
                            "fullEnd": 470,
                            "start": 440,
                            "end": 470,
                            "fullWidth": 30,
                            "width": 30,
                            "expression": {
                                "kind": "MemberAccessExpression",
                                "fullStart": 440,
                                "fullEnd": 465,
                                "start": 440,
                                "end": 465,
                                "fullWidth": 25,
                                "width": 25,
                                "expression": {
                                    "kind": "MemberAccessExpression",
                                    "fullStart": 440,
                                    "fullEnd": 456,
                                    "start": 440,
                                    "end": 456,
                                    "fullWidth": 16,
                                    "width": 16,
                                    "expression": {
                                        "kind": "IdentifierName",
                                        "fullStart": 440,
                                        "fullEnd": 446,
                                        "start": 440,
                                        "end": 446,
                                        "fullWidth": 6,
                                        "width": 6,
                                        "text": "Object",
                                        "value": "Object",
                                        "valueText": "Object"
                                    },
                                    "dotToken": {
                                        "kind": "DotToken",
                                        "fullStart": 446,
                                        "fullEnd": 447,
                                        "start": 446,
                                        "end": 447,
                                        "fullWidth": 1,
                                        "width": 1,
                                        "text": ".",
                                        "value": ".",
                                        "valueText": "."
                                    },
                                    "name": {
                                        "kind": "IdentifierName",
                                        "fullStart": 447,
                                        "fullEnd": 456,
                                        "start": 447,
                                        "end": 456,
                                        "fullWidth": 9,
                                        "width": 9,
                                        "text": "prototype",
                                        "value": "prototype",
                                        "valueText": "prototype"
                                    }
                                },
                                "dotToken": {
                                    "kind": "DotToken",
                                    "fullStart": 456,
                                    "fullEnd": 457,
                                    "start": 456,
                                    "end": 457,
                                    "fullWidth": 1,
                                    "width": 1,
                                    "text": ".",
                                    "value": ".",
                                    "valueText": "."
                                },
                                "name": {
                                    "kind": "IdentifierName",
                                    "fullStart": 457,
                                    "fullEnd": 465,
                                    "start": 457,
                                    "end": 465,
                                    "fullWidth": 8,
                                    "width": 8,
                                    "text": "toString",
                                    "value": "toString",
                                    "valueText": "toString"
                                }
                            },
                            "dotToken": {
                                "kind": "DotToken",
                                "fullStart": 465,
                                "fullEnd": 466,
                                "start": 465,
                                "end": 466,
                                "fullWidth": 1,
                                "width": 1,
                                "text": ".",
                                "value": ".",
                                "valueText": "."
                            },
                            "name": {
                                "kind": "IdentifierName",
                                "fullStart": 466,
                                "fullEnd": 470,
                                "start": 466,
                                "end": 470,
                                "fullWidth": 4,
                                "width": 4,
                                "text": "call",
                                "value": "call",
                                "valueText": "call"
                            }
                        },
                        "argumentList": {
                            "kind": "ArgumentList",
                            "fullStart": 470,
                            "fullEnd": 474,
                            "start": 470,
                            "end": 473,
                            "fullWidth": 4,
                            "width": 3,
                            "openParenToken": {
                                "kind": "OpenParenToken",
                                "fullStart": 470,
                                "fullEnd": 471,
                                "start": 470,
                                "end": 471,
                                "fullWidth": 1,
                                "width": 1,
                                "text": "(",
                                "value": "(",
                                "valueText": "("
                            },
                            "arguments": [
                                {
                                    "kind": "IdentifierName",
                                    "fullStart": 471,
                                    "fullEnd": 472,
                                    "start": 471,
                                    "end": 472,
                                    "fullWidth": 1,
                                    "width": 1,
                                    "text": "d",
                                    "value": "d",
                                    "valueText": "d"
                                }
                            ],
                            "closeParenToken": {
                                "kind": "CloseParenToken",
                                "fullStart": 472,
                                "fullEnd": 474,
                                "start": 472,
                                "end": 473,
                                "fullWidth": 2,
                                "width": 1,
                                "text": ")",
                                "value": ")",
                                "valueText": ")",
                                "hasTrailingTrivia": true,
                                "trailingTrivia": [
                                    {
                                        "kind": "WhitespaceTrivia",
                                        "text": " "
                                    }
                                ]
                            }
                        }
                    },
                    "operatorToken": {
                        "kind": "ExclamationEqualsEqualsToken",
                        "fullStart": 474,
                        "fullEnd": 478,
                        "start": 474,
                        "end": 477,
                        "fullWidth": 4,
                        "width": 3,
                        "text": "!==",
                        "value": "!==",
                        "valueText": "!==",
                        "hasTrailingTrivia": true,
                        "trailingTrivia": [
                            {
                                "kind": "WhitespaceTrivia",
                                "text": " "
                            }
                        ]
                    },
                    "right": {
                        "kind": "StringLiteral",
                        "fullStart": 478,
                        "fullEnd": 493,
                        "start": 478,
                        "end": 493,
                        "fullWidth": 15,
                        "width": 15,
                        "text": "'[object Date]'",
                        "value": "[object Date]",
                        "valueText": "[object Date]"
                    }
                },
                "closeParenToken": {
                    "kind": "CloseParenToken",
                    "fullStart": 493,
                    "fullEnd": 495,
                    "start": 493,
                    "end": 494,
                    "fullWidth": 2,
                    "width": 1,
                    "text": ")",
                    "value": ")",
                    "valueText": ")",
                    "hasTrailingTrivia": true,
                    "trailingTrivia": [
                        {
                            "kind": "WhitespaceTrivia",
                            "text": " "
                        }
                    ]
                },
                "statement": {
                    "kind": "Block",
                    "fullStart": 495,
                    "fullEnd": 572,
                    "start": 495,
                    "end": 571,
                    "fullWidth": 77,
                    "width": 76,
                    "openBraceToken": {
                        "kind": "OpenBraceToken",
                        "fullStart": 495,
                        "fullEnd": 497,
                        "start": 495,
                        "end": 496,
                        "fullWidth": 2,
                        "width": 1,
                        "text": "{",
                        "value": "{",
                        "valueText": "{",
                        "hasTrailingTrivia": true,
                        "hasTrailingNewLine": true,
                        "trailingTrivia": [
                            {
                                "kind": "NewLineTrivia",
                                "text": "\n"
                            }
                        ]
                    },
                    "statements": [
                        {
                            "kind": "ExpressionStatement",
                            "fullStart": 497,
                            "fullEnd": 570,
                            "start": 499,
                            "end": 569,
                            "fullWidth": 73,
                            "width": 70,
                            "expression": {
                                "kind": "InvocationExpression",
                                "fullStart": 497,
                                "fullEnd": 568,
                                "start": 499,
                                "end": 568,
                                "fullWidth": 71,
                                "width": 69,
                                "expression": {
                                    "kind": "IdentifierName",
                                    "fullStart": 497,
                                    "fullEnd": 505,
                                    "start": 499,
                                    "end": 505,
                                    "fullWidth": 8,
                                    "width": 6,
                                    "text": "$ERROR",
                                    "value": "$ERROR",
                                    "valueText": "$ERROR",
                                    "hasLeadingTrivia": true,
                                    "leadingTrivia": [
                                        {
                                            "kind": "WhitespaceTrivia",
                                            "text": "  "
                                        }
                                    ]
                                },
                                "argumentList": {
                                    "kind": "ArgumentList",
                                    "fullStart": 505,
                                    "fullEnd": 568,
                                    "start": 505,
                                    "end": 568,
                                    "fullWidth": 63,
                                    "width": 63,
                                    "openParenToken": {
                                        "kind": "OpenParenToken",
                                        "fullStart": 505,
                                        "fullEnd": 506,
                                        "start": 505,
                                        "end": 506,
                                        "fullWidth": 1,
                                        "width": 1,
                                        "text": "(",
                                        "value": "(",
                                        "valueText": "("
                                    },
                                    "arguments": [
                                        {
                                            "kind": "StringLiteral",
                                            "fullStart": 506,
                                            "fullEnd": 567,
                                            "start": 506,
                                            "end": 567,
                                            "fullWidth": 61,
                                            "width": 61,
                                            "text": "'Using the Date constructor via .bind did not create a Date.'",
                                            "value": "Using the Date constructor via .bind did not create a Date.",
                                            "valueText": "Using the Date constructor via .bind did not create a Date."
                                        }
                                    ],
                                    "closeParenToken": {
                                        "kind": "CloseParenToken",
                                        "fullStart": 567,
                                        "fullEnd": 568,
                                        "start": 567,
                                        "end": 568,
                                        "fullWidth": 1,
                                        "width": 1,
                                        "text": ")",
                                        "value": ")",
                                        "valueText": ")"
                                    }
                                }
                            },
                            "semicolonToken": {
                                "kind": "SemicolonToken",
                                "fullStart": 568,
                                "fullEnd": 570,
                                "start": 568,
                                "end": 569,
                                "fullWidth": 2,
                                "width": 1,
                                "text": ";",
                                "value": ";",
                                "valueText": ";",
                                "hasTrailingTrivia": true,
                                "hasTrailingNewLine": true,
                                "trailingTrivia": [
                                    {
                                        "kind": "NewLineTrivia",
                                        "text": "\n"
                                    }
                                ]
                            }
                        }
                    ],
                    "closeBraceToken": {
                        "kind": "CloseBraceToken",
                        "fullStart": 570,
                        "fullEnd": 572,
                        "start": 570,
                        "end": 571,
                        "fullWidth": 2,
                        "width": 1,
                        "text": "}",
                        "value": "}",
                        "valueText": "}",
                        "hasTrailingTrivia": true,
                        "hasTrailingNewLine": true,
                        "trailingTrivia": [
                            {
                                "kind": "NewLineTrivia",
                                "text": "\n"
                            }
                        ]
                    }
                }
            }
        ],
        "endOfFileToken": {
            "kind": "EndOfFileToken",
            "fullStart": 572,
            "fullEnd": 572,
            "start": 572,
            "end": 572,
            "fullWidth": 0,
            "width": 0,
            "text": ""
        }
    },
    "lineMap": {
        "lineStarts": [
            0,
            52,
            123,
            124,
            128,
            179,
            247,
            268,
            272,
            273,
            303,
            372,
            394,
            396,
            436,
            497,
            570,
            572
        ],
        "length": 572
    }
}<|MERGE_RESOLUTION|>--- conflicted
+++ resolved
@@ -127,11 +127,8 @@
                                 "start": 292,
                                 "end": 293,
                                 "fullWidth": 1,
-<<<<<<< HEAD
                                 "width": 1,
-=======
                                 "modifiers": [],
->>>>>>> e3c38734
                                 "identifier": {
                                     "kind": "IdentifierName",
                                     "fullStart": 292,
@@ -171,11 +168,8 @@
                                 "start": 295,
                                 "end": 299,
                                 "fullWidth": 4,
-<<<<<<< HEAD
                                 "width": 4,
-=======
                                 "modifiers": [],
->>>>>>> e3c38734
                                 "identifier": {
                                     "kind": "IdentifierName",
                                     "fullStart": 295,
