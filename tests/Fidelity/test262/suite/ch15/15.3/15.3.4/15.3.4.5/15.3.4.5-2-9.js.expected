--- conflicted
+++ resolved
@@ -245,12 +245,8 @@
                                         "start": 557,
                                         "end": 578,
                                         "fullWidth": 21,
-<<<<<<< HEAD
                                         "width": 21,
-                                        "identifier": {
-=======
                                         "propertyName": {
->>>>>>> 85e84683
                                             "kind": "IdentifierName",
                                             "fullStart": 557,
                                             "fullEnd": 561,
@@ -471,12 +467,8 @@
                                         "start": 587,
                                         "end": 603,
                                         "fullWidth": 16,
-<<<<<<< HEAD
                                         "width": 16,
-                                        "identifier": {
-=======
                                         "propertyName": {
->>>>>>> 85e84683
                                             "kind": "IdentifierName",
                                             "fullStart": 587,
                                             "fullEnd": 589,
