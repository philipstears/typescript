{
    "isDeclaration": false,
    "languageVersion": "EcmaScript5",
    "parseOptions": {
        "allowAutomaticSemicolonInsertion": true
    },
    "sourceUnit": {
        "kind": "SourceUnit",
        "fullStart": 0,
        "fullEnd": 892,
        "start": 626,
        "end": 892,
        "fullWidth": 892,
        "width": 266,
        "isIncrementallyUnusable": true,
        "moduleElements": [
            {
                "kind": "FunctionDeclaration",
                "fullStart": 0,
                "fullEnd": 868,
                "start": 626,
                "end": 866,
                "fullWidth": 868,
                "width": 240,
                "modifiers": [],
                "functionKeyword": {
                    "kind": "FunctionKeyword",
                    "fullStart": 0,
                    "fullEnd": 635,
                    "start": 626,
                    "end": 634,
                    "fullWidth": 635,
                    "width": 8,
                    "text": "function",
                    "value": "function",
                    "valueText": "function",
                    "hasLeadingTrivia": true,
                    "hasLeadingComment": true,
                    "hasLeadingNewLine": true,
                    "hasTrailingTrivia": true,
                    "leadingTrivia": [
                        {
                            "kind": "SingleLineCommentTrivia",
                            "text": "/// Copyright (c) 2012 Ecma International.  All rights reserved. "
                        },
                        {
                            "kind": "NewLineTrivia",
                            "text": "\r\n"
                        },
                        {
                            "kind": "SingleLineCommentTrivia",
                            "text": "/// Ecma International makes this code available under the terms and conditions set"
                        },
                        {
                            "kind": "NewLineTrivia",
                            "text": "\r\n"
                        },
                        {
                            "kind": "SingleLineCommentTrivia",
                            "text": "/// forth on http://hg.ecmascript.org/tests/test262/raw-file/tip/LICENSE (the "
                        },
                        {
                            "kind": "NewLineTrivia",
                            "text": "\r\n"
                        },
                        {
                            "kind": "SingleLineCommentTrivia",
                            "text": "/// \"Use Terms\").   Any redistribution of this code must retain the above "
                        },
                        {
                            "kind": "NewLineTrivia",
                            "text": "\r\n"
                        },
                        {
                            "kind": "SingleLineCommentTrivia",
                            "text": "/// copyright and this notice and otherwise comply with the Use Terms."
                        },
                        {
                            "kind": "NewLineTrivia",
                            "text": "\r\n"
                        },
                        {
                            "kind": "MultiLineCommentTrivia",
                            "text": "/**\r\n * 15.3.4.5 step 2 specifies that a TypeError must be thrown if the Target is not callable.\r\n *\r\n * @path ch15/15.3/15.3.4/15.3.4.5/15.3.4.5-2-8.js\r\n * @description Function.prototype.bind allows Target to be a constructor (Array)\r\n */"
                        },
                        {
                            "kind": "NewLineTrivia",
                            "text": "\r\n"
                        },
                        {
                            "kind": "NewLineTrivia",
                            "text": "\r\n"
                        },
                        {
                            "kind": "NewLineTrivia",
                            "text": "\r\n"
                        }
                    ],
                    "trailingTrivia": [
                        {
                            "kind": "WhitespaceTrivia",
                            "text": " "
                        }
                    ]
                },
                "identifier": {
                    "kind": "IdentifierName",
                    "fullStart": 635,
                    "fullEnd": 643,
                    "start": 635,
                    "end": 643,
                    "fullWidth": 8,
                    "width": 8,
                    "text": "testcase",
                    "value": "testcase",
                    "valueText": "testcase"
                },
                "callSignature": {
                    "kind": "CallSignature",
                    "fullStart": 643,
                    "fullEnd": 646,
                    "start": 643,
                    "end": 645,
                    "fullWidth": 3,
                    "width": 2,
                    "parameterList": {
                        "kind": "ParameterList",
                        "fullStart": 643,
                        "fullEnd": 646,
                        "start": 643,
                        "end": 645,
                        "fullWidth": 3,
                        "width": 2,
                        "openParenToken": {
                            "kind": "OpenParenToken",
                            "fullStart": 643,
                            "fullEnd": 644,
                            "start": 643,
                            "end": 644,
                            "fullWidth": 1,
                            "width": 1,
                            "text": "(",
                            "value": "(",
                            "valueText": "("
                        },
                        "parameters": [],
                        "closeParenToken": {
                            "kind": "CloseParenToken",
                            "fullStart": 644,
                            "fullEnd": 646,
                            "start": 644,
                            "end": 645,
                            "fullWidth": 2,
                            "width": 1,
                            "text": ")",
                            "value": ")",
                            "valueText": ")",
                            "hasTrailingTrivia": true,
                            "trailingTrivia": [
                                {
                                    "kind": "WhitespaceTrivia",
                                    "text": " "
                                }
                            ]
                        }
                    }
                },
                "block": {
                    "kind": "Block",
                    "fullStart": 646,
                    "fullEnd": 868,
                    "start": 646,
                    "end": 866,
                    "fullWidth": 222,
                    "width": 220,
                    "openBraceToken": {
                        "kind": "OpenBraceToken",
                        "fullStart": 646,
                        "fullEnd": 649,
                        "start": 646,
                        "end": 647,
                        "fullWidth": 3,
                        "width": 1,
                        "text": "{",
                        "value": "{",
                        "valueText": "{",
                        "hasTrailingTrivia": true,
                        "hasTrailingNewLine": true,
                        "trailingTrivia": [
                            {
                                "kind": "NewLineTrivia",
                                "text": "\r\n"
                            }
                        ]
                    },
                    "statements": [
                        {
                            "kind": "VariableStatement",
                            "fullStart": 649,
                            "fullEnd": 686,
                            "start": 657,
                            "end": 684,
                            "fullWidth": 37,
                            "width": 27,
                            "modifiers": [],
                            "variableDeclaration": {
                                "kind": "VariableDeclaration",
                                "fullStart": 649,
                                "fullEnd": 683,
                                "start": 657,
                                "end": 683,
                                "fullWidth": 34,
                                "width": 26,
                                "varKeyword": {
                                    "kind": "VarKeyword",
                                    "fullStart": 649,
                                    "fullEnd": 661,
                                    "start": 657,
                                    "end": 660,
                                    "fullWidth": 12,
                                    "width": 3,
                                    "text": "var",
                                    "value": "var",
                                    "valueText": "var",
                                    "hasLeadingTrivia": true,
                                    "hasTrailingTrivia": true,
                                    "leadingTrivia": [
                                        {
                                            "kind": "WhitespaceTrivia",
                                            "text": "        "
                                        }
                                    ],
                                    "trailingTrivia": [
                                        {
                                            "kind": "WhitespaceTrivia",
                                            "text": " "
                                        }
                                    ]
                                },
                                "variableDeclarators": [
                                    {
                                        "kind": "VariableDeclarator",
                                        "fullStart": 661,
                                        "fullEnd": 683,
                                        "start": 661,
                                        "end": 683,
                                        "fullWidth": 22,
<<<<<<< HEAD
                                        "width": 22,
                                        "identifier": {
=======
                                        "propertyName": {
>>>>>>> 85e84683
                                            "kind": "IdentifierName",
                                            "fullStart": 661,
                                            "fullEnd": 665,
                                            "start": 661,
                                            "end": 664,
                                            "fullWidth": 4,
                                            "width": 3,
                                            "text": "bac",
                                            "value": "bac",
                                            "valueText": "bac",
                                            "hasTrailingTrivia": true,
                                            "trailingTrivia": [
                                                {
                                                    "kind": "WhitespaceTrivia",
                                                    "text": " "
                                                }
                                            ]
                                        },
                                        "equalsValueClause": {
                                            "kind": "EqualsValueClause",
                                            "fullStart": 665,
                                            "fullEnd": 683,
                                            "start": 665,
                                            "end": 683,
                                            "fullWidth": 18,
                                            "width": 18,
                                            "equalsToken": {
                                                "kind": "EqualsToken",
                                                "fullStart": 665,
                                                "fullEnd": 667,
                                                "start": 665,
                                                "end": 666,
                                                "fullWidth": 2,
                                                "width": 1,
                                                "text": "=",
                                                "value": "=",
                                                "valueText": "=",
                                                "hasTrailingTrivia": true,
                                                "trailingTrivia": [
                                                    {
                                                        "kind": "WhitespaceTrivia",
                                                        "text": " "
                                                    }
                                                ]
                                            },
                                            "value": {
                                                "kind": "InvocationExpression",
                                                "fullStart": 667,
                                                "fullEnd": 683,
                                                "start": 667,
                                                "end": 683,
                                                "fullWidth": 16,
                                                "width": 16,
                                                "expression": {
                                                    "kind": "MemberAccessExpression",
                                                    "fullStart": 667,
                                                    "fullEnd": 677,
                                                    "start": 667,
                                                    "end": 677,
                                                    "fullWidth": 10,
                                                    "width": 10,
                                                    "expression": {
                                                        "kind": "IdentifierName",
                                                        "fullStart": 667,
                                                        "fullEnd": 672,
                                                        "start": 667,
                                                        "end": 672,
                                                        "fullWidth": 5,
                                                        "width": 5,
                                                        "text": "Array",
                                                        "value": "Array",
                                                        "valueText": "Array"
                                                    },
                                                    "dotToken": {
                                                        "kind": "DotToken",
                                                        "fullStart": 672,
                                                        "fullEnd": 673,
                                                        "start": 672,
                                                        "end": 673,
                                                        "fullWidth": 1,
                                                        "width": 1,
                                                        "text": ".",
                                                        "value": ".",
                                                        "valueText": "."
                                                    },
                                                    "name": {
                                                        "kind": "IdentifierName",
                                                        "fullStart": 673,
                                                        "fullEnd": 677,
                                                        "start": 673,
                                                        "end": 677,
                                                        "fullWidth": 4,
                                                        "width": 4,
                                                        "text": "bind",
                                                        "value": "bind",
                                                        "valueText": "bind"
                                                    }
                                                },
                                                "argumentList": {
                                                    "kind": "ArgumentList",
                                                    "fullStart": 677,
                                                    "fullEnd": 683,
                                                    "start": 677,
                                                    "end": 683,
                                                    "fullWidth": 6,
                                                    "width": 6,
                                                    "openParenToken": {
                                                        "kind": "OpenParenToken",
                                                        "fullStart": 677,
                                                        "fullEnd": 678,
                                                        "start": 677,
                                                        "end": 678,
                                                        "fullWidth": 1,
                                                        "width": 1,
                                                        "text": "(",
                                                        "value": "(",
                                                        "valueText": "("
                                                    },
                                                    "arguments": [
                                                        {
                                                            "kind": "NullKeyword",
                                                            "fullStart": 678,
                                                            "fullEnd": 682,
                                                            "start": 678,
                                                            "end": 682,
                                                            "fullWidth": 4,
                                                            "width": 4,
                                                            "text": "null"
                                                        }
                                                    ],
                                                    "closeParenToken": {
                                                        "kind": "CloseParenToken",
                                                        "fullStart": 682,
                                                        "fullEnd": 683,
                                                        "start": 682,
                                                        "end": 683,
                                                        "fullWidth": 1,
                                                        "width": 1,
                                                        "text": ")",
                                                        "value": ")",
                                                        "valueText": ")"
                                                    }
                                                }
                                            }
                                        }
                                    }
                                ]
                            },
                            "semicolonToken": {
                                "kind": "SemicolonToken",
                                "fullStart": 683,
                                "fullEnd": 686,
                                "start": 683,
                                "end": 684,
                                "fullWidth": 3,
                                "width": 1,
                                "text": ";",
                                "value": ";",
                                "valueText": ";",
                                "hasTrailingTrivia": true,
                                "hasTrailingNewLine": true,
                                "trailingTrivia": [
                                    {
                                        "kind": "NewLineTrivia",
                                        "text": "\r\n"
                                    }
                                ]
                            }
                        },
                        {
                            "kind": "VariableStatement",
                            "fullStart": 686,
                            "fullEnd": 712,
                            "start": 694,
                            "end": 710,
                            "fullWidth": 26,
                            "width": 16,
                            "modifiers": [],
                            "variableDeclaration": {
                                "kind": "VariableDeclaration",
                                "fullStart": 686,
                                "fullEnd": 709,
                                "start": 694,
                                "end": 709,
                                "fullWidth": 23,
                                "width": 15,
                                "varKeyword": {
                                    "kind": "VarKeyword",
                                    "fullStart": 686,
                                    "fullEnd": 698,
                                    "start": 694,
                                    "end": 697,
                                    "fullWidth": 12,
                                    "width": 3,
                                    "text": "var",
                                    "value": "var",
                                    "valueText": "var",
                                    "hasLeadingTrivia": true,
                                    "hasTrailingTrivia": true,
                                    "leadingTrivia": [
                                        {
                                            "kind": "WhitespaceTrivia",
                                            "text": "        "
                                        }
                                    ],
                                    "trailingTrivia": [
                                        {
                                            "kind": "WhitespaceTrivia",
                                            "text": " "
                                        }
                                    ]
                                },
                                "variableDeclarators": [
                                    {
                                        "kind": "VariableDeclarator",
                                        "fullStart": 698,
                                        "fullEnd": 709,
                                        "start": 698,
                                        "end": 709,
                                        "fullWidth": 11,
<<<<<<< HEAD
                                        "width": 11,
                                        "identifier": {
=======
                                        "propertyName": {
>>>>>>> 85e84683
                                            "kind": "IdentifierName",
                                            "fullStart": 698,
                                            "fullEnd": 700,
                                            "start": 698,
                                            "end": 699,
                                            "fullWidth": 2,
                                            "width": 1,
                                            "text": "a",
                                            "value": "a",
                                            "valueText": "a",
                                            "hasTrailingTrivia": true,
                                            "trailingTrivia": [
                                                {
                                                    "kind": "WhitespaceTrivia",
                                                    "text": " "
                                                }
                                            ]
                                        },
                                        "equalsValueClause": {
                                            "kind": "EqualsValueClause",
                                            "fullStart": 700,
                                            "fullEnd": 709,
                                            "start": 700,
                                            "end": 709,
                                            "fullWidth": 9,
                                            "width": 9,
                                            "equalsToken": {
                                                "kind": "EqualsToken",
                                                "fullStart": 700,
                                                "fullEnd": 702,
                                                "start": 700,
                                                "end": 701,
                                                "fullWidth": 2,
                                                "width": 1,
                                                "text": "=",
                                                "value": "=",
                                                "valueText": "=",
                                                "hasTrailingTrivia": true,
                                                "trailingTrivia": [
                                                    {
                                                        "kind": "WhitespaceTrivia",
                                                        "text": " "
                                                    }
                                                ]
                                            },
                                            "value": {
                                                "kind": "InvocationExpression",
                                                "fullStart": 702,
                                                "fullEnd": 709,
                                                "start": 702,
                                                "end": 709,
                                                "fullWidth": 7,
                                                "width": 7,
                                                "expression": {
                                                    "kind": "IdentifierName",
                                                    "fullStart": 702,
                                                    "fullEnd": 705,
                                                    "start": 702,
                                                    "end": 705,
                                                    "fullWidth": 3,
                                                    "width": 3,
                                                    "text": "bac",
                                                    "value": "bac",
                                                    "valueText": "bac"
                                                },
                                                "argumentList": {
                                                    "kind": "ArgumentList",
                                                    "fullStart": 705,
                                                    "fullEnd": 709,
                                                    "start": 705,
                                                    "end": 709,
                                                    "fullWidth": 4,
                                                    "width": 4,
                                                    "openParenToken": {
                                                        "kind": "OpenParenToken",
                                                        "fullStart": 705,
                                                        "fullEnd": 706,
                                                        "start": 705,
                                                        "end": 706,
                                                        "fullWidth": 1,
                                                        "width": 1,
                                                        "text": "(",
                                                        "value": "(",
                                                        "valueText": "("
                                                    },
                                                    "arguments": [
                                                        {
                                                            "kind": "NumericLiteral",
                                                            "fullStart": 706,
                                                            "fullEnd": 708,
                                                            "start": 706,
                                                            "end": 708,
                                                            "fullWidth": 2,
                                                            "width": 2,
                                                            "text": "42",
                                                            "value": 42,
                                                            "valueText": "42"
                                                        }
                                                    ],
                                                    "closeParenToken": {
                                                        "kind": "CloseParenToken",
                                                        "fullStart": 708,
                                                        "fullEnd": 709,
                                                        "start": 708,
                                                        "end": 709,
                                                        "fullWidth": 1,
                                                        "width": 1,
                                                        "text": ")",
                                                        "value": ")",
                                                        "valueText": ")"
                                                    }
                                                }
                                            }
                                        }
                                    }
                                ]
                            },
                            "semicolonToken": {
                                "kind": "SemicolonToken",
                                "fullStart": 709,
                                "fullEnd": 712,
                                "start": 709,
                                "end": 710,
                                "fullWidth": 3,
                                "width": 1,
                                "text": ";",
                                "value": ";",
                                "valueText": ";",
                                "hasTrailingTrivia": true,
                                "hasTrailingNewLine": true,
                                "trailingTrivia": [
                                    {
                                        "kind": "NewLineTrivia",
                                        "text": "\r\n"
                                    }
                                ]
                            }
                        },
                        {
                            "kind": "ExpressionStatement",
                            "fullStart": 712,
                            "fullEnd": 753,
                            "start": 720,
                            "end": 751,
                            "fullWidth": 41,
                            "width": 31,
                            "expression": {
                                "kind": "AssignmentExpression",
                                "fullStart": 712,
                                "fullEnd": 750,
                                "start": 720,
                                "end": 750,
                                "fullWidth": 38,
                                "width": 30,
                                "left": {
                                    "kind": "MemberAccessExpression",
                                    "fullStart": 712,
                                    "fullEnd": 727,
                                    "start": 720,
                                    "end": 726,
                                    "fullWidth": 15,
                                    "width": 6,
                                    "expression": {
                                        "kind": "IdentifierName",
                                        "fullStart": 712,
                                        "fullEnd": 721,
                                        "start": 720,
                                        "end": 721,
                                        "fullWidth": 9,
                                        "width": 1,
                                        "text": "a",
                                        "value": "a",
                                        "valueText": "a",
                                        "hasLeadingTrivia": true,
                                        "leadingTrivia": [
                                            {
                                                "kind": "WhitespaceTrivia",
                                                "text": "        "
                                            }
                                        ]
                                    },
                                    "dotToken": {
                                        "kind": "DotToken",
                                        "fullStart": 721,
                                        "fullEnd": 722,
                                        "start": 721,
                                        "end": 722,
                                        "fullWidth": 1,
                                        "width": 1,
                                        "text": ".",
                                        "value": ".",
                                        "valueText": "."
                                    },
                                    "name": {
                                        "kind": "IdentifierName",
                                        "fullStart": 722,
                                        "fullEnd": 727,
                                        "start": 722,
                                        "end": 726,
                                        "fullWidth": 5,
                                        "width": 4,
                                        "text": "prop",
                                        "value": "prop",
                                        "valueText": "prop",
                                        "hasTrailingTrivia": true,
                                        "trailingTrivia": [
                                            {
                                                "kind": "WhitespaceTrivia",
                                                "text": " "
                                            }
                                        ]
                                    }
                                },
                                "operatorToken": {
                                    "kind": "EqualsToken",
                                    "fullStart": 727,
                                    "fullEnd": 729,
                                    "start": 727,
                                    "end": 728,
                                    "fullWidth": 2,
                                    "width": 1,
                                    "text": "=",
                                    "value": "=",
                                    "valueText": "=",
                                    "hasTrailingTrivia": true,
                                    "trailingTrivia": [
                                        {
                                            "kind": "WhitespaceTrivia",
                                            "text": " "
                                        }
                                    ]
                                },
                                "right": {
                                    "kind": "StringLiteral",
                                    "fullStart": 729,
                                    "fullEnd": 750,
                                    "start": 729,
                                    "end": 750,
                                    "fullWidth": 21,
                                    "width": 21,
                                    "text": "\"verifyPropertyExist\"",
                                    "value": "verifyPropertyExist",
                                    "valueText": "verifyPropertyExist"
                                }
                            },
                            "semicolonToken": {
                                "kind": "SemicolonToken",
                                "fullStart": 750,
                                "fullEnd": 753,
                                "start": 750,
                                "end": 751,
                                "fullWidth": 3,
                                "width": 1,
                                "text": ";",
                                "value": ";",
                                "valueText": ";",
                                "hasTrailingTrivia": true,
                                "hasTrailingNewLine": true,
                                "trailingTrivia": [
                                    {
                                        "kind": "NewLineTrivia",
                                        "text": "\r\n"
                                    }
                                ]
                            }
                        },
                        {
                            "kind": "ExpressionStatement",
                            "fullStart": 753,
                            "fullEnd": 774,
                            "start": 761,
                            "end": 772,
                            "fullWidth": 21,
                            "width": 11,
                            "expression": {
                                "kind": "AssignmentExpression",
                                "fullStart": 753,
                                "fullEnd": 771,
                                "start": 761,
                                "end": 771,
                                "fullWidth": 18,
                                "width": 10,
                                "left": {
                                    "kind": "ElementAccessExpression",
                                    "fullStart": 753,
                                    "fullEnd": 767,
                                    "start": 761,
                                    "end": 766,
                                    "fullWidth": 14,
                                    "width": 5,
                                    "expression": {
                                        "kind": "IdentifierName",
                                        "fullStart": 753,
                                        "fullEnd": 762,
                                        "start": 761,
                                        "end": 762,
                                        "fullWidth": 9,
                                        "width": 1,
                                        "text": "a",
                                        "value": "a",
                                        "valueText": "a",
                                        "hasLeadingTrivia": true,
                                        "leadingTrivia": [
                                            {
                                                "kind": "WhitespaceTrivia",
                                                "text": "        "
                                            }
                                        ]
                                    },
                                    "openBracketToken": {
                                        "kind": "OpenBracketToken",
                                        "fullStart": 762,
                                        "fullEnd": 763,
                                        "start": 762,
                                        "end": 763,
                                        "fullWidth": 1,
                                        "width": 1,
                                        "text": "[",
                                        "value": "[",
                                        "valueText": "["
                                    },
                                    "argumentExpression": {
                                        "kind": "NumericLiteral",
                                        "fullStart": 763,
                                        "fullEnd": 765,
                                        "start": 763,
                                        "end": 765,
                                        "fullWidth": 2,
                                        "width": 2,
                                        "text": "41",
                                        "value": 41,
                                        "valueText": "41"
                                    },
                                    "closeBracketToken": {
                                        "kind": "CloseBracketToken",
                                        "fullStart": 765,
                                        "fullEnd": 767,
                                        "start": 765,
                                        "end": 766,
                                        "fullWidth": 2,
                                        "width": 1,
                                        "text": "]",
                                        "value": "]",
                                        "valueText": "]",
                                        "hasTrailingTrivia": true,
                                        "trailingTrivia": [
                                            {
                                                "kind": "WhitespaceTrivia",
                                                "text": " "
                                            }
                                        ]
                                    }
                                },
                                "operatorToken": {
                                    "kind": "EqualsToken",
                                    "fullStart": 767,
                                    "fullEnd": 769,
                                    "start": 767,
                                    "end": 768,
                                    "fullWidth": 2,
                                    "width": 1,
                                    "text": "=",
                                    "value": "=",
                                    "valueText": "=",
                                    "hasTrailingTrivia": true,
                                    "trailingTrivia": [
                                        {
                                            "kind": "WhitespaceTrivia",
                                            "text": " "
                                        }
                                    ]
                                },
                                "right": {
                                    "kind": "NumericLiteral",
                                    "fullStart": 769,
                                    "fullEnd": 771,
                                    "start": 769,
                                    "end": 771,
                                    "fullWidth": 2,
                                    "width": 2,
                                    "text": "41",
                                    "value": 41,
                                    "valueText": "41"
                                }
                            },
                            "semicolonToken": {
                                "kind": "SemicolonToken",
                                "fullStart": 771,
                                "fullEnd": 774,
                                "start": 771,
                                "end": 772,
                                "fullWidth": 3,
                                "width": 1,
                                "text": ";",
                                "value": ";",
                                "valueText": ";",
                                "hasTrailingTrivia": true,
                                "hasTrailingNewLine": true,
                                "trailingTrivia": [
                                    {
                                        "kind": "NewLineTrivia",
                                        "text": "\r\n"
                                    }
                                ]
                            }
                        },
                        {
                            "kind": "ReturnStatement",
                            "fullStart": 774,
                            "fullEnd": 861,
                            "start": 784,
                            "end": 859,
                            "fullWidth": 87,
                            "width": 75,
                            "returnKeyword": {
                                "kind": "ReturnKeyword",
                                "fullStart": 774,
                                "fullEnd": 791,
                                "start": 784,
                                "end": 790,
                                "fullWidth": 17,
                                "width": 6,
                                "text": "return",
                                "value": "return",
                                "valueText": "return",
                                "hasLeadingTrivia": true,
                                "hasLeadingNewLine": true,
                                "hasTrailingTrivia": true,
                                "leadingTrivia": [
                                    {
                                        "kind": "NewLineTrivia",
                                        "text": "\r\n"
                                    },
                                    {
                                        "kind": "WhitespaceTrivia",
                                        "text": "        "
                                    }
                                ],
                                "trailingTrivia": [
                                    {
                                        "kind": "WhitespaceTrivia",
                                        "text": " "
                                    }
                                ]
                            },
                            "expression": {
                                "kind": "LogicalAndExpression",
                                "fullStart": 791,
                                "fullEnd": 858,
                                "start": 791,
                                "end": 858,
                                "fullWidth": 67,
                                "width": 67,
                                "left": {
                                    "kind": "LogicalAndExpression",
                                    "fullStart": 791,
                                    "fullEnd": 840,
                                    "start": 791,
                                    "end": 839,
                                    "fullWidth": 49,
                                    "width": 48,
                                    "left": {
                                        "kind": "EqualsExpression",
                                        "fullStart": 791,
                                        "fullEnd": 824,
                                        "start": 791,
                                        "end": 823,
                                        "fullWidth": 33,
                                        "width": 32,
                                        "left": {
                                            "kind": "MemberAccessExpression",
                                            "fullStart": 791,
                                            "fullEnd": 798,
                                            "start": 791,
                                            "end": 797,
                                            "fullWidth": 7,
                                            "width": 6,
                                            "expression": {
                                                "kind": "IdentifierName",
                                                "fullStart": 791,
                                                "fullEnd": 792,
                                                "start": 791,
                                                "end": 792,
                                                "fullWidth": 1,
                                                "width": 1,
                                                "text": "a",
                                                "value": "a",
                                                "valueText": "a"
                                            },
                                            "dotToken": {
                                                "kind": "DotToken",
                                                "fullStart": 792,
                                                "fullEnd": 793,
                                                "start": 792,
                                                "end": 793,
                                                "fullWidth": 1,
                                                "width": 1,
                                                "text": ".",
                                                "value": ".",
                                                "valueText": "."
                                            },
                                            "name": {
                                                "kind": "IdentifierName",
                                                "fullStart": 793,
                                                "fullEnd": 798,
                                                "start": 793,
                                                "end": 797,
                                                "fullWidth": 5,
                                                "width": 4,
                                                "text": "prop",
                                                "value": "prop",
                                                "valueText": "prop",
                                                "hasTrailingTrivia": true,
                                                "trailingTrivia": [
                                                    {
                                                        "kind": "WhitespaceTrivia",
                                                        "text": " "
                                                    }
                                                ]
                                            }
                                        },
                                        "operatorToken": {
                                            "kind": "EqualsEqualsEqualsToken",
                                            "fullStart": 798,
                                            "fullEnd": 802,
                                            "start": 798,
                                            "end": 801,
                                            "fullWidth": 4,
                                            "width": 3,
                                            "text": "===",
                                            "value": "===",
                                            "valueText": "===",
                                            "hasTrailingTrivia": true,
                                            "trailingTrivia": [
                                                {
                                                    "kind": "WhitespaceTrivia",
                                                    "text": " "
                                                }
                                            ]
                                        },
                                        "right": {
                                            "kind": "StringLiteral",
                                            "fullStart": 802,
                                            "fullEnd": 824,
                                            "start": 802,
                                            "end": 823,
                                            "fullWidth": 22,
                                            "width": 21,
                                            "text": "\"verifyPropertyExist\"",
                                            "value": "verifyPropertyExist",
                                            "valueText": "verifyPropertyExist",
                                            "hasTrailingTrivia": true,
                                            "trailingTrivia": [
                                                {
                                                    "kind": "WhitespaceTrivia",
                                                    "text": " "
                                                }
                                            ]
                                        }
                                    },
                                    "operatorToken": {
                                        "kind": "AmpersandAmpersandToken",
                                        "fullStart": 824,
                                        "fullEnd": 827,
                                        "start": 824,
                                        "end": 826,
                                        "fullWidth": 3,
                                        "width": 2,
                                        "text": "&&",
                                        "value": "&&",
                                        "valueText": "&&",
                                        "hasTrailingTrivia": true,
                                        "trailingTrivia": [
                                            {
                                                "kind": "WhitespaceTrivia",
                                                "text": " "
                                            }
                                        ]
                                    },
                                    "right": {
                                        "kind": "EqualsExpression",
                                        "fullStart": 827,
                                        "fullEnd": 840,
                                        "start": 827,
                                        "end": 839,
                                        "fullWidth": 13,
                                        "width": 12,
                                        "left": {
                                            "kind": "ElementAccessExpression",
                                            "fullStart": 827,
                                            "fullEnd": 833,
                                            "start": 827,
                                            "end": 832,
                                            "fullWidth": 6,
                                            "width": 5,
                                            "expression": {
                                                "kind": "IdentifierName",
                                                "fullStart": 827,
                                                "fullEnd": 828,
                                                "start": 827,
                                                "end": 828,
                                                "fullWidth": 1,
                                                "width": 1,
                                                "text": "a",
                                                "value": "a",
                                                "valueText": "a"
                                            },
                                            "openBracketToken": {
                                                "kind": "OpenBracketToken",
                                                "fullStart": 828,
                                                "fullEnd": 829,
                                                "start": 828,
                                                "end": 829,
                                                "fullWidth": 1,
                                                "width": 1,
                                                "text": "[",
                                                "value": "[",
                                                "valueText": "["
                                            },
                                            "argumentExpression": {
                                                "kind": "NumericLiteral",
                                                "fullStart": 829,
                                                "fullEnd": 831,
                                                "start": 829,
                                                "end": 831,
                                                "fullWidth": 2,
                                                "width": 2,
                                                "text": "41",
                                                "value": 41,
                                                "valueText": "41"
                                            },
                                            "closeBracketToken": {
                                                "kind": "CloseBracketToken",
                                                "fullStart": 831,
                                                "fullEnd": 833,
                                                "start": 831,
                                                "end": 832,
                                                "fullWidth": 2,
                                                "width": 1,
                                                "text": "]",
                                                "value": "]",
                                                "valueText": "]",
                                                "hasTrailingTrivia": true,
                                                "trailingTrivia": [
                                                    {
                                                        "kind": "WhitespaceTrivia",
                                                        "text": " "
                                                    }
                                                ]
                                            }
                                        },
                                        "operatorToken": {
                                            "kind": "EqualsEqualsEqualsToken",
                                            "fullStart": 833,
                                            "fullEnd": 837,
                                            "start": 833,
                                            "end": 836,
                                            "fullWidth": 4,
                                            "width": 3,
                                            "text": "===",
                                            "value": "===",
                                            "valueText": "===",
                                            "hasTrailingTrivia": true,
                                            "trailingTrivia": [
                                                {
                                                    "kind": "WhitespaceTrivia",
                                                    "text": " "
                                                }
                                            ]
                                        },
                                        "right": {
                                            "kind": "NumericLiteral",
                                            "fullStart": 837,
                                            "fullEnd": 840,
                                            "start": 837,
                                            "end": 839,
                                            "fullWidth": 3,
                                            "width": 2,
                                            "text": "41",
                                            "value": 41,
                                            "valueText": "41",
                                            "hasTrailingTrivia": true,
                                            "trailingTrivia": [
                                                {
                                                    "kind": "WhitespaceTrivia",
                                                    "text": " "
                                                }
                                            ]
                                        }
                                    }
                                },
                                "operatorToken": {
                                    "kind": "AmpersandAmpersandToken",
                                    "fullStart": 840,
                                    "fullEnd": 843,
                                    "start": 840,
                                    "end": 842,
                                    "fullWidth": 3,
                                    "width": 2,
                                    "text": "&&",
                                    "value": "&&",
                                    "valueText": "&&",
                                    "hasTrailingTrivia": true,
                                    "trailingTrivia": [
                                        {
                                            "kind": "WhitespaceTrivia",
                                            "text": " "
                                        }
                                    ]
                                },
                                "right": {
                                    "kind": "EqualsExpression",
                                    "fullStart": 843,
                                    "fullEnd": 858,
                                    "start": 843,
                                    "end": 858,
                                    "fullWidth": 15,
                                    "width": 15,
                                    "left": {
                                        "kind": "MemberAccessExpression",
                                        "fullStart": 843,
                                        "fullEnd": 852,
                                        "start": 843,
                                        "end": 851,
                                        "fullWidth": 9,
                                        "width": 8,
                                        "expression": {
                                            "kind": "IdentifierName",
                                            "fullStart": 843,
                                            "fullEnd": 844,
                                            "start": 843,
                                            "end": 844,
                                            "fullWidth": 1,
                                            "width": 1,
                                            "text": "a",
                                            "value": "a",
                                            "valueText": "a"
                                        },
                                        "dotToken": {
                                            "kind": "DotToken",
                                            "fullStart": 844,
                                            "fullEnd": 845,
                                            "start": 844,
                                            "end": 845,
                                            "fullWidth": 1,
                                            "width": 1,
                                            "text": ".",
                                            "value": ".",
                                            "valueText": "."
                                        },
                                        "name": {
                                            "kind": "IdentifierName",
                                            "fullStart": 845,
                                            "fullEnd": 852,
                                            "start": 845,
                                            "end": 851,
                                            "fullWidth": 7,
                                            "width": 6,
                                            "text": "length",
                                            "value": "length",
                                            "valueText": "length",
                                            "hasTrailingTrivia": true,
                                            "trailingTrivia": [
                                                {
                                                    "kind": "WhitespaceTrivia",
                                                    "text": " "
                                                }
                                            ]
                                        }
                                    },
                                    "operatorToken": {
                                        "kind": "EqualsEqualsEqualsToken",
                                        "fullStart": 852,
                                        "fullEnd": 856,
                                        "start": 852,
                                        "end": 855,
                                        "fullWidth": 4,
                                        "width": 3,
                                        "text": "===",
                                        "value": "===",
                                        "valueText": "===",
                                        "hasTrailingTrivia": true,
                                        "trailingTrivia": [
                                            {
                                                "kind": "WhitespaceTrivia",
                                                "text": " "
                                            }
                                        ]
                                    },
                                    "right": {
                                        "kind": "NumericLiteral",
                                        "fullStart": 856,
                                        "fullEnd": 858,
                                        "start": 856,
                                        "end": 858,
                                        "fullWidth": 2,
                                        "width": 2,
                                        "text": "42",
                                        "value": 42,
                                        "valueText": "42"
                                    }
                                }
                            },
                            "semicolonToken": {
                                "kind": "SemicolonToken",
                                "fullStart": 858,
                                "fullEnd": 861,
                                "start": 858,
                                "end": 859,
                                "fullWidth": 3,
                                "width": 1,
                                "text": ";",
                                "value": ";",
                                "valueText": ";",
                                "hasTrailingTrivia": true,
                                "hasTrailingNewLine": true,
                                "trailingTrivia": [
                                    {
                                        "kind": "NewLineTrivia",
                                        "text": "\r\n"
                                    }
                                ]
                            }
                        }
                    ],
                    "closeBraceToken": {
                        "kind": "CloseBraceToken",
                        "fullStart": 861,
                        "fullEnd": 868,
                        "start": 865,
                        "end": 866,
                        "fullWidth": 7,
                        "width": 1,
                        "text": "}",
                        "value": "}",
                        "valueText": "}",
                        "hasLeadingTrivia": true,
                        "hasTrailingTrivia": true,
                        "hasTrailingNewLine": true,
                        "leadingTrivia": [
                            {
                                "kind": "WhitespaceTrivia",
                                "text": "    "
                            }
                        ],
                        "trailingTrivia": [
                            {
                                "kind": "NewLineTrivia",
                                "text": "\r\n"
                            }
                        ]
                    }
                }
            },
            {
                "kind": "ExpressionStatement",
                "fullStart": 868,
                "fullEnd": 892,
                "start": 868,
                "end": 890,
                "fullWidth": 24,
                "width": 22,
                "expression": {
                    "kind": "InvocationExpression",
                    "fullStart": 868,
                    "fullEnd": 889,
                    "start": 868,
                    "end": 889,
                    "fullWidth": 21,
                    "width": 21,
                    "expression": {
                        "kind": "IdentifierName",
                        "fullStart": 868,
                        "fullEnd": 879,
                        "start": 868,
                        "end": 879,
                        "fullWidth": 11,
                        "width": 11,
                        "text": "runTestCase",
                        "value": "runTestCase",
                        "valueText": "runTestCase"
                    },
                    "argumentList": {
                        "kind": "ArgumentList",
                        "fullStart": 879,
                        "fullEnd": 889,
                        "start": 879,
                        "end": 889,
                        "fullWidth": 10,
                        "width": 10,
                        "openParenToken": {
                            "kind": "OpenParenToken",
                            "fullStart": 879,
                            "fullEnd": 880,
                            "start": 879,
                            "end": 880,
                            "fullWidth": 1,
                            "width": 1,
                            "text": "(",
                            "value": "(",
                            "valueText": "("
                        },
                        "arguments": [
                            {
                                "kind": "IdentifierName",
                                "fullStart": 880,
                                "fullEnd": 888,
                                "start": 880,
                                "end": 888,
                                "fullWidth": 8,
                                "width": 8,
                                "text": "testcase",
                                "value": "testcase",
                                "valueText": "testcase"
                            }
                        ],
                        "closeParenToken": {
                            "kind": "CloseParenToken",
                            "fullStart": 888,
                            "fullEnd": 889,
                            "start": 888,
                            "end": 889,
                            "fullWidth": 1,
                            "width": 1,
                            "text": ")",
                            "value": ")",
                            "valueText": ")"
                        }
                    }
                },
                "semicolonToken": {
                    "kind": "SemicolonToken",
                    "fullStart": 889,
                    "fullEnd": 892,
                    "start": 889,
                    "end": 890,
                    "fullWidth": 3,
                    "width": 1,
                    "text": ";",
                    "value": ";",
                    "valueText": ";",
                    "hasTrailingTrivia": true,
                    "hasTrailingNewLine": true,
                    "trailingTrivia": [
                        {
                            "kind": "NewLineTrivia",
                            "text": "\r\n"
                        }
                    ]
                }
            }
        ],
        "endOfFileToken": {
            "kind": "EndOfFileToken",
            "fullStart": 892,
            "fullEnd": 892,
            "start": 892,
            "end": 892,
            "fullWidth": 0,
            "width": 0,
            "text": ""
        }
    },
    "lineMap": {
        "lineStarts": [
            0,
            67,
            152,
            232,
            308,
            380,
            385,
            478,
            482,
            534,
            617,
            622,
            624,
            626,
            649,
            686,
            712,
            753,
            774,
            776,
            861,
            868,
            892
        ],
        "length": 892
    }
}<|MERGE_RESOLUTION|>--- conflicted
+++ resolved
@@ -245,12 +245,8 @@
                                         "start": 661,
                                         "end": 683,
                                         "fullWidth": 22,
-<<<<<<< HEAD
                                         "width": 22,
-                                        "identifier": {
-=======
                                         "propertyName": {
->>>>>>> 85e84683
                                             "kind": "IdentifierName",
                                             "fullStart": 661,
                                             "fullEnd": 665,
@@ -471,12 +467,8 @@
                                         "start": 698,
                                         "end": 709,
                                         "fullWidth": 11,
-<<<<<<< HEAD
                                         "width": 11,
-                                        "identifier": {
-=======
                                         "propertyName": {
->>>>>>> 85e84683
                                             "kind": "IdentifierName",
                                             "fullStart": 698,
                                             "fullEnd": 700,
