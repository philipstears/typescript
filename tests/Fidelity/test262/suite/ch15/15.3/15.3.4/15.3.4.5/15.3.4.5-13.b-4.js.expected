--- conflicted
+++ resolved
@@ -392,12 +392,8 @@
                                         "start": 614,
                                         "end": 620,
                                         "fullWidth": 6,
-<<<<<<< HEAD
                                         "width": 6,
-                                        "identifier": {
-=======
                                         "propertyName": {
->>>>>>> 85e84683
                                             "kind": "IdentifierName",
                                             "fullStart": 614,
                                             "fullEnd": 616,
@@ -562,12 +558,8 @@
                                         "start": 633,
                                         "end": 649,
                                         "fullWidth": 16,
-<<<<<<< HEAD
                                         "width": 16,
-                                        "identifier": {
-=======
                                         "propertyName": {
->>>>>>> 85e84683
                                             "kind": "IdentifierName",
                                             "fullStart": 633,
                                             "fullEnd": 636,
