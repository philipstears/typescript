{
    "isDeclaration": false,
    "languageVersion": "EcmaScript5",
    "parseOptions": {
        "allowAutomaticSemicolonInsertion": true
    },
    "sourceUnit": {
        "kind": "SourceUnit",
        "fullStart": 0,
        "fullEnd": 994,
        "start": 551,
        "end": 994,
        "fullWidth": 994,
        "width": 443,
        "isIncrementallyUnusable": true,
        "moduleElements": [
            {
                "kind": "FunctionDeclaration",
                "fullStart": 0,
                "fullEnd": 970,
                "start": 551,
                "end": 968,
                "fullWidth": 970,
                "width": 417,
                "isIncrementallyUnusable": true,
                "modifiers": [],
                "functionKeyword": {
                    "kind": "FunctionKeyword",
                    "fullStart": 0,
                    "fullEnd": 560,
                    "start": 551,
                    "end": 559,
                    "fullWidth": 560,
                    "width": 8,
                    "text": "function",
                    "value": "function",
                    "valueText": "function",
                    "hasLeadingTrivia": true,
                    "hasLeadingComment": true,
                    "hasLeadingNewLine": true,
                    "hasTrailingTrivia": true,
                    "leadingTrivia": [
                        {
                            "kind": "SingleLineCommentTrivia",
                            "text": "/// Copyright (c) 2012 Ecma International.  All rights reserved. "
                        },
                        {
                            "kind": "NewLineTrivia",
                            "text": "\r\n"
                        },
                        {
                            "kind": "SingleLineCommentTrivia",
                            "text": "/// Ecma International makes this code available under the terms and conditions set"
                        },
                        {
                            "kind": "NewLineTrivia",
                            "text": "\r\n"
                        },
                        {
                            "kind": "SingleLineCommentTrivia",
                            "text": "/// forth on http://hg.ecmascript.org/tests/test262/raw-file/tip/LICENSE (the "
                        },
                        {
                            "kind": "NewLineTrivia",
                            "text": "\r\n"
                        },
                        {
                            "kind": "SingleLineCommentTrivia",
                            "text": "/// \"Use Terms\").   Any redistribution of this code must retain the above "
                        },
                        {
                            "kind": "NewLineTrivia",
                            "text": "\r\n"
                        },
                        {
                            "kind": "SingleLineCommentTrivia",
                            "text": "/// copyright and this notice and otherwise comply with the Use Terms."
                        },
                        {
                            "kind": "NewLineTrivia",
                            "text": "\r\n"
                        },
                        {
                            "kind": "MultiLineCommentTrivia",
                            "text": "/**\r\n * @path ch15/15.3/15.3.4/15.3.4.5/15.3.4.5-6-11.js\r\n * @description Function.prototype.bind - F can get inherited accessor property without a get function\r\n */"
                        },
                        {
                            "kind": "NewLineTrivia",
                            "text": "\r\n"
                        },
                        {
                            "kind": "NewLineTrivia",
                            "text": "\r\n"
                        },
                        {
                            "kind": "NewLineTrivia",
                            "text": "\r\n"
                        }
                    ],
                    "trailingTrivia": [
                        {
                            "kind": "WhitespaceTrivia",
                            "text": " "
                        }
                    ]
                },
                "identifier": {
                    "kind": "IdentifierName",
                    "fullStart": 560,
                    "fullEnd": 568,
                    "start": 560,
                    "end": 568,
                    "fullWidth": 8,
                    "width": 8,
                    "text": "testcase",
                    "value": "testcase",
                    "valueText": "testcase"
                },
                "callSignature": {
                    "kind": "CallSignature",
                    "fullStart": 568,
                    "fullEnd": 571,
                    "start": 568,
                    "end": 570,
                    "fullWidth": 3,
                    "width": 2,
                    "parameterList": {
                        "kind": "ParameterList",
                        "fullStart": 568,
                        "fullEnd": 571,
                        "start": 568,
                        "end": 570,
                        "fullWidth": 3,
                        "width": 2,
                        "openParenToken": {
                            "kind": "OpenParenToken",
                            "fullStart": 568,
                            "fullEnd": 569,
                            "start": 568,
                            "end": 569,
                            "fullWidth": 1,
                            "width": 1,
                            "text": "(",
                            "value": "(",
                            "valueText": "("
                        },
                        "parameters": [],
                        "closeParenToken": {
                            "kind": "CloseParenToken",
                            "fullStart": 569,
                            "fullEnd": 571,
                            "start": 569,
                            "end": 570,
                            "fullWidth": 2,
                            "width": 1,
                            "text": ")",
                            "value": ")",
                            "valueText": ")",
                            "hasTrailingTrivia": true,
                            "trailingTrivia": [
                                {
                                    "kind": "WhitespaceTrivia",
                                    "text": " "
                                }
                            ]
                        }
                    }
                },
                "block": {
                    "kind": "Block",
                    "fullStart": 571,
                    "fullEnd": 970,
                    "start": 571,
                    "end": 968,
                    "fullWidth": 399,
                    "width": 397,
                    "isIncrementallyUnusable": true,
                    "openBraceToken": {
                        "kind": "OpenBraceToken",
                        "fullStart": 571,
                        "fullEnd": 574,
                        "start": 571,
                        "end": 572,
                        "fullWidth": 3,
                        "width": 1,
                        "text": "{",
                        "value": "{",
                        "valueText": "{",
                        "hasTrailingTrivia": true,
                        "hasTrailingNewLine": true,
                        "trailingTrivia": [
                            {
                                "kind": "NewLineTrivia",
                                "text": "\r\n"
                            }
                        ]
                    },
                    "statements": [
                        {
                            "kind": "VariableStatement",
                            "fullStart": 574,
                            "fullEnd": 612,
                            "start": 584,
                            "end": 610,
                            "fullWidth": 38,
                            "width": 26,
                            "modifiers": [],
                            "variableDeclaration": {
                                "kind": "VariableDeclaration",
                                "fullStart": 574,
                                "fullEnd": 609,
                                "start": 584,
                                "end": 609,
                                "fullWidth": 35,
                                "width": 25,
                                "varKeyword": {
                                    "kind": "VarKeyword",
                                    "fullStart": 574,
                                    "fullEnd": 588,
                                    "start": 584,
                                    "end": 587,
                                    "fullWidth": 14,
                                    "width": 3,
                                    "text": "var",
                                    "value": "var",
                                    "valueText": "var",
                                    "hasLeadingTrivia": true,
                                    "hasLeadingNewLine": true,
                                    "hasTrailingTrivia": true,
                                    "leadingTrivia": [
                                        {
                                            "kind": "NewLineTrivia",
                                            "text": "\r\n"
                                        },
                                        {
                                            "kind": "WhitespaceTrivia",
                                            "text": "        "
                                        }
                                    ],
                                    "trailingTrivia": [
                                        {
                                            "kind": "WhitespaceTrivia",
                                            "text": " "
                                        }
                                    ]
                                },
                                "variableDeclarators": [
                                    {
                                        "kind": "VariableDeclarator",
                                        "fullStart": 588,
                                        "fullEnd": 609,
                                        "start": 588,
                                        "end": 609,
                                        "fullWidth": 21,
<<<<<<< HEAD
                                        "width": 21,
                                        "identifier": {
=======
                                        "propertyName": {
>>>>>>> 85e84683
                                            "kind": "IdentifierName",
                                            "fullStart": 588,
                                            "fullEnd": 592,
                                            "start": 588,
                                            "end": 591,
                                            "fullWidth": 4,
                                            "width": 3,
                                            "text": "foo",
                                            "value": "foo",
                                            "valueText": "foo",
                                            "hasTrailingTrivia": true,
                                            "trailingTrivia": [
                                                {
                                                    "kind": "WhitespaceTrivia",
                                                    "text": " "
                                                }
                                            ]
                                        },
                                        "equalsValueClause": {
                                            "kind": "EqualsValueClause",
                                            "fullStart": 592,
                                            "fullEnd": 609,
                                            "start": 592,
                                            "end": 609,
                                            "fullWidth": 17,
                                            "width": 17,
                                            "equalsToken": {
                                                "kind": "EqualsToken",
                                                "fullStart": 592,
                                                "fullEnd": 594,
                                                "start": 592,
                                                "end": 593,
                                                "fullWidth": 2,
                                                "width": 1,
                                                "text": "=",
                                                "value": "=",
                                                "valueText": "=",
                                                "hasTrailingTrivia": true,
                                                "trailingTrivia": [
                                                    {
                                                        "kind": "WhitespaceTrivia",
                                                        "text": " "
                                                    }
                                                ]
                                            },
                                            "value": {
                                                "kind": "FunctionExpression",
                                                "fullStart": 594,
                                                "fullEnd": 609,
                                                "start": 594,
                                                "end": 609,
                                                "fullWidth": 15,
                                                "width": 15,
                                                "functionKeyword": {
                                                    "kind": "FunctionKeyword",
                                                    "fullStart": 594,
                                                    "fullEnd": 603,
                                                    "start": 594,
                                                    "end": 602,
                                                    "fullWidth": 9,
                                                    "width": 8,
                                                    "text": "function",
                                                    "value": "function",
                                                    "valueText": "function",
                                                    "hasTrailingTrivia": true,
                                                    "trailingTrivia": [
                                                        {
                                                            "kind": "WhitespaceTrivia",
                                                            "text": " "
                                                        }
                                                    ]
                                                },
                                                "callSignature": {
                                                    "kind": "CallSignature",
                                                    "fullStart": 603,
                                                    "fullEnd": 606,
                                                    "start": 603,
                                                    "end": 605,
                                                    "fullWidth": 3,
                                                    "width": 2,
                                                    "parameterList": {
                                                        "kind": "ParameterList",
                                                        "fullStart": 603,
                                                        "fullEnd": 606,
                                                        "start": 603,
                                                        "end": 605,
                                                        "fullWidth": 3,
                                                        "width": 2,
                                                        "openParenToken": {
                                                            "kind": "OpenParenToken",
                                                            "fullStart": 603,
                                                            "fullEnd": 604,
                                                            "start": 603,
                                                            "end": 604,
                                                            "fullWidth": 1,
                                                            "width": 1,
                                                            "text": "(",
                                                            "value": "(",
                                                            "valueText": "("
                                                        },
                                                        "parameters": [],
                                                        "closeParenToken": {
                                                            "kind": "CloseParenToken",
                                                            "fullStart": 604,
                                                            "fullEnd": 606,
                                                            "start": 604,
                                                            "end": 605,
                                                            "fullWidth": 2,
                                                            "width": 1,
                                                            "text": ")",
                                                            "value": ")",
                                                            "valueText": ")",
                                                            "hasTrailingTrivia": true,
                                                            "trailingTrivia": [
                                                                {
                                                                    "kind": "WhitespaceTrivia",
                                                                    "text": " "
                                                                }
                                                            ]
                                                        }
                                                    }
                                                },
                                                "block": {
                                                    "kind": "Block",
                                                    "fullStart": 606,
                                                    "fullEnd": 609,
                                                    "start": 606,
                                                    "end": 609,
                                                    "fullWidth": 3,
                                                    "width": 3,
                                                    "openBraceToken": {
                                                        "kind": "OpenBraceToken",
                                                        "fullStart": 606,
                                                        "fullEnd": 608,
                                                        "start": 606,
                                                        "end": 607,
                                                        "fullWidth": 2,
                                                        "width": 1,
                                                        "text": "{",
                                                        "value": "{",
                                                        "valueText": "{",
                                                        "hasTrailingTrivia": true,
                                                        "trailingTrivia": [
                                                            {
                                                                "kind": "WhitespaceTrivia",
                                                                "text": " "
                                                            }
                                                        ]
                                                    },
                                                    "statements": [],
                                                    "closeBraceToken": {
                                                        "kind": "CloseBraceToken",
                                                        "fullStart": 608,
                                                        "fullEnd": 609,
                                                        "start": 608,
                                                        "end": 609,
                                                        "fullWidth": 1,
                                                        "width": 1,
                                                        "text": "}",
                                                        "value": "}",
                                                        "valueText": "}"
                                                    }
                                                }
                                            }
                                        }
                                    }
                                ]
                            },
                            "semicolonToken": {
                                "kind": "SemicolonToken",
                                "fullStart": 609,
                                "fullEnd": 612,
                                "start": 609,
                                "end": 610,
                                "fullWidth": 3,
                                "width": 1,
                                "text": ";",
                                "value": ";",
                                "valueText": ";",
                                "hasTrailingTrivia": true,
                                "hasTrailingNewLine": true,
                                "trailingTrivia": [
                                    {
                                        "kind": "NewLineTrivia",
                                        "text": "\r\n"
                                    }
                                ]
                            }
                        },
                        {
                            "kind": "VariableStatement",
                            "fullStart": 612,
                            "fullEnd": 647,
                            "start": 622,
                            "end": 645,
                            "fullWidth": 35,
                            "width": 23,
                            "modifiers": [],
                            "variableDeclaration": {
                                "kind": "VariableDeclaration",
                                "fullStart": 612,
                                "fullEnd": 644,
                                "start": 622,
                                "end": 644,
                                "fullWidth": 32,
                                "width": 22,
                                "varKeyword": {
                                    "kind": "VarKeyword",
                                    "fullStart": 612,
                                    "fullEnd": 626,
                                    "start": 622,
                                    "end": 625,
                                    "fullWidth": 14,
                                    "width": 3,
                                    "text": "var",
                                    "value": "var",
                                    "valueText": "var",
                                    "hasLeadingTrivia": true,
                                    "hasLeadingNewLine": true,
                                    "hasTrailingTrivia": true,
                                    "leadingTrivia": [
                                        {
                                            "kind": "NewLineTrivia",
                                            "text": "\r\n"
                                        },
                                        {
                                            "kind": "WhitespaceTrivia",
                                            "text": "        "
                                        }
                                    ],
                                    "trailingTrivia": [
                                        {
                                            "kind": "WhitespaceTrivia",
                                            "text": " "
                                        }
                                    ]
                                },
                                "variableDeclarators": [
                                    {
                                        "kind": "VariableDeclarator",
                                        "fullStart": 626,
                                        "fullEnd": 644,
                                        "start": 626,
                                        "end": 644,
                                        "fullWidth": 18,
<<<<<<< HEAD
                                        "width": 18,
                                        "identifier": {
=======
                                        "propertyName": {
>>>>>>> 85e84683
                                            "kind": "IdentifierName",
                                            "fullStart": 626,
                                            "fullEnd": 630,
                                            "start": 626,
                                            "end": 629,
                                            "fullWidth": 4,
                                            "width": 3,
                                            "text": "obj",
                                            "value": "obj",
                                            "valueText": "obj",
                                            "hasTrailingTrivia": true,
                                            "trailingTrivia": [
                                                {
                                                    "kind": "WhitespaceTrivia",
                                                    "text": " "
                                                }
                                            ]
                                        },
                                        "equalsValueClause": {
                                            "kind": "EqualsValueClause",
                                            "fullStart": 630,
                                            "fullEnd": 644,
                                            "start": 630,
                                            "end": 644,
                                            "fullWidth": 14,
                                            "width": 14,
                                            "equalsToken": {
                                                "kind": "EqualsToken",
                                                "fullStart": 630,
                                                "fullEnd": 632,
                                                "start": 630,
                                                "end": 631,
                                                "fullWidth": 2,
                                                "width": 1,
                                                "text": "=",
                                                "value": "=",
                                                "valueText": "=",
                                                "hasTrailingTrivia": true,
                                                "trailingTrivia": [
                                                    {
                                                        "kind": "WhitespaceTrivia",
                                                        "text": " "
                                                    }
                                                ]
                                            },
                                            "value": {
                                                "kind": "InvocationExpression",
                                                "fullStart": 632,
                                                "fullEnd": 644,
                                                "start": 632,
                                                "end": 644,
                                                "fullWidth": 12,
                                                "width": 12,
                                                "expression": {
                                                    "kind": "MemberAccessExpression",
                                                    "fullStart": 632,
                                                    "fullEnd": 640,
                                                    "start": 632,
                                                    "end": 640,
                                                    "fullWidth": 8,
                                                    "width": 8,
                                                    "expression": {
                                                        "kind": "IdentifierName",
                                                        "fullStart": 632,
                                                        "fullEnd": 635,
                                                        "start": 632,
                                                        "end": 635,
                                                        "fullWidth": 3,
                                                        "width": 3,
                                                        "text": "foo",
                                                        "value": "foo",
                                                        "valueText": "foo"
                                                    },
                                                    "dotToken": {
                                                        "kind": "DotToken",
                                                        "fullStart": 635,
                                                        "fullEnd": 636,
                                                        "start": 635,
                                                        "end": 636,
                                                        "fullWidth": 1,
                                                        "width": 1,
                                                        "text": ".",
                                                        "value": ".",
                                                        "valueText": "."
                                                    },
                                                    "name": {
                                                        "kind": "IdentifierName",
                                                        "fullStart": 636,
                                                        "fullEnd": 640,
                                                        "start": 636,
                                                        "end": 640,
                                                        "fullWidth": 4,
                                                        "width": 4,
                                                        "text": "bind",
                                                        "value": "bind",
                                                        "valueText": "bind"
                                                    }
                                                },
                                                "argumentList": {
                                                    "kind": "ArgumentList",
                                                    "fullStart": 640,
                                                    "fullEnd": 644,
                                                    "start": 640,
                                                    "end": 644,
                                                    "fullWidth": 4,
                                                    "width": 4,
                                                    "openParenToken": {
                                                        "kind": "OpenParenToken",
                                                        "fullStart": 640,
                                                        "fullEnd": 641,
                                                        "start": 640,
                                                        "end": 641,
                                                        "fullWidth": 1,
                                                        "width": 1,
                                                        "text": "(",
                                                        "value": "(",
                                                        "valueText": "("
                                                    },
                                                    "arguments": [
                                                        {
                                                            "kind": "ObjectLiteralExpression",
                                                            "fullStart": 641,
                                                            "fullEnd": 643,
                                                            "start": 641,
                                                            "end": 643,
                                                            "fullWidth": 2,
                                                            "width": 2,
                                                            "openBraceToken": {
                                                                "kind": "OpenBraceToken",
                                                                "fullStart": 641,
                                                                "fullEnd": 642,
                                                                "start": 641,
                                                                "end": 642,
                                                                "fullWidth": 1,
                                                                "width": 1,
                                                                "text": "{",
                                                                "value": "{",
                                                                "valueText": "{"
                                                            },
                                                            "propertyAssignments": [],
                                                            "closeBraceToken": {
                                                                "kind": "CloseBraceToken",
                                                                "fullStart": 642,
                                                                "fullEnd": 643,
                                                                "start": 642,
                                                                "end": 643,
                                                                "fullWidth": 1,
                                                                "width": 1,
                                                                "text": "}",
                                                                "value": "}",
                                                                "valueText": "}"
                                                            }
                                                        }
                                                    ],
                                                    "closeParenToken": {
                                                        "kind": "CloseParenToken",
                                                        "fullStart": 643,
                                                        "fullEnd": 644,
                                                        "start": 643,
                                                        "end": 644,
                                                        "fullWidth": 1,
                                                        "width": 1,
                                                        "text": ")",
                                                        "value": ")",
                                                        "valueText": ")"
                                                    }
                                                }
                                            }
                                        }
                                    }
                                ]
                            },
                            "semicolonToken": {
                                "kind": "SemicolonToken",
                                "fullStart": 644,
                                "fullEnd": 647,
                                "start": 644,
                                "end": 645,
                                "fullWidth": 3,
                                "width": 1,
                                "text": ";",
                                "value": ";",
                                "valueText": ";",
                                "hasTrailingTrivia": true,
                                "hasTrailingNewLine": true,
                                "trailingTrivia": [
                                    {
                                        "kind": "NewLineTrivia",
                                        "text": "\r\n"
                                    }
                                ]
                            }
                        },
                        {
                            "kind": "TryStatement",
                            "fullStart": 647,
                            "fullEnd": 963,
                            "start": 655,
                            "end": 961,
                            "fullWidth": 316,
                            "width": 306,
                            "isIncrementallyUnusable": true,
                            "tryKeyword": {
                                "kind": "TryKeyword",
                                "fullStart": 647,
                                "fullEnd": 659,
                                "start": 655,
                                "end": 658,
                                "fullWidth": 12,
                                "width": 3,
                                "text": "try",
                                "value": "try",
                                "valueText": "try",
                                "hasLeadingTrivia": true,
                                "hasTrailingTrivia": true,
                                "leadingTrivia": [
                                    {
                                        "kind": "WhitespaceTrivia",
                                        "text": "        "
                                    }
                                ],
                                "trailingTrivia": [
                                    {
                                        "kind": "WhitespaceTrivia",
                                        "text": " "
                                    }
                                ]
                            },
                            "block": {
                                "kind": "Block",
                                "fullStart": 659,
                                "fullEnd": 892,
                                "start": 659,
                                "end": 891,
                                "fullWidth": 233,
                                "width": 232,
                                "isIncrementallyUnusable": true,
                                "openBraceToken": {
                                    "kind": "OpenBraceToken",
                                    "fullStart": 659,
                                    "fullEnd": 662,
                                    "start": 659,
                                    "end": 660,
                                    "fullWidth": 3,
                                    "width": 1,
                                    "text": "{",
                                    "value": "{",
                                    "valueText": "{",
                                    "hasTrailingTrivia": true,
                                    "hasTrailingNewLine": true,
                                    "trailingTrivia": [
                                        {
                                            "kind": "NewLineTrivia",
                                            "text": "\r\n"
                                        }
                                    ]
                                },
                                "statements": [
                                    {
                                        "kind": "ExpressionStatement",
                                        "fullStart": 662,
                                        "fullEnd": 823,
                                        "start": 674,
                                        "end": 821,
                                        "fullWidth": 161,
                                        "width": 147,
                                        "isIncrementallyUnusable": true,
                                        "expression": {
                                            "kind": "InvocationExpression",
                                            "fullStart": 662,
                                            "fullEnd": 820,
                                            "start": 674,
                                            "end": 820,
                                            "fullWidth": 158,
                                            "width": 146,
                                            "isIncrementallyUnusable": true,
                                            "expression": {
                                                "kind": "MemberAccessExpression",
                                                "fullStart": 662,
                                                "fullEnd": 695,
                                                "start": 674,
                                                "end": 695,
                                                "fullWidth": 33,
                                                "width": 21,
                                                "expression": {
                                                    "kind": "IdentifierName",
                                                    "fullStart": 662,
                                                    "fullEnd": 680,
                                                    "start": 674,
                                                    "end": 680,
                                                    "fullWidth": 18,
                                                    "width": 6,
                                                    "text": "Object",
                                                    "value": "Object",
                                                    "valueText": "Object",
                                                    "hasLeadingTrivia": true,
                                                    "leadingTrivia": [
                                                        {
                                                            "kind": "WhitespaceTrivia",
                                                            "text": "            "
                                                        }
                                                    ]
                                                },
                                                "dotToken": {
                                                    "kind": "DotToken",
                                                    "fullStart": 680,
                                                    "fullEnd": 681,
                                                    "start": 680,
                                                    "end": 681,
                                                    "fullWidth": 1,
                                                    "width": 1,
                                                    "text": ".",
                                                    "value": ".",
                                                    "valueText": "."
                                                },
                                                "name": {
                                                    "kind": "IdentifierName",
                                                    "fullStart": 681,
                                                    "fullEnd": 695,
                                                    "start": 681,
                                                    "end": 695,
                                                    "fullWidth": 14,
                                                    "width": 14,
                                                    "text": "defineProperty",
                                                    "value": "defineProperty",
                                                    "valueText": "defineProperty"
                                                }
                                            },
                                            "argumentList": {
                                                "kind": "ArgumentList",
                                                "fullStart": 695,
                                                "fullEnd": 820,
                                                "start": 695,
                                                "end": 820,
                                                "fullWidth": 125,
                                                "width": 125,
                                                "isIncrementallyUnusable": true,
                                                "openParenToken": {
                                                    "kind": "OpenParenToken",
                                                    "fullStart": 695,
                                                    "fullEnd": 696,
                                                    "start": 695,
                                                    "end": 696,
                                                    "fullWidth": 1,
                                                    "width": 1,
                                                    "text": "(",
                                                    "value": "(",
                                                    "valueText": "("
                                                },
                                                "arguments": [
                                                    {
                                                        "kind": "MemberAccessExpression",
                                                        "fullStart": 696,
                                                        "fullEnd": 714,
                                                        "start": 696,
                                                        "end": 714,
                                                        "fullWidth": 18,
                                                        "width": 18,
                                                        "expression": {
                                                            "kind": "IdentifierName",
                                                            "fullStart": 696,
                                                            "fullEnd": 704,
                                                            "start": 696,
                                                            "end": 704,
                                                            "fullWidth": 8,
                                                            "width": 8,
                                                            "text": "Function",
                                                            "value": "Function",
                                                            "valueText": "Function"
                                                        },
                                                        "dotToken": {
                                                            "kind": "DotToken",
                                                            "fullStart": 704,
                                                            "fullEnd": 705,
                                                            "start": 704,
                                                            "end": 705,
                                                            "fullWidth": 1,
                                                            "width": 1,
                                                            "text": ".",
                                                            "value": ".",
                                                            "valueText": "."
                                                        },
                                                        "name": {
                                                            "kind": "IdentifierName",
                                                            "fullStart": 705,
                                                            "fullEnd": 714,
                                                            "start": 705,
                                                            "end": 714,
                                                            "fullWidth": 9,
                                                            "width": 9,
                                                            "text": "prototype",
                                                            "value": "prototype",
                                                            "valueText": "prototype"
                                                        }
                                                    },
                                                    {
                                                        "kind": "CommaToken",
                                                        "fullStart": 714,
                                                        "fullEnd": 716,
                                                        "start": 714,
                                                        "end": 715,
                                                        "fullWidth": 2,
                                                        "width": 1,
                                                        "text": ",",
                                                        "value": ",",
                                                        "valueText": ",",
                                                        "hasTrailingTrivia": true,
                                                        "trailingTrivia": [
                                                            {
                                                                "kind": "WhitespaceTrivia",
                                                                "text": " "
                                                            }
                                                        ]
                                                    },
                                                    {
                                                        "kind": "StringLiteral",
                                                        "fullStart": 716,
                                                        "fullEnd": 726,
                                                        "start": 716,
                                                        "end": 726,
                                                        "fullWidth": 10,
                                                        "width": 10,
                                                        "text": "\"property\"",
                                                        "value": "property",
                                                        "valueText": "property"
                                                    },
                                                    {
                                                        "kind": "CommaToken",
                                                        "fullStart": 726,
                                                        "fullEnd": 728,
                                                        "start": 726,
                                                        "end": 727,
                                                        "fullWidth": 2,
                                                        "width": 1,
                                                        "text": ",",
                                                        "value": ",",
                                                        "valueText": ",",
                                                        "hasTrailingTrivia": true,
                                                        "trailingTrivia": [
                                                            {
                                                                "kind": "WhitespaceTrivia",
                                                                "text": " "
                                                            }
                                                        ]
                                                    },
                                                    {
                                                        "kind": "ObjectLiteralExpression",
                                                        "fullStart": 728,
                                                        "fullEnd": 819,
                                                        "start": 728,
                                                        "end": 819,
                                                        "fullWidth": 91,
                                                        "width": 91,
                                                        "isIncrementallyUnusable": true,
                                                        "openBraceToken": {
                                                            "kind": "OpenBraceToken",
                                                            "fullStart": 728,
                                                            "fullEnd": 731,
                                                            "start": 728,
                                                            "end": 729,
                                                            "fullWidth": 3,
                                                            "width": 1,
                                                            "text": "{",
                                                            "value": "{",
                                                            "valueText": "{",
                                                            "hasTrailingTrivia": true,
                                                            "hasTrailingNewLine": true,
                                                            "trailingTrivia": [
                                                                {
                                                                    "kind": "NewLineTrivia",
                                                                    "text": "\r\n"
                                                                }
                                                            ]
                                                        },
                                                        "propertyAssignments": [
                                                            {
                                                                "kind": "SimplePropertyAssignment",
                                                                "fullStart": 731,
                                                                "fullEnd": 767,
                                                                "start": 747,
                                                                "end": 767,
                                                                "fullWidth": 36,
                                                                "width": 20,
                                                                "isIncrementallyUnusable": true,
                                                                "propertyName": {
                                                                    "kind": "IdentifierName",
                                                                    "fullStart": 731,
                                                                    "fullEnd": 750,
                                                                    "start": 747,
                                                                    "end": 750,
                                                                    "fullWidth": 19,
                                                                    "width": 3,
                                                                    "text": "set",
                                                                    "value": "set",
                                                                    "valueText": "set",
                                                                    "hasLeadingTrivia": true,
                                                                    "leadingTrivia": [
                                                                        {
                                                                            "kind": "WhitespaceTrivia",
                                                                            "text": "                "
                                                                        }
                                                                    ]
                                                                },
                                                                "colonToken": {
                                                                    "kind": "ColonToken",
                                                                    "fullStart": 750,
                                                                    "fullEnd": 752,
                                                                    "start": 750,
                                                                    "end": 751,
                                                                    "fullWidth": 2,
                                                                    "width": 1,
                                                                    "text": ":",
                                                                    "value": ":",
                                                                    "valueText": ":",
                                                                    "hasTrailingTrivia": true,
                                                                    "trailingTrivia": [
                                                                        {
                                                                            "kind": "WhitespaceTrivia",
                                                                            "text": " "
                                                                        }
                                                                    ]
                                                                },
                                                                "expression": {
                                                                    "kind": "FunctionExpression",
                                                                    "fullStart": 752,
                                                                    "fullEnd": 767,
                                                                    "start": 752,
                                                                    "end": 767,
                                                                    "fullWidth": 15,
                                                                    "width": 15,
                                                                    "functionKeyword": {
                                                                        "kind": "FunctionKeyword",
                                                                        "fullStart": 752,
                                                                        "fullEnd": 761,
                                                                        "start": 752,
                                                                        "end": 760,
                                                                        "fullWidth": 9,
                                                                        "width": 8,
                                                                        "text": "function",
                                                                        "value": "function",
                                                                        "valueText": "function",
                                                                        "hasTrailingTrivia": true,
                                                                        "trailingTrivia": [
                                                                            {
                                                                                "kind": "WhitespaceTrivia",
                                                                                "text": " "
                                                                            }
                                                                        ]
                                                                    },
                                                                    "callSignature": {
                                                                        "kind": "CallSignature",
                                                                        "fullStart": 761,
                                                                        "fullEnd": 764,
                                                                        "start": 761,
                                                                        "end": 763,
                                                                        "fullWidth": 3,
                                                                        "width": 2,
                                                                        "parameterList": {
                                                                            "kind": "ParameterList",
                                                                            "fullStart": 761,
                                                                            "fullEnd": 764,
                                                                            "start": 761,
                                                                            "end": 763,
                                                                            "fullWidth": 3,
                                                                            "width": 2,
                                                                            "openParenToken": {
                                                                                "kind": "OpenParenToken",
                                                                                "fullStart": 761,
                                                                                "fullEnd": 762,
                                                                                "start": 761,
                                                                                "end": 762,
                                                                                "fullWidth": 1,
                                                                                "width": 1,
                                                                                "text": "(",
                                                                                "value": "(",
                                                                                "valueText": "("
                                                                            },
                                                                            "parameters": [],
                                                                            "closeParenToken": {
                                                                                "kind": "CloseParenToken",
                                                                                "fullStart": 762,
                                                                                "fullEnd": 764,
                                                                                "start": 762,
                                                                                "end": 763,
                                                                                "fullWidth": 2,
                                                                                "width": 1,
                                                                                "text": ")",
                                                                                "value": ")",
                                                                                "valueText": ")",
                                                                                "hasTrailingTrivia": true,
                                                                                "trailingTrivia": [
                                                                                    {
                                                                                        "kind": "WhitespaceTrivia",
                                                                                        "text": " "
                                                                                    }
                                                                                ]
                                                                            }
                                                                        }
                                                                    },
                                                                    "block": {
                                                                        "kind": "Block",
                                                                        "fullStart": 764,
                                                                        "fullEnd": 767,
                                                                        "start": 764,
                                                                        "end": 767,
                                                                        "fullWidth": 3,
                                                                        "width": 3,
                                                                        "openBraceToken": {
                                                                            "kind": "OpenBraceToken",
                                                                            "fullStart": 764,
                                                                            "fullEnd": 766,
                                                                            "start": 764,
                                                                            "end": 765,
                                                                            "fullWidth": 2,
                                                                            "width": 1,
                                                                            "text": "{",
                                                                            "value": "{",
                                                                            "valueText": "{",
                                                                            "hasTrailingTrivia": true,
                                                                            "trailingTrivia": [
                                                                                {
                                                                                    "kind": "WhitespaceTrivia",
                                                                                    "text": " "
                                                                                }
                                                                            ]
                                                                        },
                                                                        "statements": [],
                                                                        "closeBraceToken": {
                                                                            "kind": "CloseBraceToken",
                                                                            "fullStart": 766,
                                                                            "fullEnd": 767,
                                                                            "start": 766,
                                                                            "end": 767,
                                                                            "fullWidth": 1,
                                                                            "width": 1,
                                                                            "text": "}",
                                                                            "value": "}",
                                                                            "valueText": "}"
                                                                        }
                                                                    }
                                                                }
                                                            },
                                                            {
                                                                "kind": "CommaToken",
                                                                "fullStart": 767,
                                                                "fullEnd": 770,
                                                                "start": 767,
                                                                "end": 768,
                                                                "fullWidth": 3,
                                                                "width": 1,
                                                                "text": ",",
                                                                "value": ",",
                                                                "valueText": ",",
                                                                "hasTrailingTrivia": true,
                                                                "hasTrailingNewLine": true,
                                                                "trailingTrivia": [
                                                                    {
                                                                        "kind": "NewLineTrivia",
                                                                        "text": "\r\n"
                                                                    }
                                                                ]
                                                            },
                                                            {
                                                                "kind": "SimplePropertyAssignment",
                                                                "fullStart": 770,
                                                                "fullEnd": 806,
                                                                "start": 786,
                                                                "end": 804,
                                                                "fullWidth": 36,
                                                                "width": 18,
                                                                "propertyName": {
                                                                    "kind": "IdentifierName",
                                                                    "fullStart": 770,
                                                                    "fullEnd": 798,
                                                                    "start": 786,
                                                                    "end": 798,
                                                                    "fullWidth": 28,
                                                                    "width": 12,
                                                                    "text": "configurable",
                                                                    "value": "configurable",
                                                                    "valueText": "configurable",
                                                                    "hasLeadingTrivia": true,
                                                                    "leadingTrivia": [
                                                                        {
                                                                            "kind": "WhitespaceTrivia",
                                                                            "text": "                "
                                                                        }
                                                                    ]
                                                                },
                                                                "colonToken": {
                                                                    "kind": "ColonToken",
                                                                    "fullStart": 798,
                                                                    "fullEnd": 800,
                                                                    "start": 798,
                                                                    "end": 799,
                                                                    "fullWidth": 2,
                                                                    "width": 1,
                                                                    "text": ":",
                                                                    "value": ":",
                                                                    "valueText": ":",
                                                                    "hasTrailingTrivia": true,
                                                                    "trailingTrivia": [
                                                                        {
                                                                            "kind": "WhitespaceTrivia",
                                                                            "text": " "
                                                                        }
                                                                    ]
                                                                },
                                                                "expression": {
                                                                    "kind": "TrueKeyword",
                                                                    "fullStart": 800,
                                                                    "fullEnd": 806,
                                                                    "start": 800,
                                                                    "end": 804,
                                                                    "fullWidth": 6,
                                                                    "width": 4,
                                                                    "text": "true",
                                                                    "value": true,
                                                                    "valueText": "true",
                                                                    "hasTrailingTrivia": true,
                                                                    "hasTrailingNewLine": true,
                                                                    "trailingTrivia": [
                                                                        {
                                                                            "kind": "NewLineTrivia",
                                                                            "text": "\r\n"
                                                                        }
                                                                    ]
                                                                }
                                                            }
                                                        ],
                                                        "closeBraceToken": {
                                                            "kind": "CloseBraceToken",
                                                            "fullStart": 806,
                                                            "fullEnd": 819,
                                                            "start": 818,
                                                            "end": 819,
                                                            "fullWidth": 13,
                                                            "width": 1,
                                                            "text": "}",
                                                            "value": "}",
                                                            "valueText": "}",
                                                            "hasLeadingTrivia": true,
                                                            "leadingTrivia": [
                                                                {
                                                                    "kind": "WhitespaceTrivia",
                                                                    "text": "            "
                                                                }
                                                            ]
                                                        }
                                                    }
                                                ],
                                                "closeParenToken": {
                                                    "kind": "CloseParenToken",
                                                    "fullStart": 819,
                                                    "fullEnd": 820,
                                                    "start": 819,
                                                    "end": 820,
                                                    "fullWidth": 1,
                                                    "width": 1,
                                                    "text": ")",
                                                    "value": ")",
                                                    "valueText": ")"
                                                }
                                            }
                                        },
                                        "semicolonToken": {
                                            "kind": "SemicolonToken",
                                            "fullStart": 820,
                                            "fullEnd": 823,
                                            "start": 820,
                                            "end": 821,
                                            "fullWidth": 3,
                                            "width": 1,
                                            "text": ";",
                                            "value": ";",
                                            "valueText": ";",
                                            "hasTrailingTrivia": true,
                                            "hasTrailingNewLine": true,
                                            "trailingTrivia": [
                                                {
                                                    "kind": "NewLineTrivia",
                                                    "text": "\r\n"
                                                }
                                            ]
                                        }
                                    },
                                    {
                                        "kind": "ReturnStatement",
                                        "fullStart": 823,
                                        "fullEnd": 882,
                                        "start": 835,
                                        "end": 880,
                                        "fullWidth": 59,
                                        "width": 45,
                                        "returnKeyword": {
                                            "kind": "ReturnKeyword",
                                            "fullStart": 823,
                                            "fullEnd": 842,
                                            "start": 835,
                                            "end": 841,
                                            "fullWidth": 19,
                                            "width": 6,
                                            "text": "return",
                                            "value": "return",
                                            "valueText": "return",
                                            "hasLeadingTrivia": true,
                                            "hasTrailingTrivia": true,
                                            "leadingTrivia": [
                                                {
                                                    "kind": "WhitespaceTrivia",
                                                    "text": "            "
                                                }
                                            ],
                                            "trailingTrivia": [
                                                {
                                                    "kind": "WhitespaceTrivia",
                                                    "text": " "
                                                }
                                            ]
                                        },
                                        "expression": {
                                            "kind": "EqualsExpression",
                                            "fullStart": 842,
                                            "fullEnd": 879,
                                            "start": 842,
                                            "end": 879,
                                            "fullWidth": 37,
                                            "width": 37,
                                            "left": {
                                                "kind": "TypeOfExpression",
                                                "fullStart": 842,
                                                "fullEnd": 864,
                                                "start": 842,
                                                "end": 863,
                                                "fullWidth": 22,
                                                "width": 21,
                                                "typeOfKeyword": {
                                                    "kind": "TypeOfKeyword",
                                                    "fullStart": 842,
                                                    "fullEnd": 849,
                                                    "start": 842,
                                                    "end": 848,
                                                    "fullWidth": 7,
                                                    "width": 6,
                                                    "text": "typeof",
                                                    "value": "typeof",
                                                    "valueText": "typeof",
                                                    "hasTrailingTrivia": true,
                                                    "trailingTrivia": [
                                                        {
                                                            "kind": "WhitespaceTrivia",
                                                            "text": " "
                                                        }
                                                    ]
                                                },
                                                "expression": {
                                                    "kind": "ParenthesizedExpression",
                                                    "fullStart": 849,
                                                    "fullEnd": 864,
                                                    "start": 849,
                                                    "end": 863,
                                                    "fullWidth": 15,
                                                    "width": 14,
                                                    "openParenToken": {
                                                        "kind": "OpenParenToken",
                                                        "fullStart": 849,
                                                        "fullEnd": 850,
                                                        "start": 849,
                                                        "end": 850,
                                                        "fullWidth": 1,
                                                        "width": 1,
                                                        "text": "(",
                                                        "value": "(",
                                                        "valueText": "("
                                                    },
                                                    "expression": {
                                                        "kind": "MemberAccessExpression",
                                                        "fullStart": 850,
                                                        "fullEnd": 862,
                                                        "start": 850,
                                                        "end": 862,
                                                        "fullWidth": 12,
                                                        "width": 12,
                                                        "expression": {
                                                            "kind": "IdentifierName",
                                                            "fullStart": 850,
                                                            "fullEnd": 853,
                                                            "start": 850,
                                                            "end": 853,
                                                            "fullWidth": 3,
                                                            "width": 3,
                                                            "text": "obj",
                                                            "value": "obj",
                                                            "valueText": "obj"
                                                        },
                                                        "dotToken": {
                                                            "kind": "DotToken",
                                                            "fullStart": 853,
                                                            "fullEnd": 854,
                                                            "start": 853,
                                                            "end": 854,
                                                            "fullWidth": 1,
                                                            "width": 1,
                                                            "text": ".",
                                                            "value": ".",
                                                            "valueText": "."
                                                        },
                                                        "name": {
                                                            "kind": "IdentifierName",
                                                            "fullStart": 854,
                                                            "fullEnd": 862,
                                                            "start": 854,
                                                            "end": 862,
                                                            "fullWidth": 8,
                                                            "width": 8,
                                                            "text": "property",
                                                            "value": "property",
                                                            "valueText": "property"
                                                        }
                                                    },
                                                    "closeParenToken": {
                                                        "kind": "CloseParenToken",
                                                        "fullStart": 862,
                                                        "fullEnd": 864,
                                                        "start": 862,
                                                        "end": 863,
                                                        "fullWidth": 2,
                                                        "width": 1,
                                                        "text": ")",
                                                        "value": ")",
                                                        "valueText": ")",
                                                        "hasTrailingTrivia": true,
                                                        "trailingTrivia": [
                                                            {
                                                                "kind": "WhitespaceTrivia",
                                                                "text": " "
                                                            }
                                                        ]
                                                    }
                                                }
                                            },
                                            "operatorToken": {
                                                "kind": "EqualsEqualsEqualsToken",
                                                "fullStart": 864,
                                                "fullEnd": 868,
                                                "start": 864,
                                                "end": 867,
                                                "fullWidth": 4,
                                                "width": 3,
                                                "text": "===",
                                                "value": "===",
                                                "valueText": "===",
                                                "hasTrailingTrivia": true,
                                                "trailingTrivia": [
                                                    {
                                                        "kind": "WhitespaceTrivia",
                                                        "text": " "
                                                    }
                                                ]
                                            },
                                            "right": {
                                                "kind": "StringLiteral",
                                                "fullStart": 868,
                                                "fullEnd": 879,
                                                "start": 868,
                                                "end": 879,
                                                "fullWidth": 11,
                                                "width": 11,
                                                "text": "\"undefined\"",
                                                "value": "undefined",
                                                "valueText": "undefined"
                                            }
                                        },
                                        "semicolonToken": {
                                            "kind": "SemicolonToken",
                                            "fullStart": 879,
                                            "fullEnd": 882,
                                            "start": 879,
                                            "end": 880,
                                            "fullWidth": 3,
                                            "width": 1,
                                            "text": ";",
                                            "value": ";",
                                            "valueText": ";",
                                            "hasTrailingTrivia": true,
                                            "hasTrailingNewLine": true,
                                            "trailingTrivia": [
                                                {
                                                    "kind": "NewLineTrivia",
                                                    "text": "\r\n"
                                                }
                                            ]
                                        }
                                    }
                                ],
                                "closeBraceToken": {
                                    "kind": "CloseBraceToken",
                                    "fullStart": 882,
                                    "fullEnd": 892,
                                    "start": 890,
                                    "end": 891,
                                    "fullWidth": 10,
                                    "width": 1,
                                    "text": "}",
                                    "value": "}",
                                    "valueText": "}",
                                    "hasLeadingTrivia": true,
                                    "hasTrailingTrivia": true,
                                    "leadingTrivia": [
                                        {
                                            "kind": "WhitespaceTrivia",
                                            "text": "        "
                                        }
                                    ],
                                    "trailingTrivia": [
                                        {
                                            "kind": "WhitespaceTrivia",
                                            "text": " "
                                        }
                                    ]
                                }
                            },
                            "finallyClause": {
                                "kind": "FinallyClause",
                                "fullStart": 892,
                                "fullEnd": 963,
                                "start": 892,
                                "end": 961,
                                "fullWidth": 71,
                                "width": 69,
                                "finallyKeyword": {
                                    "kind": "FinallyKeyword",
                                    "fullStart": 892,
                                    "fullEnd": 900,
                                    "start": 892,
                                    "end": 899,
                                    "fullWidth": 8,
                                    "width": 7,
                                    "text": "finally",
                                    "value": "finally",
                                    "valueText": "finally",
                                    "hasTrailingTrivia": true,
                                    "trailingTrivia": [
                                        {
                                            "kind": "WhitespaceTrivia",
                                            "text": " "
                                        }
                                    ]
                                },
                                "block": {
                                    "kind": "Block",
                                    "fullStart": 900,
                                    "fullEnd": 963,
                                    "start": 900,
                                    "end": 961,
                                    "fullWidth": 63,
                                    "width": 61,
                                    "openBraceToken": {
                                        "kind": "OpenBraceToken",
                                        "fullStart": 900,
                                        "fullEnd": 903,
                                        "start": 900,
                                        "end": 901,
                                        "fullWidth": 3,
                                        "width": 1,
                                        "text": "{",
                                        "value": "{",
                                        "valueText": "{",
                                        "hasTrailingTrivia": true,
                                        "hasTrailingNewLine": true,
                                        "trailingTrivia": [
                                            {
                                                "kind": "NewLineTrivia",
                                                "text": "\r\n"
                                            }
                                        ]
                                    },
                                    "statements": [
                                        {
                                            "kind": "ExpressionStatement",
                                            "fullStart": 903,
                                            "fullEnd": 952,
                                            "start": 915,
                                            "end": 950,
                                            "fullWidth": 49,
                                            "width": 35,
                                            "expression": {
                                                "kind": "DeleteExpression",
                                                "fullStart": 903,
                                                "fullEnd": 949,
                                                "start": 915,
                                                "end": 949,
                                                "fullWidth": 46,
                                                "width": 34,
                                                "deleteKeyword": {
                                                    "kind": "DeleteKeyword",
                                                    "fullStart": 903,
                                                    "fullEnd": 922,
                                                    "start": 915,
                                                    "end": 921,
                                                    "fullWidth": 19,
                                                    "width": 6,
                                                    "text": "delete",
                                                    "value": "delete",
                                                    "valueText": "delete",
                                                    "hasLeadingTrivia": true,
                                                    "hasTrailingTrivia": true,
                                                    "leadingTrivia": [
                                                        {
                                                            "kind": "WhitespaceTrivia",
                                                            "text": "            "
                                                        }
                                                    ],
                                                    "trailingTrivia": [
                                                        {
                                                            "kind": "WhitespaceTrivia",
                                                            "text": " "
                                                        }
                                                    ]
                                                },
                                                "expression": {
                                                    "kind": "MemberAccessExpression",
                                                    "fullStart": 922,
                                                    "fullEnd": 949,
                                                    "start": 922,
                                                    "end": 949,
                                                    "fullWidth": 27,
                                                    "width": 27,
                                                    "expression": {
                                                        "kind": "MemberAccessExpression",
                                                        "fullStart": 922,
                                                        "fullEnd": 940,
                                                        "start": 922,
                                                        "end": 940,
                                                        "fullWidth": 18,
                                                        "width": 18,
                                                        "expression": {
                                                            "kind": "IdentifierName",
                                                            "fullStart": 922,
                                                            "fullEnd": 930,
                                                            "start": 922,
                                                            "end": 930,
                                                            "fullWidth": 8,
                                                            "width": 8,
                                                            "text": "Function",
                                                            "value": "Function",
                                                            "valueText": "Function"
                                                        },
                                                        "dotToken": {
                                                            "kind": "DotToken",
                                                            "fullStart": 930,
                                                            "fullEnd": 931,
                                                            "start": 930,
                                                            "end": 931,
                                                            "fullWidth": 1,
                                                            "width": 1,
                                                            "text": ".",
                                                            "value": ".",
                                                            "valueText": "."
                                                        },
                                                        "name": {
                                                            "kind": "IdentifierName",
                                                            "fullStart": 931,
                                                            "fullEnd": 940,
                                                            "start": 931,
                                                            "end": 940,
                                                            "fullWidth": 9,
                                                            "width": 9,
                                                            "text": "prototype",
                                                            "value": "prototype",
                                                            "valueText": "prototype"
                                                        }
                                                    },
                                                    "dotToken": {
                                                        "kind": "DotToken",
                                                        "fullStart": 940,
                                                        "fullEnd": 941,
                                                        "start": 940,
                                                        "end": 941,
                                                        "fullWidth": 1,
                                                        "width": 1,
                                                        "text": ".",
                                                        "value": ".",
                                                        "valueText": "."
                                                    },
                                                    "name": {
                                                        "kind": "IdentifierName",
                                                        "fullStart": 941,
                                                        "fullEnd": 949,
                                                        "start": 941,
                                                        "end": 949,
                                                        "fullWidth": 8,
                                                        "width": 8,
                                                        "text": "property",
                                                        "value": "property",
                                                        "valueText": "property"
                                                    }
                                                }
                                            },
                                            "semicolonToken": {
                                                "kind": "SemicolonToken",
                                                "fullStart": 949,
                                                "fullEnd": 952,
                                                "start": 949,
                                                "end": 950,
                                                "fullWidth": 3,
                                                "width": 1,
                                                "text": ";",
                                                "value": ";",
                                                "valueText": ";",
                                                "hasTrailingTrivia": true,
                                                "hasTrailingNewLine": true,
                                                "trailingTrivia": [
                                                    {
                                                        "kind": "NewLineTrivia",
                                                        "text": "\r\n"
                                                    }
                                                ]
                                            }
                                        }
                                    ],
                                    "closeBraceToken": {
                                        "kind": "CloseBraceToken",
                                        "fullStart": 952,
                                        "fullEnd": 963,
                                        "start": 960,
                                        "end": 961,
                                        "fullWidth": 11,
                                        "width": 1,
                                        "text": "}",
                                        "value": "}",
                                        "valueText": "}",
                                        "hasLeadingTrivia": true,
                                        "hasTrailingTrivia": true,
                                        "hasTrailingNewLine": true,
                                        "leadingTrivia": [
                                            {
                                                "kind": "WhitespaceTrivia",
                                                "text": "        "
                                            }
                                        ],
                                        "trailingTrivia": [
                                            {
                                                "kind": "NewLineTrivia",
                                                "text": "\r\n"
                                            }
                                        ]
                                    }
                                }
                            }
                        }
                    ],
                    "closeBraceToken": {
                        "kind": "CloseBraceToken",
                        "fullStart": 963,
                        "fullEnd": 970,
                        "start": 967,
                        "end": 968,
                        "fullWidth": 7,
                        "width": 1,
                        "text": "}",
                        "value": "}",
                        "valueText": "}",
                        "hasLeadingTrivia": true,
                        "hasTrailingTrivia": true,
                        "hasTrailingNewLine": true,
                        "leadingTrivia": [
                            {
                                "kind": "WhitespaceTrivia",
                                "text": "    "
                            }
                        ],
                        "trailingTrivia": [
                            {
                                "kind": "NewLineTrivia",
                                "text": "\r\n"
                            }
                        ]
                    }
                }
            },
            {
                "kind": "ExpressionStatement",
                "fullStart": 970,
                "fullEnd": 994,
                "start": 970,
                "end": 992,
                "fullWidth": 24,
                "width": 22,
                "expression": {
                    "kind": "InvocationExpression",
                    "fullStart": 970,
                    "fullEnd": 991,
                    "start": 970,
                    "end": 991,
                    "fullWidth": 21,
                    "width": 21,
                    "expression": {
                        "kind": "IdentifierName",
                        "fullStart": 970,
                        "fullEnd": 981,
                        "start": 970,
                        "end": 981,
                        "fullWidth": 11,
                        "width": 11,
                        "text": "runTestCase",
                        "value": "runTestCase",
                        "valueText": "runTestCase"
                    },
                    "argumentList": {
                        "kind": "ArgumentList",
                        "fullStart": 981,
                        "fullEnd": 991,
                        "start": 981,
                        "end": 991,
                        "fullWidth": 10,
                        "width": 10,
                        "openParenToken": {
                            "kind": "OpenParenToken",
                            "fullStart": 981,
                            "fullEnd": 982,
                            "start": 981,
                            "end": 982,
                            "fullWidth": 1,
                            "width": 1,
                            "text": "(",
                            "value": "(",
                            "valueText": "("
                        },
                        "arguments": [
                            {
                                "kind": "IdentifierName",
                                "fullStart": 982,
                                "fullEnd": 990,
                                "start": 982,
                                "end": 990,
                                "fullWidth": 8,
                                "width": 8,
                                "text": "testcase",
                                "value": "testcase",
                                "valueText": "testcase"
                            }
                        ],
                        "closeParenToken": {
                            "kind": "CloseParenToken",
                            "fullStart": 990,
                            "fullEnd": 991,
                            "start": 990,
                            "end": 991,
                            "fullWidth": 1,
                            "width": 1,
                            "text": ")",
                            "value": ")",
                            "valueText": ")"
                        }
                    }
                },
                "semicolonToken": {
                    "kind": "SemicolonToken",
                    "fullStart": 991,
                    "fullEnd": 994,
                    "start": 991,
                    "end": 992,
                    "fullWidth": 3,
                    "width": 1,
                    "text": ";",
                    "value": ";",
                    "valueText": ";",
                    "hasTrailingTrivia": true,
                    "hasTrailingNewLine": true,
                    "trailingTrivia": [
                        {
                            "kind": "NewLineTrivia",
                            "text": "\r\n"
                        }
                    ]
                }
            }
        ],
        "endOfFileToken": {
            "kind": "EndOfFileToken",
            "fullStart": 994,
            "fullEnd": 994,
            "start": 994,
            "end": 994,
            "fullWidth": 0,
            "width": 0,
            "text": ""
        }
    },
    "lineMap": {
        "lineStarts": [
            0,
            67,
            152,
            232,
            308,
            380,
            385,
            438,
            542,
            547,
            549,
            551,
            574,
            576,
            612,
            614,
            647,
            662,
            731,
            770,
            806,
            823,
            882,
            903,
            952,
            963,
            970,
            994
        ],
        "length": 994
    }
}<|MERGE_RESOLUTION|>--- conflicted
+++ resolved
@@ -252,12 +252,8 @@
                                         "start": 588,
                                         "end": 609,
                                         "fullWidth": 21,
-<<<<<<< HEAD
                                         "width": 21,
-                                        "identifier": {
-=======
                                         "propertyName": {
->>>>>>> 85e84683
                                             "kind": "IdentifierName",
                                             "fullStart": 588,
                                             "fullEnd": 592,
@@ -503,12 +499,8 @@
                                         "start": 626,
                                         "end": 644,
                                         "fullWidth": 18,
-<<<<<<< HEAD
                                         "width": 18,
-                                        "identifier": {
-=======
                                         "propertyName": {
->>>>>>> 85e84683
                                             "kind": "IdentifierName",
                                             "fullStart": 626,
                                             "fullEnd": 630,
