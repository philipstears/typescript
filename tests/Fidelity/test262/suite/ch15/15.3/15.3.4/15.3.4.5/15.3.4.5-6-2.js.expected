--- conflicted
+++ resolved
@@ -250,12 +250,8 @@
                                         "start": 560,
                                         "end": 581,
                                         "fullWidth": 21,
-<<<<<<< HEAD
                                         "width": 21,
-                                        "identifier": {
-=======
                                         "propertyName": {
->>>>>>> 85e84683
                                             "kind": "IdentifierName",
                                             "fullStart": 560,
                                             "fullEnd": 564,
@@ -501,12 +497,8 @@
                                         "start": 598,
                                         "end": 616,
                                         "fullWidth": 18,
-<<<<<<< HEAD
                                         "width": 18,
-                                        "identifier": {
-=======
                                         "propertyName": {
->>>>>>> 85e84683
                                             "kind": "IdentifierName",
                                             "fullStart": 598,
                                             "fullEnd": 602,
