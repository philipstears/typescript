--- conflicted
+++ resolved
@@ -252,12 +252,8 @@
                                         "start": 564,
                                         "end": 585,
                                         "fullWidth": 21,
-<<<<<<< HEAD
                                         "width": 21,
-                                        "identifier": {
-=======
                                         "propertyName": {
->>>>>>> 85e84683
                                             "kind": "IdentifierName",
                                             "fullStart": 564,
                                             "fullEnd": 568,
@@ -503,12 +499,8 @@
                                         "start": 602,
                                         "end": 620,
                                         "fullWidth": 18,
-<<<<<<< HEAD
                                         "width": 18,
-                                        "identifier": {
-=======
                                         "propertyName": {
->>>>>>> 85e84683
                                             "kind": "IdentifierName",
                                             "fullStart": 602,
                                             "fullEnd": 606,
