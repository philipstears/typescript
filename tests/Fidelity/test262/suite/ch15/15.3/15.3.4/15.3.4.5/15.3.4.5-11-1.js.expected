{
    "isDeclaration": false,
    "languageVersion": "EcmaScript5",
    "parseOptions": {
        "allowAutomaticSemicolonInsertion": true
    },
    "sourceUnit": {
        "kind": "SourceUnit",
        "fullStart": 0,
        "fullEnd": 873,
        "start": 558,
        "end": 873,
        "fullWidth": 873,
        "width": 315,
        "isIncrementallyUnusable": true,
        "moduleElements": [
            {
                "kind": "FunctionDeclaration",
                "fullStart": 0,
                "fullEnd": 849,
                "start": 558,
                "end": 847,
                "fullWidth": 849,
                "width": 289,
                "modifiers": [],
                "functionKeyword": {
                    "kind": "FunctionKeyword",
                    "fullStart": 0,
                    "fullEnd": 567,
                    "start": 558,
                    "end": 566,
                    "fullWidth": 567,
                    "width": 8,
                    "text": "function",
                    "value": "function",
                    "valueText": "function",
                    "hasLeadingTrivia": true,
                    "hasLeadingComment": true,
                    "hasLeadingNewLine": true,
                    "hasTrailingTrivia": true,
                    "leadingTrivia": [
                        {
                            "kind": "SingleLineCommentTrivia",
                            "text": "/// Copyright (c) 2012 Ecma International.  All rights reserved. "
                        },
                        {
                            "kind": "NewLineTrivia",
                            "text": "\r\n"
                        },
                        {
                            "kind": "SingleLineCommentTrivia",
                            "text": "/// Ecma International makes this code available under the terms and conditions set"
                        },
                        {
                            "kind": "NewLineTrivia",
                            "text": "\r\n"
                        },
                        {
                            "kind": "SingleLineCommentTrivia",
                            "text": "/// forth on http://hg.ecmascript.org/tests/test262/raw-file/tip/LICENSE (the "
                        },
                        {
                            "kind": "NewLineTrivia",
                            "text": "\r\n"
                        },
                        {
                            "kind": "SingleLineCommentTrivia",
                            "text": "/// \"Use Terms\").   Any redistribution of this code must retain the above "
                        },
                        {
                            "kind": "NewLineTrivia",
                            "text": "\r\n"
                        },
                        {
                            "kind": "SingleLineCommentTrivia",
                            "text": "/// copyright and this notice and otherwise comply with the Use Terms."
                        },
                        {
                            "kind": "NewLineTrivia",
                            "text": "\r\n"
                        },
                        {
                            "kind": "MultiLineCommentTrivia",
                            "text": "/**\r\n * @path ch15/15.3/15.3.4/15.3.4.5/15.3.4.5-11-1.js\r\n * @description Function.prototype.bind - internal property [[Prototype]] of 'F' is set as Function.prototype\r\n */"
                        },
                        {
                            "kind": "NewLineTrivia",
                            "text": "\r\n"
                        },
                        {
                            "kind": "NewLineTrivia",
                            "text": "\r\n"
                        },
                        {
                            "kind": "NewLineTrivia",
                            "text": "\r\n"
                        }
                    ],
                    "trailingTrivia": [
                        {
                            "kind": "WhitespaceTrivia",
                            "text": " "
                        }
                    ]
                },
                "identifier": {
                    "kind": "IdentifierName",
                    "fullStart": 567,
                    "fullEnd": 575,
                    "start": 567,
                    "end": 575,
                    "fullWidth": 8,
                    "width": 8,
                    "text": "testcase",
                    "value": "testcase",
                    "valueText": "testcase"
                },
                "callSignature": {
                    "kind": "CallSignature",
                    "fullStart": 575,
                    "fullEnd": 578,
                    "start": 575,
                    "end": 577,
                    "fullWidth": 3,
                    "width": 2,
                    "parameterList": {
                        "kind": "ParameterList",
                        "fullStart": 575,
                        "fullEnd": 578,
                        "start": 575,
                        "end": 577,
                        "fullWidth": 3,
                        "width": 2,
                        "openParenToken": {
                            "kind": "OpenParenToken",
                            "fullStart": 575,
                            "fullEnd": 576,
                            "start": 575,
                            "end": 576,
                            "fullWidth": 1,
                            "width": 1,
                            "text": "(",
                            "value": "(",
                            "valueText": "("
                        },
                        "parameters": [],
                        "closeParenToken": {
                            "kind": "CloseParenToken",
                            "fullStart": 576,
                            "fullEnd": 578,
                            "start": 576,
                            "end": 577,
                            "fullWidth": 2,
                            "width": 1,
                            "text": ")",
                            "value": ")",
                            "valueText": ")",
                            "hasTrailingTrivia": true,
                            "trailingTrivia": [
                                {
                                    "kind": "WhitespaceTrivia",
                                    "text": " "
                                }
                            ]
                        }
                    }
                },
                "block": {
                    "kind": "Block",
                    "fullStart": 578,
                    "fullEnd": 849,
                    "start": 578,
                    "end": 847,
                    "fullWidth": 271,
                    "width": 269,
                    "openBraceToken": {
                        "kind": "OpenBraceToken",
                        "fullStart": 578,
                        "fullEnd": 581,
                        "start": 578,
                        "end": 579,
                        "fullWidth": 3,
                        "width": 1,
                        "text": "{",
                        "value": "{",
                        "valueText": "{",
                        "hasTrailingTrivia": true,
                        "hasTrailingNewLine": true,
                        "trailingTrivia": [
                            {
                                "kind": "NewLineTrivia",
                                "text": "\r\n"
                            }
                        ]
                    },
                    "statements": [
                        {
                            "kind": "VariableStatement",
                            "fullStart": 581,
                            "fullEnd": 619,
                            "start": 591,
                            "end": 617,
                            "fullWidth": 38,
                            "width": 26,
                            "modifiers": [],
                            "variableDeclaration": {
                                "kind": "VariableDeclaration",
                                "fullStart": 581,
                                "fullEnd": 616,
                                "start": 591,
                                "end": 616,
                                "fullWidth": 35,
                                "width": 25,
                                "varKeyword": {
                                    "kind": "VarKeyword",
                                    "fullStart": 581,
                                    "fullEnd": 595,
                                    "start": 591,
                                    "end": 594,
                                    "fullWidth": 14,
                                    "width": 3,
                                    "text": "var",
                                    "value": "var",
                                    "valueText": "var",
                                    "hasLeadingTrivia": true,
                                    "hasLeadingNewLine": true,
                                    "hasTrailingTrivia": true,
                                    "leadingTrivia": [
                                        {
                                            "kind": "NewLineTrivia",
                                            "text": "\r\n"
                                        },
                                        {
                                            "kind": "WhitespaceTrivia",
                                            "text": "        "
                                        }
                                    ],
                                    "trailingTrivia": [
                                        {
                                            "kind": "WhitespaceTrivia",
                                            "text": " "
                                        }
                                    ]
                                },
                                "variableDeclarators": [
                                    {
                                        "kind": "VariableDeclarator",
                                        "fullStart": 595,
                                        "fullEnd": 616,
                                        "start": 595,
                                        "end": 616,
                                        "fullWidth": 21,
<<<<<<< HEAD
                                        "width": 21,
                                        "identifier": {
=======
                                        "propertyName": {
>>>>>>> 85e84683
                                            "kind": "IdentifierName",
                                            "fullStart": 595,
                                            "fullEnd": 599,
                                            "start": 595,
                                            "end": 598,
                                            "fullWidth": 4,
                                            "width": 3,
                                            "text": "foo",
                                            "value": "foo",
                                            "valueText": "foo",
                                            "hasTrailingTrivia": true,
                                            "trailingTrivia": [
                                                {
                                                    "kind": "WhitespaceTrivia",
                                                    "text": " "
                                                }
                                            ]
                                        },
                                        "equalsValueClause": {
                                            "kind": "EqualsValueClause",
                                            "fullStart": 599,
                                            "fullEnd": 616,
                                            "start": 599,
                                            "end": 616,
                                            "fullWidth": 17,
                                            "width": 17,
                                            "equalsToken": {
                                                "kind": "EqualsToken",
                                                "fullStart": 599,
                                                "fullEnd": 601,
                                                "start": 599,
                                                "end": 600,
                                                "fullWidth": 2,
                                                "width": 1,
                                                "text": "=",
                                                "value": "=",
                                                "valueText": "=",
                                                "hasTrailingTrivia": true,
                                                "trailingTrivia": [
                                                    {
                                                        "kind": "WhitespaceTrivia",
                                                        "text": " "
                                                    }
                                                ]
                                            },
                                            "value": {
                                                "kind": "FunctionExpression",
                                                "fullStart": 601,
                                                "fullEnd": 616,
                                                "start": 601,
                                                "end": 616,
                                                "fullWidth": 15,
                                                "width": 15,
                                                "functionKeyword": {
                                                    "kind": "FunctionKeyword",
                                                    "fullStart": 601,
                                                    "fullEnd": 610,
                                                    "start": 601,
                                                    "end": 609,
                                                    "fullWidth": 9,
                                                    "width": 8,
                                                    "text": "function",
                                                    "value": "function",
                                                    "valueText": "function",
                                                    "hasTrailingTrivia": true,
                                                    "trailingTrivia": [
                                                        {
                                                            "kind": "WhitespaceTrivia",
                                                            "text": " "
                                                        }
                                                    ]
                                                },
                                                "callSignature": {
                                                    "kind": "CallSignature",
                                                    "fullStart": 610,
                                                    "fullEnd": 613,
                                                    "start": 610,
                                                    "end": 612,
                                                    "fullWidth": 3,
                                                    "width": 2,
                                                    "parameterList": {
                                                        "kind": "ParameterList",
                                                        "fullStart": 610,
                                                        "fullEnd": 613,
                                                        "start": 610,
                                                        "end": 612,
                                                        "fullWidth": 3,
                                                        "width": 2,
                                                        "openParenToken": {
                                                            "kind": "OpenParenToken",
                                                            "fullStart": 610,
                                                            "fullEnd": 611,
                                                            "start": 610,
                                                            "end": 611,
                                                            "fullWidth": 1,
                                                            "width": 1,
                                                            "text": "(",
                                                            "value": "(",
                                                            "valueText": "("
                                                        },
                                                        "parameters": [],
                                                        "closeParenToken": {
                                                            "kind": "CloseParenToken",
                                                            "fullStart": 611,
                                                            "fullEnd": 613,
                                                            "start": 611,
                                                            "end": 612,
                                                            "fullWidth": 2,
                                                            "width": 1,
                                                            "text": ")",
                                                            "value": ")",
                                                            "valueText": ")",
                                                            "hasTrailingTrivia": true,
                                                            "trailingTrivia": [
                                                                {
                                                                    "kind": "WhitespaceTrivia",
                                                                    "text": " "
                                                                }
                                                            ]
                                                        }
                                                    }
                                                },
                                                "block": {
                                                    "kind": "Block",
                                                    "fullStart": 613,
                                                    "fullEnd": 616,
                                                    "start": 613,
                                                    "end": 616,
                                                    "fullWidth": 3,
                                                    "width": 3,
                                                    "openBraceToken": {
                                                        "kind": "OpenBraceToken",
                                                        "fullStart": 613,
                                                        "fullEnd": 615,
                                                        "start": 613,
                                                        "end": 614,
                                                        "fullWidth": 2,
                                                        "width": 1,
                                                        "text": "{",
                                                        "value": "{",
                                                        "valueText": "{",
                                                        "hasTrailingTrivia": true,
                                                        "trailingTrivia": [
                                                            {
                                                                "kind": "WhitespaceTrivia",
                                                                "text": " "
                                                            }
                                                        ]
                                                    },
                                                    "statements": [],
                                                    "closeBraceToken": {
                                                        "kind": "CloseBraceToken",
                                                        "fullStart": 615,
                                                        "fullEnd": 616,
                                                        "start": 615,
                                                        "end": 616,
                                                        "fullWidth": 1,
                                                        "width": 1,
                                                        "text": "}",
                                                        "value": "}",
                                                        "valueText": "}"
                                                    }
                                                }
                                            }
                                        }
                                    }
                                ]
                            },
                            "semicolonToken": {
                                "kind": "SemicolonToken",
                                "fullStart": 616,
                                "fullEnd": 619,
                                "start": 616,
                                "end": 617,
                                "fullWidth": 3,
                                "width": 1,
                                "text": ";",
                                "value": ";",
                                "valueText": ";",
                                "hasTrailingTrivia": true,
                                "hasTrailingNewLine": true,
                                "trailingTrivia": [
                                    {
                                        "kind": "NewLineTrivia",
                                        "text": "\r\n"
                                    }
                                ]
                            }
                        },
                        {
                            "kind": "TryStatement",
                            "fullStart": 619,
                            "fullEnd": 842,
                            "start": 627,
                            "end": 840,
                            "fullWidth": 223,
                            "width": 213,
                            "tryKeyword": {
                                "kind": "TryKeyword",
                                "fullStart": 619,
                                "fullEnd": 631,
                                "start": 627,
                                "end": 630,
                                "fullWidth": 12,
                                "width": 3,
                                "text": "try",
                                "value": "try",
                                "valueText": "try",
                                "hasLeadingTrivia": true,
                                "hasTrailingTrivia": true,
                                "leadingTrivia": [
                                    {
                                        "kind": "WhitespaceTrivia",
                                        "text": "        "
                                    }
                                ],
                                "trailingTrivia": [
                                    {
                                        "kind": "WhitespaceTrivia",
                                        "text": " "
                                    }
                                ]
                            },
                            "block": {
                                "kind": "Block",
                                "fullStart": 631,
                                "fullEnd": 771,
                                "start": 631,
                                "end": 770,
                                "fullWidth": 140,
                                "width": 139,
                                "openBraceToken": {
                                    "kind": "OpenBraceToken",
                                    "fullStart": 631,
                                    "fullEnd": 634,
                                    "start": 631,
                                    "end": 632,
                                    "fullWidth": 3,
                                    "width": 1,
                                    "text": "{",
                                    "value": "{",
                                    "valueText": "{",
                                    "hasTrailingTrivia": true,
                                    "hasTrailingNewLine": true,
                                    "trailingTrivia": [
                                        {
                                            "kind": "NewLineTrivia",
                                            "text": "\r\n"
                                        }
                                    ]
                                },
                                "statements": [
                                    {
                                        "kind": "ExpressionStatement",
                                        "fullStart": 634,
                                        "fullEnd": 681,
                                        "start": 646,
                                        "end": 679,
                                        "fullWidth": 47,
                                        "width": 33,
                                        "expression": {
                                            "kind": "AssignmentExpression",
                                            "fullStart": 634,
                                            "fullEnd": 678,
                                            "start": 646,
                                            "end": 678,
                                            "fullWidth": 44,
                                            "width": 32,
                                            "left": {
                                                "kind": "MemberAccessExpression",
                                                "fullStart": 634,
                                                "fullEnd": 674,
                                                "start": 646,
                                                "end": 673,
                                                "fullWidth": 40,
                                                "width": 27,
                                                "expression": {
                                                    "kind": "MemberAccessExpression",
                                                    "fullStart": 634,
                                                    "fullEnd": 664,
                                                    "start": 646,
                                                    "end": 664,
                                                    "fullWidth": 30,
                                                    "width": 18,
                                                    "expression": {
                                                        "kind": "IdentifierName",
                                                        "fullStart": 634,
                                                        "fullEnd": 654,
                                                        "start": 646,
                                                        "end": 654,
                                                        "fullWidth": 20,
                                                        "width": 8,
                                                        "text": "Function",
                                                        "value": "Function",
                                                        "valueText": "Function",
                                                        "hasLeadingTrivia": true,
                                                        "leadingTrivia": [
                                                            {
                                                                "kind": "WhitespaceTrivia",
                                                                "text": "            "
                                                            }
                                                        ]
                                                    },
                                                    "dotToken": {
                                                        "kind": "DotToken",
                                                        "fullStart": 654,
                                                        "fullEnd": 655,
                                                        "start": 654,
                                                        "end": 655,
                                                        "fullWidth": 1,
                                                        "width": 1,
                                                        "text": ".",
                                                        "value": ".",
                                                        "valueText": "."
                                                    },
                                                    "name": {
                                                        "kind": "IdentifierName",
                                                        "fullStart": 655,
                                                        "fullEnd": 664,
                                                        "start": 655,
                                                        "end": 664,
                                                        "fullWidth": 9,
                                                        "width": 9,
                                                        "text": "prototype",
                                                        "value": "prototype",
                                                        "valueText": "prototype"
                                                    }
                                                },
                                                "dotToken": {
                                                    "kind": "DotToken",
                                                    "fullStart": 664,
                                                    "fullEnd": 665,
                                                    "start": 664,
                                                    "end": 665,
                                                    "fullWidth": 1,
                                                    "width": 1,
                                                    "text": ".",
                                                    "value": ".",
                                                    "valueText": "."
                                                },
                                                "name": {
                                                    "kind": "IdentifierName",
                                                    "fullStart": 665,
                                                    "fullEnd": 674,
                                                    "start": 665,
                                                    "end": 673,
                                                    "fullWidth": 9,
                                                    "width": 8,
                                                    "text": "property",
                                                    "value": "property",
                                                    "valueText": "property",
                                                    "hasTrailingTrivia": true,
                                                    "trailingTrivia": [
                                                        {
                                                            "kind": "WhitespaceTrivia",
                                                            "text": " "
                                                        }
                                                    ]
                                                }
                                            },
                                            "operatorToken": {
                                                "kind": "EqualsToken",
                                                "fullStart": 674,
                                                "fullEnd": 676,
                                                "start": 674,
                                                "end": 675,
                                                "fullWidth": 2,
                                                "width": 1,
                                                "text": "=",
                                                "value": "=",
                                                "valueText": "=",
                                                "hasTrailingTrivia": true,
                                                "trailingTrivia": [
                                                    {
                                                        "kind": "WhitespaceTrivia",
                                                        "text": " "
                                                    }
                                                ]
                                            },
                                            "right": {
                                                "kind": "NumericLiteral",
                                                "fullStart": 676,
                                                "fullEnd": 678,
                                                "start": 676,
                                                "end": 678,
                                                "fullWidth": 2,
                                                "width": 2,
                                                "text": "12",
                                                "value": 12,
                                                "valueText": "12"
                                            }
                                        },
                                        "semicolonToken": {
                                            "kind": "SemicolonToken",
                                            "fullStart": 678,
                                            "fullEnd": 681,
                                            "start": 678,
                                            "end": 679,
                                            "fullWidth": 3,
                                            "width": 1,
                                            "text": ";",
                                            "value": ";",
                                            "valueText": ";",
                                            "hasTrailingTrivia": true,
                                            "hasTrailingNewLine": true,
                                            "trailingTrivia": [
                                                {
                                                    "kind": "NewLineTrivia",
                                                    "text": "\r\n"
                                                }
                                            ]
                                        }
                                    },
                                    {
                                        "kind": "VariableStatement",
                                        "fullStart": 681,
                                        "fullEnd": 718,
                                        "start": 693,
                                        "end": 716,
                                        "fullWidth": 37,
                                        "width": 23,
                                        "modifiers": [],
                                        "variableDeclaration": {
                                            "kind": "VariableDeclaration",
                                            "fullStart": 681,
                                            "fullEnd": 715,
                                            "start": 693,
                                            "end": 715,
                                            "fullWidth": 34,
                                            "width": 22,
                                            "varKeyword": {
                                                "kind": "VarKeyword",
                                                "fullStart": 681,
                                                "fullEnd": 697,
                                                "start": 693,
                                                "end": 696,
                                                "fullWidth": 16,
                                                "width": 3,
                                                "text": "var",
                                                "value": "var",
                                                "valueText": "var",
                                                "hasLeadingTrivia": true,
                                                "hasTrailingTrivia": true,
                                                "leadingTrivia": [
                                                    {
                                                        "kind": "WhitespaceTrivia",
                                                        "text": "            "
                                                    }
                                                ],
                                                "trailingTrivia": [
                                                    {
                                                        "kind": "WhitespaceTrivia",
                                                        "text": " "
                                                    }
                                                ]
                                            },
                                            "variableDeclarators": [
                                                {
                                                    "kind": "VariableDeclarator",
                                                    "fullStart": 697,
                                                    "fullEnd": 715,
                                                    "start": 697,
                                                    "end": 715,
                                                    "fullWidth": 18,
<<<<<<< HEAD
                                                    "width": 18,
                                                    "identifier": {
=======
                                                    "propertyName": {
>>>>>>> 85e84683
                                                        "kind": "IdentifierName",
                                                        "fullStart": 697,
                                                        "fullEnd": 701,
                                                        "start": 697,
                                                        "end": 700,
                                                        "fullWidth": 4,
                                                        "width": 3,
                                                        "text": "obj",
                                                        "value": "obj",
                                                        "valueText": "obj",
                                                        "hasTrailingTrivia": true,
                                                        "trailingTrivia": [
                                                            {
                                                                "kind": "WhitespaceTrivia",
                                                                "text": " "
                                                            }
                                                        ]
                                                    },
                                                    "equalsValueClause": {
                                                        "kind": "EqualsValueClause",
                                                        "fullStart": 701,
                                                        "fullEnd": 715,
                                                        "start": 701,
                                                        "end": 715,
                                                        "fullWidth": 14,
                                                        "width": 14,
                                                        "equalsToken": {
                                                            "kind": "EqualsToken",
                                                            "fullStart": 701,
                                                            "fullEnd": 703,
                                                            "start": 701,
                                                            "end": 702,
                                                            "fullWidth": 2,
                                                            "width": 1,
                                                            "text": "=",
                                                            "value": "=",
                                                            "valueText": "=",
                                                            "hasTrailingTrivia": true,
                                                            "trailingTrivia": [
                                                                {
                                                                    "kind": "WhitespaceTrivia",
                                                                    "text": " "
                                                                }
                                                            ]
                                                        },
                                                        "value": {
                                                            "kind": "InvocationExpression",
                                                            "fullStart": 703,
                                                            "fullEnd": 715,
                                                            "start": 703,
                                                            "end": 715,
                                                            "fullWidth": 12,
                                                            "width": 12,
                                                            "expression": {
                                                                "kind": "MemberAccessExpression",
                                                                "fullStart": 703,
                                                                "fullEnd": 711,
                                                                "start": 703,
                                                                "end": 711,
                                                                "fullWidth": 8,
                                                                "width": 8,
                                                                "expression": {
                                                                    "kind": "IdentifierName",
                                                                    "fullStart": 703,
                                                                    "fullEnd": 706,
                                                                    "start": 703,
                                                                    "end": 706,
                                                                    "fullWidth": 3,
                                                                    "width": 3,
                                                                    "text": "foo",
                                                                    "value": "foo",
                                                                    "valueText": "foo"
                                                                },
                                                                "dotToken": {
                                                                    "kind": "DotToken",
                                                                    "fullStart": 706,
                                                                    "fullEnd": 707,
                                                                    "start": 706,
                                                                    "end": 707,
                                                                    "fullWidth": 1,
                                                                    "width": 1,
                                                                    "text": ".",
                                                                    "value": ".",
                                                                    "valueText": "."
                                                                },
                                                                "name": {
                                                                    "kind": "IdentifierName",
                                                                    "fullStart": 707,
                                                                    "fullEnd": 711,
                                                                    "start": 707,
                                                                    "end": 711,
                                                                    "fullWidth": 4,
                                                                    "width": 4,
                                                                    "text": "bind",
                                                                    "value": "bind",
                                                                    "valueText": "bind"
                                                                }
                                                            },
                                                            "argumentList": {
                                                                "kind": "ArgumentList",
                                                                "fullStart": 711,
                                                                "fullEnd": 715,
                                                                "start": 711,
                                                                "end": 715,
                                                                "fullWidth": 4,
                                                                "width": 4,
                                                                "openParenToken": {
                                                                    "kind": "OpenParenToken",
                                                                    "fullStart": 711,
                                                                    "fullEnd": 712,
                                                                    "start": 711,
                                                                    "end": 712,
                                                                    "fullWidth": 1,
                                                                    "width": 1,
                                                                    "text": "(",
                                                                    "value": "(",
                                                                    "valueText": "("
                                                                },
                                                                "arguments": [
                                                                    {
                                                                        "kind": "ObjectLiteralExpression",
                                                                        "fullStart": 712,
                                                                        "fullEnd": 714,
                                                                        "start": 712,
                                                                        "end": 714,
                                                                        "fullWidth": 2,
                                                                        "width": 2,
                                                                        "openBraceToken": {
                                                                            "kind": "OpenBraceToken",
                                                                            "fullStart": 712,
                                                                            "fullEnd": 713,
                                                                            "start": 712,
                                                                            "end": 713,
                                                                            "fullWidth": 1,
                                                                            "width": 1,
                                                                            "text": "{",
                                                                            "value": "{",
                                                                            "valueText": "{"
                                                                        },
                                                                        "propertyAssignments": [],
                                                                        "closeBraceToken": {
                                                                            "kind": "CloseBraceToken",
                                                                            "fullStart": 713,
                                                                            "fullEnd": 714,
                                                                            "start": 713,
                                                                            "end": 714,
                                                                            "fullWidth": 1,
                                                                            "width": 1,
                                                                            "text": "}",
                                                                            "value": "}",
                                                                            "valueText": "}"
                                                                        }
                                                                    }
                                                                ],
                                                                "closeParenToken": {
                                                                    "kind": "CloseParenToken",
                                                                    "fullStart": 714,
                                                                    "fullEnd": 715,
                                                                    "start": 714,
                                                                    "end": 715,
                                                                    "fullWidth": 1,
                                                                    "width": 1,
                                                                    "text": ")",
                                                                    "value": ")",
                                                                    "valueText": ")"
                                                                }
                                                            }
                                                        }
                                                    }
                                                }
                                            ]
                                        },
                                        "semicolonToken": {
                                            "kind": "SemicolonToken",
                                            "fullStart": 715,
                                            "fullEnd": 718,
                                            "start": 715,
                                            "end": 716,
                                            "fullWidth": 3,
                                            "width": 1,
                                            "text": ";",
                                            "value": ";",
                                            "valueText": ";",
                                            "hasTrailingTrivia": true,
                                            "hasTrailingNewLine": true,
                                            "trailingTrivia": [
                                                {
                                                    "kind": "NewLineTrivia",
                                                    "text": "\r\n"
                                                }
                                            ]
                                        }
                                    },
                                    {
                                        "kind": "ReturnStatement",
                                        "fullStart": 718,
                                        "fullEnd": 761,
                                        "start": 732,
                                        "end": 759,
                                        "fullWidth": 43,
                                        "width": 27,
                                        "returnKeyword": {
                                            "kind": "ReturnKeyword",
                                            "fullStart": 718,
                                            "fullEnd": 739,
                                            "start": 732,
                                            "end": 738,
                                            "fullWidth": 21,
                                            "width": 6,
                                            "text": "return",
                                            "value": "return",
                                            "valueText": "return",
                                            "hasLeadingTrivia": true,
                                            "hasLeadingNewLine": true,
                                            "hasTrailingTrivia": true,
                                            "leadingTrivia": [
                                                {
                                                    "kind": "NewLineTrivia",
                                                    "text": "\r\n"
                                                },
                                                {
                                                    "kind": "WhitespaceTrivia",
                                                    "text": "            "
                                                }
                                            ],
                                            "trailingTrivia": [
                                                {
                                                    "kind": "WhitespaceTrivia",
                                                    "text": " "
                                                }
                                            ]
                                        },
                                        "expression": {
                                            "kind": "EqualsExpression",
                                            "fullStart": 739,
                                            "fullEnd": 758,
                                            "start": 739,
                                            "end": 758,
                                            "fullWidth": 19,
                                            "width": 19,
                                            "left": {
                                                "kind": "MemberAccessExpression",
                                                "fullStart": 739,
                                                "fullEnd": 752,
                                                "start": 739,
                                                "end": 751,
                                                "fullWidth": 13,
                                                "width": 12,
                                                "expression": {
                                                    "kind": "IdentifierName",
                                                    "fullStart": 739,
                                                    "fullEnd": 742,
                                                    "start": 739,
                                                    "end": 742,
                                                    "fullWidth": 3,
                                                    "width": 3,
                                                    "text": "obj",
                                                    "value": "obj",
                                                    "valueText": "obj"
                                                },
                                                "dotToken": {
                                                    "kind": "DotToken",
                                                    "fullStart": 742,
                                                    "fullEnd": 743,
                                                    "start": 742,
                                                    "end": 743,
                                                    "fullWidth": 1,
                                                    "width": 1,
                                                    "text": ".",
                                                    "value": ".",
                                                    "valueText": "."
                                                },
                                                "name": {
                                                    "kind": "IdentifierName",
                                                    "fullStart": 743,
                                                    "fullEnd": 752,
                                                    "start": 743,
                                                    "end": 751,
                                                    "fullWidth": 9,
                                                    "width": 8,
                                                    "text": "property",
                                                    "value": "property",
                                                    "valueText": "property",
                                                    "hasTrailingTrivia": true,
                                                    "trailingTrivia": [
                                                        {
                                                            "kind": "WhitespaceTrivia",
                                                            "text": " "
                                                        }
                                                    ]
                                                }
                                            },
                                            "operatorToken": {
                                                "kind": "EqualsEqualsEqualsToken",
                                                "fullStart": 752,
                                                "fullEnd": 756,
                                                "start": 752,
                                                "end": 755,
                                                "fullWidth": 4,
                                                "width": 3,
                                                "text": "===",
                                                "value": "===",
                                                "valueText": "===",
                                                "hasTrailingTrivia": true,
                                                "trailingTrivia": [
                                                    {
                                                        "kind": "WhitespaceTrivia",
                                                        "text": " "
                                                    }
                                                ]
                                            },
                                            "right": {
                                                "kind": "NumericLiteral",
                                                "fullStart": 756,
                                                "fullEnd": 758,
                                                "start": 756,
                                                "end": 758,
                                                "fullWidth": 2,
                                                "width": 2,
                                                "text": "12",
                                                "value": 12,
                                                "valueText": "12"
                                            }
                                        },
                                        "semicolonToken": {
                                            "kind": "SemicolonToken",
                                            "fullStart": 758,
                                            "fullEnd": 761,
                                            "start": 758,
                                            "end": 759,
                                            "fullWidth": 3,
                                            "width": 1,
                                            "text": ";",
                                            "value": ";",
                                            "valueText": ";",
                                            "hasTrailingTrivia": true,
                                            "hasTrailingNewLine": true,
                                            "trailingTrivia": [
                                                {
                                                    "kind": "NewLineTrivia",
                                                    "text": "\r\n"
                                                }
                                            ]
                                        }
                                    }
                                ],
                                "closeBraceToken": {
                                    "kind": "CloseBraceToken",
                                    "fullStart": 761,
                                    "fullEnd": 771,
                                    "start": 769,
                                    "end": 770,
                                    "fullWidth": 10,
                                    "width": 1,
                                    "text": "}",
                                    "value": "}",
                                    "valueText": "}",
                                    "hasLeadingTrivia": true,
                                    "hasTrailingTrivia": true,
                                    "leadingTrivia": [
                                        {
                                            "kind": "WhitespaceTrivia",
                                            "text": "        "
                                        }
                                    ],
                                    "trailingTrivia": [
                                        {
                                            "kind": "WhitespaceTrivia",
                                            "text": " "
                                        }
                                    ]
                                }
                            },
                            "finallyClause": {
                                "kind": "FinallyClause",
                                "fullStart": 771,
                                "fullEnd": 842,
                                "start": 771,
                                "end": 840,
                                "fullWidth": 71,
                                "width": 69,
                                "finallyKeyword": {
                                    "kind": "FinallyKeyword",
                                    "fullStart": 771,
                                    "fullEnd": 779,
                                    "start": 771,
                                    "end": 778,
                                    "fullWidth": 8,
                                    "width": 7,
                                    "text": "finally",
                                    "value": "finally",
                                    "valueText": "finally",
                                    "hasTrailingTrivia": true,
                                    "trailingTrivia": [
                                        {
                                            "kind": "WhitespaceTrivia",
                                            "text": " "
                                        }
                                    ]
                                },
                                "block": {
                                    "kind": "Block",
                                    "fullStart": 779,
                                    "fullEnd": 842,
                                    "start": 779,
                                    "end": 840,
                                    "fullWidth": 63,
                                    "width": 61,
                                    "openBraceToken": {
                                        "kind": "OpenBraceToken",
                                        "fullStart": 779,
                                        "fullEnd": 782,
                                        "start": 779,
                                        "end": 780,
                                        "fullWidth": 3,
                                        "width": 1,
                                        "text": "{",
                                        "value": "{",
                                        "valueText": "{",
                                        "hasTrailingTrivia": true,
                                        "hasTrailingNewLine": true,
                                        "trailingTrivia": [
                                            {
                                                "kind": "NewLineTrivia",
                                                "text": "\r\n"
                                            }
                                        ]
                                    },
                                    "statements": [
                                        {
                                            "kind": "ExpressionStatement",
                                            "fullStart": 782,
                                            "fullEnd": 831,
                                            "start": 794,
                                            "end": 829,
                                            "fullWidth": 49,
                                            "width": 35,
                                            "expression": {
                                                "kind": "DeleteExpression",
                                                "fullStart": 782,
                                                "fullEnd": 828,
                                                "start": 794,
                                                "end": 828,
                                                "fullWidth": 46,
                                                "width": 34,
                                                "deleteKeyword": {
                                                    "kind": "DeleteKeyword",
                                                    "fullStart": 782,
                                                    "fullEnd": 801,
                                                    "start": 794,
                                                    "end": 800,
                                                    "fullWidth": 19,
                                                    "width": 6,
                                                    "text": "delete",
                                                    "value": "delete",
                                                    "valueText": "delete",
                                                    "hasLeadingTrivia": true,
                                                    "hasTrailingTrivia": true,
                                                    "leadingTrivia": [
                                                        {
                                                            "kind": "WhitespaceTrivia",
                                                            "text": "            "
                                                        }
                                                    ],
                                                    "trailingTrivia": [
                                                        {
                                                            "kind": "WhitespaceTrivia",
                                                            "text": " "
                                                        }
                                                    ]
                                                },
                                                "expression": {
                                                    "kind": "MemberAccessExpression",
                                                    "fullStart": 801,
                                                    "fullEnd": 828,
                                                    "start": 801,
                                                    "end": 828,
                                                    "fullWidth": 27,
                                                    "width": 27,
                                                    "expression": {
                                                        "kind": "MemberAccessExpression",
                                                        "fullStart": 801,
                                                        "fullEnd": 819,
                                                        "start": 801,
                                                        "end": 819,
                                                        "fullWidth": 18,
                                                        "width": 18,
                                                        "expression": {
                                                            "kind": "IdentifierName",
                                                            "fullStart": 801,
                                                            "fullEnd": 809,
                                                            "start": 801,
                                                            "end": 809,
                                                            "fullWidth": 8,
                                                            "width": 8,
                                                            "text": "Function",
                                                            "value": "Function",
                                                            "valueText": "Function"
                                                        },
                                                        "dotToken": {
                                                            "kind": "DotToken",
                                                            "fullStart": 809,
                                                            "fullEnd": 810,
                                                            "start": 809,
                                                            "end": 810,
                                                            "fullWidth": 1,
                                                            "width": 1,
                                                            "text": ".",
                                                            "value": ".",
                                                            "valueText": "."
                                                        },
                                                        "name": {
                                                            "kind": "IdentifierName",
                                                            "fullStart": 810,
                                                            "fullEnd": 819,
                                                            "start": 810,
                                                            "end": 819,
                                                            "fullWidth": 9,
                                                            "width": 9,
                                                            "text": "prototype",
                                                            "value": "prototype",
                                                            "valueText": "prototype"
                                                        }
                                                    },
                                                    "dotToken": {
                                                        "kind": "DotToken",
                                                        "fullStart": 819,
                                                        "fullEnd": 820,
                                                        "start": 819,
                                                        "end": 820,
                                                        "fullWidth": 1,
                                                        "width": 1,
                                                        "text": ".",
                                                        "value": ".",
                                                        "valueText": "."
                                                    },
                                                    "name": {
                                                        "kind": "IdentifierName",
                                                        "fullStart": 820,
                                                        "fullEnd": 828,
                                                        "start": 820,
                                                        "end": 828,
                                                        "fullWidth": 8,
                                                        "width": 8,
                                                        "text": "property",
                                                        "value": "property",
                                                        "valueText": "property"
                                                    }
                                                }
                                            },
                                            "semicolonToken": {
                                                "kind": "SemicolonToken",
                                                "fullStart": 828,
                                                "fullEnd": 831,
                                                "start": 828,
                                                "end": 829,
                                                "fullWidth": 3,
                                                "width": 1,
                                                "text": ";",
                                                "value": ";",
                                                "valueText": ";",
                                                "hasTrailingTrivia": true,
                                                "hasTrailingNewLine": true,
                                                "trailingTrivia": [
                                                    {
                                                        "kind": "NewLineTrivia",
                                                        "text": "\r\n"
                                                    }
                                                ]
                                            }
                                        }
                                    ],
                                    "closeBraceToken": {
                                        "kind": "CloseBraceToken",
                                        "fullStart": 831,
                                        "fullEnd": 842,
                                        "start": 839,
                                        "end": 840,
                                        "fullWidth": 11,
                                        "width": 1,
                                        "text": "}",
                                        "value": "}",
                                        "valueText": "}",
                                        "hasLeadingTrivia": true,
                                        "hasTrailingTrivia": true,
                                        "hasTrailingNewLine": true,
                                        "leadingTrivia": [
                                            {
                                                "kind": "WhitespaceTrivia",
                                                "text": "        "
                                            }
                                        ],
                                        "trailingTrivia": [
                                            {
                                                "kind": "NewLineTrivia",
                                                "text": "\r\n"
                                            }
                                        ]
                                    }
                                }
                            }
                        }
                    ],
                    "closeBraceToken": {
                        "kind": "CloseBraceToken",
                        "fullStart": 842,
                        "fullEnd": 849,
                        "start": 846,
                        "end": 847,
                        "fullWidth": 7,
                        "width": 1,
                        "text": "}",
                        "value": "}",
                        "valueText": "}",
                        "hasLeadingTrivia": true,
                        "hasTrailingTrivia": true,
                        "hasTrailingNewLine": true,
                        "leadingTrivia": [
                            {
                                "kind": "WhitespaceTrivia",
                                "text": "    "
                            }
                        ],
                        "trailingTrivia": [
                            {
                                "kind": "NewLineTrivia",
                                "text": "\r\n"
                            }
                        ]
                    }
                }
            },
            {
                "kind": "ExpressionStatement",
                "fullStart": 849,
                "fullEnd": 873,
                "start": 849,
                "end": 871,
                "fullWidth": 24,
                "width": 22,
                "expression": {
                    "kind": "InvocationExpression",
                    "fullStart": 849,
                    "fullEnd": 870,
                    "start": 849,
                    "end": 870,
                    "fullWidth": 21,
                    "width": 21,
                    "expression": {
                        "kind": "IdentifierName",
                        "fullStart": 849,
                        "fullEnd": 860,
                        "start": 849,
                        "end": 860,
                        "fullWidth": 11,
                        "width": 11,
                        "text": "runTestCase",
                        "value": "runTestCase",
                        "valueText": "runTestCase"
                    },
                    "argumentList": {
                        "kind": "ArgumentList",
                        "fullStart": 860,
                        "fullEnd": 870,
                        "start": 860,
                        "end": 870,
                        "fullWidth": 10,
                        "width": 10,
                        "openParenToken": {
                            "kind": "OpenParenToken",
                            "fullStart": 860,
                            "fullEnd": 861,
                            "start": 860,
                            "end": 861,
                            "fullWidth": 1,
                            "width": 1,
                            "text": "(",
                            "value": "(",
                            "valueText": "("
                        },
                        "arguments": [
                            {
                                "kind": "IdentifierName",
                                "fullStart": 861,
                                "fullEnd": 869,
                                "start": 861,
                                "end": 869,
                                "fullWidth": 8,
                                "width": 8,
                                "text": "testcase",
                                "value": "testcase",
                                "valueText": "testcase"
                            }
                        ],
                        "closeParenToken": {
                            "kind": "CloseParenToken",
                            "fullStart": 869,
                            "fullEnd": 870,
                            "start": 869,
                            "end": 870,
                            "fullWidth": 1,
                            "width": 1,
                            "text": ")",
                            "value": ")",
                            "valueText": ")"
                        }
                    }
                },
                "semicolonToken": {
                    "kind": "SemicolonToken",
                    "fullStart": 870,
                    "fullEnd": 873,
                    "start": 870,
                    "end": 871,
                    "fullWidth": 3,
                    "width": 1,
                    "text": ";",
                    "value": ";",
                    "valueText": ";",
                    "hasTrailingTrivia": true,
                    "hasTrailingNewLine": true,
                    "trailingTrivia": [
                        {
                            "kind": "NewLineTrivia",
                            "text": "\r\n"
                        }
                    ]
                }
            }
        ],
        "endOfFileToken": {
            "kind": "EndOfFileToken",
            "fullStart": 873,
            "fullEnd": 873,
            "start": 873,
            "end": 873,
            "fullWidth": 0,
            "width": 0,
            "text": ""
        }
    },
    "lineMap": {
        "lineStarts": [
            0,
            67,
            152,
            232,
            308,
            380,
            385,
            438,
            549,
            554,
            556,
            558,
            581,
            583,
            619,
            634,
            681,
            718,
            720,
            761,
            782,
            831,
            842,
            849,
            873
        ],
        "length": 873
    }
}<|MERGE_RESOLUTION|>--- conflicted
+++ resolved
@@ -250,12 +250,8 @@
                                         "start": 595,
                                         "end": 616,
                                         "fullWidth": 21,
-<<<<<<< HEAD
                                         "width": 21,
-                                        "identifier": {
-=======
                                         "propertyName": {
->>>>>>> 85e84683
                                             "kind": "IdentifierName",
                                             "fullStart": 595,
                                             "fullEnd": 599,
@@ -720,12 +716,8 @@
                                                     "start": 697,
                                                     "end": 715,
                                                     "fullWidth": 18,
-<<<<<<< HEAD
                                                     "width": 18,
-                                                    "identifier": {
-=======
                                                     "propertyName": {
->>>>>>> 85e84683
                                                         "kind": "IdentifierName",
                                                         "fullStart": 697,
                                                         "fullEnd": 701,
