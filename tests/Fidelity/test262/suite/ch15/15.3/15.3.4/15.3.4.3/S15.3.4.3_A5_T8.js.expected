--- conflicted
+++ resolved
@@ -94,12 +94,8 @@
                             "start": 342,
                             "end": 356,
                             "fullWidth": 14,
-<<<<<<< HEAD
                             "width": 14,
-                            "identifier": {
-=======
                             "propertyName": {
->>>>>>> 85e84683
                                 "kind": "IdentifierName",
                                 "fullStart": 342,
                                 "fullEnd": 345,
