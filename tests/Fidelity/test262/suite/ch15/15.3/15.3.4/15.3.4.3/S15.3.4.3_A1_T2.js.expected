--- conflicted
+++ resolved
@@ -397,12 +397,8 @@
                             "start": 576,
                             "end": 593,
                             "fullWidth": 17,
-<<<<<<< HEAD
                             "width": 17,
-                            "identifier": {
-=======
                             "propertyName": {
->>>>>>> 85e84683
                                 "kind": "IdentifierName",
                                 "fullStart": 576,
                                 "fullEnd": 580,
