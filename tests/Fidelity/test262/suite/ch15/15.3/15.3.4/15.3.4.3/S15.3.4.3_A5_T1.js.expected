--- conflicted
+++ resolved
@@ -95,12 +95,8 @@
                             "start": 338,
                             "end": 343,
                             "fullWidth": 5,
-<<<<<<< HEAD
                             "width": 5,
-                            "identifier": {
-=======
                             "propertyName": {
->>>>>>> 85e84683
                                 "kind": "IdentifierName",
                                 "fullStart": 338,
                                 "fullEnd": 341,
@@ -221,12 +217,8 @@
                             "start": 350,
                             "end": 414,
                             "fullWidth": 64,
-<<<<<<< HEAD
                             "width": 64,
-                            "identifier": {
-=======
                             "propertyName": {
->>>>>>> 85e84683
                                 "kind": "IdentifierName",
                                 "fullStart": 350,
                                 "fullEnd": 357,
