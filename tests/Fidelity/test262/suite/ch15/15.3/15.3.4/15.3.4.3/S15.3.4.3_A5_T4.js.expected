--- conflicted
+++ resolved
@@ -1287,12 +1287,8 @@
                             "start": 759,
                             "end": 762,
                             "fullWidth": 3,
-<<<<<<< HEAD
                             "width": 3,
-                            "identifier": {
-=======
                             "propertyName": {
->>>>>>> 85e84683
                                 "kind": "IdentifierName",
                                 "fullStart": 759,
                                 "fullEnd": 762,
