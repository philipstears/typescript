--- conflicted
+++ resolved
@@ -94,12 +94,8 @@
                             "start": 316,
                             "end": 330,
                             "fullWidth": 14,
-<<<<<<< HEAD
                             "width": 14,
-                            "identifier": {
-=======
                             "propertyName": {
->>>>>>> 85e84683
                                 "kind": "IdentifierName",
                                 "fullStart": 316,
                                 "fullEnd": 317,
