{
    "isDeclaration": false,
    "languageVersion": "EcmaScript5",
    "parseOptions": {
        "allowAutomaticSemicolonInsertion": true
    },
    "sourceUnit": {
        "kind": "SourceUnit",
        "fullStart": 0,
        "fullEnd": 954,
        "start": 578,
        "end": 954,
        "fullWidth": 954,
        "width": 376,
        "isIncrementallyUnusable": true,
        "moduleElements": [
            {
                "kind": "FunctionDeclaration",
                "fullStart": 0,
                "fullEnd": 930,
                "start": 578,
                "end": 928,
                "fullWidth": 930,
                "width": 350,
                "modifiers": [],
                "functionKeyword": {
                    "kind": "FunctionKeyword",
                    "fullStart": 0,
                    "fullEnd": 587,
                    "start": 578,
                    "end": 586,
                    "fullWidth": 587,
                    "width": 8,
                    "text": "function",
                    "value": "function",
                    "valueText": "function",
                    "hasLeadingTrivia": true,
                    "hasLeadingComment": true,
                    "hasLeadingNewLine": true,
                    "hasTrailingTrivia": true,
                    "leadingTrivia": [
                        {
                            "kind": "SingleLineCommentTrivia",
                            "text": "/// Copyright (c) 2012 Ecma International.  All rights reserved. "
                        },
                        {
                            "kind": "NewLineTrivia",
                            "text": "\r\n"
                        },
                        {
                            "kind": "SingleLineCommentTrivia",
                            "text": "/// Ecma International makes this code available under the terms and conditions set"
                        },
                        {
                            "kind": "NewLineTrivia",
                            "text": "\r\n"
                        },
                        {
                            "kind": "SingleLineCommentTrivia",
                            "text": "/// forth on http://hg.ecmascript.org/tests/test262/raw-file/tip/LICENSE (the "
                        },
                        {
                            "kind": "NewLineTrivia",
                            "text": "\r\n"
                        },
                        {
                            "kind": "SingleLineCommentTrivia",
                            "text": "/// \"Use Terms\").   Any redistribution of this code must retain the above "
                        },
                        {
                            "kind": "NewLineTrivia",
                            "text": "\r\n"
                        },
                        {
                            "kind": "SingleLineCommentTrivia",
                            "text": "/// copyright and this notice and otherwise comply with the Use Terms."
                        },
                        {
                            "kind": "NewLineTrivia",
                            "text": "\r\n"
                        },
                        {
                            "kind": "MultiLineCommentTrivia",
                            "text": "/**\r\n * @path ch15/15.3/15.3.4/15.3.4.5.2/15.3.4.5.2-4-11.js\r\n * @description [[Construct]] - length of parameters of 'target' is 1, length of 'boundArgs' is 0, length of 'ExtraArgs' is 2\r\n */"
                        },
                        {
                            "kind": "NewLineTrivia",
                            "text": "\r\n"
                        },
                        {
                            "kind": "NewLineTrivia",
                            "text": "\r\n"
                        },
                        {
                            "kind": "NewLineTrivia",
                            "text": "\r\n"
                        }
                    ],
                    "trailingTrivia": [
                        {
                            "kind": "WhitespaceTrivia",
                            "text": " "
                        }
                    ]
                },
                "identifier": {
                    "kind": "IdentifierName",
                    "fullStart": 587,
                    "fullEnd": 595,
                    "start": 587,
                    "end": 595,
                    "fullWidth": 8,
                    "width": 8,
                    "text": "testcase",
                    "value": "testcase",
                    "valueText": "testcase"
                },
                "callSignature": {
                    "kind": "CallSignature",
                    "fullStart": 595,
                    "fullEnd": 598,
                    "start": 595,
                    "end": 597,
                    "fullWidth": 3,
                    "width": 2,
                    "parameterList": {
                        "kind": "ParameterList",
                        "fullStart": 595,
                        "fullEnd": 598,
                        "start": 595,
                        "end": 597,
                        "fullWidth": 3,
                        "width": 2,
                        "openParenToken": {
                            "kind": "OpenParenToken",
                            "fullStart": 595,
                            "fullEnd": 596,
                            "start": 595,
                            "end": 596,
                            "fullWidth": 1,
                            "width": 1,
                            "text": "(",
                            "value": "(",
                            "valueText": "("
                        },
                        "parameters": [],
                        "closeParenToken": {
                            "kind": "CloseParenToken",
                            "fullStart": 596,
                            "fullEnd": 598,
                            "start": 596,
                            "end": 597,
                            "fullWidth": 2,
                            "width": 1,
                            "text": ")",
                            "value": ")",
                            "valueText": ")",
                            "hasTrailingTrivia": true,
                            "trailingTrivia": [
                                {
                                    "kind": "WhitespaceTrivia",
                                    "text": " "
                                }
                            ]
                        }
                    }
                },
                "block": {
                    "kind": "Block",
                    "fullStart": 598,
                    "fullEnd": 930,
                    "start": 598,
                    "end": 928,
                    "fullWidth": 332,
                    "width": 330,
                    "openBraceToken": {
                        "kind": "OpenBraceToken",
                        "fullStart": 598,
                        "fullEnd": 601,
                        "start": 598,
                        "end": 599,
                        "fullWidth": 3,
                        "width": 1,
                        "text": "{",
                        "value": "{",
                        "valueText": "{",
                        "hasTrailingTrivia": true,
                        "hasTrailingNewLine": true,
                        "trailingTrivia": [
                            {
                                "kind": "NewLineTrivia",
                                "text": "\r\n"
                            }
                        ]
                    },
                    "statements": [
                        {
                            "kind": "VariableStatement",
                            "fullStart": 601,
                            "fullEnd": 760,
                            "start": 609,
                            "end": 758,
                            "fullWidth": 159,
                            "width": 149,
                            "modifiers": [],
                            "variableDeclaration": {
                                "kind": "VariableDeclaration",
                                "fullStart": 601,
                                "fullEnd": 757,
                                "start": 609,
                                "end": 757,
                                "fullWidth": 156,
                                "width": 148,
                                "varKeyword": {
                                    "kind": "VarKeyword",
                                    "fullStart": 601,
                                    "fullEnd": 613,
                                    "start": 609,
                                    "end": 612,
                                    "fullWidth": 12,
                                    "width": 3,
                                    "text": "var",
                                    "value": "var",
                                    "valueText": "var",
                                    "hasLeadingTrivia": true,
                                    "hasTrailingTrivia": true,
                                    "leadingTrivia": [
                                        {
                                            "kind": "WhitespaceTrivia",
                                            "text": "        "
                                        }
                                    ],
                                    "trailingTrivia": [
                                        {
                                            "kind": "WhitespaceTrivia",
                                            "text": " "
                                        }
                                    ]
                                },
                                "variableDeclarators": [
                                    {
                                        "kind": "VariableDeclarator",
                                        "fullStart": 613,
                                        "fullEnd": 757,
                                        "start": 613,
                                        "end": 757,
                                        "fullWidth": 144,
<<<<<<< HEAD
                                        "width": 144,
                                        "identifier": {
=======
                                        "propertyName": {
>>>>>>> 85e84683
                                            "kind": "IdentifierName",
                                            "fullStart": 613,
                                            "fullEnd": 618,
                                            "start": 613,
                                            "end": 617,
                                            "fullWidth": 5,
                                            "width": 4,
                                            "text": "func",
                                            "value": "func",
                                            "valueText": "func",
                                            "hasTrailingTrivia": true,
                                            "trailingTrivia": [
                                                {
                                                    "kind": "WhitespaceTrivia",
                                                    "text": " "
                                                }
                                            ]
                                        },
                                        "equalsValueClause": {
                                            "kind": "EqualsValueClause",
                                            "fullStart": 618,
                                            "fullEnd": 757,
                                            "start": 618,
                                            "end": 757,
                                            "fullWidth": 139,
                                            "width": 139,
                                            "equalsToken": {
                                                "kind": "EqualsToken",
                                                "fullStart": 618,
                                                "fullEnd": 620,
                                                "start": 618,
                                                "end": 619,
                                                "fullWidth": 2,
                                                "width": 1,
                                                "text": "=",
                                                "value": "=",
                                                "valueText": "=",
                                                "hasTrailingTrivia": true,
                                                "trailingTrivia": [
                                                    {
                                                        "kind": "WhitespaceTrivia",
                                                        "text": " "
                                                    }
                                                ]
                                            },
                                            "value": {
                                                "kind": "FunctionExpression",
                                                "fullStart": 620,
                                                "fullEnd": 757,
                                                "start": 620,
                                                "end": 757,
                                                "fullWidth": 137,
                                                "width": 137,
                                                "functionKeyword": {
                                                    "kind": "FunctionKeyword",
                                                    "fullStart": 620,
                                                    "fullEnd": 629,
                                                    "start": 620,
                                                    "end": 628,
                                                    "fullWidth": 9,
                                                    "width": 8,
                                                    "text": "function",
                                                    "value": "function",
                                                    "valueText": "function",
                                                    "hasTrailingTrivia": true,
                                                    "trailingTrivia": [
                                                        {
                                                            "kind": "WhitespaceTrivia",
                                                            "text": " "
                                                        }
                                                    ]
                                                },
                                                "callSignature": {
                                                    "kind": "CallSignature",
                                                    "fullStart": 629,
                                                    "fullEnd": 633,
                                                    "start": 629,
                                                    "end": 632,
                                                    "fullWidth": 4,
                                                    "width": 3,
                                                    "parameterList": {
                                                        "kind": "ParameterList",
                                                        "fullStart": 629,
                                                        "fullEnd": 633,
                                                        "start": 629,
                                                        "end": 632,
                                                        "fullWidth": 4,
                                                        "width": 3,
                                                        "openParenToken": {
                                                            "kind": "OpenParenToken",
                                                            "fullStart": 629,
                                                            "fullEnd": 630,
                                                            "start": 629,
                                                            "end": 630,
                                                            "fullWidth": 1,
                                                            "width": 1,
                                                            "text": "(",
                                                            "value": "(",
                                                            "valueText": "("
                                                        },
                                                        "parameters": [
                                                            {
                                                                "kind": "Parameter",
                                                                "fullStart": 630,
                                                                "fullEnd": 631,
                                                                "start": 630,
                                                                "end": 631,
                                                                "fullWidth": 1,
                                                                "width": 1,
                                                                "modifiers": [],
                                                                "identifier": {
                                                                    "kind": "IdentifierName",
                                                                    "fullStart": 630,
                                                                    "fullEnd": 631,
                                                                    "start": 630,
                                                                    "end": 631,
                                                                    "fullWidth": 1,
                                                                    "width": 1,
                                                                    "text": "x",
                                                                    "value": "x",
                                                                    "valueText": "x"
                                                                }
                                                            }
                                                        ],
                                                        "closeParenToken": {
                                                            "kind": "CloseParenToken",
                                                            "fullStart": 631,
                                                            "fullEnd": 633,
                                                            "start": 631,
                                                            "end": 632,
                                                            "fullWidth": 2,
                                                            "width": 1,
                                                            "text": ")",
                                                            "value": ")",
                                                            "valueText": ")",
                                                            "hasTrailingTrivia": true,
                                                            "trailingTrivia": [
                                                                {
                                                                    "kind": "WhitespaceTrivia",
                                                                    "text": " "
                                                                }
                                                            ]
                                                        }
                                                    }
                                                },
                                                "block": {
                                                    "kind": "Block",
                                                    "fullStart": 633,
                                                    "fullEnd": 757,
                                                    "start": 633,
                                                    "end": 757,
                                                    "fullWidth": 124,
                                                    "width": 124,
                                                    "openBraceToken": {
                                                        "kind": "OpenBraceToken",
                                                        "fullStart": 633,
                                                        "fullEnd": 636,
                                                        "start": 633,
                                                        "end": 634,
                                                        "fullWidth": 3,
                                                        "width": 1,
                                                        "text": "{",
                                                        "value": "{",
                                                        "valueText": "{",
                                                        "hasTrailingTrivia": true,
                                                        "hasTrailingNewLine": true,
                                                        "trailingTrivia": [
                                                            {
                                                                "kind": "NewLineTrivia",
                                                                "text": "\r\n"
                                                            }
                                                        ]
                                                    },
                                                    "statements": [
                                                        {
                                                            "kind": "ReturnStatement",
                                                            "fullStart": 636,
                                                            "fullEnd": 748,
                                                            "start": 648,
                                                            "end": 746,
                                                            "fullWidth": 112,
                                                            "width": 98,
                                                            "returnKeyword": {
                                                                "kind": "ReturnKeyword",
                                                                "fullStart": 636,
                                                                "fullEnd": 655,
                                                                "start": 648,
                                                                "end": 654,
                                                                "fullWidth": 19,
                                                                "width": 6,
                                                                "text": "return",
                                                                "value": "return",
                                                                "valueText": "return",
                                                                "hasLeadingTrivia": true,
                                                                "hasTrailingTrivia": true,
                                                                "leadingTrivia": [
                                                                    {
                                                                        "kind": "WhitespaceTrivia",
                                                                        "text": "            "
                                                                    }
                                                                ],
                                                                "trailingTrivia": [
                                                                    {
                                                                        "kind": "WhitespaceTrivia",
                                                                        "text": " "
                                                                    }
                                                                ]
                                                            },
                                                            "expression": {
                                                                "kind": "ObjectCreationExpression",
                                                                "fullStart": 655,
                                                                "fullEnd": 745,
                                                                "start": 655,
                                                                "end": 745,
                                                                "fullWidth": 90,
                                                                "width": 90,
                                                                "newKeyword": {
                                                                    "kind": "NewKeyword",
                                                                    "fullStart": 655,
                                                                    "fullEnd": 659,
                                                                    "start": 655,
                                                                    "end": 658,
                                                                    "fullWidth": 4,
                                                                    "width": 3,
                                                                    "text": "new",
                                                                    "value": "new",
                                                                    "valueText": "new",
                                                                    "hasTrailingTrivia": true,
                                                                    "trailingTrivia": [
                                                                        {
                                                                            "kind": "WhitespaceTrivia",
                                                                            "text": " "
                                                                        }
                                                                    ]
                                                                },
                                                                "expression": {
                                                                    "kind": "IdentifierName",
                                                                    "fullStart": 659,
                                                                    "fullEnd": 666,
                                                                    "start": 659,
                                                                    "end": 666,
                                                                    "fullWidth": 7,
                                                                    "width": 7,
                                                                    "text": "Boolean",
                                                                    "value": "Boolean",
                                                                    "valueText": "Boolean"
                                                                },
                                                                "argumentList": {
                                                                    "kind": "ArgumentList",
                                                                    "fullStart": 666,
                                                                    "fullEnd": 745,
                                                                    "start": 666,
                                                                    "end": 745,
                                                                    "fullWidth": 79,
                                                                    "width": 79,
                                                                    "openParenToken": {
                                                                        "kind": "OpenParenToken",
                                                                        "fullStart": 666,
                                                                        "fullEnd": 667,
                                                                        "start": 666,
                                                                        "end": 667,
                                                                        "fullWidth": 1,
                                                                        "width": 1,
                                                                        "text": "(",
                                                                        "value": "(",
                                                                        "valueText": "("
                                                                    },
                                                                    "arguments": [
                                                                        {
                                                                            "kind": "LogicalAndExpression",
                                                                            "fullStart": 667,
                                                                            "fullEnd": 744,
                                                                            "start": 667,
                                                                            "end": 744,
                                                                            "fullWidth": 77,
                                                                            "width": 77,
                                                                            "left": {
                                                                                "kind": "LogicalAndExpression",
                                                                                "fullStart": 667,
                                                                                "fullEnd": 723,
                                                                                "start": 667,
                                                                                "end": 722,
                                                                                "fullWidth": 56,
                                                                                "width": 55,
                                                                                "left": {
                                                                                    "kind": "LogicalAndExpression",
                                                                                    "fullStart": 667,
                                                                                    "fullEnd": 701,
                                                                                    "start": 667,
                                                                                    "end": 700,
                                                                                    "fullWidth": 34,
                                                                                    "width": 33,
                                                                                    "left": {
                                                                                        "kind": "EqualsExpression",
                                                                                        "fullStart": 667,
                                                                                        "fullEnd": 690,
                                                                                        "start": 667,
                                                                                        "end": 689,
                                                                                        "fullWidth": 23,
                                                                                        "width": 22,
                                                                                        "left": {
                                                                                            "kind": "MemberAccessExpression",
                                                                                            "fullStart": 667,
                                                                                            "fullEnd": 684,
                                                                                            "start": 667,
                                                                                            "end": 683,
                                                                                            "fullWidth": 17,
                                                                                            "width": 16,
                                                                                            "expression": {
                                                                                                "kind": "IdentifierName",
                                                                                                "fullStart": 667,
                                                                                                "fullEnd": 676,
                                                                                                "start": 667,
                                                                                                "end": 676,
                                                                                                "fullWidth": 9,
                                                                                                "width": 9,
                                                                                                "text": "arguments",
                                                                                                "value": "arguments",
                                                                                                "valueText": "arguments"
                                                                                            },
                                                                                            "dotToken": {
                                                                                                "kind": "DotToken",
                                                                                                "fullStart": 676,
                                                                                                "fullEnd": 677,
                                                                                                "start": 676,
                                                                                                "end": 677,
                                                                                                "fullWidth": 1,
                                                                                                "width": 1,
                                                                                                "text": ".",
                                                                                                "value": ".",
                                                                                                "valueText": "."
                                                                                            },
                                                                                            "name": {
                                                                                                "kind": "IdentifierName",
                                                                                                "fullStart": 677,
                                                                                                "fullEnd": 684,
                                                                                                "start": 677,
                                                                                                "end": 683,
                                                                                                "fullWidth": 7,
                                                                                                "width": 6,
                                                                                                "text": "length",
                                                                                                "value": "length",
                                                                                                "valueText": "length",
                                                                                                "hasTrailingTrivia": true,
                                                                                                "trailingTrivia": [
                                                                                                    {
                                                                                                        "kind": "WhitespaceTrivia",
                                                                                                        "text": " "
                                                                                                    }
                                                                                                ]
                                                                                            }
                                                                                        },
                                                                                        "operatorToken": {
                                                                                            "kind": "EqualsEqualsEqualsToken",
                                                                                            "fullStart": 684,
                                                                                            "fullEnd": 688,
                                                                                            "start": 684,
                                                                                            "end": 687,
                                                                                            "fullWidth": 4,
                                                                                            "width": 3,
                                                                                            "text": "===",
                                                                                            "value": "===",
                                                                                            "valueText": "===",
                                                                                            "hasTrailingTrivia": true,
                                                                                            "trailingTrivia": [
                                                                                                {
                                                                                                    "kind": "WhitespaceTrivia",
                                                                                                    "text": " "
                                                                                                }
                                                                                            ]
                                                                                        },
                                                                                        "right": {
                                                                                            "kind": "NumericLiteral",
                                                                                            "fullStart": 688,
                                                                                            "fullEnd": 690,
                                                                                            "start": 688,
                                                                                            "end": 689,
                                                                                            "fullWidth": 2,
                                                                                            "width": 1,
                                                                                            "text": "2",
                                                                                            "value": 2,
                                                                                            "valueText": "2",
                                                                                            "hasTrailingTrivia": true,
                                                                                            "trailingTrivia": [
                                                                                                {
                                                                                                    "kind": "WhitespaceTrivia",
                                                                                                    "text": " "
                                                                                                }
                                                                                            ]
                                                                                        }
                                                                                    },
                                                                                    "operatorToken": {
                                                                                        "kind": "AmpersandAmpersandToken",
                                                                                        "fullStart": 690,
                                                                                        "fullEnd": 693,
                                                                                        "start": 690,
                                                                                        "end": 692,
                                                                                        "fullWidth": 3,
                                                                                        "width": 2,
                                                                                        "text": "&&",
                                                                                        "value": "&&",
                                                                                        "valueText": "&&",
                                                                                        "hasTrailingTrivia": true,
                                                                                        "trailingTrivia": [
                                                                                            {
                                                                                                "kind": "WhitespaceTrivia",
                                                                                                "text": " "
                                                                                            }
                                                                                        ]
                                                                                    },
                                                                                    "right": {
                                                                                        "kind": "EqualsExpression",
                                                                                        "fullStart": 693,
                                                                                        "fullEnd": 701,
                                                                                        "start": 693,
                                                                                        "end": 700,
                                                                                        "fullWidth": 8,
                                                                                        "width": 7,
                                                                                        "left": {
                                                                                            "kind": "IdentifierName",
                                                                                            "fullStart": 693,
                                                                                            "fullEnd": 695,
                                                                                            "start": 693,
                                                                                            "end": 694,
                                                                                            "fullWidth": 2,
                                                                                            "width": 1,
                                                                                            "text": "x",
                                                                                            "value": "x",
                                                                                            "valueText": "x",
                                                                                            "hasTrailingTrivia": true,
                                                                                            "trailingTrivia": [
                                                                                                {
                                                                                                    "kind": "WhitespaceTrivia",
                                                                                                    "text": " "
                                                                                                }
                                                                                            ]
                                                                                        },
                                                                                        "operatorToken": {
                                                                                            "kind": "EqualsEqualsEqualsToken",
                                                                                            "fullStart": 695,
                                                                                            "fullEnd": 699,
                                                                                            "start": 695,
                                                                                            "end": 698,
                                                                                            "fullWidth": 4,
                                                                                            "width": 3,
                                                                                            "text": "===",
                                                                                            "value": "===",
                                                                                            "valueText": "===",
                                                                                            "hasTrailingTrivia": true,
                                                                                            "trailingTrivia": [
                                                                                                {
                                                                                                    "kind": "WhitespaceTrivia",
                                                                                                    "text": " "
                                                                                                }
                                                                                            ]
                                                                                        },
                                                                                        "right": {
                                                                                            "kind": "NumericLiteral",
                                                                                            "fullStart": 699,
                                                                                            "fullEnd": 701,
                                                                                            "start": 699,
                                                                                            "end": 700,
                                                                                            "fullWidth": 2,
                                                                                            "width": 1,
                                                                                            "text": "1",
                                                                                            "value": 1,
                                                                                            "valueText": "1",
                                                                                            "hasTrailingTrivia": true,
                                                                                            "trailingTrivia": [
                                                                                                {
                                                                                                    "kind": "WhitespaceTrivia",
                                                                                                    "text": " "
                                                                                                }
                                                                                            ]
                                                                                        }
                                                                                    }
                                                                                },
                                                                                "operatorToken": {
                                                                                    "kind": "AmpersandAmpersandToken",
                                                                                    "fullStart": 701,
                                                                                    "fullEnd": 704,
                                                                                    "start": 701,
                                                                                    "end": 703,
                                                                                    "fullWidth": 3,
                                                                                    "width": 2,
                                                                                    "text": "&&",
                                                                                    "value": "&&",
                                                                                    "valueText": "&&",
                                                                                    "hasTrailingTrivia": true,
                                                                                    "trailingTrivia": [
                                                                                        {
                                                                                            "kind": "WhitespaceTrivia",
                                                                                            "text": " "
                                                                                        }
                                                                                    ]
                                                                                },
                                                                                "right": {
                                                                                    "kind": "EqualsExpression",
                                                                                    "fullStart": 704,
                                                                                    "fullEnd": 723,
                                                                                    "start": 704,
                                                                                    "end": 722,
                                                                                    "fullWidth": 19,
                                                                                    "width": 18,
                                                                                    "left": {
                                                                                        "kind": "ElementAccessExpression",
                                                                                        "fullStart": 704,
                                                                                        "fullEnd": 717,
                                                                                        "start": 704,
                                                                                        "end": 716,
                                                                                        "fullWidth": 13,
                                                                                        "width": 12,
                                                                                        "expression": {
                                                                                            "kind": "IdentifierName",
                                                                                            "fullStart": 704,
                                                                                            "fullEnd": 713,
                                                                                            "start": 704,
                                                                                            "end": 713,
                                                                                            "fullWidth": 9,
                                                                                            "width": 9,
                                                                                            "text": "arguments",
                                                                                            "value": "arguments",
                                                                                            "valueText": "arguments"
                                                                                        },
                                                                                        "openBracketToken": {
                                                                                            "kind": "OpenBracketToken",
                                                                                            "fullStart": 713,
                                                                                            "fullEnd": 714,
                                                                                            "start": 713,
                                                                                            "end": 714,
                                                                                            "fullWidth": 1,
                                                                                            "width": 1,
                                                                                            "text": "[",
                                                                                            "value": "[",
                                                                                            "valueText": "["
                                                                                        },
                                                                                        "argumentExpression": {
                                                                                            "kind": "NumericLiteral",
                                                                                            "fullStart": 714,
                                                                                            "fullEnd": 715,
                                                                                            "start": 714,
                                                                                            "end": 715,
                                                                                            "fullWidth": 1,
                                                                                            "width": 1,
                                                                                            "text": "1",
                                                                                            "value": 1,
                                                                                            "valueText": "1"
                                                                                        },
                                                                                        "closeBracketToken": {
                                                                                            "kind": "CloseBracketToken",
                                                                                            "fullStart": 715,
                                                                                            "fullEnd": 717,
                                                                                            "start": 715,
                                                                                            "end": 716,
                                                                                            "fullWidth": 2,
                                                                                            "width": 1,
                                                                                            "text": "]",
                                                                                            "value": "]",
                                                                                            "valueText": "]",
                                                                                            "hasTrailingTrivia": true,
                                                                                            "trailingTrivia": [
                                                                                                {
                                                                                                    "kind": "WhitespaceTrivia",
                                                                                                    "text": " "
                                                                                                }
                                                                                            ]
                                                                                        }
                                                                                    },
                                                                                    "operatorToken": {
                                                                                        "kind": "EqualsEqualsEqualsToken",
                                                                                        "fullStart": 717,
                                                                                        "fullEnd": 721,
                                                                                        "start": 717,
                                                                                        "end": 720,
                                                                                        "fullWidth": 4,
                                                                                        "width": 3,
                                                                                        "text": "===",
                                                                                        "value": "===",
                                                                                        "valueText": "===",
                                                                                        "hasTrailingTrivia": true,
                                                                                        "trailingTrivia": [
                                                                                            {
                                                                                                "kind": "WhitespaceTrivia",
                                                                                                "text": " "
                                                                                            }
                                                                                        ]
                                                                                    },
                                                                                    "right": {
                                                                                        "kind": "NumericLiteral",
                                                                                        "fullStart": 721,
                                                                                        "fullEnd": 723,
                                                                                        "start": 721,
                                                                                        "end": 722,
                                                                                        "fullWidth": 2,
                                                                                        "width": 1,
                                                                                        "text": "2",
                                                                                        "value": 2,
                                                                                        "valueText": "2",
                                                                                        "hasTrailingTrivia": true,
                                                                                        "trailingTrivia": [
                                                                                            {
                                                                                                "kind": "WhitespaceTrivia",
                                                                                                "text": " "
                                                                                            }
                                                                                        ]
                                                                                    }
                                                                                }
                                                                            },
                                                                            "operatorToken": {
                                                                                "kind": "AmpersandAmpersandToken",
                                                                                "fullStart": 723,
                                                                                "fullEnd": 726,
                                                                                "start": 723,
                                                                                "end": 725,
                                                                                "fullWidth": 3,
                                                                                "width": 2,
                                                                                "text": "&&",
                                                                                "value": "&&",
                                                                                "valueText": "&&",
                                                                                "hasTrailingTrivia": true,
                                                                                "trailingTrivia": [
                                                                                    {
                                                                                        "kind": "WhitespaceTrivia",
                                                                                        "text": " "
                                                                                    }
                                                                                ]
                                                                            },
                                                                            "right": {
                                                                                "kind": "EqualsExpression",
                                                                                "fullStart": 726,
                                                                                "fullEnd": 744,
                                                                                "start": 726,
                                                                                "end": 744,
                                                                                "fullWidth": 18,
                                                                                "width": 18,
                                                                                "left": {
                                                                                    "kind": "ElementAccessExpression",
                                                                                    "fullStart": 726,
                                                                                    "fullEnd": 739,
                                                                                    "start": 726,
                                                                                    "end": 738,
                                                                                    "fullWidth": 13,
                                                                                    "width": 12,
                                                                                    "expression": {
                                                                                        "kind": "IdentifierName",
                                                                                        "fullStart": 726,
                                                                                        "fullEnd": 735,
                                                                                        "start": 726,
                                                                                        "end": 735,
                                                                                        "fullWidth": 9,
                                                                                        "width": 9,
                                                                                        "text": "arguments",
                                                                                        "value": "arguments",
                                                                                        "valueText": "arguments"
                                                                                    },
                                                                                    "openBracketToken": {
                                                                                        "kind": "OpenBracketToken",
                                                                                        "fullStart": 735,
                                                                                        "fullEnd": 736,
                                                                                        "start": 735,
                                                                                        "end": 736,
                                                                                        "fullWidth": 1,
                                                                                        "width": 1,
                                                                                        "text": "[",
                                                                                        "value": "[",
                                                                                        "valueText": "["
                                                                                    },
                                                                                    "argumentExpression": {
                                                                                        "kind": "NumericLiteral",
                                                                                        "fullStart": 736,
                                                                                        "fullEnd": 737,
                                                                                        "start": 736,
                                                                                        "end": 737,
                                                                                        "fullWidth": 1,
                                                                                        "width": 1,
                                                                                        "text": "0",
                                                                                        "value": 0,
                                                                                        "valueText": "0"
                                                                                    },
                                                                                    "closeBracketToken": {
                                                                                        "kind": "CloseBracketToken",
                                                                                        "fullStart": 737,
                                                                                        "fullEnd": 739,
                                                                                        "start": 737,
                                                                                        "end": 738,
                                                                                        "fullWidth": 2,
                                                                                        "width": 1,
                                                                                        "text": "]",
                                                                                        "value": "]",
                                                                                        "valueText": "]",
                                                                                        "hasTrailingTrivia": true,
                                                                                        "trailingTrivia": [
                                                                                            {
                                                                                                "kind": "WhitespaceTrivia",
                                                                                                "text": " "
                                                                                            }
                                                                                        ]
                                                                                    }
                                                                                },
                                                                                "operatorToken": {
                                                                                    "kind": "EqualsEqualsEqualsToken",
                                                                                    "fullStart": 739,
                                                                                    "fullEnd": 743,
                                                                                    "start": 739,
                                                                                    "end": 742,
                                                                                    "fullWidth": 4,
                                                                                    "width": 3,
                                                                                    "text": "===",
                                                                                    "value": "===",
                                                                                    "valueText": "===",
                                                                                    "hasTrailingTrivia": true,
                                                                                    "trailingTrivia": [
                                                                                        {
                                                                                            "kind": "WhitespaceTrivia",
                                                                                            "text": " "
                                                                                        }
                                                                                    ]
                                                                                },
                                                                                "right": {
                                                                                    "kind": "NumericLiteral",
                                                                                    "fullStart": 743,
                                                                                    "fullEnd": 744,
                                                                                    "start": 743,
                                                                                    "end": 744,
                                                                                    "fullWidth": 1,
                                                                                    "width": 1,
                                                                                    "text": "1",
                                                                                    "value": 1,
                                                                                    "valueText": "1"
                                                                                }
                                                                            }
                                                                        }
                                                                    ],
                                                                    "closeParenToken": {
                                                                        "kind": "CloseParenToken",
                                                                        "fullStart": 744,
                                                                        "fullEnd": 745,
                                                                        "start": 744,
                                                                        "end": 745,
                                                                        "fullWidth": 1,
                                                                        "width": 1,
                                                                        "text": ")",
                                                                        "value": ")",
                                                                        "valueText": ")"
                                                                    }
                                                                }
                                                            },
                                                            "semicolonToken": {
                                                                "kind": "SemicolonToken",
                                                                "fullStart": 745,
                                                                "fullEnd": 748,
                                                                "start": 745,
                                                                "end": 746,
                                                                "fullWidth": 3,
                                                                "width": 1,
                                                                "text": ";",
                                                                "value": ";",
                                                                "valueText": ";",
                                                                "hasTrailingTrivia": true,
                                                                "hasTrailingNewLine": true,
                                                                "trailingTrivia": [
                                                                    {
                                                                        "kind": "NewLineTrivia",
                                                                        "text": "\r\n"
                                                                    }
                                                                ]
                                                            }
                                                        }
                                                    ],
                                                    "closeBraceToken": {
                                                        "kind": "CloseBraceToken",
                                                        "fullStart": 748,
                                                        "fullEnd": 757,
                                                        "start": 756,
                                                        "end": 757,
                                                        "fullWidth": 9,
                                                        "width": 1,
                                                        "text": "}",
                                                        "value": "}",
                                                        "valueText": "}",
                                                        "hasLeadingTrivia": true,
                                                        "leadingTrivia": [
                                                            {
                                                                "kind": "WhitespaceTrivia",
                                                                "text": "        "
                                                            }
                                                        ]
                                                    }
                                                }
                                            }
                                        }
                                    }
                                ]
                            },
                            "semicolonToken": {
                                "kind": "SemicolonToken",
                                "fullStart": 757,
                                "fullEnd": 760,
                                "start": 757,
                                "end": 758,
                                "fullWidth": 3,
                                "width": 1,
                                "text": ";",
                                "value": ";",
                                "valueText": ";",
                                "hasTrailingTrivia": true,
                                "hasTrailingNewLine": true,
                                "trailingTrivia": [
                                    {
                                        "kind": "NewLineTrivia",
                                        "text": "\r\n"
                                    }
                                ]
                            }
                        },
                        {
                            "kind": "VariableStatement",
                            "fullStart": 760,
                            "fullEnd": 825,
                            "start": 770,
                            "end": 823,
                            "fullWidth": 65,
                            "width": 53,
                            "modifiers": [],
                            "variableDeclaration": {
                                "kind": "VariableDeclaration",
                                "fullStart": 760,
                                "fullEnd": 822,
                                "start": 770,
                                "end": 822,
                                "fullWidth": 62,
                                "width": 52,
                                "varKeyword": {
                                    "kind": "VarKeyword",
                                    "fullStart": 760,
                                    "fullEnd": 774,
                                    "start": 770,
                                    "end": 773,
                                    "fullWidth": 14,
                                    "width": 3,
                                    "text": "var",
                                    "value": "var",
                                    "valueText": "var",
                                    "hasLeadingTrivia": true,
                                    "hasLeadingNewLine": true,
                                    "hasTrailingTrivia": true,
                                    "leadingTrivia": [
                                        {
                                            "kind": "NewLineTrivia",
                                            "text": "\r\n"
                                        },
                                        {
                                            "kind": "WhitespaceTrivia",
                                            "text": "        "
                                        }
                                    ],
                                    "trailingTrivia": [
                                        {
                                            "kind": "WhitespaceTrivia",
                                            "text": " "
                                        }
                                    ]
                                },
                                "variableDeclarators": [
                                    {
                                        "kind": "VariableDeclarator",
                                        "fullStart": 774,
                                        "fullEnd": 822,
                                        "start": 774,
                                        "end": 822,
                                        "fullWidth": 48,
<<<<<<< HEAD
                                        "width": 48,
                                        "identifier": {
=======
                                        "propertyName": {
>>>>>>> 85e84683
                                            "kind": "IdentifierName",
                                            "fullStart": 774,
                                            "fullEnd": 782,
                                            "start": 774,
                                            "end": 781,
                                            "fullWidth": 8,
                                            "width": 7,
                                            "text": "NewFunc",
                                            "value": "NewFunc",
                                            "valueText": "NewFunc",
                                            "hasTrailingTrivia": true,
                                            "trailingTrivia": [
                                                {
                                                    "kind": "WhitespaceTrivia",
                                                    "text": " "
                                                }
                                            ]
                                        },
                                        "equalsValueClause": {
                                            "kind": "EqualsValueClause",
                                            "fullStart": 782,
                                            "fullEnd": 822,
                                            "start": 782,
                                            "end": 822,
                                            "fullWidth": 40,
                                            "width": 40,
                                            "equalsToken": {
                                                "kind": "EqualsToken",
                                                "fullStart": 782,
                                                "fullEnd": 784,
                                                "start": 782,
                                                "end": 783,
                                                "fullWidth": 2,
                                                "width": 1,
                                                "text": "=",
                                                "value": "=",
                                                "valueText": "=",
                                                "hasTrailingTrivia": true,
                                                "trailingTrivia": [
                                                    {
                                                        "kind": "WhitespaceTrivia",
                                                        "text": " "
                                                    }
                                                ]
                                            },
                                            "value": {
                                                "kind": "InvocationExpression",
                                                "fullStart": 784,
                                                "fullEnd": 822,
                                                "start": 784,
                                                "end": 822,
                                                "fullWidth": 38,
                                                "width": 38,
                                                "expression": {
                                                    "kind": "MemberAccessExpression",
                                                    "fullStart": 784,
                                                    "fullEnd": 812,
                                                    "start": 784,
                                                    "end": 812,
                                                    "fullWidth": 28,
                                                    "width": 28,
                                                    "expression": {
                                                        "kind": "MemberAccessExpression",
                                                        "fullStart": 784,
                                                        "fullEnd": 807,
                                                        "start": 784,
                                                        "end": 807,
                                                        "fullWidth": 23,
                                                        "width": 23,
                                                        "expression": {
                                                            "kind": "MemberAccessExpression",
                                                            "fullStart": 784,
                                                            "fullEnd": 802,
                                                            "start": 784,
                                                            "end": 802,
                                                            "fullWidth": 18,
                                                            "width": 18,
                                                            "expression": {
                                                                "kind": "IdentifierName",
                                                                "fullStart": 784,
                                                                "fullEnd": 792,
                                                                "start": 784,
                                                                "end": 792,
                                                                "fullWidth": 8,
                                                                "width": 8,
                                                                "text": "Function",
                                                                "value": "Function",
                                                                "valueText": "Function"
                                                            },
                                                            "dotToken": {
                                                                "kind": "DotToken",
                                                                "fullStart": 792,
                                                                "fullEnd": 793,
                                                                "start": 792,
                                                                "end": 793,
                                                                "fullWidth": 1,
                                                                "width": 1,
                                                                "text": ".",
                                                                "value": ".",
                                                                "valueText": "."
                                                            },
                                                            "name": {
                                                                "kind": "IdentifierName",
                                                                "fullStart": 793,
                                                                "fullEnd": 802,
                                                                "start": 793,
                                                                "end": 802,
                                                                "fullWidth": 9,
                                                                "width": 9,
                                                                "text": "prototype",
                                                                "value": "prototype",
                                                                "valueText": "prototype"
                                                            }
                                                        },
                                                        "dotToken": {
                                                            "kind": "DotToken",
                                                            "fullStart": 802,
                                                            "fullEnd": 803,
                                                            "start": 802,
                                                            "end": 803,
                                                            "fullWidth": 1,
                                                            "width": 1,
                                                            "text": ".",
                                                            "value": ".",
                                                            "valueText": "."
                                                        },
                                                        "name": {
                                                            "kind": "IdentifierName",
                                                            "fullStart": 803,
                                                            "fullEnd": 807,
                                                            "start": 803,
                                                            "end": 807,
                                                            "fullWidth": 4,
                                                            "width": 4,
                                                            "text": "bind",
                                                            "value": "bind",
                                                            "valueText": "bind"
                                                        }
                                                    },
                                                    "dotToken": {
                                                        "kind": "DotToken",
                                                        "fullStart": 807,
                                                        "fullEnd": 808,
                                                        "start": 807,
                                                        "end": 808,
                                                        "fullWidth": 1,
                                                        "width": 1,
                                                        "text": ".",
                                                        "value": ".",
                                                        "valueText": "."
                                                    },
                                                    "name": {
                                                        "kind": "IdentifierName",
                                                        "fullStart": 808,
                                                        "fullEnd": 812,
                                                        "start": 808,
                                                        "end": 812,
                                                        "fullWidth": 4,
                                                        "width": 4,
                                                        "text": "call",
                                                        "value": "call",
                                                        "valueText": "call"
                                                    }
                                                },
                                                "argumentList": {
                                                    "kind": "ArgumentList",
                                                    "fullStart": 812,
                                                    "fullEnd": 822,
                                                    "start": 812,
                                                    "end": 822,
                                                    "fullWidth": 10,
                                                    "width": 10,
                                                    "openParenToken": {
                                                        "kind": "OpenParenToken",
                                                        "fullStart": 812,
                                                        "fullEnd": 813,
                                                        "start": 812,
                                                        "end": 813,
                                                        "fullWidth": 1,
                                                        "width": 1,
                                                        "text": "(",
                                                        "value": "(",
                                                        "valueText": "("
                                                    },
                                                    "arguments": [
                                                        {
                                                            "kind": "IdentifierName",
                                                            "fullStart": 813,
                                                            "fullEnd": 817,
                                                            "start": 813,
                                                            "end": 817,
                                                            "fullWidth": 4,
                                                            "width": 4,
                                                            "text": "func",
                                                            "value": "func",
                                                            "valueText": "func"
                                                        },
                                                        {
                                                            "kind": "CommaToken",
                                                            "fullStart": 817,
                                                            "fullEnd": 819,
                                                            "start": 817,
                                                            "end": 818,
                                                            "fullWidth": 2,
                                                            "width": 1,
                                                            "text": ",",
                                                            "value": ",",
                                                            "valueText": ",",
                                                            "hasTrailingTrivia": true,
                                                            "trailingTrivia": [
                                                                {
                                                                    "kind": "WhitespaceTrivia",
                                                                    "text": " "
                                                                }
                                                            ]
                                                        },
                                                        {
                                                            "kind": "ObjectLiteralExpression",
                                                            "fullStart": 819,
                                                            "fullEnd": 821,
                                                            "start": 819,
                                                            "end": 821,
                                                            "fullWidth": 2,
                                                            "width": 2,
                                                            "openBraceToken": {
                                                                "kind": "OpenBraceToken",
                                                                "fullStart": 819,
                                                                "fullEnd": 820,
                                                                "start": 819,
                                                                "end": 820,
                                                                "fullWidth": 1,
                                                                "width": 1,
                                                                "text": "{",
                                                                "value": "{",
                                                                "valueText": "{"
                                                            },
                                                            "propertyAssignments": [],
                                                            "closeBraceToken": {
                                                                "kind": "CloseBraceToken",
                                                                "fullStart": 820,
                                                                "fullEnd": 821,
                                                                "start": 820,
                                                                "end": 821,
                                                                "fullWidth": 1,
                                                                "width": 1,
                                                                "text": "}",
                                                                "value": "}",
                                                                "valueText": "}"
                                                            }
                                                        }
                                                    ],
                                                    "closeParenToken": {
                                                        "kind": "CloseParenToken",
                                                        "fullStart": 821,
                                                        "fullEnd": 822,
                                                        "start": 821,
                                                        "end": 822,
                                                        "fullWidth": 1,
                                                        "width": 1,
                                                        "text": ")",
                                                        "value": ")",
                                                        "valueText": ")"
                                                    }
                                                }
                                            }
                                        }
                                    }
                                ]
                            },
                            "semicolonToken": {
                                "kind": "SemicolonToken",
                                "fullStart": 822,
                                "fullEnd": 825,
                                "start": 822,
                                "end": 823,
                                "fullWidth": 3,
                                "width": 1,
                                "text": ";",
                                "value": ";",
                                "valueText": ";",
                                "hasTrailingTrivia": true,
                                "hasTrailingNewLine": true,
                                "trailingTrivia": [
                                    {
                                        "kind": "NewLineTrivia",
                                        "text": "\r\n"
                                    }
                                ]
                            }
                        },
                        {
                            "kind": "VariableStatement",
                            "fullStart": 825,
                            "fullEnd": 873,
                            "start": 835,
                            "end": 871,
                            "fullWidth": 48,
                            "width": 36,
                            "modifiers": [],
                            "variableDeclaration": {
                                "kind": "VariableDeclaration",
                                "fullStart": 825,
                                "fullEnd": 870,
                                "start": 835,
                                "end": 870,
                                "fullWidth": 45,
                                "width": 35,
                                "varKeyword": {
                                    "kind": "VarKeyword",
                                    "fullStart": 825,
                                    "fullEnd": 839,
                                    "start": 835,
                                    "end": 838,
                                    "fullWidth": 14,
                                    "width": 3,
                                    "text": "var",
                                    "value": "var",
                                    "valueText": "var",
                                    "hasLeadingTrivia": true,
                                    "hasLeadingNewLine": true,
                                    "hasTrailingTrivia": true,
                                    "leadingTrivia": [
                                        {
                                            "kind": "NewLineTrivia",
                                            "text": "\r\n"
                                        },
                                        {
                                            "kind": "WhitespaceTrivia",
                                            "text": "        "
                                        }
                                    ],
                                    "trailingTrivia": [
                                        {
                                            "kind": "WhitespaceTrivia",
                                            "text": " "
                                        }
                                    ]
                                },
                                "variableDeclarators": [
                                    {
                                        "kind": "VariableDeclarator",
                                        "fullStart": 839,
                                        "fullEnd": 870,
                                        "start": 839,
                                        "end": 870,
                                        "fullWidth": 31,
<<<<<<< HEAD
                                        "width": 31,
                                        "identifier": {
=======
                                        "propertyName": {
>>>>>>> 85e84683
                                            "kind": "IdentifierName",
                                            "fullStart": 839,
                                            "fullEnd": 851,
                                            "start": 839,
                                            "end": 850,
                                            "fullWidth": 12,
                                            "width": 11,
                                            "text": "newInstance",
                                            "value": "newInstance",
                                            "valueText": "newInstance",
                                            "hasTrailingTrivia": true,
                                            "trailingTrivia": [
                                                {
                                                    "kind": "WhitespaceTrivia",
                                                    "text": " "
                                                }
                                            ]
                                        },
                                        "equalsValueClause": {
                                            "kind": "EqualsValueClause",
                                            "fullStart": 851,
                                            "fullEnd": 870,
                                            "start": 851,
                                            "end": 870,
                                            "fullWidth": 19,
                                            "width": 19,
                                            "equalsToken": {
                                                "kind": "EqualsToken",
                                                "fullStart": 851,
                                                "fullEnd": 853,
                                                "start": 851,
                                                "end": 852,
                                                "fullWidth": 2,
                                                "width": 1,
                                                "text": "=",
                                                "value": "=",
                                                "valueText": "=",
                                                "hasTrailingTrivia": true,
                                                "trailingTrivia": [
                                                    {
                                                        "kind": "WhitespaceTrivia",
                                                        "text": " "
                                                    }
                                                ]
                                            },
                                            "value": {
                                                "kind": "ObjectCreationExpression",
                                                "fullStart": 853,
                                                "fullEnd": 870,
                                                "start": 853,
                                                "end": 870,
                                                "fullWidth": 17,
                                                "width": 17,
                                                "newKeyword": {
                                                    "kind": "NewKeyword",
                                                    "fullStart": 853,
                                                    "fullEnd": 857,
                                                    "start": 853,
                                                    "end": 856,
                                                    "fullWidth": 4,
                                                    "width": 3,
                                                    "text": "new",
                                                    "value": "new",
                                                    "valueText": "new",
                                                    "hasTrailingTrivia": true,
                                                    "trailingTrivia": [
                                                        {
                                                            "kind": "WhitespaceTrivia",
                                                            "text": " "
                                                        }
                                                    ]
                                                },
                                                "expression": {
                                                    "kind": "IdentifierName",
                                                    "fullStart": 857,
                                                    "fullEnd": 864,
                                                    "start": 857,
                                                    "end": 864,
                                                    "fullWidth": 7,
                                                    "width": 7,
                                                    "text": "NewFunc",
                                                    "value": "NewFunc",
                                                    "valueText": "NewFunc"
                                                },
                                                "argumentList": {
                                                    "kind": "ArgumentList",
                                                    "fullStart": 864,
                                                    "fullEnd": 870,
                                                    "start": 864,
                                                    "end": 870,
                                                    "fullWidth": 6,
                                                    "width": 6,
                                                    "openParenToken": {
                                                        "kind": "OpenParenToken",
                                                        "fullStart": 864,
                                                        "fullEnd": 865,
                                                        "start": 864,
                                                        "end": 865,
                                                        "fullWidth": 1,
                                                        "width": 1,
                                                        "text": "(",
                                                        "value": "(",
                                                        "valueText": "("
                                                    },
                                                    "arguments": [
                                                        {
                                                            "kind": "NumericLiteral",
                                                            "fullStart": 865,
                                                            "fullEnd": 866,
                                                            "start": 865,
                                                            "end": 866,
                                                            "fullWidth": 1,
                                                            "width": 1,
                                                            "text": "1",
                                                            "value": 1,
                                                            "valueText": "1"
                                                        },
                                                        {
                                                            "kind": "CommaToken",
                                                            "fullStart": 866,
                                                            "fullEnd": 868,
                                                            "start": 866,
                                                            "end": 867,
                                                            "fullWidth": 2,
                                                            "width": 1,
                                                            "text": ",",
                                                            "value": ",",
                                                            "valueText": ",",
                                                            "hasTrailingTrivia": true,
                                                            "trailingTrivia": [
                                                                {
                                                                    "kind": "WhitespaceTrivia",
                                                                    "text": " "
                                                                }
                                                            ]
                                                        },
                                                        {
                                                            "kind": "NumericLiteral",
                                                            "fullStart": 868,
                                                            "fullEnd": 869,
                                                            "start": 868,
                                                            "end": 869,
                                                            "fullWidth": 1,
                                                            "width": 1,
                                                            "text": "2",
                                                            "value": 2,
                                                            "valueText": "2"
                                                        }
                                                    ],
                                                    "closeParenToken": {
                                                        "kind": "CloseParenToken",
                                                        "fullStart": 869,
                                                        "fullEnd": 870,
                                                        "start": 869,
                                                        "end": 870,
                                                        "fullWidth": 1,
                                                        "width": 1,
                                                        "text": ")",
                                                        "value": ")",
                                                        "valueText": ")"
                                                    }
                                                }
                                            }
                                        }
                                    }
                                ]
                            },
                            "semicolonToken": {
                                "kind": "SemicolonToken",
                                "fullStart": 870,
                                "fullEnd": 873,
                                "start": 870,
                                "end": 871,
                                "fullWidth": 3,
                                "width": 1,
                                "text": ";",
                                "value": ";",
                                "valueText": ";",
                                "hasTrailingTrivia": true,
                                "hasTrailingNewLine": true,
                                "trailingTrivia": [
                                    {
                                        "kind": "NewLineTrivia",
                                        "text": "\r\n"
                                    }
                                ]
                            }
                        },
                        {
                            "kind": "ReturnStatement",
                            "fullStart": 873,
                            "fullEnd": 923,
                            "start": 883,
                            "end": 921,
                            "fullWidth": 50,
                            "width": 38,
                            "returnKeyword": {
                                "kind": "ReturnKeyword",
                                "fullStart": 873,
                                "fullEnd": 890,
                                "start": 883,
                                "end": 889,
                                "fullWidth": 17,
                                "width": 6,
                                "text": "return",
                                "value": "return",
                                "valueText": "return",
                                "hasLeadingTrivia": true,
                                "hasLeadingNewLine": true,
                                "hasTrailingTrivia": true,
                                "leadingTrivia": [
                                    {
                                        "kind": "NewLineTrivia",
                                        "text": "\r\n"
                                    },
                                    {
                                        "kind": "WhitespaceTrivia",
                                        "text": "        "
                                    }
                                ],
                                "trailingTrivia": [
                                    {
                                        "kind": "WhitespaceTrivia",
                                        "text": " "
                                    }
                                ]
                            },
                            "expression": {
                                "kind": "EqualsExpression",
                                "fullStart": 890,
                                "fullEnd": 920,
                                "start": 890,
                                "end": 920,
                                "fullWidth": 30,
                                "width": 30,
                                "left": {
                                    "kind": "InvocationExpression",
                                    "fullStart": 890,
                                    "fullEnd": 912,
                                    "start": 890,
                                    "end": 911,
                                    "fullWidth": 22,
                                    "width": 21,
                                    "expression": {
                                        "kind": "MemberAccessExpression",
                                        "fullStart": 890,
                                        "fullEnd": 909,
                                        "start": 890,
                                        "end": 909,
                                        "fullWidth": 19,
                                        "width": 19,
                                        "expression": {
                                            "kind": "IdentifierName",
                                            "fullStart": 890,
                                            "fullEnd": 901,
                                            "start": 890,
                                            "end": 901,
                                            "fullWidth": 11,
                                            "width": 11,
                                            "text": "newInstance",
                                            "value": "newInstance",
                                            "valueText": "newInstance"
                                        },
                                        "dotToken": {
                                            "kind": "DotToken",
                                            "fullStart": 901,
                                            "fullEnd": 902,
                                            "start": 901,
                                            "end": 902,
                                            "fullWidth": 1,
                                            "width": 1,
                                            "text": ".",
                                            "value": ".",
                                            "valueText": "."
                                        },
                                        "name": {
                                            "kind": "IdentifierName",
                                            "fullStart": 902,
                                            "fullEnd": 909,
                                            "start": 902,
                                            "end": 909,
                                            "fullWidth": 7,
                                            "width": 7,
                                            "text": "valueOf",
                                            "value": "valueOf",
                                            "valueText": "valueOf"
                                        }
                                    },
                                    "argumentList": {
                                        "kind": "ArgumentList",
                                        "fullStart": 909,
                                        "fullEnd": 912,
                                        "start": 909,
                                        "end": 911,
                                        "fullWidth": 3,
                                        "width": 2,
                                        "openParenToken": {
                                            "kind": "OpenParenToken",
                                            "fullStart": 909,
                                            "fullEnd": 910,
                                            "start": 909,
                                            "end": 910,
                                            "fullWidth": 1,
                                            "width": 1,
                                            "text": "(",
                                            "value": "(",
                                            "valueText": "("
                                        },
                                        "arguments": [],
                                        "closeParenToken": {
                                            "kind": "CloseParenToken",
                                            "fullStart": 910,
                                            "fullEnd": 912,
                                            "start": 910,
                                            "end": 911,
                                            "fullWidth": 2,
                                            "width": 1,
                                            "text": ")",
                                            "value": ")",
                                            "valueText": ")",
                                            "hasTrailingTrivia": true,
                                            "trailingTrivia": [
                                                {
                                                    "kind": "WhitespaceTrivia",
                                                    "text": " "
                                                }
                                            ]
                                        }
                                    }
                                },
                                "operatorToken": {
                                    "kind": "EqualsEqualsEqualsToken",
                                    "fullStart": 912,
                                    "fullEnd": 916,
                                    "start": 912,
                                    "end": 915,
                                    "fullWidth": 4,
                                    "width": 3,
                                    "text": "===",
                                    "value": "===",
                                    "valueText": "===",
                                    "hasTrailingTrivia": true,
                                    "trailingTrivia": [
                                        {
                                            "kind": "WhitespaceTrivia",
                                            "text": " "
                                        }
                                    ]
                                },
                                "right": {
                                    "kind": "TrueKeyword",
                                    "fullStart": 916,
                                    "fullEnd": 920,
                                    "start": 916,
                                    "end": 920,
                                    "fullWidth": 4,
                                    "width": 4,
                                    "text": "true",
                                    "value": true,
                                    "valueText": "true"
                                }
                            },
                            "semicolonToken": {
                                "kind": "SemicolonToken",
                                "fullStart": 920,
                                "fullEnd": 923,
                                "start": 920,
                                "end": 921,
                                "fullWidth": 3,
                                "width": 1,
                                "text": ";",
                                "value": ";",
                                "valueText": ";",
                                "hasTrailingTrivia": true,
                                "hasTrailingNewLine": true,
                                "trailingTrivia": [
                                    {
                                        "kind": "NewLineTrivia",
                                        "text": "\r\n"
                                    }
                                ]
                            }
                        }
                    ],
                    "closeBraceToken": {
                        "kind": "CloseBraceToken",
                        "fullStart": 923,
                        "fullEnd": 930,
                        "start": 927,
                        "end": 928,
                        "fullWidth": 7,
                        "width": 1,
                        "text": "}",
                        "value": "}",
                        "valueText": "}",
                        "hasLeadingTrivia": true,
                        "hasTrailingTrivia": true,
                        "hasTrailingNewLine": true,
                        "leadingTrivia": [
                            {
                                "kind": "WhitespaceTrivia",
                                "text": "    "
                            }
                        ],
                        "trailingTrivia": [
                            {
                                "kind": "NewLineTrivia",
                                "text": "\r\n"
                            }
                        ]
                    }
                }
            },
            {
                "kind": "ExpressionStatement",
                "fullStart": 930,
                "fullEnd": 954,
                "start": 930,
                "end": 952,
                "fullWidth": 24,
                "width": 22,
                "expression": {
                    "kind": "InvocationExpression",
                    "fullStart": 930,
                    "fullEnd": 951,
                    "start": 930,
                    "end": 951,
                    "fullWidth": 21,
                    "width": 21,
                    "expression": {
                        "kind": "IdentifierName",
                        "fullStart": 930,
                        "fullEnd": 941,
                        "start": 930,
                        "end": 941,
                        "fullWidth": 11,
                        "width": 11,
                        "text": "runTestCase",
                        "value": "runTestCase",
                        "valueText": "runTestCase"
                    },
                    "argumentList": {
                        "kind": "ArgumentList",
                        "fullStart": 941,
                        "fullEnd": 951,
                        "start": 941,
                        "end": 951,
                        "fullWidth": 10,
                        "width": 10,
                        "openParenToken": {
                            "kind": "OpenParenToken",
                            "fullStart": 941,
                            "fullEnd": 942,
                            "start": 941,
                            "end": 942,
                            "fullWidth": 1,
                            "width": 1,
                            "text": "(",
                            "value": "(",
                            "valueText": "("
                        },
                        "arguments": [
                            {
                                "kind": "IdentifierName",
                                "fullStart": 942,
                                "fullEnd": 950,
                                "start": 942,
                                "end": 950,
                                "fullWidth": 8,
                                "width": 8,
                                "text": "testcase",
                                "value": "testcase",
                                "valueText": "testcase"
                            }
                        ],
                        "closeParenToken": {
                            "kind": "CloseParenToken",
                            "fullStart": 950,
                            "fullEnd": 951,
                            "start": 950,
                            "end": 951,
                            "fullWidth": 1,
                            "width": 1,
                            "text": ")",
                            "value": ")",
                            "valueText": ")"
                        }
                    }
                },
                "semicolonToken": {
                    "kind": "SemicolonToken",
                    "fullStart": 951,
                    "fullEnd": 954,
                    "start": 951,
                    "end": 952,
                    "fullWidth": 3,
                    "width": 1,
                    "text": ";",
                    "value": ";",
                    "valueText": ";",
                    "hasTrailingTrivia": true,
                    "hasTrailingNewLine": true,
                    "trailingTrivia": [
                        {
                            "kind": "NewLineTrivia",
                            "text": "\r\n"
                        }
                    ]
                }
            }
        ],
        "endOfFileToken": {
            "kind": "EndOfFileToken",
            "fullStart": 954,
            "fullEnd": 954,
            "start": 954,
            "end": 954,
            "fullWidth": 0,
            "width": 0,
            "text": ""
        }
    },
    "lineMap": {
        "lineStarts": [
            0,
            67,
            152,
            232,
            308,
            380,
            385,
            442,
            569,
            574,
            576,
            578,
            601,
            636,
            748,
            760,
            762,
            825,
            827,
            873,
            875,
            923,
            930,
            954
        ],
        "length": 954
    }
}<|MERGE_RESOLUTION|>--- conflicted
+++ resolved
@@ -245,12 +245,8 @@
                                         "start": 613,
                                         "end": 757,
                                         "fullWidth": 144,
-<<<<<<< HEAD
                                         "width": 144,
-                                        "identifier": {
-=======
                                         "propertyName": {
->>>>>>> 85e84683
                                             "kind": "IdentifierName",
                                             "fullStart": 613,
                                             "fullEnd": 618,
@@ -1122,12 +1118,8 @@
                                         "start": 774,
                                         "end": 822,
                                         "fullWidth": 48,
-<<<<<<< HEAD
                                         "width": 48,
-                                        "identifier": {
-=======
                                         "propertyName": {
->>>>>>> 85e84683
                                             "kind": "IdentifierName",
                                             "fullStart": 774,
                                             "fullEnd": 782,
@@ -1474,12 +1466,8 @@
                                         "start": 839,
                                         "end": 870,
                                         "fullWidth": 31,
-<<<<<<< HEAD
                                         "width": 31,
-                                        "identifier": {
-=======
                                         "propertyName": {
->>>>>>> 85e84683
                                             "kind": "IdentifierName",
                                             "fullStart": 839,
                                             "fullEnd": 851,
