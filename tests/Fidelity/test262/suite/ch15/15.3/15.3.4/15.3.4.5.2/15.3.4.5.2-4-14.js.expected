--- conflicted
+++ resolved
@@ -245,12 +245,8 @@
                                         "start": 613,
                                         "end": 757,
                                         "fullWidth": 144,
-<<<<<<< HEAD
                                         "width": 144,
-                                        "identifier": {
-=======
                                         "propertyName": {
->>>>>>> 85e84683
                                             "kind": "IdentifierName",
                                             "fullStart": 613,
                                             "fullEnd": 618,
@@ -1122,12 +1118,8 @@
                                         "start": 774,
                                         "end": 828,
                                         "fullWidth": 54,
-<<<<<<< HEAD
                                         "width": 54,
-                                        "identifier": {
-=======
                                         "propertyName": {
->>>>>>> 85e84683
                                             "kind": "IdentifierName",
                                             "fullStart": 774,
                                             "fullEnd": 782,
@@ -1536,12 +1528,8 @@
                                         "start": 845,
                                         "end": 872,
                                         "fullWidth": 27,
-<<<<<<< HEAD
                                         "width": 27,
-                                        "identifier": {
-=======
                                         "propertyName": {
->>>>>>> 85e84683
                                             "kind": "IdentifierName",
                                             "fullStart": 845,
                                             "fullEnd": 857,
