{
    "isDeclaration": false,
    "languageVersion": "EcmaScript5",
    "parseOptions": {
        "allowAutomaticSemicolonInsertion": true
    },
    "sourceUnit": {
        "kind": "SourceUnit",
        "fullStart": 0,
        "fullEnd": 916,
        "start": 577,
        "end": 916,
        "fullWidth": 916,
        "width": 339,
        "isIncrementallyUnusable": true,
        "moduleElements": [
            {
                "kind": "FunctionDeclaration",
                "fullStart": 0,
                "fullEnd": 892,
                "start": 577,
                "end": 890,
                "fullWidth": 892,
                "width": 313,
                "modifiers": [],
                "functionKeyword": {
                    "kind": "FunctionKeyword",
                    "fullStart": 0,
                    "fullEnd": 586,
                    "start": 577,
                    "end": 585,
                    "fullWidth": 586,
                    "width": 8,
                    "text": "function",
                    "value": "function",
                    "valueText": "function",
                    "hasLeadingTrivia": true,
                    "hasLeadingComment": true,
                    "hasLeadingNewLine": true,
                    "hasTrailingTrivia": true,
                    "leadingTrivia": [
                        {
                            "kind": "SingleLineCommentTrivia",
                            "text": "/// Copyright (c) 2012 Ecma International.  All rights reserved. "
                        },
                        {
                            "kind": "NewLineTrivia",
                            "text": "\r\n"
                        },
                        {
                            "kind": "SingleLineCommentTrivia",
                            "text": "/// Ecma International makes this code available under the terms and conditions set"
                        },
                        {
                            "kind": "NewLineTrivia",
                            "text": "\r\n"
                        },
                        {
                            "kind": "SingleLineCommentTrivia",
                            "text": "/// forth on http://hg.ecmascript.org/tests/test262/raw-file/tip/LICENSE (the "
                        },
                        {
                            "kind": "NewLineTrivia",
                            "text": "\r\n"
                        },
                        {
                            "kind": "SingleLineCommentTrivia",
                            "text": "/// \"Use Terms\").   Any redistribution of this code must retain the above "
                        },
                        {
                            "kind": "NewLineTrivia",
                            "text": "\r\n"
                        },
                        {
                            "kind": "SingleLineCommentTrivia",
                            "text": "/// copyright and this notice and otherwise comply with the Use Terms."
                        },
                        {
                            "kind": "NewLineTrivia",
                            "text": "\r\n"
                        },
                        {
                            "kind": "MultiLineCommentTrivia",
                            "text": "/**\r\n * @path ch15/15.3/15.3.4/15.3.4.5.2/15.3.4.5.2-4-7.js\r\n * @description [[Construct]] - length of parameters of 'target' is 0, length of 'boundArgs' is 0, length of 'ExtraArgs' is 1\r\n */"
                        },
                        {
                            "kind": "NewLineTrivia",
                            "text": "\r\n"
                        },
                        {
                            "kind": "NewLineTrivia",
                            "text": "\r\n"
                        },
                        {
                            "kind": "NewLineTrivia",
                            "text": "\r\n"
                        }
                    ],
                    "trailingTrivia": [
                        {
                            "kind": "WhitespaceTrivia",
                            "text": " "
                        }
                    ]
                },
                "identifier": {
                    "kind": "IdentifierName",
                    "fullStart": 586,
                    "fullEnd": 594,
                    "start": 586,
                    "end": 594,
                    "fullWidth": 8,
                    "width": 8,
                    "text": "testcase",
                    "value": "testcase",
                    "valueText": "testcase"
                },
                "callSignature": {
                    "kind": "CallSignature",
                    "fullStart": 594,
                    "fullEnd": 597,
                    "start": 594,
                    "end": 596,
                    "fullWidth": 3,
                    "width": 2,
                    "parameterList": {
                        "kind": "ParameterList",
                        "fullStart": 594,
                        "fullEnd": 597,
                        "start": 594,
                        "end": 596,
                        "fullWidth": 3,
                        "width": 2,
                        "openParenToken": {
                            "kind": "OpenParenToken",
                            "fullStart": 594,
                            "fullEnd": 595,
                            "start": 594,
                            "end": 595,
                            "fullWidth": 1,
                            "width": 1,
                            "text": "(",
                            "value": "(",
                            "valueText": "("
                        },
                        "parameters": [],
                        "closeParenToken": {
                            "kind": "CloseParenToken",
                            "fullStart": 595,
                            "fullEnd": 597,
                            "start": 595,
                            "end": 596,
                            "fullWidth": 2,
                            "width": 1,
                            "text": ")",
                            "value": ")",
                            "valueText": ")",
                            "hasTrailingTrivia": true,
                            "trailingTrivia": [
                                {
                                    "kind": "WhitespaceTrivia",
                                    "text": " "
                                }
                            ]
                        }
                    }
                },
                "block": {
                    "kind": "Block",
                    "fullStart": 597,
                    "fullEnd": 892,
                    "start": 597,
                    "end": 890,
                    "fullWidth": 295,
                    "width": 293,
                    "openBraceToken": {
                        "kind": "OpenBraceToken",
                        "fullStart": 597,
                        "fullEnd": 600,
                        "start": 597,
                        "end": 598,
                        "fullWidth": 3,
                        "width": 1,
                        "text": "{",
                        "value": "{",
                        "valueText": "{",
                        "hasTrailingTrivia": true,
                        "hasTrailingNewLine": true,
                        "trailingTrivia": [
                            {
                                "kind": "NewLineTrivia",
                                "text": "\r\n"
                            }
                        ]
                    },
                    "statements": [
                        {
                            "kind": "VariableStatement",
                            "fullStart": 600,
                            "fullEnd": 725,
                            "start": 608,
                            "end": 723,
                            "fullWidth": 125,
                            "width": 115,
                            "modifiers": [],
                            "variableDeclaration": {
                                "kind": "VariableDeclaration",
                                "fullStart": 600,
                                "fullEnd": 722,
                                "start": 608,
                                "end": 722,
                                "fullWidth": 122,
                                "width": 114,
                                "varKeyword": {
                                    "kind": "VarKeyword",
                                    "fullStart": 600,
                                    "fullEnd": 612,
                                    "start": 608,
                                    "end": 611,
                                    "fullWidth": 12,
                                    "width": 3,
                                    "text": "var",
                                    "value": "var",
                                    "valueText": "var",
                                    "hasLeadingTrivia": true,
                                    "hasTrailingTrivia": true,
                                    "leadingTrivia": [
                                        {
                                            "kind": "WhitespaceTrivia",
                                            "text": "        "
                                        }
                                    ],
                                    "trailingTrivia": [
                                        {
                                            "kind": "WhitespaceTrivia",
                                            "text": " "
                                        }
                                    ]
                                },
                                "variableDeclarators": [
                                    {
                                        "kind": "VariableDeclarator",
                                        "fullStart": 612,
                                        "fullEnd": 722,
                                        "start": 612,
                                        "end": 722,
                                        "fullWidth": 110,
<<<<<<< HEAD
                                        "width": 110,
                                        "identifier": {
=======
                                        "propertyName": {
>>>>>>> 85e84683
                                            "kind": "IdentifierName",
                                            "fullStart": 612,
                                            "fullEnd": 617,
                                            "start": 612,
                                            "end": 616,
                                            "fullWidth": 5,
                                            "width": 4,
                                            "text": "func",
                                            "value": "func",
                                            "valueText": "func",
                                            "hasTrailingTrivia": true,
                                            "trailingTrivia": [
                                                {
                                                    "kind": "WhitespaceTrivia",
                                                    "text": " "
                                                }
                                            ]
                                        },
                                        "equalsValueClause": {
                                            "kind": "EqualsValueClause",
                                            "fullStart": 617,
                                            "fullEnd": 722,
                                            "start": 617,
                                            "end": 722,
                                            "fullWidth": 105,
                                            "width": 105,
                                            "equalsToken": {
                                                "kind": "EqualsToken",
                                                "fullStart": 617,
                                                "fullEnd": 619,
                                                "start": 617,
                                                "end": 618,
                                                "fullWidth": 2,
                                                "width": 1,
                                                "text": "=",
                                                "value": "=",
                                                "valueText": "=",
                                                "hasTrailingTrivia": true,
                                                "trailingTrivia": [
                                                    {
                                                        "kind": "WhitespaceTrivia",
                                                        "text": " "
                                                    }
                                                ]
                                            },
                                            "value": {
                                                "kind": "FunctionExpression",
                                                "fullStart": 619,
                                                "fullEnd": 722,
                                                "start": 619,
                                                "end": 722,
                                                "fullWidth": 103,
                                                "width": 103,
                                                "functionKeyword": {
                                                    "kind": "FunctionKeyword",
                                                    "fullStart": 619,
                                                    "fullEnd": 628,
                                                    "start": 619,
                                                    "end": 627,
                                                    "fullWidth": 9,
                                                    "width": 8,
                                                    "text": "function",
                                                    "value": "function",
                                                    "valueText": "function",
                                                    "hasTrailingTrivia": true,
                                                    "trailingTrivia": [
                                                        {
                                                            "kind": "WhitespaceTrivia",
                                                            "text": " "
                                                        }
                                                    ]
                                                },
                                                "callSignature": {
                                                    "kind": "CallSignature",
                                                    "fullStart": 628,
                                                    "fullEnd": 631,
                                                    "start": 628,
                                                    "end": 630,
                                                    "fullWidth": 3,
                                                    "width": 2,
                                                    "parameterList": {
                                                        "kind": "ParameterList",
                                                        "fullStart": 628,
                                                        "fullEnd": 631,
                                                        "start": 628,
                                                        "end": 630,
                                                        "fullWidth": 3,
                                                        "width": 2,
                                                        "openParenToken": {
                                                            "kind": "OpenParenToken",
                                                            "fullStart": 628,
                                                            "fullEnd": 629,
                                                            "start": 628,
                                                            "end": 629,
                                                            "fullWidth": 1,
                                                            "width": 1,
                                                            "text": "(",
                                                            "value": "(",
                                                            "valueText": "("
                                                        },
                                                        "parameters": [],
                                                        "closeParenToken": {
                                                            "kind": "CloseParenToken",
                                                            "fullStart": 629,
                                                            "fullEnd": 631,
                                                            "start": 629,
                                                            "end": 630,
                                                            "fullWidth": 2,
                                                            "width": 1,
                                                            "text": ")",
                                                            "value": ")",
                                                            "valueText": ")",
                                                            "hasTrailingTrivia": true,
                                                            "trailingTrivia": [
                                                                {
                                                                    "kind": "WhitespaceTrivia",
                                                                    "text": " "
                                                                }
                                                            ]
                                                        }
                                                    }
                                                },
                                                "block": {
                                                    "kind": "Block",
                                                    "fullStart": 631,
                                                    "fullEnd": 722,
                                                    "start": 631,
                                                    "end": 722,
                                                    "fullWidth": 91,
                                                    "width": 91,
                                                    "openBraceToken": {
                                                        "kind": "OpenBraceToken",
                                                        "fullStart": 631,
                                                        "fullEnd": 634,
                                                        "start": 631,
                                                        "end": 632,
                                                        "fullWidth": 3,
                                                        "width": 1,
                                                        "text": "{",
                                                        "value": "{",
                                                        "valueText": "{",
                                                        "hasTrailingTrivia": true,
                                                        "hasTrailingNewLine": true,
                                                        "trailingTrivia": [
                                                            {
                                                                "kind": "NewLineTrivia",
                                                                "text": "\r\n"
                                                            }
                                                        ]
                                                    },
                                                    "statements": [
                                                        {
                                                            "kind": "ReturnStatement",
                                                            "fullStart": 634,
                                                            "fullEnd": 713,
                                                            "start": 646,
                                                            "end": 711,
                                                            "fullWidth": 79,
                                                            "width": 65,
                                                            "returnKeyword": {
                                                                "kind": "ReturnKeyword",
                                                                "fullStart": 634,
                                                                "fullEnd": 653,
                                                                "start": 646,
                                                                "end": 652,
                                                                "fullWidth": 19,
                                                                "width": 6,
                                                                "text": "return",
                                                                "value": "return",
                                                                "valueText": "return",
                                                                "hasLeadingTrivia": true,
                                                                "hasTrailingTrivia": true,
                                                                "leadingTrivia": [
                                                                    {
                                                                        "kind": "WhitespaceTrivia",
                                                                        "text": "            "
                                                                    }
                                                                ],
                                                                "trailingTrivia": [
                                                                    {
                                                                        "kind": "WhitespaceTrivia",
                                                                        "text": " "
                                                                    }
                                                                ]
                                                            },
                                                            "expression": {
                                                                "kind": "ObjectCreationExpression",
                                                                "fullStart": 653,
                                                                "fullEnd": 710,
                                                                "start": 653,
                                                                "end": 710,
                                                                "fullWidth": 57,
                                                                "width": 57,
                                                                "newKeyword": {
                                                                    "kind": "NewKeyword",
                                                                    "fullStart": 653,
                                                                    "fullEnd": 657,
                                                                    "start": 653,
                                                                    "end": 656,
                                                                    "fullWidth": 4,
                                                                    "width": 3,
                                                                    "text": "new",
                                                                    "value": "new",
                                                                    "valueText": "new",
                                                                    "hasTrailingTrivia": true,
                                                                    "trailingTrivia": [
                                                                        {
                                                                            "kind": "WhitespaceTrivia",
                                                                            "text": " "
                                                                        }
                                                                    ]
                                                                },
                                                                "expression": {
                                                                    "kind": "IdentifierName",
                                                                    "fullStart": 657,
                                                                    "fullEnd": 664,
                                                                    "start": 657,
                                                                    "end": 664,
                                                                    "fullWidth": 7,
                                                                    "width": 7,
                                                                    "text": "Boolean",
                                                                    "value": "Boolean",
                                                                    "valueText": "Boolean"
                                                                },
                                                                "argumentList": {
                                                                    "kind": "ArgumentList",
                                                                    "fullStart": 664,
                                                                    "fullEnd": 710,
                                                                    "start": 664,
                                                                    "end": 710,
                                                                    "fullWidth": 46,
                                                                    "width": 46,
                                                                    "openParenToken": {
                                                                        "kind": "OpenParenToken",
                                                                        "fullStart": 664,
                                                                        "fullEnd": 665,
                                                                        "start": 664,
                                                                        "end": 665,
                                                                        "fullWidth": 1,
                                                                        "width": 1,
                                                                        "text": "(",
                                                                        "value": "(",
                                                                        "valueText": "("
                                                                    },
                                                                    "arguments": [
                                                                        {
                                                                            "kind": "LogicalAndExpression",
                                                                            "fullStart": 665,
                                                                            "fullEnd": 709,
                                                                            "start": 665,
                                                                            "end": 709,
                                                                            "fullWidth": 44,
                                                                            "width": 44,
                                                                            "left": {
                                                                                "kind": "EqualsExpression",
                                                                                "fullStart": 665,
                                                                                "fullEnd": 688,
                                                                                "start": 665,
                                                                                "end": 687,
                                                                                "fullWidth": 23,
                                                                                "width": 22,
                                                                                "left": {
                                                                                    "kind": "MemberAccessExpression",
                                                                                    "fullStart": 665,
                                                                                    "fullEnd": 682,
                                                                                    "start": 665,
                                                                                    "end": 681,
                                                                                    "fullWidth": 17,
                                                                                    "width": 16,
                                                                                    "expression": {
                                                                                        "kind": "IdentifierName",
                                                                                        "fullStart": 665,
                                                                                        "fullEnd": 674,
                                                                                        "start": 665,
                                                                                        "end": 674,
                                                                                        "fullWidth": 9,
                                                                                        "width": 9,
                                                                                        "text": "arguments",
                                                                                        "value": "arguments",
                                                                                        "valueText": "arguments"
                                                                                    },
                                                                                    "dotToken": {
                                                                                        "kind": "DotToken",
                                                                                        "fullStart": 674,
                                                                                        "fullEnd": 675,
                                                                                        "start": 674,
                                                                                        "end": 675,
                                                                                        "fullWidth": 1,
                                                                                        "width": 1,
                                                                                        "text": ".",
                                                                                        "value": ".",
                                                                                        "valueText": "."
                                                                                    },
                                                                                    "name": {
                                                                                        "kind": "IdentifierName",
                                                                                        "fullStart": 675,
                                                                                        "fullEnd": 682,
                                                                                        "start": 675,
                                                                                        "end": 681,
                                                                                        "fullWidth": 7,
                                                                                        "width": 6,
                                                                                        "text": "length",
                                                                                        "value": "length",
                                                                                        "valueText": "length",
                                                                                        "hasTrailingTrivia": true,
                                                                                        "trailingTrivia": [
                                                                                            {
                                                                                                "kind": "WhitespaceTrivia",
                                                                                                "text": " "
                                                                                            }
                                                                                        ]
                                                                                    }
                                                                                },
                                                                                "operatorToken": {
                                                                                    "kind": "EqualsEqualsEqualsToken",
                                                                                    "fullStart": 682,
                                                                                    "fullEnd": 686,
                                                                                    "start": 682,
                                                                                    "end": 685,
                                                                                    "fullWidth": 4,
                                                                                    "width": 3,
                                                                                    "text": "===",
                                                                                    "value": "===",
                                                                                    "valueText": "===",
                                                                                    "hasTrailingTrivia": true,
                                                                                    "trailingTrivia": [
                                                                                        {
                                                                                            "kind": "WhitespaceTrivia",
                                                                                            "text": " "
                                                                                        }
                                                                                    ]
                                                                                },
                                                                                "right": {
                                                                                    "kind": "NumericLiteral",
                                                                                    "fullStart": 686,
                                                                                    "fullEnd": 688,
                                                                                    "start": 686,
                                                                                    "end": 687,
                                                                                    "fullWidth": 2,
                                                                                    "width": 1,
                                                                                    "text": "1",
                                                                                    "value": 1,
                                                                                    "valueText": "1",
                                                                                    "hasTrailingTrivia": true,
                                                                                    "trailingTrivia": [
                                                                                        {
                                                                                            "kind": "WhitespaceTrivia",
                                                                                            "text": " "
                                                                                        }
                                                                                    ]
                                                                                }
                                                                            },
                                                                            "operatorToken": {
                                                                                "kind": "AmpersandAmpersandToken",
                                                                                "fullStart": 688,
                                                                                "fullEnd": 691,
                                                                                "start": 688,
                                                                                "end": 690,
                                                                                "fullWidth": 3,
                                                                                "width": 2,
                                                                                "text": "&&",
                                                                                "value": "&&",
                                                                                "valueText": "&&",
                                                                                "hasTrailingTrivia": true,
                                                                                "trailingTrivia": [
                                                                                    {
                                                                                        "kind": "WhitespaceTrivia",
                                                                                        "text": " "
                                                                                    }
                                                                                ]
                                                                            },
                                                                            "right": {
                                                                                "kind": "EqualsExpression",
                                                                                "fullStart": 691,
                                                                                "fullEnd": 709,
                                                                                "start": 691,
                                                                                "end": 709,
                                                                                "fullWidth": 18,
                                                                                "width": 18,
                                                                                "left": {
                                                                                    "kind": "ElementAccessExpression",
                                                                                    "fullStart": 691,
                                                                                    "fullEnd": 704,
                                                                                    "start": 691,
                                                                                    "end": 703,
                                                                                    "fullWidth": 13,
                                                                                    "width": 12,
                                                                                    "expression": {
                                                                                        "kind": "IdentifierName",
                                                                                        "fullStart": 691,
                                                                                        "fullEnd": 700,
                                                                                        "start": 691,
                                                                                        "end": 700,
                                                                                        "fullWidth": 9,
                                                                                        "width": 9,
                                                                                        "text": "arguments",
                                                                                        "value": "arguments",
                                                                                        "valueText": "arguments"
                                                                                    },
                                                                                    "openBracketToken": {
                                                                                        "kind": "OpenBracketToken",
                                                                                        "fullStart": 700,
                                                                                        "fullEnd": 701,
                                                                                        "start": 700,
                                                                                        "end": 701,
                                                                                        "fullWidth": 1,
                                                                                        "width": 1,
                                                                                        "text": "[",
                                                                                        "value": "[",
                                                                                        "valueText": "["
                                                                                    },
                                                                                    "argumentExpression": {
                                                                                        "kind": "NumericLiteral",
                                                                                        "fullStart": 701,
                                                                                        "fullEnd": 702,
                                                                                        "start": 701,
                                                                                        "end": 702,
                                                                                        "fullWidth": 1,
                                                                                        "width": 1,
                                                                                        "text": "0",
                                                                                        "value": 0,
                                                                                        "valueText": "0"
                                                                                    },
                                                                                    "closeBracketToken": {
                                                                                        "kind": "CloseBracketToken",
                                                                                        "fullStart": 702,
                                                                                        "fullEnd": 704,
                                                                                        "start": 702,
                                                                                        "end": 703,
                                                                                        "fullWidth": 2,
                                                                                        "width": 1,
                                                                                        "text": "]",
                                                                                        "value": "]",
                                                                                        "valueText": "]",
                                                                                        "hasTrailingTrivia": true,
                                                                                        "trailingTrivia": [
                                                                                            {
                                                                                                "kind": "WhitespaceTrivia",
                                                                                                "text": " "
                                                                                            }
                                                                                        ]
                                                                                    }
                                                                                },
                                                                                "operatorToken": {
                                                                                    "kind": "EqualsEqualsEqualsToken",
                                                                                    "fullStart": 704,
                                                                                    "fullEnd": 708,
                                                                                    "start": 704,
                                                                                    "end": 707,
                                                                                    "fullWidth": 4,
                                                                                    "width": 3,
                                                                                    "text": "===",
                                                                                    "value": "===",
                                                                                    "valueText": "===",
                                                                                    "hasTrailingTrivia": true,
                                                                                    "trailingTrivia": [
                                                                                        {
                                                                                            "kind": "WhitespaceTrivia",
                                                                                            "text": " "
                                                                                        }
                                                                                    ]
                                                                                },
                                                                                "right": {
                                                                                    "kind": "NumericLiteral",
                                                                                    "fullStart": 708,
                                                                                    "fullEnd": 709,
                                                                                    "start": 708,
                                                                                    "end": 709,
                                                                                    "fullWidth": 1,
                                                                                    "width": 1,
                                                                                    "text": "1",
                                                                                    "value": 1,
                                                                                    "valueText": "1"
                                                                                }
                                                                            }
                                                                        }
                                                                    ],
                                                                    "closeParenToken": {
                                                                        "kind": "CloseParenToken",
                                                                        "fullStart": 709,
                                                                        "fullEnd": 710,
                                                                        "start": 709,
                                                                        "end": 710,
                                                                        "fullWidth": 1,
                                                                        "width": 1,
                                                                        "text": ")",
                                                                        "value": ")",
                                                                        "valueText": ")"
                                                                    }
                                                                }
                                                            },
                                                            "semicolonToken": {
                                                                "kind": "SemicolonToken",
                                                                "fullStart": 710,
                                                                "fullEnd": 713,
                                                                "start": 710,
                                                                "end": 711,
                                                                "fullWidth": 3,
                                                                "width": 1,
                                                                "text": ";",
                                                                "value": ";",
                                                                "valueText": ";",
                                                                "hasTrailingTrivia": true,
                                                                "hasTrailingNewLine": true,
                                                                "trailingTrivia": [
                                                                    {
                                                                        "kind": "NewLineTrivia",
                                                                        "text": "\r\n"
                                                                    }
                                                                ]
                                                            }
                                                        }
                                                    ],
                                                    "closeBraceToken": {
                                                        "kind": "CloseBraceToken",
                                                        "fullStart": 713,
                                                        "fullEnd": 722,
                                                        "start": 721,
                                                        "end": 722,
                                                        "fullWidth": 9,
                                                        "width": 1,
                                                        "text": "}",
                                                        "value": "}",
                                                        "valueText": "}",
                                                        "hasLeadingTrivia": true,
                                                        "leadingTrivia": [
                                                            {
                                                                "kind": "WhitespaceTrivia",
                                                                "text": "        "
                                                            }
                                                        ]
                                                    }
                                                }
                                            }
                                        }
                                    }
                                ]
                            },
                            "semicolonToken": {
                                "kind": "SemicolonToken",
                                "fullStart": 722,
                                "fullEnd": 725,
                                "start": 722,
                                "end": 723,
                                "fullWidth": 3,
                                "width": 1,
                                "text": ";",
                                "value": ";",
                                "valueText": ";",
                                "hasTrailingTrivia": true,
                                "hasTrailingNewLine": true,
                                "trailingTrivia": [
                                    {
                                        "kind": "NewLineTrivia",
                                        "text": "\r\n"
                                    }
                                ]
                            }
                        },
                        {
                            "kind": "VariableStatement",
                            "fullStart": 725,
                            "fullEnd": 790,
                            "start": 735,
                            "end": 788,
                            "fullWidth": 65,
                            "width": 53,
                            "modifiers": [],
                            "variableDeclaration": {
                                "kind": "VariableDeclaration",
                                "fullStart": 725,
                                "fullEnd": 787,
                                "start": 735,
                                "end": 787,
                                "fullWidth": 62,
                                "width": 52,
                                "varKeyword": {
                                    "kind": "VarKeyword",
                                    "fullStart": 725,
                                    "fullEnd": 739,
                                    "start": 735,
                                    "end": 738,
                                    "fullWidth": 14,
                                    "width": 3,
                                    "text": "var",
                                    "value": "var",
                                    "valueText": "var",
                                    "hasLeadingTrivia": true,
                                    "hasLeadingNewLine": true,
                                    "hasTrailingTrivia": true,
                                    "leadingTrivia": [
                                        {
                                            "kind": "NewLineTrivia",
                                            "text": "\r\n"
                                        },
                                        {
                                            "kind": "WhitespaceTrivia",
                                            "text": "        "
                                        }
                                    ],
                                    "trailingTrivia": [
                                        {
                                            "kind": "WhitespaceTrivia",
                                            "text": " "
                                        }
                                    ]
                                },
                                "variableDeclarators": [
                                    {
                                        "kind": "VariableDeclarator",
                                        "fullStart": 739,
                                        "fullEnd": 787,
                                        "start": 739,
                                        "end": 787,
                                        "fullWidth": 48,
<<<<<<< HEAD
                                        "width": 48,
                                        "identifier": {
=======
                                        "propertyName": {
>>>>>>> 85e84683
                                            "kind": "IdentifierName",
                                            "fullStart": 739,
                                            "fullEnd": 747,
                                            "start": 739,
                                            "end": 746,
                                            "fullWidth": 8,
                                            "width": 7,
                                            "text": "NewFunc",
                                            "value": "NewFunc",
                                            "valueText": "NewFunc",
                                            "hasTrailingTrivia": true,
                                            "trailingTrivia": [
                                                {
                                                    "kind": "WhitespaceTrivia",
                                                    "text": " "
                                                }
                                            ]
                                        },
                                        "equalsValueClause": {
                                            "kind": "EqualsValueClause",
                                            "fullStart": 747,
                                            "fullEnd": 787,
                                            "start": 747,
                                            "end": 787,
                                            "fullWidth": 40,
                                            "width": 40,
                                            "equalsToken": {
                                                "kind": "EqualsToken",
                                                "fullStart": 747,
                                                "fullEnd": 749,
                                                "start": 747,
                                                "end": 748,
                                                "fullWidth": 2,
                                                "width": 1,
                                                "text": "=",
                                                "value": "=",
                                                "valueText": "=",
                                                "hasTrailingTrivia": true,
                                                "trailingTrivia": [
                                                    {
                                                        "kind": "WhitespaceTrivia",
                                                        "text": " "
                                                    }
                                                ]
                                            },
                                            "value": {
                                                "kind": "InvocationExpression",
                                                "fullStart": 749,
                                                "fullEnd": 787,
                                                "start": 749,
                                                "end": 787,
                                                "fullWidth": 38,
                                                "width": 38,
                                                "expression": {
                                                    "kind": "MemberAccessExpression",
                                                    "fullStart": 749,
                                                    "fullEnd": 777,
                                                    "start": 749,
                                                    "end": 777,
                                                    "fullWidth": 28,
                                                    "width": 28,
                                                    "expression": {
                                                        "kind": "MemberAccessExpression",
                                                        "fullStart": 749,
                                                        "fullEnd": 772,
                                                        "start": 749,
                                                        "end": 772,
                                                        "fullWidth": 23,
                                                        "width": 23,
                                                        "expression": {
                                                            "kind": "MemberAccessExpression",
                                                            "fullStart": 749,
                                                            "fullEnd": 767,
                                                            "start": 749,
                                                            "end": 767,
                                                            "fullWidth": 18,
                                                            "width": 18,
                                                            "expression": {
                                                                "kind": "IdentifierName",
                                                                "fullStart": 749,
                                                                "fullEnd": 757,
                                                                "start": 749,
                                                                "end": 757,
                                                                "fullWidth": 8,
                                                                "width": 8,
                                                                "text": "Function",
                                                                "value": "Function",
                                                                "valueText": "Function"
                                                            },
                                                            "dotToken": {
                                                                "kind": "DotToken",
                                                                "fullStart": 757,
                                                                "fullEnd": 758,
                                                                "start": 757,
                                                                "end": 758,
                                                                "fullWidth": 1,
                                                                "width": 1,
                                                                "text": ".",
                                                                "value": ".",
                                                                "valueText": "."
                                                            },
                                                            "name": {
                                                                "kind": "IdentifierName",
                                                                "fullStart": 758,
                                                                "fullEnd": 767,
                                                                "start": 758,
                                                                "end": 767,
                                                                "fullWidth": 9,
                                                                "width": 9,
                                                                "text": "prototype",
                                                                "value": "prototype",
                                                                "valueText": "prototype"
                                                            }
                                                        },
                                                        "dotToken": {
                                                            "kind": "DotToken",
                                                            "fullStart": 767,
                                                            "fullEnd": 768,
                                                            "start": 767,
                                                            "end": 768,
                                                            "fullWidth": 1,
                                                            "width": 1,
                                                            "text": ".",
                                                            "value": ".",
                                                            "valueText": "."
                                                        },
                                                        "name": {
                                                            "kind": "IdentifierName",
                                                            "fullStart": 768,
                                                            "fullEnd": 772,
                                                            "start": 768,
                                                            "end": 772,
                                                            "fullWidth": 4,
                                                            "width": 4,
                                                            "text": "bind",
                                                            "value": "bind",
                                                            "valueText": "bind"
                                                        }
                                                    },
                                                    "dotToken": {
                                                        "kind": "DotToken",
                                                        "fullStart": 772,
                                                        "fullEnd": 773,
                                                        "start": 772,
                                                        "end": 773,
                                                        "fullWidth": 1,
                                                        "width": 1,
                                                        "text": ".",
                                                        "value": ".",
                                                        "valueText": "."
                                                    },
                                                    "name": {
                                                        "kind": "IdentifierName",
                                                        "fullStart": 773,
                                                        "fullEnd": 777,
                                                        "start": 773,
                                                        "end": 777,
                                                        "fullWidth": 4,
                                                        "width": 4,
                                                        "text": "call",
                                                        "value": "call",
                                                        "valueText": "call"
                                                    }
                                                },
                                                "argumentList": {
                                                    "kind": "ArgumentList",
                                                    "fullStart": 777,
                                                    "fullEnd": 787,
                                                    "start": 777,
                                                    "end": 787,
                                                    "fullWidth": 10,
                                                    "width": 10,
                                                    "openParenToken": {
                                                        "kind": "OpenParenToken",
                                                        "fullStart": 777,
                                                        "fullEnd": 778,
                                                        "start": 777,
                                                        "end": 778,
                                                        "fullWidth": 1,
                                                        "width": 1,
                                                        "text": "(",
                                                        "value": "(",
                                                        "valueText": "("
                                                    },
                                                    "arguments": [
                                                        {
                                                            "kind": "IdentifierName",
                                                            "fullStart": 778,
                                                            "fullEnd": 782,
                                                            "start": 778,
                                                            "end": 782,
                                                            "fullWidth": 4,
                                                            "width": 4,
                                                            "text": "func",
                                                            "value": "func",
                                                            "valueText": "func"
                                                        },
                                                        {
                                                            "kind": "CommaToken",
                                                            "fullStart": 782,
                                                            "fullEnd": 784,
                                                            "start": 782,
                                                            "end": 783,
                                                            "fullWidth": 2,
                                                            "width": 1,
                                                            "text": ",",
                                                            "value": ",",
                                                            "valueText": ",",
                                                            "hasTrailingTrivia": true,
                                                            "trailingTrivia": [
                                                                {
                                                                    "kind": "WhitespaceTrivia",
                                                                    "text": " "
                                                                }
                                                            ]
                                                        },
                                                        {
                                                            "kind": "ObjectLiteralExpression",
                                                            "fullStart": 784,
                                                            "fullEnd": 786,
                                                            "start": 784,
                                                            "end": 786,
                                                            "fullWidth": 2,
                                                            "width": 2,
                                                            "openBraceToken": {
                                                                "kind": "OpenBraceToken",
                                                                "fullStart": 784,
                                                                "fullEnd": 785,
                                                                "start": 784,
                                                                "end": 785,
                                                                "fullWidth": 1,
                                                                "width": 1,
                                                                "text": "{",
                                                                "value": "{",
                                                                "valueText": "{"
                                                            },
                                                            "propertyAssignments": [],
                                                            "closeBraceToken": {
                                                                "kind": "CloseBraceToken",
                                                                "fullStart": 785,
                                                                "fullEnd": 786,
                                                                "start": 785,
                                                                "end": 786,
                                                                "fullWidth": 1,
                                                                "width": 1,
                                                                "text": "}",
                                                                "value": "}",
                                                                "valueText": "}"
                                                            }
                                                        }
                                                    ],
                                                    "closeParenToken": {
                                                        "kind": "CloseParenToken",
                                                        "fullStart": 786,
                                                        "fullEnd": 787,
                                                        "start": 786,
                                                        "end": 787,
                                                        "fullWidth": 1,
                                                        "width": 1,
                                                        "text": ")",
                                                        "value": ")",
                                                        "valueText": ")"
                                                    }
                                                }
                                            }
                                        }
                                    }
                                ]
                            },
                            "semicolonToken": {
                                "kind": "SemicolonToken",
                                "fullStart": 787,
                                "fullEnd": 790,
                                "start": 787,
                                "end": 788,
                                "fullWidth": 3,
                                "width": 1,
                                "text": ";",
                                "value": ";",
                                "valueText": ";",
                                "hasTrailingTrivia": true,
                                "hasTrailingNewLine": true,
                                "trailingTrivia": [
                                    {
                                        "kind": "NewLineTrivia",
                                        "text": "\r\n"
                                    }
                                ]
                            }
                        },
                        {
                            "kind": "VariableStatement",
                            "fullStart": 790,
                            "fullEnd": 835,
                            "start": 800,
                            "end": 833,
                            "fullWidth": 45,
                            "width": 33,
                            "modifiers": [],
                            "variableDeclaration": {
                                "kind": "VariableDeclaration",
                                "fullStart": 790,
                                "fullEnd": 832,
                                "start": 800,
                                "end": 832,
                                "fullWidth": 42,
                                "width": 32,
                                "varKeyword": {
                                    "kind": "VarKeyword",
                                    "fullStart": 790,
                                    "fullEnd": 804,
                                    "start": 800,
                                    "end": 803,
                                    "fullWidth": 14,
                                    "width": 3,
                                    "text": "var",
                                    "value": "var",
                                    "valueText": "var",
                                    "hasLeadingTrivia": true,
                                    "hasLeadingNewLine": true,
                                    "hasTrailingTrivia": true,
                                    "leadingTrivia": [
                                        {
                                            "kind": "NewLineTrivia",
                                            "text": "\r\n"
                                        },
                                        {
                                            "kind": "WhitespaceTrivia",
                                            "text": "        "
                                        }
                                    ],
                                    "trailingTrivia": [
                                        {
                                            "kind": "WhitespaceTrivia",
                                            "text": " "
                                        }
                                    ]
                                },
                                "variableDeclarators": [
                                    {
                                        "kind": "VariableDeclarator",
                                        "fullStart": 804,
                                        "fullEnd": 832,
                                        "start": 804,
                                        "end": 832,
                                        "fullWidth": 28,
<<<<<<< HEAD
                                        "width": 28,
                                        "identifier": {
=======
                                        "propertyName": {
>>>>>>> 85e84683
                                            "kind": "IdentifierName",
                                            "fullStart": 804,
                                            "fullEnd": 816,
                                            "start": 804,
                                            "end": 815,
                                            "fullWidth": 12,
                                            "width": 11,
                                            "text": "newInstance",
                                            "value": "newInstance",
                                            "valueText": "newInstance",
                                            "hasTrailingTrivia": true,
                                            "trailingTrivia": [
                                                {
                                                    "kind": "WhitespaceTrivia",
                                                    "text": " "
                                                }
                                            ]
                                        },
                                        "equalsValueClause": {
                                            "kind": "EqualsValueClause",
                                            "fullStart": 816,
                                            "fullEnd": 832,
                                            "start": 816,
                                            "end": 832,
                                            "fullWidth": 16,
                                            "width": 16,
                                            "equalsToken": {
                                                "kind": "EqualsToken",
                                                "fullStart": 816,
                                                "fullEnd": 818,
                                                "start": 816,
                                                "end": 817,
                                                "fullWidth": 2,
                                                "width": 1,
                                                "text": "=",
                                                "value": "=",
                                                "valueText": "=",
                                                "hasTrailingTrivia": true,
                                                "trailingTrivia": [
                                                    {
                                                        "kind": "WhitespaceTrivia",
                                                        "text": " "
                                                    }
                                                ]
                                            },
                                            "value": {
                                                "kind": "ObjectCreationExpression",
                                                "fullStart": 818,
                                                "fullEnd": 832,
                                                "start": 818,
                                                "end": 832,
                                                "fullWidth": 14,
                                                "width": 14,
                                                "newKeyword": {
                                                    "kind": "NewKeyword",
                                                    "fullStart": 818,
                                                    "fullEnd": 822,
                                                    "start": 818,
                                                    "end": 821,
                                                    "fullWidth": 4,
                                                    "width": 3,
                                                    "text": "new",
                                                    "value": "new",
                                                    "valueText": "new",
                                                    "hasTrailingTrivia": true,
                                                    "trailingTrivia": [
                                                        {
                                                            "kind": "WhitespaceTrivia",
                                                            "text": " "
                                                        }
                                                    ]
                                                },
                                                "expression": {
                                                    "kind": "IdentifierName",
                                                    "fullStart": 822,
                                                    "fullEnd": 829,
                                                    "start": 822,
                                                    "end": 829,
                                                    "fullWidth": 7,
                                                    "width": 7,
                                                    "text": "NewFunc",
                                                    "value": "NewFunc",
                                                    "valueText": "NewFunc"
                                                },
                                                "argumentList": {
                                                    "kind": "ArgumentList",
                                                    "fullStart": 829,
                                                    "fullEnd": 832,
                                                    "start": 829,
                                                    "end": 832,
                                                    "fullWidth": 3,
                                                    "width": 3,
                                                    "openParenToken": {
                                                        "kind": "OpenParenToken",
                                                        "fullStart": 829,
                                                        "fullEnd": 830,
                                                        "start": 829,
                                                        "end": 830,
                                                        "fullWidth": 1,
                                                        "width": 1,
                                                        "text": "(",
                                                        "value": "(",
                                                        "valueText": "("
                                                    },
                                                    "arguments": [
                                                        {
                                                            "kind": "NumericLiteral",
                                                            "fullStart": 830,
                                                            "fullEnd": 831,
                                                            "start": 830,
                                                            "end": 831,
                                                            "fullWidth": 1,
                                                            "width": 1,
                                                            "text": "1",
                                                            "value": 1,
                                                            "valueText": "1"
                                                        }
                                                    ],
                                                    "closeParenToken": {
                                                        "kind": "CloseParenToken",
                                                        "fullStart": 831,
                                                        "fullEnd": 832,
                                                        "start": 831,
                                                        "end": 832,
                                                        "fullWidth": 1,
                                                        "width": 1,
                                                        "text": ")",
                                                        "value": ")",
                                                        "valueText": ")"
                                                    }
                                                }
                                            }
                                        }
                                    }
                                ]
                            },
                            "semicolonToken": {
                                "kind": "SemicolonToken",
                                "fullStart": 832,
                                "fullEnd": 835,
                                "start": 832,
                                "end": 833,
                                "fullWidth": 3,
                                "width": 1,
                                "text": ";",
                                "value": ";",
                                "valueText": ";",
                                "hasTrailingTrivia": true,
                                "hasTrailingNewLine": true,
                                "trailingTrivia": [
                                    {
                                        "kind": "NewLineTrivia",
                                        "text": "\r\n"
                                    }
                                ]
                            }
                        },
                        {
                            "kind": "ReturnStatement",
                            "fullStart": 835,
                            "fullEnd": 885,
                            "start": 845,
                            "end": 883,
                            "fullWidth": 50,
                            "width": 38,
                            "returnKeyword": {
                                "kind": "ReturnKeyword",
                                "fullStart": 835,
                                "fullEnd": 852,
                                "start": 845,
                                "end": 851,
                                "fullWidth": 17,
                                "width": 6,
                                "text": "return",
                                "value": "return",
                                "valueText": "return",
                                "hasLeadingTrivia": true,
                                "hasLeadingNewLine": true,
                                "hasTrailingTrivia": true,
                                "leadingTrivia": [
                                    {
                                        "kind": "NewLineTrivia",
                                        "text": "\r\n"
                                    },
                                    {
                                        "kind": "WhitespaceTrivia",
                                        "text": "        "
                                    }
                                ],
                                "trailingTrivia": [
                                    {
                                        "kind": "WhitespaceTrivia",
                                        "text": " "
                                    }
                                ]
                            },
                            "expression": {
                                "kind": "EqualsExpression",
                                "fullStart": 852,
                                "fullEnd": 882,
                                "start": 852,
                                "end": 882,
                                "fullWidth": 30,
                                "width": 30,
                                "left": {
                                    "kind": "InvocationExpression",
                                    "fullStart": 852,
                                    "fullEnd": 874,
                                    "start": 852,
                                    "end": 873,
                                    "fullWidth": 22,
                                    "width": 21,
                                    "expression": {
                                        "kind": "MemberAccessExpression",
                                        "fullStart": 852,
                                        "fullEnd": 871,
                                        "start": 852,
                                        "end": 871,
                                        "fullWidth": 19,
                                        "width": 19,
                                        "expression": {
                                            "kind": "IdentifierName",
                                            "fullStart": 852,
                                            "fullEnd": 863,
                                            "start": 852,
                                            "end": 863,
                                            "fullWidth": 11,
                                            "width": 11,
                                            "text": "newInstance",
                                            "value": "newInstance",
                                            "valueText": "newInstance"
                                        },
                                        "dotToken": {
                                            "kind": "DotToken",
                                            "fullStart": 863,
                                            "fullEnd": 864,
                                            "start": 863,
                                            "end": 864,
                                            "fullWidth": 1,
                                            "width": 1,
                                            "text": ".",
                                            "value": ".",
                                            "valueText": "."
                                        },
                                        "name": {
                                            "kind": "IdentifierName",
                                            "fullStart": 864,
                                            "fullEnd": 871,
                                            "start": 864,
                                            "end": 871,
                                            "fullWidth": 7,
                                            "width": 7,
                                            "text": "valueOf",
                                            "value": "valueOf",
                                            "valueText": "valueOf"
                                        }
                                    },
                                    "argumentList": {
                                        "kind": "ArgumentList",
                                        "fullStart": 871,
                                        "fullEnd": 874,
                                        "start": 871,
                                        "end": 873,
                                        "fullWidth": 3,
                                        "width": 2,
                                        "openParenToken": {
                                            "kind": "OpenParenToken",
                                            "fullStart": 871,
                                            "fullEnd": 872,
                                            "start": 871,
                                            "end": 872,
                                            "fullWidth": 1,
                                            "width": 1,
                                            "text": "(",
                                            "value": "(",
                                            "valueText": "("
                                        },
                                        "arguments": [],
                                        "closeParenToken": {
                                            "kind": "CloseParenToken",
                                            "fullStart": 872,
                                            "fullEnd": 874,
                                            "start": 872,
                                            "end": 873,
                                            "fullWidth": 2,
                                            "width": 1,
                                            "text": ")",
                                            "value": ")",
                                            "valueText": ")",
                                            "hasTrailingTrivia": true,
                                            "trailingTrivia": [
                                                {
                                                    "kind": "WhitespaceTrivia",
                                                    "text": " "
                                                }
                                            ]
                                        }
                                    }
                                },
                                "operatorToken": {
                                    "kind": "EqualsEqualsEqualsToken",
                                    "fullStart": 874,
                                    "fullEnd": 878,
                                    "start": 874,
                                    "end": 877,
                                    "fullWidth": 4,
                                    "width": 3,
                                    "text": "===",
                                    "value": "===",
                                    "valueText": "===",
                                    "hasTrailingTrivia": true,
                                    "trailingTrivia": [
                                        {
                                            "kind": "WhitespaceTrivia",
                                            "text": " "
                                        }
                                    ]
                                },
                                "right": {
                                    "kind": "TrueKeyword",
                                    "fullStart": 878,
                                    "fullEnd": 882,
                                    "start": 878,
                                    "end": 882,
                                    "fullWidth": 4,
                                    "width": 4,
                                    "text": "true",
                                    "value": true,
                                    "valueText": "true"
                                }
                            },
                            "semicolonToken": {
                                "kind": "SemicolonToken",
                                "fullStart": 882,
                                "fullEnd": 885,
                                "start": 882,
                                "end": 883,
                                "fullWidth": 3,
                                "width": 1,
                                "text": ";",
                                "value": ";",
                                "valueText": ";",
                                "hasTrailingTrivia": true,
                                "hasTrailingNewLine": true,
                                "trailingTrivia": [
                                    {
                                        "kind": "NewLineTrivia",
                                        "text": "\r\n"
                                    }
                                ]
                            }
                        }
                    ],
                    "closeBraceToken": {
                        "kind": "CloseBraceToken",
                        "fullStart": 885,
                        "fullEnd": 892,
                        "start": 889,
                        "end": 890,
                        "fullWidth": 7,
                        "width": 1,
                        "text": "}",
                        "value": "}",
                        "valueText": "}",
                        "hasLeadingTrivia": true,
                        "hasTrailingTrivia": true,
                        "hasTrailingNewLine": true,
                        "leadingTrivia": [
                            {
                                "kind": "WhitespaceTrivia",
                                "text": "    "
                            }
                        ],
                        "trailingTrivia": [
                            {
                                "kind": "NewLineTrivia",
                                "text": "\r\n"
                            }
                        ]
                    }
                }
            },
            {
                "kind": "ExpressionStatement",
                "fullStart": 892,
                "fullEnd": 916,
                "start": 892,
                "end": 914,
                "fullWidth": 24,
                "width": 22,
                "expression": {
                    "kind": "InvocationExpression",
                    "fullStart": 892,
                    "fullEnd": 913,
                    "start": 892,
                    "end": 913,
                    "fullWidth": 21,
                    "width": 21,
                    "expression": {
                        "kind": "IdentifierName",
                        "fullStart": 892,
                        "fullEnd": 903,
                        "start": 892,
                        "end": 903,
                        "fullWidth": 11,
                        "width": 11,
                        "text": "runTestCase",
                        "value": "runTestCase",
                        "valueText": "runTestCase"
                    },
                    "argumentList": {
                        "kind": "ArgumentList",
                        "fullStart": 903,
                        "fullEnd": 913,
                        "start": 903,
                        "end": 913,
                        "fullWidth": 10,
                        "width": 10,
                        "openParenToken": {
                            "kind": "OpenParenToken",
                            "fullStart": 903,
                            "fullEnd": 904,
                            "start": 903,
                            "end": 904,
                            "fullWidth": 1,
                            "width": 1,
                            "text": "(",
                            "value": "(",
                            "valueText": "("
                        },
                        "arguments": [
                            {
                                "kind": "IdentifierName",
                                "fullStart": 904,
                                "fullEnd": 912,
                                "start": 904,
                                "end": 912,
                                "fullWidth": 8,
                                "width": 8,
                                "text": "testcase",
                                "value": "testcase",
                                "valueText": "testcase"
                            }
                        ],
                        "closeParenToken": {
                            "kind": "CloseParenToken",
                            "fullStart": 912,
                            "fullEnd": 913,
                            "start": 912,
                            "end": 913,
                            "fullWidth": 1,
                            "width": 1,
                            "text": ")",
                            "value": ")",
                            "valueText": ")"
                        }
                    }
                },
                "semicolonToken": {
                    "kind": "SemicolonToken",
                    "fullStart": 913,
                    "fullEnd": 916,
                    "start": 913,
                    "end": 914,
                    "fullWidth": 3,
                    "width": 1,
                    "text": ";",
                    "value": ";",
                    "valueText": ";",
                    "hasTrailingTrivia": true,
                    "hasTrailingNewLine": true,
                    "trailingTrivia": [
                        {
                            "kind": "NewLineTrivia",
                            "text": "\r\n"
                        }
                    ]
                }
            }
        ],
        "endOfFileToken": {
            "kind": "EndOfFileToken",
            "fullStart": 916,
            "fullEnd": 916,
            "start": 916,
            "end": 916,
            "fullWidth": 0,
            "width": 0,
            "text": ""
        }
    },
    "lineMap": {
        "lineStarts": [
            0,
            67,
            152,
            232,
            308,
            380,
            385,
            441,
            568,
            573,
            575,
            577,
            600,
            634,
            713,
            725,
            727,
            790,
            792,
            835,
            837,
            885,
            892,
            916
        ],
        "length": 916
    }
}<|MERGE_RESOLUTION|>--- conflicted
+++ resolved
@@ -245,12 +245,8 @@
                                         "start": 612,
                                         "end": 722,
                                         "fullWidth": 110,
-<<<<<<< HEAD
                                         "width": 110,
-                                        "identifier": {
-=======
                                         "propertyName": {
->>>>>>> 85e84683
                                             "kind": "IdentifierName",
                                             "fullStart": 612,
                                             "fullEnd": 617,
@@ -866,12 +862,8 @@
                                         "start": 739,
                                         "end": 787,
                                         "fullWidth": 48,
-<<<<<<< HEAD
                                         "width": 48,
-                                        "identifier": {
-=======
                                         "propertyName": {
->>>>>>> 85e84683
                                             "kind": "IdentifierName",
                                             "fullStart": 739,
                                             "fullEnd": 747,
@@ -1218,12 +1210,8 @@
                                         "start": 804,
                                         "end": 832,
                                         "fullWidth": 28,
-<<<<<<< HEAD
                                         "width": 28,
-                                        "identifier": {
-=======
                                         "propertyName": {
->>>>>>> 85e84683
                                             "kind": "IdentifierName",
                                             "fullStart": 804,
                                             "fullEnd": 816,
