--- conflicted
+++ resolved
@@ -245,12 +245,8 @@
                                         "start": 688,
                                         "end": 930,
                                         "fullWidth": 242,
-<<<<<<< HEAD
                                         "width": 242,
-                                        "identifier": {
-=======
                                         "propertyName": {
->>>>>>> 85e84683
                                             "kind": "IdentifierName",
                                             "fullStart": 688,
                                             "fullEnd": 693,
@@ -558,12 +554,8 @@
                                                                         "start": 733,
                                                                         "end": 747,
                                                                         "fullWidth": 14,
-<<<<<<< HEAD
                                                                         "width": 14,
-                                                                        "identifier": {
-=======
                                                                         "propertyName": {
->>>>>>> 85e84683
                                                                             "kind": "IdentifierName",
                                                                             "fullStart": 733,
                                                                             "fullEnd": 743,
@@ -1407,12 +1399,8 @@
                                         "start": 947,
                                         "end": 995,
                                         "fullWidth": 48,
-<<<<<<< HEAD
                                         "width": 48,
-                                        "identifier": {
-=======
                                         "propertyName": {
->>>>>>> 85e84683
                                             "kind": "IdentifierName",
                                             "fullStart": 947,
                                             "fullEnd": 955,
@@ -1759,12 +1747,8 @@
                                         "start": 1012,
                                         "end": 1052,
                                         "fullWidth": 40,
-<<<<<<< HEAD
                                         "width": 40,
-                                        "identifier": {
-=======
                                         "propertyName": {
->>>>>>> 85e84683
                                             "kind": "IdentifierName",
                                             "fullStart": 1012,
                                             "fullEnd": 1024,
