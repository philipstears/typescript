--- conflicted
+++ resolved
@@ -94,12 +94,8 @@
                             "start": 366,
                             "end": 414,
                             "fullWidth": 48,
-<<<<<<< HEAD
                             "width": 48,
-                            "identifier": {
-=======
                             "propertyName": {
->>>>>>> 85e84683
                                 "kind": "IdentifierName",
                                 "fullStart": 366,
                                 "fullEnd": 368,
@@ -486,12 +482,8 @@
                             "start": 421,
                             "end": 441,
                             "fullWidth": 20,
-<<<<<<< HEAD
                             "width": 20,
-                            "identifier": {
-=======
                             "propertyName": {
->>>>>>> 85e84683
                                 "kind": "IdentifierName",
                                 "fullStart": 421,
                                 "fullEnd": 428,
@@ -1375,12 +1367,8 @@
                             "start": 766,
                             "end": 769,
                             "fullWidth": 3,
-<<<<<<< HEAD
                             "width": 3,
-                            "identifier": {
-=======
                             "propertyName": {
->>>>>>> 85e84683
                                 "kind": "IdentifierName",
                                 "fullStart": 766,
                                 "fullEnd": 769,
