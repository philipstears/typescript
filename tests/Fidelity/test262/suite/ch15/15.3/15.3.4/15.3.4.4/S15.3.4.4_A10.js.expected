{
    "isDeclaration": false,
    "languageVersion": "EcmaScript5",
    "parseOptions": {
        "allowAutomaticSemicolonInsertion": true
    },
    "sourceUnit": {
        "kind": "SourceUnit",
        "fullStart": 0,
        "fullEnd": 751,
        "start": 367,
        "end": 751,
        "fullWidth": 751,
        "width": 384,
        "moduleElements": [
            {
                "kind": "IfStatement",
                "fullStart": 0,
                "fullEnd": 493,
                "start": 367,
                "end": 492,
                "fullWidth": 493,
                "width": 125,
                "ifKeyword": {
                    "kind": "IfKeyword",
                    "fullStart": 0,
                    "fullEnd": 370,
                    "start": 367,
                    "end": 369,
                    "fullWidth": 370,
                    "width": 2,
                    "text": "if",
                    "value": "if",
                    "valueText": "if",
                    "hasLeadingTrivia": true,
                    "hasLeadingComment": true,
                    "hasLeadingNewLine": true,
                    "hasTrailingTrivia": true,
                    "leadingTrivia": [
                        {
                            "kind": "SingleLineCommentTrivia",
                            "text": "// Copyright 2009 the Sputnik authors.  All rights reserved."
                        },
                        {
                            "kind": "NewLineTrivia",
                            "text": "\n"
                        },
                        {
                            "kind": "SingleLineCommentTrivia",
                            "text": "// This code is governed by the BSD license found in the LICENSE file."
                        },
                        {
                            "kind": "NewLineTrivia",
                            "text": "\n"
                        },
                        {
                            "kind": "NewLineTrivia",
                            "text": "\n"
                        },
                        {
                            "kind": "MultiLineCommentTrivia",
                            "text": "/**\n * The Function.prototype.call.length property has the attribute ReadOnly\n *\n * @path ch15/15.3/15.3.4/15.3.4.4/S15.3.4.4_A10.js\n * @description Checking if varying the Function.prototype.call.length property fails\n */"
                        },
                        {
                            "kind": "NewLineTrivia",
                            "text": "\n"
                        },
                        {
                            "kind": "NewLineTrivia",
                            "text": "\n"
                        },
                        {
                            "kind": "SingleLineCommentTrivia",
                            "text": "//CHECK#1"
                        },
                        {
                            "kind": "NewLineTrivia",
                            "text": "\n"
                        }
                    ],
                    "trailingTrivia": [
                        {
                            "kind": "WhitespaceTrivia",
                            "text": " "
                        }
                    ]
                },
                "openParenToken": {
                    "kind": "OpenParenToken",
                    "fullStart": 370,
                    "fullEnd": 371,
                    "start": 370,
                    "end": 371,
                    "fullWidth": 1,
                    "width": 1,
                    "text": "(",
                    "value": "(",
                    "valueText": "("
                },
                "condition": {
                    "kind": "LogicalNotExpression",
                    "fullStart": 371,
                    "fullEnd": 422,
                    "start": 371,
                    "end": 422,
                    "fullWidth": 51,
                    "width": 51,
                    "operatorToken": {
                        "kind": "ExclamationToken",
                        "fullStart": 371,
                        "fullEnd": 372,
                        "start": 371,
                        "end": 372,
                        "fullWidth": 1,
                        "width": 1,
                        "text": "!",
                        "value": "!",
                        "valueText": "!"
                    },
                    "operand": {
                        "kind": "ParenthesizedExpression",
                        "fullStart": 372,
                        "fullEnd": 422,
                        "start": 372,
                        "end": 422,
                        "fullWidth": 50,
                        "width": 50,
                        "openParenToken": {
                            "kind": "OpenParenToken",
                            "fullStart": 372,
                            "fullEnd": 373,
                            "start": 372,
                            "end": 373,
                            "fullWidth": 1,
                            "width": 1,
                            "text": "(",
                            "value": "(",
                            "valueText": "("
                        },
                        "expression": {
                            "kind": "InvocationExpression",
                            "fullStart": 373,
                            "fullEnd": 421,
                            "start": 373,
                            "end": 421,
                            "fullWidth": 48,
                            "width": 48,
                            "expression": {
                                "kind": "MemberAccessExpression",
                                "fullStart": 373,
                                "fullEnd": 411,
                                "start": 373,
                                "end": 411,
                                "fullWidth": 38,
                                "width": 38,
                                "expression": {
                                    "kind": "MemberAccessExpression",
                                    "fullStart": 373,
                                    "fullEnd": 396,
                                    "start": 373,
                                    "end": 396,
                                    "fullWidth": 23,
                                    "width": 23,
                                    "expression": {
                                        "kind": "MemberAccessExpression",
                                        "fullStart": 373,
                                        "fullEnd": 391,
                                        "start": 373,
                                        "end": 391,
                                        "fullWidth": 18,
                                        "width": 18,
                                        "expression": {
                                            "kind": "IdentifierName",
                                            "fullStart": 373,
                                            "fullEnd": 381,
                                            "start": 373,
                                            "end": 381,
                                            "fullWidth": 8,
                                            "width": 8,
                                            "text": "Function",
                                            "value": "Function",
                                            "valueText": "Function"
                                        },
                                        "dotToken": {
                                            "kind": "DotToken",
                                            "fullStart": 381,
                                            "fullEnd": 382,
                                            "start": 381,
                                            "end": 382,
                                            "fullWidth": 1,
                                            "width": 1,
                                            "text": ".",
                                            "value": ".",
                                            "valueText": "."
                                        },
                                        "name": {
                                            "kind": "IdentifierName",
                                            "fullStart": 382,
                                            "fullEnd": 391,
                                            "start": 382,
                                            "end": 391,
                                            "fullWidth": 9,
                                            "width": 9,
                                            "text": "prototype",
                                            "value": "prototype",
                                            "valueText": "prototype"
                                        }
                                    },
                                    "dotToken": {
                                        "kind": "DotToken",
                                        "fullStart": 391,
                                        "fullEnd": 392,
                                        "start": 391,
                                        "end": 392,
                                        "fullWidth": 1,
                                        "width": 1,
                                        "text": ".",
                                        "value": ".",
                                        "valueText": "."
                                    },
                                    "name": {
                                        "kind": "IdentifierName",
                                        "fullStart": 392,
                                        "fullEnd": 396,
                                        "start": 392,
                                        "end": 396,
                                        "fullWidth": 4,
                                        "width": 4,
                                        "text": "call",
                                        "value": "call",
                                        "valueText": "call"
                                    }
                                },
                                "dotToken": {
                                    "kind": "DotToken",
                                    "fullStart": 396,
                                    "fullEnd": 397,
                                    "start": 396,
                                    "end": 397,
                                    "fullWidth": 1,
                                    "width": 1,
                                    "text": ".",
                                    "value": ".",
                                    "valueText": "."
                                },
                                "name": {
                                    "kind": "IdentifierName",
                                    "fullStart": 397,
                                    "fullEnd": 411,
                                    "start": 397,
                                    "end": 411,
                                    "fullWidth": 14,
                                    "width": 14,
                                    "text": "hasOwnProperty",
                                    "value": "hasOwnProperty",
                                    "valueText": "hasOwnProperty"
                                }
                            },
                            "argumentList": {
                                "kind": "ArgumentList",
                                "fullStart": 411,
                                "fullEnd": 421,
                                "start": 411,
                                "end": 421,
                                "fullWidth": 10,
                                "width": 10,
                                "openParenToken": {
                                    "kind": "OpenParenToken",
                                    "fullStart": 411,
                                    "fullEnd": 412,
                                    "start": 411,
                                    "end": 412,
                                    "fullWidth": 1,
                                    "width": 1,
                                    "text": "(",
                                    "value": "(",
                                    "valueText": "("
                                },
                                "arguments": [
                                    {
                                        "kind": "StringLiteral",
                                        "fullStart": 412,
                                        "fullEnd": 420,
                                        "start": 412,
                                        "end": 420,
                                        "fullWidth": 8,
                                        "width": 8,
                                        "text": "'length'",
                                        "value": "length",
                                        "valueText": "length"
                                    }
                                ],
                                "closeParenToken": {
                                    "kind": "CloseParenToken",
                                    "fullStart": 420,
                                    "fullEnd": 421,
                                    "start": 420,
                                    "end": 421,
                                    "fullWidth": 1,
                                    "width": 1,
                                    "text": ")",
                                    "value": ")",
                                    "valueText": ")"
                                }
                            }
                        },
                        "closeParenToken": {
                            "kind": "CloseParenToken",
                            "fullStart": 421,
                            "fullEnd": 422,
                            "start": 421,
                            "end": 422,
                            "fullWidth": 1,
                            "width": 1,
                            "text": ")",
                            "value": ")",
                            "valueText": ")"
                        }
                    }
                },
                "closeParenToken": {
                    "kind": "CloseParenToken",
                    "fullStart": 422,
                    "fullEnd": 424,
                    "start": 422,
                    "end": 423,
                    "fullWidth": 2,
                    "width": 1,
                    "text": ")",
                    "value": ")",
                    "valueText": ")",
                    "hasTrailingTrivia": true,
                    "trailingTrivia": [
                        {
                            "kind": "WhitespaceTrivia",
                            "text": " "
                        }
                    ]
                },
                "statement": {
                    "kind": "Block",
                    "fullStart": 424,
                    "fullEnd": 493,
                    "start": 424,
                    "end": 492,
                    "fullWidth": 69,
                    "width": 68,
                    "openBraceToken": {
                        "kind": "OpenBraceToken",
                        "fullStart": 424,
                        "fullEnd": 426,
                        "start": 424,
                        "end": 425,
                        "fullWidth": 2,
                        "width": 1,
                        "text": "{",
                        "value": "{",
                        "valueText": "{",
                        "hasTrailingTrivia": true,
                        "hasTrailingNewLine": true,
                        "trailingTrivia": [
                            {
                                "kind": "NewLineTrivia",
                                "text": "\n"
                            }
                        ]
                    },
                    "statements": [
                        {
                            "kind": "ExpressionStatement",
                            "fullStart": 426,
                            "fullEnd": 491,
                            "start": 428,
                            "end": 490,
                            "fullWidth": 65,
                            "width": 62,
                            "expression": {
                                "kind": "InvocationExpression",
                                "fullStart": 426,
                                "fullEnd": 489,
                                "start": 428,
                                "end": 489,
                                "fullWidth": 63,
                                "width": 61,
                                "expression": {
                                    "kind": "IdentifierName",
                                    "fullStart": 426,
                                    "fullEnd": 433,
                                    "start": 428,
                                    "end": 433,
                                    "fullWidth": 7,
                                    "width": 5,
                                    "text": "$FAIL",
                                    "value": "$FAIL",
                                    "valueText": "$FAIL",
                                    "hasLeadingTrivia": true,
                                    "leadingTrivia": [
                                        {
                                            "kind": "WhitespaceTrivia",
                                            "text": "  "
                                        }
                                    ]
                                },
                                "argumentList": {
                                    "kind": "ArgumentList",
                                    "fullStart": 433,
                                    "fullEnd": 489,
                                    "start": 433,
                                    "end": 489,
                                    "fullWidth": 56,
                                    "width": 56,
                                    "openParenToken": {
                                        "kind": "OpenParenToken",
                                        "fullStart": 433,
                                        "fullEnd": 434,
                                        "start": 433,
                                        "end": 434,
                                        "fullWidth": 1,
                                        "width": 1,
                                        "text": "(",
                                        "value": "(",
                                        "valueText": "("
                                    },
                                    "arguments": [
                                        {
                                            "kind": "StringLiteral",
                                            "fullStart": 434,
                                            "fullEnd": 488,
                                            "start": 434,
                                            "end": 488,
                                            "fullWidth": 54,
                                            "width": 54,
                                            "text": "'#1: the Function.prototype.call has length property.'",
                                            "value": "#1: the Function.prototype.call has length property.",
                                            "valueText": "#1: the Function.prototype.call has length property."
                                        }
                                    ],
                                    "closeParenToken": {
                                        "kind": "CloseParenToken",
                                        "fullStart": 488,
                                        "fullEnd": 489,
                                        "start": 488,
                                        "end": 489,
                                        "fullWidth": 1,
                                        "width": 1,
                                        "text": ")",
                                        "value": ")",
                                        "valueText": ")"
                                    }
                                }
                            },
                            "semicolonToken": {
                                "kind": "SemicolonToken",
                                "fullStart": 489,
                                "fullEnd": 491,
                                "start": 489,
                                "end": 490,
                                "fullWidth": 2,
                                "width": 1,
                                "text": ";",
                                "value": ";",
                                "valueText": ";",
                                "hasTrailingTrivia": true,
                                "hasTrailingNewLine": true,
                                "trailingTrivia": [
                                    {
                                        "kind": "NewLineTrivia",
                                        "text": "\n"
                                    }
                                ]
                            }
                        }
                    ],
                    "closeBraceToken": {
                        "kind": "CloseBraceToken",
                        "fullStart": 491,
                        "fullEnd": 493,
                        "start": 491,
                        "end": 492,
                        "fullWidth": 2,
                        "width": 1,
                        "text": "}",
                        "value": "}",
                        "valueText": "}",
                        "hasTrailingTrivia": true,
                        "hasTrailingNewLine": true,
                        "trailingTrivia": [
                            {
                                "kind": "NewLineTrivia",
                                "text": "\n"
                            }
                        ]
                    }
                }
            },
            {
                "kind": "VariableStatement",
                "fullStart": 493,
                "fullEnd": 536,
                "start": 494,
                "end": 535,
                "fullWidth": 43,
                "width": 41,
                "modifiers": [],
                "variableDeclaration": {
                    "kind": "VariableDeclaration",
                    "fullStart": 493,
                    "fullEnd": 534,
                    "start": 494,
                    "end": 534,
                    "fullWidth": 41,
                    "width": 40,
                    "varKeyword": {
                        "kind": "VarKeyword",
                        "fullStart": 493,
                        "fullEnd": 498,
                        "start": 494,
                        "end": 497,
                        "fullWidth": 5,
                        "width": 3,
                        "text": "var",
                        "value": "var",
                        "valueText": "var",
                        "hasLeadingTrivia": true,
                        "hasLeadingNewLine": true,
                        "hasTrailingTrivia": true,
                        "leadingTrivia": [
                            {
                                "kind": "NewLineTrivia",
                                "text": "\n"
                            }
                        ],
                        "trailingTrivia": [
                            {
                                "kind": "WhitespaceTrivia",
                                "text": " "
                            }
                        ]
                    },
                    "variableDeclarators": [
                        {
                            "kind": "VariableDeclarator",
                            "fullStart": 498,
                            "fullEnd": 534,
                            "start": 498,
                            "end": 534,
                            "fullWidth": 36,
<<<<<<< HEAD
                            "width": 36,
                            "identifier": {
=======
                            "propertyName": {
>>>>>>> 85e84683
                                "kind": "IdentifierName",
                                "fullStart": 498,
                                "fullEnd": 502,
                                "start": 498,
                                "end": 501,
                                "fullWidth": 4,
                                "width": 3,
                                "text": "obj",
                                "value": "obj",
                                "valueText": "obj",
                                "hasTrailingTrivia": true,
                                "trailingTrivia": [
                                    {
                                        "kind": "WhitespaceTrivia",
                                        "text": " "
                                    }
                                ]
                            },
                            "equalsValueClause": {
                                "kind": "EqualsValueClause",
                                "fullStart": 502,
                                "fullEnd": 534,
                                "start": 502,
                                "end": 534,
                                "fullWidth": 32,
                                "width": 32,
                                "equalsToken": {
                                    "kind": "EqualsToken",
                                    "fullStart": 502,
                                    "fullEnd": 504,
                                    "start": 502,
                                    "end": 503,
                                    "fullWidth": 2,
                                    "width": 1,
                                    "text": "=",
                                    "value": "=",
                                    "valueText": "=",
                                    "hasTrailingTrivia": true,
                                    "trailingTrivia": [
                                        {
                                            "kind": "WhitespaceTrivia",
                                            "text": " "
                                        }
                                    ]
                                },
                                "value": {
                                    "kind": "MemberAccessExpression",
                                    "fullStart": 504,
                                    "fullEnd": 534,
                                    "start": 504,
                                    "end": 534,
                                    "fullWidth": 30,
                                    "width": 30,
                                    "expression": {
                                        "kind": "MemberAccessExpression",
                                        "fullStart": 504,
                                        "fullEnd": 527,
                                        "start": 504,
                                        "end": 527,
                                        "fullWidth": 23,
                                        "width": 23,
                                        "expression": {
                                            "kind": "MemberAccessExpression",
                                            "fullStart": 504,
                                            "fullEnd": 522,
                                            "start": 504,
                                            "end": 522,
                                            "fullWidth": 18,
                                            "width": 18,
                                            "expression": {
                                                "kind": "IdentifierName",
                                                "fullStart": 504,
                                                "fullEnd": 512,
                                                "start": 504,
                                                "end": 512,
                                                "fullWidth": 8,
                                                "width": 8,
                                                "text": "Function",
                                                "value": "Function",
                                                "valueText": "Function"
                                            },
                                            "dotToken": {
                                                "kind": "DotToken",
                                                "fullStart": 512,
                                                "fullEnd": 513,
                                                "start": 512,
                                                "end": 513,
                                                "fullWidth": 1,
                                                "width": 1,
                                                "text": ".",
                                                "value": ".",
                                                "valueText": "."
                                            },
                                            "name": {
                                                "kind": "IdentifierName",
                                                "fullStart": 513,
                                                "fullEnd": 522,
                                                "start": 513,
                                                "end": 522,
                                                "fullWidth": 9,
                                                "width": 9,
                                                "text": "prototype",
                                                "value": "prototype",
                                                "valueText": "prototype"
                                            }
                                        },
                                        "dotToken": {
                                            "kind": "DotToken",
                                            "fullStart": 522,
                                            "fullEnd": 523,
                                            "start": 522,
                                            "end": 523,
                                            "fullWidth": 1,
                                            "width": 1,
                                            "text": ".",
                                            "value": ".",
                                            "valueText": "."
                                        },
                                        "name": {
                                            "kind": "IdentifierName",
                                            "fullStart": 523,
                                            "fullEnd": 527,
                                            "start": 523,
                                            "end": 527,
                                            "fullWidth": 4,
                                            "width": 4,
                                            "text": "call",
                                            "value": "call",
                                            "valueText": "call"
                                        }
                                    },
                                    "dotToken": {
                                        "kind": "DotToken",
                                        "fullStart": 527,
                                        "fullEnd": 528,
                                        "start": 527,
                                        "end": 528,
                                        "fullWidth": 1,
                                        "width": 1,
                                        "text": ".",
                                        "value": ".",
                                        "valueText": "."
                                    },
                                    "name": {
                                        "kind": "IdentifierName",
                                        "fullStart": 528,
                                        "fullEnd": 534,
                                        "start": 528,
                                        "end": 534,
                                        "fullWidth": 6,
                                        "width": 6,
                                        "text": "length",
                                        "value": "length",
                                        "valueText": "length"
                                    }
                                }
                            }
                        }
                    ]
                },
                "semicolonToken": {
                    "kind": "SemicolonToken",
                    "fullStart": 534,
                    "fullEnd": 536,
                    "start": 534,
                    "end": 535,
                    "fullWidth": 2,
                    "width": 1,
                    "text": ";",
                    "value": ";",
                    "valueText": ";",
                    "hasTrailingTrivia": true,
                    "hasTrailingNewLine": true,
                    "trailingTrivia": [
                        {
                            "kind": "NewLineTrivia",
                            "text": "\n"
                        }
                    ]
                }
            },
            {
                "kind": "ExpressionStatement",
                "fullStart": 536,
                "fullEnd": 601,
                "start": 537,
                "end": 600,
                "fullWidth": 65,
                "width": 63,
                "expression": {
                    "kind": "AssignmentExpression",
                    "fullStart": 536,
                    "fullEnd": 599,
                    "start": 537,
                    "end": 599,
                    "fullWidth": 63,
                    "width": 62,
                    "left": {
                        "kind": "MemberAccessExpression",
                        "fullStart": 536,
                        "fullEnd": 568,
                        "start": 537,
                        "end": 567,
                        "fullWidth": 32,
                        "width": 30,
                        "expression": {
                            "kind": "MemberAccessExpression",
                            "fullStart": 536,
                            "fullEnd": 560,
                            "start": 537,
                            "end": 560,
                            "fullWidth": 24,
                            "width": 23,
                            "expression": {
                                "kind": "MemberAccessExpression",
                                "fullStart": 536,
                                "fullEnd": 555,
                                "start": 537,
                                "end": 555,
                                "fullWidth": 19,
                                "width": 18,
                                "expression": {
                                    "kind": "IdentifierName",
                                    "fullStart": 536,
                                    "fullEnd": 545,
                                    "start": 537,
                                    "end": 545,
                                    "fullWidth": 9,
                                    "width": 8,
                                    "text": "Function",
                                    "value": "Function",
                                    "valueText": "Function",
                                    "hasLeadingTrivia": true,
                                    "hasLeadingNewLine": true,
                                    "leadingTrivia": [
                                        {
                                            "kind": "NewLineTrivia",
                                            "text": "\n"
                                        }
                                    ]
                                },
                                "dotToken": {
                                    "kind": "DotToken",
                                    "fullStart": 545,
                                    "fullEnd": 546,
                                    "start": 545,
                                    "end": 546,
                                    "fullWidth": 1,
                                    "width": 1,
                                    "text": ".",
                                    "value": ".",
                                    "valueText": "."
                                },
                                "name": {
                                    "kind": "IdentifierName",
                                    "fullStart": 546,
                                    "fullEnd": 555,
                                    "start": 546,
                                    "end": 555,
                                    "fullWidth": 9,
                                    "width": 9,
                                    "text": "prototype",
                                    "value": "prototype",
                                    "valueText": "prototype"
                                }
                            },
                            "dotToken": {
                                "kind": "DotToken",
                                "fullStart": 555,
                                "fullEnd": 556,
                                "start": 555,
                                "end": 556,
                                "fullWidth": 1,
                                "width": 1,
                                "text": ".",
                                "value": ".",
                                "valueText": "."
                            },
                            "name": {
                                "kind": "IdentifierName",
                                "fullStart": 556,
                                "fullEnd": 560,
                                "start": 556,
                                "end": 560,
                                "fullWidth": 4,
                                "width": 4,
                                "text": "call",
                                "value": "call",
                                "valueText": "call"
                            }
                        },
                        "dotToken": {
                            "kind": "DotToken",
                            "fullStart": 560,
                            "fullEnd": 561,
                            "start": 560,
                            "end": 561,
                            "fullWidth": 1,
                            "width": 1,
                            "text": ".",
                            "value": ".",
                            "valueText": "."
                        },
                        "name": {
                            "kind": "IdentifierName",
                            "fullStart": 561,
                            "fullEnd": 568,
                            "start": 561,
                            "end": 567,
                            "fullWidth": 7,
                            "width": 6,
                            "text": "length",
                            "value": "length",
                            "valueText": "length",
                            "hasTrailingTrivia": true,
                            "trailingTrivia": [
                                {
                                    "kind": "WhitespaceTrivia",
                                    "text": " "
                                }
                            ]
                        }
                    },
                    "operatorToken": {
                        "kind": "EqualsToken",
                        "fullStart": 568,
                        "fullEnd": 570,
                        "start": 568,
                        "end": 569,
                        "fullWidth": 2,
                        "width": 1,
                        "text": "=",
                        "value": "=",
                        "valueText": "=",
                        "hasTrailingTrivia": true,
                        "trailingTrivia": [
                            {
                                "kind": "WhitespaceTrivia",
                                "text": " "
                            }
                        ]
                    },
                    "right": {
                        "kind": "FunctionExpression",
                        "fullStart": 570,
                        "fullEnd": 599,
                        "start": 570,
                        "end": 599,
                        "fullWidth": 29,
                        "width": 29,
                        "functionKeyword": {
                            "kind": "FunctionKeyword",
                            "fullStart": 570,
                            "fullEnd": 578,
                            "start": 570,
                            "end": 578,
                            "fullWidth": 8,
                            "width": 8,
                            "text": "function",
                            "value": "function",
                            "valueText": "function"
                        },
                        "callSignature": {
                            "kind": "CallSignature",
                            "fullStart": 578,
                            "fullEnd": 580,
                            "start": 578,
                            "end": 580,
                            "fullWidth": 2,
                            "width": 2,
                            "parameterList": {
                                "kind": "ParameterList",
                                "fullStart": 578,
                                "fullEnd": 580,
                                "start": 578,
                                "end": 580,
                                "fullWidth": 2,
                                "width": 2,
                                "openParenToken": {
                                    "kind": "OpenParenToken",
                                    "fullStart": 578,
                                    "fullEnd": 579,
                                    "start": 578,
                                    "end": 579,
                                    "fullWidth": 1,
                                    "width": 1,
                                    "text": "(",
                                    "value": "(",
                                    "valueText": "("
                                },
                                "parameters": [],
                                "closeParenToken": {
                                    "kind": "CloseParenToken",
                                    "fullStart": 579,
                                    "fullEnd": 580,
                                    "start": 579,
                                    "end": 580,
                                    "fullWidth": 1,
                                    "width": 1,
                                    "text": ")",
                                    "value": ")",
                                    "valueText": ")"
                                }
                            }
                        },
                        "block": {
                            "kind": "Block",
                            "fullStart": 580,
                            "fullEnd": 599,
                            "start": 580,
                            "end": 599,
                            "fullWidth": 19,
                            "width": 19,
                            "openBraceToken": {
                                "kind": "OpenBraceToken",
                                "fullStart": 580,
                                "fullEnd": 581,
                                "start": 580,
                                "end": 581,
                                "fullWidth": 1,
                                "width": 1,
                                "text": "{",
                                "value": "{",
                                "valueText": "{"
                            },
                            "statements": [
                                {
                                    "kind": "ReturnStatement",
                                    "fullStart": 581,
                                    "fullEnd": 598,
                                    "start": 581,
                                    "end": 598,
                                    "fullWidth": 17,
                                    "width": 17,
                                    "returnKeyword": {
                                        "kind": "ReturnKeyword",
                                        "fullStart": 581,
                                        "fullEnd": 588,
                                        "start": 581,
                                        "end": 587,
                                        "fullWidth": 7,
                                        "width": 6,
                                        "text": "return",
                                        "value": "return",
                                        "valueText": "return",
                                        "hasTrailingTrivia": true,
                                        "trailingTrivia": [
                                            {
                                                "kind": "WhitespaceTrivia",
                                                "text": " "
                                            }
                                        ]
                                    },
                                    "expression": {
                                        "kind": "StringLiteral",
                                        "fullStart": 588,
                                        "fullEnd": 597,
                                        "start": 588,
                                        "end": 597,
                                        "fullWidth": 9,
                                        "width": 9,
                                        "text": "\"shifted\"",
                                        "value": "shifted",
                                        "valueText": "shifted"
                                    },
                                    "semicolonToken": {
                                        "kind": "SemicolonToken",
                                        "fullStart": 597,
                                        "fullEnd": 598,
                                        "start": 597,
                                        "end": 598,
                                        "fullWidth": 1,
                                        "width": 1,
                                        "text": ";",
                                        "value": ";",
                                        "valueText": ";"
                                    }
                                }
                            ],
                            "closeBraceToken": {
                                "kind": "CloseBraceToken",
                                "fullStart": 598,
                                "fullEnd": 599,
                                "start": 598,
                                "end": 599,
                                "fullWidth": 1,
                                "width": 1,
                                "text": "}",
                                "value": "}",
                                "valueText": "}"
                            }
                        }
                    }
                },
                "semicolonToken": {
                    "kind": "SemicolonToken",
                    "fullStart": 599,
                    "fullEnd": 601,
                    "start": 599,
                    "end": 600,
                    "fullWidth": 2,
                    "width": 1,
                    "text": ";",
                    "value": ";",
                    "valueText": ";",
                    "hasTrailingTrivia": true,
                    "hasTrailingNewLine": true,
                    "trailingTrivia": [
                        {
                            "kind": "NewLineTrivia",
                            "text": "\n"
                        }
                    ]
                }
            },
            {
                "kind": "IfStatement",
                "fullStart": 601,
                "fullEnd": 750,
                "start": 612,
                "end": 749,
                "fullWidth": 149,
                "width": 137,
                "ifKeyword": {
                    "kind": "IfKeyword",
                    "fullStart": 601,
                    "fullEnd": 615,
                    "start": 612,
                    "end": 614,
                    "fullWidth": 14,
                    "width": 2,
                    "text": "if",
                    "value": "if",
                    "valueText": "if",
                    "hasLeadingTrivia": true,
                    "hasLeadingComment": true,
                    "hasLeadingNewLine": true,
                    "hasTrailingTrivia": true,
                    "leadingTrivia": [
                        {
                            "kind": "NewLineTrivia",
                            "text": "\n"
                        },
                        {
                            "kind": "SingleLineCommentTrivia",
                            "text": "//CHECK#2"
                        },
                        {
                            "kind": "NewLineTrivia",
                            "text": "\n"
                        }
                    ],
                    "trailingTrivia": [
                        {
                            "kind": "WhitespaceTrivia",
                            "text": " "
                        }
                    ]
                },
                "openParenToken": {
                    "kind": "OpenParenToken",
                    "fullStart": 615,
                    "fullEnd": 616,
                    "start": 615,
                    "end": 616,
                    "fullWidth": 1,
                    "width": 1,
                    "text": "(",
                    "value": "(",
                    "valueText": "("
                },
                "condition": {
                    "kind": "NotEqualsExpression",
                    "fullStart": 616,
                    "fullEnd": 654,
                    "start": 616,
                    "end": 654,
                    "fullWidth": 38,
                    "width": 38,
                    "left": {
                        "kind": "MemberAccessExpression",
                        "fullStart": 616,
                        "fullEnd": 647,
                        "start": 616,
                        "end": 646,
                        "fullWidth": 31,
                        "width": 30,
                        "expression": {
                            "kind": "MemberAccessExpression",
                            "fullStart": 616,
                            "fullEnd": 639,
                            "start": 616,
                            "end": 639,
                            "fullWidth": 23,
                            "width": 23,
                            "expression": {
                                "kind": "MemberAccessExpression",
                                "fullStart": 616,
                                "fullEnd": 634,
                                "start": 616,
                                "end": 634,
                                "fullWidth": 18,
                                "width": 18,
                                "expression": {
                                    "kind": "IdentifierName",
                                    "fullStart": 616,
                                    "fullEnd": 624,
                                    "start": 616,
                                    "end": 624,
                                    "fullWidth": 8,
                                    "width": 8,
                                    "text": "Function",
                                    "value": "Function",
                                    "valueText": "Function"
                                },
                                "dotToken": {
                                    "kind": "DotToken",
                                    "fullStart": 624,
                                    "fullEnd": 625,
                                    "start": 624,
                                    "end": 625,
                                    "fullWidth": 1,
                                    "width": 1,
                                    "text": ".",
                                    "value": ".",
                                    "valueText": "."
                                },
                                "name": {
                                    "kind": "IdentifierName",
                                    "fullStart": 625,
                                    "fullEnd": 634,
                                    "start": 625,
                                    "end": 634,
                                    "fullWidth": 9,
                                    "width": 9,
                                    "text": "prototype",
                                    "value": "prototype",
                                    "valueText": "prototype"
                                }
                            },
                            "dotToken": {
                                "kind": "DotToken",
                                "fullStart": 634,
                                "fullEnd": 635,
                                "start": 634,
                                "end": 635,
                                "fullWidth": 1,
                                "width": 1,
                                "text": ".",
                                "value": ".",
                                "valueText": "."
                            },
                            "name": {
                                "kind": "IdentifierName",
                                "fullStart": 635,
                                "fullEnd": 639,
                                "start": 635,
                                "end": 639,
                                "fullWidth": 4,
                                "width": 4,
                                "text": "call",
                                "value": "call",
                                "valueText": "call"
                            }
                        },
                        "dotToken": {
                            "kind": "DotToken",
                            "fullStart": 639,
                            "fullEnd": 640,
                            "start": 639,
                            "end": 640,
                            "fullWidth": 1,
                            "width": 1,
                            "text": ".",
                            "value": ".",
                            "valueText": "."
                        },
                        "name": {
                            "kind": "IdentifierName",
                            "fullStart": 640,
                            "fullEnd": 647,
                            "start": 640,
                            "end": 646,
                            "fullWidth": 7,
                            "width": 6,
                            "text": "length",
                            "value": "length",
                            "valueText": "length",
                            "hasTrailingTrivia": true,
                            "trailingTrivia": [
                                {
                                    "kind": "WhitespaceTrivia",
                                    "text": " "
                                }
                            ]
                        }
                    },
                    "operatorToken": {
                        "kind": "ExclamationEqualsEqualsToken",
                        "fullStart": 647,
                        "fullEnd": 651,
                        "start": 647,
                        "end": 650,
                        "fullWidth": 4,
                        "width": 3,
                        "text": "!==",
                        "value": "!==",
                        "valueText": "!==",
                        "hasTrailingTrivia": true,
                        "trailingTrivia": [
                            {
                                "kind": "WhitespaceTrivia",
                                "text": " "
                            }
                        ]
                    },
                    "right": {
                        "kind": "IdentifierName",
                        "fullStart": 651,
                        "fullEnd": 654,
                        "start": 651,
                        "end": 654,
                        "fullWidth": 3,
                        "width": 3,
                        "text": "obj",
                        "value": "obj",
                        "valueText": "obj"
                    }
                },
                "closeParenToken": {
                    "kind": "CloseParenToken",
                    "fullStart": 654,
                    "fullEnd": 656,
                    "start": 654,
                    "end": 655,
                    "fullWidth": 2,
                    "width": 1,
                    "text": ")",
                    "value": ")",
                    "valueText": ")",
                    "hasTrailingTrivia": true,
                    "trailingTrivia": [
                        {
                            "kind": "WhitespaceTrivia",
                            "text": " "
                        }
                    ]
                },
                "statement": {
                    "kind": "Block",
                    "fullStart": 656,
                    "fullEnd": 750,
                    "start": 656,
                    "end": 749,
                    "fullWidth": 94,
                    "width": 93,
                    "openBraceToken": {
                        "kind": "OpenBraceToken",
                        "fullStart": 656,
                        "fullEnd": 658,
                        "start": 656,
                        "end": 657,
                        "fullWidth": 2,
                        "width": 1,
                        "text": "{",
                        "value": "{",
                        "valueText": "{",
                        "hasTrailingTrivia": true,
                        "hasTrailingNewLine": true,
                        "trailingTrivia": [
                            {
                                "kind": "NewLineTrivia",
                                "text": "\n"
                            }
                        ]
                    },
                    "statements": [
                        {
                            "kind": "ExpressionStatement",
                            "fullStart": 658,
                            "fullEnd": 748,
                            "start": 660,
                            "end": 747,
                            "fullWidth": 90,
                            "width": 87,
                            "expression": {
                                "kind": "InvocationExpression",
                                "fullStart": 658,
                                "fullEnd": 746,
                                "start": 660,
                                "end": 746,
                                "fullWidth": 88,
                                "width": 86,
                                "expression": {
                                    "kind": "IdentifierName",
                                    "fullStart": 658,
                                    "fullEnd": 666,
                                    "start": 660,
                                    "end": 666,
                                    "fullWidth": 8,
                                    "width": 6,
                                    "text": "$ERROR",
                                    "value": "$ERROR",
                                    "valueText": "$ERROR",
                                    "hasLeadingTrivia": true,
                                    "leadingTrivia": [
                                        {
                                            "kind": "WhitespaceTrivia",
                                            "text": "  "
                                        }
                                    ]
                                },
                                "argumentList": {
                                    "kind": "ArgumentList",
                                    "fullStart": 666,
                                    "fullEnd": 746,
                                    "start": 666,
                                    "end": 746,
                                    "fullWidth": 80,
                                    "width": 80,
                                    "openParenToken": {
                                        "kind": "OpenParenToken",
                                        "fullStart": 666,
                                        "fullEnd": 667,
                                        "start": 666,
                                        "end": 667,
                                        "fullWidth": 1,
                                        "width": 1,
                                        "text": "(",
                                        "value": "(",
                                        "valueText": "("
                                    },
                                    "arguments": [
                                        {
                                            "kind": "StringLiteral",
                                            "fullStart": 667,
                                            "fullEnd": 745,
                                            "start": 667,
                                            "end": 745,
                                            "fullWidth": 78,
                                            "width": 78,
                                            "text": "'#2: the Function.prototype.call length property has the attributes ReadOnly.'",
                                            "value": "#2: the Function.prototype.call length property has the attributes ReadOnly.",
                                            "valueText": "#2: the Function.prototype.call length property has the attributes ReadOnly."
                                        }
                                    ],
                                    "closeParenToken": {
                                        "kind": "CloseParenToken",
                                        "fullStart": 745,
                                        "fullEnd": 746,
                                        "start": 745,
                                        "end": 746,
                                        "fullWidth": 1,
                                        "width": 1,
                                        "text": ")",
                                        "value": ")",
                                        "valueText": ")"
                                    }
                                }
                            },
                            "semicolonToken": {
                                "kind": "SemicolonToken",
                                "fullStart": 746,
                                "fullEnd": 748,
                                "start": 746,
                                "end": 747,
                                "fullWidth": 2,
                                "width": 1,
                                "text": ";",
                                "value": ";",
                                "valueText": ";",
                                "hasTrailingTrivia": true,
                                "hasTrailingNewLine": true,
                                "trailingTrivia": [
                                    {
                                        "kind": "NewLineTrivia",
                                        "text": "\n"
                                    }
                                ]
                            }
                        }
                    ],
                    "closeBraceToken": {
                        "kind": "CloseBraceToken",
                        "fullStart": 748,
                        "fullEnd": 750,
                        "start": 748,
                        "end": 749,
                        "fullWidth": 2,
                        "width": 1,
                        "text": "}",
                        "value": "}",
                        "valueText": "}",
                        "hasTrailingTrivia": true,
                        "hasTrailingNewLine": true,
                        "trailingTrivia": [
                            {
                                "kind": "NewLineTrivia",
                                "text": "\n"
                            }
                        ]
                    }
                }
            }
        ],
        "endOfFileToken": {
            "kind": "EndOfFileToken",
            "fullStart": 750,
            "fullEnd": 751,
            "start": 751,
            "end": 751,
            "fullWidth": 1,
            "width": 0,
            "text": "",
            "hasLeadingTrivia": true,
            "hasLeadingNewLine": true,
            "leadingTrivia": [
                {
                    "kind": "NewLineTrivia",
                    "text": "\n"
                }
            ]
        }
    },
    "lineMap": {
        "lineStarts": [
            0,
            61,
            132,
            133,
            137,
            211,
            214,
            266,
            352,
            356,
            357,
            367,
            426,
            491,
            493,
            494,
            536,
            537,
            601,
            602,
            612,
            658,
            748,
            750,
            751
        ],
        "length": 751
    }
}<|MERGE_RESOLUTION|>--- conflicted
+++ resolved
@@ -545,12 +545,8 @@
                             "start": 498,
                             "end": 534,
                             "fullWidth": 36,
-<<<<<<< HEAD
                             "width": 36,
-                            "identifier": {
-=======
                             "propertyName": {
->>>>>>> 85e84683
                                 "kind": "IdentifierName",
                                 "fullStart": 498,
                                 "fullEnd": 502,
