--- conflicted
+++ resolved
@@ -94,12 +94,8 @@
                             "start": 483,
                             "end": 486,
                             "fullWidth": 3,
-<<<<<<< HEAD
                             "width": 3,
-                            "identifier": {
-=======
                             "propertyName": {
->>>>>>> 85e84683
                                 "kind": "IdentifierName",
                                 "fullStart": 483,
                                 "fullEnd": 484,
@@ -220,12 +216,8 @@
                             "start": 493,
                             "end": 535,
                             "fullWidth": 42,
-<<<<<<< HEAD
                             "width": 42,
-                            "identifier": {
-=======
                             "propertyName": {
->>>>>>> 85e84683
                                 "kind": "IdentifierName",
                                 "fullStart": 493,
                                 "fullEnd": 494,
@@ -640,12 +632,8 @@
                             "start": 542,
                             "end": 548,
                             "fullWidth": 6,
-<<<<<<< HEAD
                             "width": 6,
-                            "identifier": {
-=======
                             "propertyName": {
->>>>>>> 85e84683
                                 "kind": "IdentifierName",
                                 "fullStart": 542,
                                 "fullEnd": 545,
