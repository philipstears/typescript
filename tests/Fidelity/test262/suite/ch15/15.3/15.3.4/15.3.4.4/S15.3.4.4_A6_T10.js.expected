--- conflicted
+++ resolved
@@ -94,12 +94,8 @@
                             "start": 492,
                             "end": 498,
                             "fullWidth": 6,
-<<<<<<< HEAD
                             "width": 6,
-                            "identifier": {
-=======
                             "propertyName": {
->>>>>>> 85e84683
                                 "kind": "IdentifierName",
                                 "fullStart": 492,
                                 "fullEnd": 495,
