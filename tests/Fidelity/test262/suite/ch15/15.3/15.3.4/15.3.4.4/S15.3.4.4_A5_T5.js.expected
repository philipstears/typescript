{
    "isDeclaration": false,
    "languageVersion": "EcmaScript5",
    "parseOptions": {
        "allowAutomaticSemicolonInsertion": true
    },
    "sourceUnit": {
        "kind": "SourceUnit",
        "fullStart": 0,
        "fullEnd": 564,
        "start": 345,
        "end": 564,
        "fullWidth": 564,
        "width": 219,
        "moduleElements": [
            {
                "kind": "VariableStatement",
                "fullStart": 0,
                "fullEnd": 386,
                "start": 345,
                "end": 385,
                "fullWidth": 386,
                "width": 40,
                "modifiers": [],
                "variableDeclaration": {
                    "kind": "VariableDeclaration",
                    "fullStart": 0,
                    "fullEnd": 384,
                    "start": 345,
                    "end": 384,
                    "fullWidth": 384,
                    "width": 39,
                    "varKeyword": {
                        "kind": "VarKeyword",
                        "fullStart": 0,
                        "fullEnd": 349,
                        "start": 345,
                        "end": 348,
                        "fullWidth": 349,
                        "width": 3,
                        "text": "var",
                        "value": "var",
                        "valueText": "var",
                        "hasLeadingTrivia": true,
                        "hasLeadingComment": true,
                        "hasLeadingNewLine": true,
                        "hasTrailingTrivia": true,
                        "leadingTrivia": [
                            {
                                "kind": "SingleLineCommentTrivia",
                                "text": "// Copyright 2009 the Sputnik authors.  All rights reserved."
                            },
                            {
                                "kind": "NewLineTrivia",
                                "text": "\n"
                            },
                            {
                                "kind": "SingleLineCommentTrivia",
                                "text": "// This code is governed by the BSD license found in the LICENSE file."
                            },
                            {
                                "kind": "NewLineTrivia",
                                "text": "\n"
                            },
                            {
                                "kind": "NewLineTrivia",
                                "text": "\n"
                            },
                            {
                                "kind": "MultiLineCommentTrivia",
                                "text": "/**\n * If thisArg is not null(defined) the called function is passed ToObject(thisArg) as the this value\n *\n * @path ch15/15.3/15.3.4/15.3.4.4/S15.3.4.4_A5_T5.js\n * @description thisArg is function variable\n */"
                            },
                            {
                                "kind": "NewLineTrivia",
                                "text": "\n"
                            },
                            {
                                "kind": "NewLineTrivia",
                                "text": "\n"
                            }
                        ],
                        "trailingTrivia": [
                            {
                                "kind": "WhitespaceTrivia",
                                "text": " "
                            }
                        ]
                    },
                    "variableDeclarators": [
                        {
                            "kind": "VariableDeclarator",
                            "fullStart": 349,
                            "fullEnd": 384,
                            "start": 349,
                            "end": 384,
                            "fullWidth": 35,
<<<<<<< HEAD
                            "width": 35,
                            "identifier": {
=======
                            "propertyName": {
>>>>>>> 85e84683
                                "kind": "IdentifierName",
                                "fullStart": 349,
                                "fullEnd": 351,
                                "start": 349,
                                "end": 350,
                                "fullWidth": 2,
                                "width": 1,
                                "text": "f",
                                "value": "f",
                                "valueText": "f",
                                "hasTrailingTrivia": true,
                                "trailingTrivia": [
                                    {
                                        "kind": "WhitespaceTrivia",
                                        "text": " "
                                    }
                                ]
                            },
                            "equalsValueClause": {
                                "kind": "EqualsValueClause",
                                "fullStart": 351,
                                "fullEnd": 384,
                                "start": 351,
                                "end": 384,
                                "fullWidth": 33,
                                "width": 33,
                                "equalsToken": {
                                    "kind": "EqualsToken",
                                    "fullStart": 351,
                                    "fullEnd": 353,
                                    "start": 351,
                                    "end": 352,
                                    "fullWidth": 2,
                                    "width": 1,
                                    "text": "=",
                                    "value": "=",
                                    "valueText": "=",
                                    "hasTrailingTrivia": true,
                                    "trailingTrivia": [
                                        {
                                            "kind": "WhitespaceTrivia",
                                            "text": " "
                                        }
                                    ]
                                },
                                "value": {
                                    "kind": "FunctionExpression",
                                    "fullStart": 353,
                                    "fullEnd": 384,
                                    "start": 353,
                                    "end": 384,
                                    "fullWidth": 31,
                                    "width": 31,
                                    "functionKeyword": {
                                        "kind": "FunctionKeyword",
                                        "fullStart": 353,
                                        "fullEnd": 361,
                                        "start": 353,
                                        "end": 361,
                                        "fullWidth": 8,
                                        "width": 8,
                                        "text": "function",
                                        "value": "function",
                                        "valueText": "function"
                                    },
                                    "callSignature": {
                                        "kind": "CallSignature",
                                        "fullStart": 361,
                                        "fullEnd": 363,
                                        "start": 361,
                                        "end": 363,
                                        "fullWidth": 2,
                                        "width": 2,
                                        "parameterList": {
                                            "kind": "ParameterList",
                                            "fullStart": 361,
                                            "fullEnd": 363,
                                            "start": 361,
                                            "end": 363,
                                            "fullWidth": 2,
                                            "width": 2,
                                            "openParenToken": {
                                                "kind": "OpenParenToken",
                                                "fullStart": 361,
                                                "fullEnd": 362,
                                                "start": 361,
                                                "end": 362,
                                                "fullWidth": 1,
                                                "width": 1,
                                                "text": "(",
                                                "value": "(",
                                                "valueText": "("
                                            },
                                            "parameters": [],
                                            "closeParenToken": {
                                                "kind": "CloseParenToken",
                                                "fullStart": 362,
                                                "fullEnd": 363,
                                                "start": 362,
                                                "end": 363,
                                                "fullWidth": 1,
                                                "width": 1,
                                                "text": ")",
                                                "value": ")",
                                                "valueText": ")"
                                            }
                                        }
                                    },
                                    "block": {
                                        "kind": "Block",
                                        "fullStart": 363,
                                        "fullEnd": 384,
                                        "start": 363,
                                        "end": 384,
                                        "fullWidth": 21,
                                        "width": 21,
                                        "openBraceToken": {
                                            "kind": "OpenBraceToken",
                                            "fullStart": 363,
                                            "fullEnd": 364,
                                            "start": 363,
                                            "end": 364,
                                            "fullWidth": 1,
                                            "width": 1,
                                            "text": "{",
                                            "value": "{",
                                            "valueText": "{"
                                        },
                                        "statements": [
                                            {
                                                "kind": "ExpressionStatement",
                                                "fullStart": 364,
                                                "fullEnd": 383,
                                                "start": 364,
                                                "end": 383,
                                                "fullWidth": 19,
                                                "width": 19,
                                                "expression": {
                                                    "kind": "AssignmentExpression",
                                                    "fullStart": 364,
                                                    "fullEnd": 382,
                                                    "start": 364,
                                                    "end": 382,
                                                    "fullWidth": 18,
                                                    "width": 18,
                                                    "left": {
                                                        "kind": "MemberAccessExpression",
                                                        "fullStart": 364,
                                                        "fullEnd": 376,
                                                        "start": 364,
                                                        "end": 376,
                                                        "fullWidth": 12,
                                                        "width": 12,
                                                        "expression": {
                                                            "kind": "ThisKeyword",
                                                            "fullStart": 364,
                                                            "fullEnd": 368,
                                                            "start": 364,
                                                            "end": 368,
                                                            "fullWidth": 4,
                                                            "width": 4,
                                                            "text": "this",
                                                            "value": "this",
                                                            "valueText": "this"
                                                        },
                                                        "dotToken": {
                                                            "kind": "DotToken",
                                                            "fullStart": 368,
                                                            "fullEnd": 369,
                                                            "start": 368,
                                                            "end": 369,
                                                            "fullWidth": 1,
                                                            "width": 1,
                                                            "text": ".",
                                                            "value": ".",
                                                            "valueText": "."
                                                        },
                                                        "name": {
                                                            "kind": "IdentifierName",
                                                            "fullStart": 369,
                                                            "fullEnd": 376,
                                                            "start": 369,
                                                            "end": 376,
                                                            "fullWidth": 7,
                                                            "width": 7,
                                                            "text": "touched",
                                                            "value": "touched",
                                                            "valueText": "touched"
                                                        }
                                                    },
                                                    "operatorToken": {
                                                        "kind": "EqualsToken",
                                                        "fullStart": 376,
                                                        "fullEnd": 378,
                                                        "start": 376,
                                                        "end": 377,
                                                        "fullWidth": 2,
                                                        "width": 1,
                                                        "text": "=",
                                                        "value": "=",
                                                        "valueText": "=",
                                                        "hasTrailingTrivia": true,
                                                        "trailingTrivia": [
                                                            {
                                                                "kind": "WhitespaceTrivia",
                                                                "text": " "
                                                            }
                                                        ]
                                                    },
                                                    "right": {
                                                        "kind": "TrueKeyword",
                                                        "fullStart": 378,
                                                        "fullEnd": 382,
                                                        "start": 378,
                                                        "end": 382,
                                                        "fullWidth": 4,
                                                        "width": 4,
                                                        "text": "true",
                                                        "value": true,
                                                        "valueText": "true"
                                                    }
                                                },
                                                "semicolonToken": {
                                                    "kind": "SemicolonToken",
                                                    "fullStart": 382,
                                                    "fullEnd": 383,
                                                    "start": 382,
                                                    "end": 383,
                                                    "fullWidth": 1,
                                                    "width": 1,
                                                    "text": ";",
                                                    "value": ";",
                                                    "valueText": ";"
                                                }
                                            }
                                        ],
                                        "closeBraceToken": {
                                            "kind": "CloseBraceToken",
                                            "fullStart": 383,
                                            "fullEnd": 384,
                                            "start": 383,
                                            "end": 384,
                                            "fullWidth": 1,
                                            "width": 1,
                                            "text": "}",
                                            "value": "}",
                                            "valueText": "}"
                                        }
                                    }
                                }
                            }
                        }
                    ]
                },
                "semicolonToken": {
                    "kind": "SemicolonToken",
                    "fullStart": 384,
                    "fullEnd": 386,
                    "start": 384,
                    "end": 385,
                    "fullWidth": 2,
                    "width": 1,
                    "text": ";",
                    "value": ";",
                    "valueText": ";",
                    "hasTrailingTrivia": true,
                    "hasTrailingNewLine": true,
                    "trailingTrivia": [
                        {
                            "kind": "NewLineTrivia",
                            "text": "\n"
                        }
                    ]
                }
            },
            {
                "kind": "VariableStatement",
                "fullStart": 386,
                "fullEnd": 399,
                "start": 387,
                "end": 398,
                "fullWidth": 13,
                "width": 11,
                "modifiers": [],
                "variableDeclaration": {
                    "kind": "VariableDeclaration",
                    "fullStart": 386,
                    "fullEnd": 397,
                    "start": 387,
                    "end": 397,
                    "fullWidth": 11,
                    "width": 10,
                    "varKeyword": {
                        "kind": "VarKeyword",
                        "fullStart": 386,
                        "fullEnd": 391,
                        "start": 387,
                        "end": 390,
                        "fullWidth": 5,
                        "width": 3,
                        "text": "var",
                        "value": "var",
                        "valueText": "var",
                        "hasLeadingTrivia": true,
                        "hasLeadingNewLine": true,
                        "hasTrailingTrivia": true,
                        "leadingTrivia": [
                            {
                                "kind": "NewLineTrivia",
                                "text": "\n"
                            }
                        ],
                        "trailingTrivia": [
                            {
                                "kind": "WhitespaceTrivia",
                                "text": " "
                            }
                        ]
                    },
                    "variableDeclarators": [
                        {
                            "kind": "VariableDeclarator",
                            "fullStart": 391,
                            "fullEnd": 397,
                            "start": 391,
                            "end": 397,
                            "fullWidth": 6,
<<<<<<< HEAD
                            "width": 6,
                            "identifier": {
=======
                            "propertyName": {
>>>>>>> 85e84683
                                "kind": "IdentifierName",
                                "fullStart": 391,
                                "fullEnd": 394,
                                "start": 391,
                                "end": 394,
                                "fullWidth": 3,
                                "width": 3,
                                "text": "obj",
                                "value": "obj",
                                "valueText": "obj"
                            },
                            "equalsValueClause": {
                                "kind": "EqualsValueClause",
                                "fullStart": 394,
                                "fullEnd": 397,
                                "start": 394,
                                "end": 397,
                                "fullWidth": 3,
                                "width": 3,
                                "equalsToken": {
                                    "kind": "EqualsToken",
                                    "fullStart": 394,
                                    "fullEnd": 395,
                                    "start": 394,
                                    "end": 395,
                                    "fullWidth": 1,
                                    "width": 1,
                                    "text": "=",
                                    "value": "=",
                                    "valueText": "="
                                },
                                "value": {
                                    "kind": "ObjectLiteralExpression",
                                    "fullStart": 395,
                                    "fullEnd": 397,
                                    "start": 395,
                                    "end": 397,
                                    "fullWidth": 2,
                                    "width": 2,
                                    "openBraceToken": {
                                        "kind": "OpenBraceToken",
                                        "fullStart": 395,
                                        "fullEnd": 396,
                                        "start": 395,
                                        "end": 396,
                                        "fullWidth": 1,
                                        "width": 1,
                                        "text": "{",
                                        "value": "{",
                                        "valueText": "{"
                                    },
                                    "propertyAssignments": [],
                                    "closeBraceToken": {
                                        "kind": "CloseBraceToken",
                                        "fullStart": 396,
                                        "fullEnd": 397,
                                        "start": 396,
                                        "end": 397,
                                        "fullWidth": 1,
                                        "width": 1,
                                        "text": "}",
                                        "value": "}",
                                        "valueText": "}"
                                    }
                                }
                            }
                        }
                    ]
                },
                "semicolonToken": {
                    "kind": "SemicolonToken",
                    "fullStart": 397,
                    "fullEnd": 399,
                    "start": 397,
                    "end": 398,
                    "fullWidth": 2,
                    "width": 1,
                    "text": ";",
                    "value": ";",
                    "valueText": ";",
                    "hasTrailingTrivia": true,
                    "hasTrailingNewLine": true,
                    "trailingTrivia": [
                        {
                            "kind": "NewLineTrivia",
                            "text": "\n"
                        }
                    ]
                }
            },
            {
                "kind": "ExpressionStatement",
                "fullStart": 399,
                "fullEnd": 413,
                "start": 400,
                "end": 412,
                "fullWidth": 14,
                "width": 12,
                "expression": {
                    "kind": "InvocationExpression",
                    "fullStart": 399,
                    "fullEnd": 411,
                    "start": 400,
                    "end": 411,
                    "fullWidth": 12,
                    "width": 11,
                    "expression": {
                        "kind": "MemberAccessExpression",
                        "fullStart": 399,
                        "fullEnd": 406,
                        "start": 400,
                        "end": 406,
                        "fullWidth": 7,
                        "width": 6,
                        "expression": {
                            "kind": "IdentifierName",
                            "fullStart": 399,
                            "fullEnd": 401,
                            "start": 400,
                            "end": 401,
                            "fullWidth": 2,
                            "width": 1,
                            "text": "f",
                            "value": "f",
                            "valueText": "f",
                            "hasLeadingTrivia": true,
                            "hasLeadingNewLine": true,
                            "leadingTrivia": [
                                {
                                    "kind": "NewLineTrivia",
                                    "text": "\n"
                                }
                            ]
                        },
                        "dotToken": {
                            "kind": "DotToken",
                            "fullStart": 401,
                            "fullEnd": 402,
                            "start": 401,
                            "end": 402,
                            "fullWidth": 1,
                            "width": 1,
                            "text": ".",
                            "value": ".",
                            "valueText": "."
                        },
                        "name": {
                            "kind": "IdentifierName",
                            "fullStart": 402,
                            "fullEnd": 406,
                            "start": 402,
                            "end": 406,
                            "fullWidth": 4,
                            "width": 4,
                            "text": "call",
                            "value": "call",
                            "valueText": "call"
                        }
                    },
                    "argumentList": {
                        "kind": "ArgumentList",
                        "fullStart": 406,
                        "fullEnd": 411,
                        "start": 406,
                        "end": 411,
                        "fullWidth": 5,
                        "width": 5,
                        "openParenToken": {
                            "kind": "OpenParenToken",
                            "fullStart": 406,
                            "fullEnd": 407,
                            "start": 406,
                            "end": 407,
                            "fullWidth": 1,
                            "width": 1,
                            "text": "(",
                            "value": "(",
                            "valueText": "("
                        },
                        "arguments": [
                            {
                                "kind": "IdentifierName",
                                "fullStart": 407,
                                "fullEnd": 410,
                                "start": 407,
                                "end": 410,
                                "fullWidth": 3,
                                "width": 3,
                                "text": "obj",
                                "value": "obj",
                                "valueText": "obj"
                            }
                        ],
                        "closeParenToken": {
                            "kind": "CloseParenToken",
                            "fullStart": 410,
                            "fullEnd": 411,
                            "start": 410,
                            "end": 411,
                            "fullWidth": 1,
                            "width": 1,
                            "text": ")",
                            "value": ")",
                            "valueText": ")"
                        }
                    }
                },
                "semicolonToken": {
                    "kind": "SemicolonToken",
                    "fullStart": 411,
                    "fullEnd": 413,
                    "start": 411,
                    "end": 412,
                    "fullWidth": 2,
                    "width": 1,
                    "text": ";",
                    "value": ";",
                    "valueText": ";",
                    "hasTrailingTrivia": true,
                    "hasTrailingNewLine": true,
                    "trailingTrivia": [
                        {
                            "kind": "NewLineTrivia",
                            "text": "\n"
                        }
                    ]
                }
            },
            {
                "kind": "IfStatement",
                "fullStart": 413,
                "fullEnd": 563,
                "start": 424,
                "end": 562,
                "fullWidth": 150,
                "width": 138,
                "ifKeyword": {
                    "kind": "IfKeyword",
                    "fullStart": 413,
                    "fullEnd": 427,
                    "start": 424,
                    "end": 426,
                    "fullWidth": 14,
                    "width": 2,
                    "text": "if",
                    "value": "if",
                    "valueText": "if",
                    "hasLeadingTrivia": true,
                    "hasLeadingComment": true,
                    "hasLeadingNewLine": true,
                    "hasTrailingTrivia": true,
                    "leadingTrivia": [
                        {
                            "kind": "NewLineTrivia",
                            "text": "\n"
                        },
                        {
                            "kind": "SingleLineCommentTrivia",
                            "text": "//CHECK#1"
                        },
                        {
                            "kind": "NewLineTrivia",
                            "text": "\n"
                        }
                    ],
                    "trailingTrivia": [
                        {
                            "kind": "WhitespaceTrivia",
                            "text": " "
                        }
                    ]
                },
                "openParenToken": {
                    "kind": "OpenParenToken",
                    "fullStart": 427,
                    "fullEnd": 428,
                    "start": 427,
                    "end": 428,
                    "fullWidth": 1,
                    "width": 1,
                    "text": "(",
                    "value": "(",
                    "valueText": "("
                },
                "condition": {
                    "kind": "LogicalNotExpression",
                    "fullStart": 428,
                    "fullEnd": 442,
                    "start": 428,
                    "end": 442,
                    "fullWidth": 14,
                    "width": 14,
                    "operatorToken": {
                        "kind": "ExclamationToken",
                        "fullStart": 428,
                        "fullEnd": 429,
                        "start": 428,
                        "end": 429,
                        "fullWidth": 1,
                        "width": 1,
                        "text": "!",
                        "value": "!",
                        "valueText": "!"
                    },
                    "operand": {
                        "kind": "ParenthesizedExpression",
                        "fullStart": 429,
                        "fullEnd": 442,
                        "start": 429,
                        "end": 442,
                        "fullWidth": 13,
                        "width": 13,
                        "openParenToken": {
                            "kind": "OpenParenToken",
                            "fullStart": 429,
                            "fullEnd": 430,
                            "start": 429,
                            "end": 430,
                            "fullWidth": 1,
                            "width": 1,
                            "text": "(",
                            "value": "(",
                            "valueText": "("
                        },
                        "expression": {
                            "kind": "MemberAccessExpression",
                            "fullStart": 430,
                            "fullEnd": 441,
                            "start": 430,
                            "end": 441,
                            "fullWidth": 11,
                            "width": 11,
                            "expression": {
                                "kind": "IdentifierName",
                                "fullStart": 430,
                                "fullEnd": 433,
                                "start": 430,
                                "end": 433,
                                "fullWidth": 3,
                                "width": 3,
                                "text": "obj",
                                "value": "obj",
                                "valueText": "obj"
                            },
                            "dotToken": {
                                "kind": "DotToken",
                                "fullStart": 433,
                                "fullEnd": 434,
                                "start": 433,
                                "end": 434,
                                "fullWidth": 1,
                                "width": 1,
                                "text": ".",
                                "value": ".",
                                "valueText": "."
                            },
                            "name": {
                                "kind": "IdentifierName",
                                "fullStart": 434,
                                "fullEnd": 441,
                                "start": 434,
                                "end": 441,
                                "fullWidth": 7,
                                "width": 7,
                                "text": "touched",
                                "value": "touched",
                                "valueText": "touched"
                            }
                        },
                        "closeParenToken": {
                            "kind": "CloseParenToken",
                            "fullStart": 441,
                            "fullEnd": 442,
                            "start": 441,
                            "end": 442,
                            "fullWidth": 1,
                            "width": 1,
                            "text": ")",
                            "value": ")",
                            "valueText": ")"
                        }
                    }
                },
                "closeParenToken": {
                    "kind": "CloseParenToken",
                    "fullStart": 442,
                    "fullEnd": 444,
                    "start": 442,
                    "end": 443,
                    "fullWidth": 2,
                    "width": 1,
                    "text": ")",
                    "value": ")",
                    "valueText": ")",
                    "hasTrailingTrivia": true,
                    "trailingTrivia": [
                        {
                            "kind": "WhitespaceTrivia",
                            "text": " "
                        }
                    ]
                },
                "statement": {
                    "kind": "Block",
                    "fullStart": 444,
                    "fullEnd": 563,
                    "start": 444,
                    "end": 562,
                    "fullWidth": 119,
                    "width": 118,
                    "openBraceToken": {
                        "kind": "OpenBraceToken",
                        "fullStart": 444,
                        "fullEnd": 446,
                        "start": 444,
                        "end": 445,
                        "fullWidth": 2,
                        "width": 1,
                        "text": "{",
                        "value": "{",
                        "valueText": "{",
                        "hasTrailingTrivia": true,
                        "hasTrailingNewLine": true,
                        "trailingTrivia": [
                            {
                                "kind": "NewLineTrivia",
                                "text": "\n"
                            }
                        ]
                    },
                    "statements": [
                        {
                            "kind": "ExpressionStatement",
                            "fullStart": 446,
                            "fullEnd": 561,
                            "start": 448,
                            "end": 560,
                            "fullWidth": 115,
                            "width": 112,
                            "expression": {
                                "kind": "InvocationExpression",
                                "fullStart": 446,
                                "fullEnd": 559,
                                "start": 448,
                                "end": 559,
                                "fullWidth": 113,
                                "width": 111,
                                "expression": {
                                    "kind": "IdentifierName",
                                    "fullStart": 446,
                                    "fullEnd": 454,
                                    "start": 448,
                                    "end": 454,
                                    "fullWidth": 8,
                                    "width": 6,
                                    "text": "$ERROR",
                                    "value": "$ERROR",
                                    "valueText": "$ERROR",
                                    "hasLeadingTrivia": true,
                                    "leadingTrivia": [
                                        {
                                            "kind": "WhitespaceTrivia",
                                            "text": "  "
                                        }
                                    ]
                                },
                                "argumentList": {
                                    "kind": "ArgumentList",
                                    "fullStart": 454,
                                    "fullEnd": 559,
                                    "start": 454,
                                    "end": 559,
                                    "fullWidth": 105,
                                    "width": 105,
                                    "openParenToken": {
                                        "kind": "OpenParenToken",
                                        "fullStart": 454,
                                        "fullEnd": 455,
                                        "start": 454,
                                        "end": 455,
                                        "fullWidth": 1,
                                        "width": 1,
                                        "text": "(",
                                        "value": "(",
                                        "valueText": "("
                                    },
                                    "arguments": [
                                        {
                                            "kind": "StringLiteral",
                                            "fullStart": 455,
                                            "fullEnd": 558,
                                            "start": 455,
                                            "end": 558,
                                            "fullWidth": 103,
                                            "width": 103,
                                            "text": "'#1: If thisArg is not null(defined) the called function is passed ToObject(thisArg) as the this value'",
                                            "value": "#1: If thisArg is not null(defined) the called function is passed ToObject(thisArg) as the this value",
                                            "valueText": "#1: If thisArg is not null(defined) the called function is passed ToObject(thisArg) as the this value"
                                        }
                                    ],
                                    "closeParenToken": {
                                        "kind": "CloseParenToken",
                                        "fullStart": 558,
                                        "fullEnd": 559,
                                        "start": 558,
                                        "end": 559,
                                        "fullWidth": 1,
                                        "width": 1,
                                        "text": ")",
                                        "value": ")",
                                        "valueText": ")"
                                    }
                                }
                            },
                            "semicolonToken": {
                                "kind": "SemicolonToken",
                                "fullStart": 559,
                                "fullEnd": 561,
                                "start": 559,
                                "end": 560,
                                "fullWidth": 2,
                                "width": 1,
                                "text": ";",
                                "value": ";",
                                "valueText": ";",
                                "hasTrailingTrivia": true,
                                "hasTrailingNewLine": true,
                                "trailingTrivia": [
                                    {
                                        "kind": "NewLineTrivia",
                                        "text": "\n"
                                    }
                                ]
                            }
                        }
                    ],
                    "closeBraceToken": {
                        "kind": "CloseBraceToken",
                        "fullStart": 561,
                        "fullEnd": 563,
                        "start": 561,
                        "end": 562,
                        "fullWidth": 2,
                        "width": 1,
                        "text": "}",
                        "value": "}",
                        "valueText": "}",
                        "hasTrailingTrivia": true,
                        "hasTrailingNewLine": true,
                        "trailingTrivia": [
                            {
                                "kind": "NewLineTrivia",
                                "text": "\n"
                            }
                        ]
                    }
                }
            }
        ],
        "endOfFileToken": {
            "kind": "EndOfFileToken",
            "fullStart": 563,
            "fullEnd": 564,
            "start": 564,
            "end": 564,
            "fullWidth": 1,
            "width": 0,
            "text": "",
            "hasLeadingTrivia": true,
            "hasLeadingNewLine": true,
            "leadingTrivia": [
                {
                    "kind": "NewLineTrivia",
                    "text": "\n"
                }
            ]
        }
    },
    "lineMap": {
        "lineStarts": [
            0,
            61,
            132,
            133,
            137,
            238,
            241,
            295,
            340,
            344,
            345,
            386,
            387,
            399,
            400,
            413,
            414,
            424,
            446,
            561,
            563,
            564
        ],
        "length": 564
    }
}<|MERGE_RESOLUTION|>--- conflicted
+++ resolved
@@ -94,12 +94,8 @@
                             "start": 349,
                             "end": 384,
                             "fullWidth": 35,
-<<<<<<< HEAD
                             "width": 35,
-                            "identifier": {
-=======
                             "propertyName": {
->>>>>>> 85e84683
                                 "kind": "IdentifierName",
                                 "fullStart": 349,
                                 "fullEnd": 351,
@@ -427,12 +423,8 @@
                             "start": 391,
                             "end": 397,
                             "fullWidth": 6,
-<<<<<<< HEAD
                             "width": 6,
-                            "identifier": {
-=======
                             "propertyName": {
->>>>>>> 85e84683
                                 "kind": "IdentifierName",
                                 "fullStart": 391,
                                 "fullEnd": 394,
