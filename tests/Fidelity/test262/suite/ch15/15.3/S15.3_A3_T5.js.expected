{
    "isDeclaration": false,
    "languageVersion": "EcmaScript5",
    "parseOptions": {
        "allowAutomaticSemicolonInsertion": true
    },
    "sourceUnit": {
        "kind": "SourceUnit",
        "fullStart": 0,
        "fullEnd": 790,
        "start": 431,
        "end": 790,
        "fullWidth": 790,
        "width": 359,
        "moduleElements": [
            {
                "kind": "VariableStatement",
                "fullStart": 0,
                "fullEnd": 481,
                "start": 431,
                "end": 480,
                "fullWidth": 481,
                "width": 49,
                "modifiers": [],
                "variableDeclaration": {
                    "kind": "VariableDeclaration",
                    "fullStart": 0,
                    "fullEnd": 479,
                    "start": 431,
                    "end": 479,
                    "fullWidth": 479,
                    "width": 48,
                    "varKeyword": {
                        "kind": "VarKeyword",
                        "fullStart": 0,
                        "fullEnd": 435,
                        "start": 431,
                        "end": 434,
                        "fullWidth": 435,
                        "width": 3,
                        "text": "var",
                        "value": "var",
                        "valueText": "var",
                        "hasLeadingTrivia": true,
                        "hasLeadingComment": true,
                        "hasLeadingNewLine": true,
                        "hasTrailingTrivia": true,
                        "leadingTrivia": [
                            {
                                "kind": "SingleLineCommentTrivia",
                                "text": "// Copyright 2009 the Sputnik authors.  All rights reserved."
                            },
                            {
                                "kind": "NewLineTrivia",
                                "text": "\n"
                            },
                            {
                                "kind": "SingleLineCommentTrivia",
                                "text": "// This code is governed by the BSD license found in the LICENSE file."
                            },
                            {
                                "kind": "NewLineTrivia",
                                "text": "\n"
                            },
                            {
                                "kind": "NewLineTrivia",
                                "text": "\n"
                            },
                            {
                                "kind": "MultiLineCommentTrivia",
                                "text": "/**\n * Since when call is used for Function constructor themself new function instance creates\n * and then first argument(thisArg) should be ignored\n *\n * @path ch15/15.3/S15.3_A3_T5.js\n * @description First argument is this, and this don`t have needed variable. Function return this.var_name\n */"
                            },
                            {
                                "kind": "NewLineTrivia",
                                "text": "\n"
                            },
                            {
                                "kind": "NewLineTrivia",
                                "text": "\n"
                            }
                        ],
                        "trailingTrivia": [
                            {
                                "kind": "WhitespaceTrivia",
                                "text": " "
                            }
                        ]
                    },
                    "variableDeclarators": [
                        {
                            "kind": "VariableDeclarator",
                            "fullStart": 435,
                            "fullEnd": 479,
                            "start": 435,
                            "end": 479,
                            "fullWidth": 44,
<<<<<<< HEAD
                            "width": 44,
                            "identifier": {
=======
                            "propertyName": {
>>>>>>> 85e84683
                                "kind": "IdentifierName",
                                "fullStart": 435,
                                "fullEnd": 436,
                                "start": 435,
                                "end": 436,
                                "fullWidth": 1,
                                "width": 1,
                                "text": "f",
                                "value": "f",
                                "valueText": "f"
                            },
                            "equalsValueClause": {
                                "kind": "EqualsValueClause",
                                "fullStart": 436,
                                "fullEnd": 479,
                                "start": 436,
                                "end": 479,
                                "fullWidth": 43,
                                "width": 43,
                                "equalsToken": {
                                    "kind": "EqualsToken",
                                    "fullStart": 436,
                                    "fullEnd": 437,
                                    "start": 436,
                                    "end": 437,
                                    "fullWidth": 1,
                                    "width": 1,
                                    "text": "=",
                                    "value": "=",
                                    "valueText": "="
                                },
                                "value": {
                                    "kind": "InvocationExpression",
                                    "fullStart": 437,
                                    "fullEnd": 479,
                                    "start": 437,
                                    "end": 479,
                                    "fullWidth": 42,
                                    "width": 42,
                                    "expression": {
                                        "kind": "MemberAccessExpression",
                                        "fullStart": 437,
                                        "fullEnd": 450,
                                        "start": 437,
                                        "end": 450,
                                        "fullWidth": 13,
                                        "width": 13,
                                        "expression": {
                                            "kind": "IdentifierName",
                                            "fullStart": 437,
                                            "fullEnd": 445,
                                            "start": 437,
                                            "end": 445,
                                            "fullWidth": 8,
                                            "width": 8,
                                            "text": "Function",
                                            "value": "Function",
                                            "valueText": "Function"
                                        },
                                        "dotToken": {
                                            "kind": "DotToken",
                                            "fullStart": 445,
                                            "fullEnd": 446,
                                            "start": 445,
                                            "end": 446,
                                            "fullWidth": 1,
                                            "width": 1,
                                            "text": ".",
                                            "value": ".",
                                            "valueText": "."
                                        },
                                        "name": {
                                            "kind": "IdentifierName",
                                            "fullStart": 446,
                                            "fullEnd": 450,
                                            "start": 446,
                                            "end": 450,
                                            "fullWidth": 4,
                                            "width": 4,
                                            "text": "call",
                                            "value": "call",
                                            "valueText": "call"
                                        }
                                    },
                                    "argumentList": {
                                        "kind": "ArgumentList",
                                        "fullStart": 450,
                                        "fullEnd": 479,
                                        "start": 450,
                                        "end": 479,
                                        "fullWidth": 29,
                                        "width": 29,
                                        "openParenToken": {
                                            "kind": "OpenParenToken",
                                            "fullStart": 450,
                                            "fullEnd": 451,
                                            "start": 450,
                                            "end": 451,
                                            "fullWidth": 1,
                                            "width": 1,
                                            "text": "(",
                                            "value": "(",
                                            "valueText": "("
                                        },
                                        "arguments": [
                                            {
                                                "kind": "ThisKeyword",
                                                "fullStart": 451,
                                                "fullEnd": 455,
                                                "start": 451,
                                                "end": 455,
                                                "fullWidth": 4,
                                                "width": 4,
                                                "text": "this",
                                                "value": "this",
                                                "valueText": "this"
                                            },
                                            {
                                                "kind": "CommaToken",
                                                "fullStart": 455,
                                                "fullEnd": 457,
                                                "start": 455,
                                                "end": 456,
                                                "fullWidth": 2,
                                                "width": 1,
                                                "text": ",",
                                                "value": ",",
                                                "valueText": ",",
                                                "hasTrailingTrivia": true,
                                                "trailingTrivia": [
                                                    {
                                                        "kind": "WhitespaceTrivia",
                                                        "text": " "
                                                    }
                                                ]
                                            },
                                            {
                                                "kind": "StringLiteral",
                                                "fullStart": 457,
                                                "fullEnd": 478,
                                                "start": 457,
                                                "end": 478,
                                                "fullWidth": 21,
                                                "width": 21,
                                                "text": "\"return this.planet;\"",
                                                "value": "return this.planet;",
                                                "valueText": "return this.planet;"
                                            }
                                        ],
                                        "closeParenToken": {
                                            "kind": "CloseParenToken",
                                            "fullStart": 478,
                                            "fullEnd": 479,
                                            "start": 478,
                                            "end": 479,
                                            "fullWidth": 1,
                                            "width": 1,
                                            "text": ")",
                                            "value": ")",
                                            "valueText": ")"
                                        }
                                    }
                                }
                            }
                        }
                    ]
                },
                "semicolonToken": {
                    "kind": "SemicolonToken",
                    "fullStart": 479,
                    "fullEnd": 481,
                    "start": 479,
                    "end": 480,
                    "fullWidth": 2,
                    "width": 1,
                    "text": ";",
                    "value": ";",
                    "valueText": ";",
                    "hasTrailingTrivia": true,
                    "hasTrailingNewLine": true,
                    "trailingTrivia": [
                        {
                            "kind": "NewLineTrivia",
                            "text": "\n"
                        }
                    ]
                }
            },
            {
                "kind": "VariableStatement",
                "fullStart": 481,
                "fullEnd": 530,
                "start": 481,
                "end": 529,
                "fullWidth": 49,
                "width": 48,
                "modifiers": [],
                "variableDeclaration": {
                    "kind": "VariableDeclaration",
                    "fullStart": 481,
                    "fullEnd": 528,
                    "start": 481,
                    "end": 528,
                    "fullWidth": 47,
                    "width": 47,
                    "varKeyword": {
                        "kind": "VarKeyword",
                        "fullStart": 481,
                        "fullEnd": 485,
                        "start": 481,
                        "end": 484,
                        "fullWidth": 4,
                        "width": 3,
                        "text": "var",
                        "value": "var",
                        "valueText": "var",
                        "hasTrailingTrivia": true,
                        "trailingTrivia": [
                            {
                                "kind": "WhitespaceTrivia",
                                "text": " "
                            }
                        ]
                    },
                    "variableDeclarators": [
                        {
                            "kind": "VariableDeclarator",
                            "fullStart": 485,
                            "fullEnd": 528,
                            "start": 485,
                            "end": 528,
                            "fullWidth": 43,
<<<<<<< HEAD
                            "width": 43,
                            "identifier": {
=======
                            "propertyName": {
>>>>>>> 85e84683
                                "kind": "IdentifierName",
                                "fullStart": 485,
                                "fullEnd": 486,
                                "start": 485,
                                "end": 486,
                                "fullWidth": 1,
                                "width": 1,
                                "text": "g",
                                "value": "g",
                                "valueText": "g"
                            },
                            "equalsValueClause": {
                                "kind": "EqualsValueClause",
                                "fullStart": 486,
                                "fullEnd": 528,
                                "start": 486,
                                "end": 528,
                                "fullWidth": 42,
                                "width": 42,
                                "equalsToken": {
                                    "kind": "EqualsToken",
                                    "fullStart": 486,
                                    "fullEnd": 487,
                                    "start": 486,
                                    "end": 487,
                                    "fullWidth": 1,
                                    "width": 1,
                                    "text": "=",
                                    "value": "=",
                                    "valueText": "="
                                },
                                "value": {
                                    "kind": "InvocationExpression",
                                    "fullStart": 487,
                                    "fullEnd": 528,
                                    "start": 487,
                                    "end": 528,
                                    "fullWidth": 41,
                                    "width": 41,
                                    "expression": {
                                        "kind": "MemberAccessExpression",
                                        "fullStart": 487,
                                        "fullEnd": 500,
                                        "start": 487,
                                        "end": 500,
                                        "fullWidth": 13,
                                        "width": 13,
                                        "expression": {
                                            "kind": "IdentifierName",
                                            "fullStart": 487,
                                            "fullEnd": 495,
                                            "start": 487,
                                            "end": 495,
                                            "fullWidth": 8,
                                            "width": 8,
                                            "text": "Function",
                                            "value": "Function",
                                            "valueText": "Function"
                                        },
                                        "dotToken": {
                                            "kind": "DotToken",
                                            "fullStart": 495,
                                            "fullEnd": 496,
                                            "start": 495,
                                            "end": 496,
                                            "fullWidth": 1,
                                            "width": 1,
                                            "text": ".",
                                            "value": ".",
                                            "valueText": "."
                                        },
                                        "name": {
                                            "kind": "IdentifierName",
                                            "fullStart": 496,
                                            "fullEnd": 500,
                                            "start": 496,
                                            "end": 500,
                                            "fullWidth": 4,
                                            "width": 4,
                                            "text": "call",
                                            "value": "call",
                                            "valueText": "call"
                                        }
                                    },
                                    "argumentList": {
                                        "kind": "ArgumentList",
                                        "fullStart": 500,
                                        "fullEnd": 528,
                                        "start": 500,
                                        "end": 528,
                                        "fullWidth": 28,
                                        "width": 28,
                                        "openParenToken": {
                                            "kind": "OpenParenToken",
                                            "fullStart": 500,
                                            "fullEnd": 501,
                                            "start": 500,
                                            "end": 501,
                                            "fullWidth": 1,
                                            "width": 1,
                                            "text": "(",
                                            "value": "(",
                                            "valueText": "("
                                        },
                                        "arguments": [
                                            {
                                                "kind": "ThisKeyword",
                                                "fullStart": 501,
                                                "fullEnd": 505,
                                                "start": 501,
                                                "end": 505,
                                                "fullWidth": 4,
                                                "width": 4,
                                                "text": "this",
                                                "value": "this",
                                                "valueText": "this"
                                            },
                                            {
                                                "kind": "CommaToken",
                                                "fullStart": 505,
                                                "fullEnd": 507,
                                                "start": 505,
                                                "end": 506,
                                                "fullWidth": 2,
                                                "width": 1,
                                                "text": ",",
                                                "value": ",",
                                                "valueText": ",",
                                                "hasTrailingTrivia": true,
                                                "trailingTrivia": [
                                                    {
                                                        "kind": "WhitespaceTrivia",
                                                        "text": " "
                                                    }
                                                ]
                                            },
                                            {
                                                "kind": "StringLiteral",
                                                "fullStart": 507,
                                                "fullEnd": 527,
                                                "start": 507,
                                                "end": 527,
                                                "fullWidth": 20,
                                                "width": 20,
                                                "text": "\"return this.color;\"",
                                                "value": "return this.color;",
                                                "valueText": "return this.color;"
                                            }
                                        ],
                                        "closeParenToken": {
                                            "kind": "CloseParenToken",
                                            "fullStart": 527,
                                            "fullEnd": 528,
                                            "start": 527,
                                            "end": 528,
                                            "fullWidth": 1,
                                            "width": 1,
                                            "text": ")",
                                            "value": ")",
                                            "valueText": ")"
                                        }
                                    }
                                }
                            }
                        }
                    ]
                },
                "semicolonToken": {
                    "kind": "SemicolonToken",
                    "fullStart": 528,
                    "fullEnd": 530,
                    "start": 528,
                    "end": 529,
                    "fullWidth": 2,
                    "width": 1,
                    "text": ";",
                    "value": ";",
                    "valueText": ";",
                    "hasTrailingTrivia": true,
                    "hasTrailingNewLine": true,
                    "trailingTrivia": [
                        {
                            "kind": "NewLineTrivia",
                            "text": "\n"
                        }
                    ]
                }
            },
            {
                "kind": "IfStatement",
                "fullStart": 530,
                "fullEnd": 586,
                "start": 541,
                "end": 585,
                "fullWidth": 56,
                "width": 44,
                "ifKeyword": {
                    "kind": "IfKeyword",
                    "fullStart": 530,
                    "fullEnd": 544,
                    "start": 541,
                    "end": 543,
                    "fullWidth": 14,
                    "width": 2,
                    "text": "if",
                    "value": "if",
                    "valueText": "if",
                    "hasLeadingTrivia": true,
                    "hasLeadingComment": true,
                    "hasLeadingNewLine": true,
                    "hasTrailingTrivia": true,
                    "leadingTrivia": [
                        {
                            "kind": "NewLineTrivia",
                            "text": "\n"
                        },
                        {
                            "kind": "SingleLineCommentTrivia",
                            "text": "//CHECK#1"
                        },
                        {
                            "kind": "NewLineTrivia",
                            "text": "\n"
                        }
                    ],
                    "trailingTrivia": [
                        {
                            "kind": "WhitespaceTrivia",
                            "text": " "
                        }
                    ]
                },
                "openParenToken": {
                    "kind": "OpenParenToken",
                    "fullStart": 544,
                    "fullEnd": 545,
                    "start": 544,
                    "end": 545,
                    "fullWidth": 1,
                    "width": 1,
                    "text": "(",
                    "value": "(",
                    "valueText": "("
                },
                "condition": {
                    "kind": "NotEqualsExpression",
                    "fullStart": 545,
                    "fullEnd": 562,
                    "start": 545,
                    "end": 562,
                    "fullWidth": 17,
                    "width": 17,
                    "left": {
                        "kind": "InvocationExpression",
                        "fullStart": 545,
                        "fullEnd": 549,
                        "start": 545,
                        "end": 548,
                        "fullWidth": 4,
                        "width": 3,
                        "expression": {
                            "kind": "IdentifierName",
                            "fullStart": 545,
                            "fullEnd": 546,
                            "start": 545,
                            "end": 546,
                            "fullWidth": 1,
                            "width": 1,
                            "text": "f",
                            "value": "f",
                            "valueText": "f"
                        },
                        "argumentList": {
                            "kind": "ArgumentList",
                            "fullStart": 546,
                            "fullEnd": 549,
                            "start": 546,
                            "end": 548,
                            "fullWidth": 3,
                            "width": 2,
                            "openParenToken": {
                                "kind": "OpenParenToken",
                                "fullStart": 546,
                                "fullEnd": 547,
                                "start": 546,
                                "end": 547,
                                "fullWidth": 1,
                                "width": 1,
                                "text": "(",
                                "value": "(",
                                "valueText": "("
                            },
                            "arguments": [],
                            "closeParenToken": {
                                "kind": "CloseParenToken",
                                "fullStart": 547,
                                "fullEnd": 549,
                                "start": 547,
                                "end": 548,
                                "fullWidth": 2,
                                "width": 1,
                                "text": ")",
                                "value": ")",
                                "valueText": ")",
                                "hasTrailingTrivia": true,
                                "trailingTrivia": [
                                    {
                                        "kind": "WhitespaceTrivia",
                                        "text": " "
                                    }
                                ]
                            }
                        }
                    },
                    "operatorToken": {
                        "kind": "ExclamationEqualsEqualsToken",
                        "fullStart": 549,
                        "fullEnd": 553,
                        "start": 549,
                        "end": 552,
                        "fullWidth": 4,
                        "width": 3,
                        "text": "!==",
                        "value": "!==",
                        "valueText": "!==",
                        "hasTrailingTrivia": true,
                        "trailingTrivia": [
                            {
                                "kind": "WhitespaceTrivia",
                                "text": " "
                            }
                        ]
                    },
                    "right": {
                        "kind": "IdentifierName",
                        "fullStart": 553,
                        "fullEnd": 562,
                        "start": 553,
                        "end": 562,
                        "fullWidth": 9,
                        "width": 9,
                        "text": "undefined",
                        "value": "undefined",
                        "valueText": "undefined"
                    }
                },
                "closeParenToken": {
                    "kind": "CloseParenToken",
                    "fullStart": 562,
                    "fullEnd": 564,
                    "start": 562,
                    "end": 563,
                    "fullWidth": 2,
                    "width": 1,
                    "text": ")",
                    "value": ")",
                    "valueText": ")",
                    "hasTrailingTrivia": true,
                    "trailingTrivia": [
                        {
                            "kind": "WhitespaceTrivia",
                            "text": " "
                        }
                    ]
                },
                "statement": {
                    "kind": "Block",
                    "fullStart": 564,
                    "fullEnd": 586,
                    "start": 564,
                    "end": 585,
                    "fullWidth": 22,
                    "width": 21,
                    "openBraceToken": {
                        "kind": "OpenBraceToken",
                        "fullStart": 564,
                        "fullEnd": 566,
                        "start": 564,
                        "end": 565,
                        "fullWidth": 2,
                        "width": 1,
                        "text": "{",
                        "value": "{",
                        "valueText": "{",
                        "hasTrailingTrivia": true,
                        "hasTrailingNewLine": true,
                        "trailingTrivia": [
                            {
                                "kind": "NewLineTrivia",
                                "text": "\n"
                            }
                        ]
                    },
                    "statements": [
                        {
                            "kind": "ExpressionStatement",
                            "fullStart": 566,
                            "fullEnd": 584,
                            "start": 568,
                            "end": 583,
                            "fullWidth": 18,
                            "width": 15,
                            "expression": {
                                "kind": "InvocationExpression",
                                "fullStart": 566,
                                "fullEnd": 582,
                                "start": 568,
                                "end": 582,
                                "fullWidth": 16,
                                "width": 14,
                                "expression": {
                                    "kind": "IdentifierName",
                                    "fullStart": 566,
                                    "fullEnd": 574,
                                    "start": 568,
                                    "end": 574,
                                    "fullWidth": 8,
                                    "width": 6,
                                    "text": "$ERROR",
                                    "value": "$ERROR",
                                    "valueText": "$ERROR",
                                    "hasLeadingTrivia": true,
                                    "leadingTrivia": [
                                        {
                                            "kind": "WhitespaceTrivia",
                                            "text": "  "
                                        }
                                    ]
                                },
                                "argumentList": {
                                    "kind": "ArgumentList",
                                    "fullStart": 574,
                                    "fullEnd": 582,
                                    "start": 574,
                                    "end": 582,
                                    "fullWidth": 8,
                                    "width": 8,
                                    "openParenToken": {
                                        "kind": "OpenParenToken",
                                        "fullStart": 574,
                                        "fullEnd": 575,
                                        "start": 574,
                                        "end": 575,
                                        "fullWidth": 1,
                                        "width": 1,
                                        "text": "(",
                                        "value": "(",
                                        "valueText": "("
                                    },
                                    "arguments": [
                                        {
                                            "kind": "StringLiteral",
                                            "fullStart": 575,
                                            "fullEnd": 581,
                                            "start": 575,
                                            "end": 581,
                                            "fullWidth": 6,
                                            "width": 6,
                                            "text": "'#2: '",
                                            "value": "#2: ",
                                            "valueText": "#2: "
                                        }
                                    ],
                                    "closeParenToken": {
                                        "kind": "CloseParenToken",
                                        "fullStart": 581,
                                        "fullEnd": 582,
                                        "start": 581,
                                        "end": 582,
                                        "fullWidth": 1,
                                        "width": 1,
                                        "text": ")",
                                        "value": ")",
                                        "valueText": ")"
                                    }
                                }
                            },
                            "semicolonToken": {
                                "kind": "SemicolonToken",
                                "fullStart": 582,
                                "fullEnd": 584,
                                "start": 582,
                                "end": 583,
                                "fullWidth": 2,
                                "width": 1,
                                "text": ";",
                                "value": ";",
                                "valueText": ";",
                                "hasTrailingTrivia": true,
                                "hasTrailingNewLine": true,
                                "trailingTrivia": [
                                    {
                                        "kind": "NewLineTrivia",
                                        "text": "\n"
                                    }
                                ]
                            }
                        }
                    ],
                    "closeBraceToken": {
                        "kind": "CloseBraceToken",
                        "fullStart": 584,
                        "fullEnd": 586,
                        "start": 584,
                        "end": 585,
                        "fullWidth": 2,
                        "width": 1,
                        "text": "}",
                        "value": "}",
                        "valueText": "}",
                        "hasTrailingTrivia": true,
                        "hasTrailingNewLine": true,
                        "trailingTrivia": [
                            {
                                "kind": "NewLineTrivia",
                                "text": "\n"
                            }
                        ]
                    }
                }
            },
            {
                "kind": "VariableStatement",
                "fullStart": 586,
                "fullEnd": 606,
                "start": 587,
                "end": 605,
                "fullWidth": 20,
                "width": 18,
                "modifiers": [],
                "variableDeclaration": {
                    "kind": "VariableDeclaration",
                    "fullStart": 586,
                    "fullEnd": 604,
                    "start": 587,
                    "end": 604,
                    "fullWidth": 18,
                    "width": 17,
                    "varKeyword": {
                        "kind": "VarKeyword",
                        "fullStart": 586,
                        "fullEnd": 591,
                        "start": 587,
                        "end": 590,
                        "fullWidth": 5,
                        "width": 3,
                        "text": "var",
                        "value": "var",
                        "valueText": "var",
                        "hasLeadingTrivia": true,
                        "hasLeadingNewLine": true,
                        "hasTrailingTrivia": true,
                        "leadingTrivia": [
                            {
                                "kind": "NewLineTrivia",
                                "text": "\n"
                            }
                        ],
                        "trailingTrivia": [
                            {
                                "kind": "WhitespaceTrivia",
                                "text": " "
                            }
                        ]
                    },
                    "variableDeclarators": [
                        {
                            "kind": "VariableDeclarator",
                            "fullStart": 591,
                            "fullEnd": 604,
                            "start": 591,
                            "end": 604,
                            "fullWidth": 13,
<<<<<<< HEAD
                            "width": 13,
                            "identifier": {
=======
                            "propertyName": {
>>>>>>> 85e84683
                                "kind": "IdentifierName",
                                "fullStart": 591,
                                "fullEnd": 597,
                                "start": 591,
                                "end": 597,
                                "fullWidth": 6,
                                "width": 6,
                                "text": "planet",
                                "value": "planet",
                                "valueText": "planet"
                            },
                            "equalsValueClause": {
                                "kind": "EqualsValueClause",
                                "fullStart": 597,
                                "fullEnd": 604,
                                "start": 597,
                                "end": 604,
                                "fullWidth": 7,
                                "width": 7,
                                "equalsToken": {
                                    "kind": "EqualsToken",
                                    "fullStart": 597,
                                    "fullEnd": 598,
                                    "start": 597,
                                    "end": 598,
                                    "fullWidth": 1,
                                    "width": 1,
                                    "text": "=",
                                    "value": "=",
                                    "valueText": "="
                                },
                                "value": {
                                    "kind": "StringLiteral",
                                    "fullStart": 598,
                                    "fullEnd": 604,
                                    "start": 598,
                                    "end": 604,
                                    "fullWidth": 6,
                                    "width": 6,
                                    "text": "\"mars\"",
                                    "value": "mars",
                                    "valueText": "mars"
                                }
                            }
                        }
                    ]
                },
                "semicolonToken": {
                    "kind": "SemicolonToken",
                    "fullStart": 604,
                    "fullEnd": 606,
                    "start": 604,
                    "end": 605,
                    "fullWidth": 2,
                    "width": 1,
                    "text": ";",
                    "value": ";",
                    "valueText": ";",
                    "hasTrailingTrivia": true,
                    "hasTrailingNewLine": true,
                    "trailingTrivia": [
                        {
                            "kind": "NewLineTrivia",
                            "text": "\n"
                        }
                    ]
                }
            },
            {
                "kind": "IfStatement",
                "fullStart": 606,
                "fullEnd": 659,
                "start": 617,
                "end": 658,
                "fullWidth": 53,
                "width": 41,
                "ifKeyword": {
                    "kind": "IfKeyword",
                    "fullStart": 606,
                    "fullEnd": 620,
                    "start": 617,
                    "end": 619,
                    "fullWidth": 14,
                    "width": 2,
                    "text": "if",
                    "value": "if",
                    "valueText": "if",
                    "hasLeadingTrivia": true,
                    "hasLeadingComment": true,
                    "hasLeadingNewLine": true,
                    "hasTrailingTrivia": true,
                    "leadingTrivia": [
                        {
                            "kind": "NewLineTrivia",
                            "text": "\n"
                        },
                        {
                            "kind": "SingleLineCommentTrivia",
                            "text": "//CHECK#2"
                        },
                        {
                            "kind": "NewLineTrivia",
                            "text": "\n"
                        }
                    ],
                    "trailingTrivia": [
                        {
                            "kind": "WhitespaceTrivia",
                            "text": " "
                        }
                    ]
                },
                "openParenToken": {
                    "kind": "OpenParenToken",
                    "fullStart": 620,
                    "fullEnd": 621,
                    "start": 620,
                    "end": 621,
                    "fullWidth": 1,
                    "width": 1,
                    "text": "(",
                    "value": "(",
                    "valueText": "("
                },
                "condition": {
                    "kind": "NotEqualsExpression",
                    "fullStart": 621,
                    "fullEnd": 635,
                    "start": 621,
                    "end": 635,
                    "fullWidth": 14,
                    "width": 14,
                    "left": {
                        "kind": "InvocationExpression",
                        "fullStart": 621,
                        "fullEnd": 625,
                        "start": 621,
                        "end": 624,
                        "fullWidth": 4,
                        "width": 3,
                        "expression": {
                            "kind": "IdentifierName",
                            "fullStart": 621,
                            "fullEnd": 622,
                            "start": 621,
                            "end": 622,
                            "fullWidth": 1,
                            "width": 1,
                            "text": "f",
                            "value": "f",
                            "valueText": "f"
                        },
                        "argumentList": {
                            "kind": "ArgumentList",
                            "fullStart": 622,
                            "fullEnd": 625,
                            "start": 622,
                            "end": 624,
                            "fullWidth": 3,
                            "width": 2,
                            "openParenToken": {
                                "kind": "OpenParenToken",
                                "fullStart": 622,
                                "fullEnd": 623,
                                "start": 622,
                                "end": 623,
                                "fullWidth": 1,
                                "width": 1,
                                "text": "(",
                                "value": "(",
                                "valueText": "("
                            },
                            "arguments": [],
                            "closeParenToken": {
                                "kind": "CloseParenToken",
                                "fullStart": 623,
                                "fullEnd": 625,
                                "start": 623,
                                "end": 624,
                                "fullWidth": 2,
                                "width": 1,
                                "text": ")",
                                "value": ")",
                                "valueText": ")",
                                "hasTrailingTrivia": true,
                                "trailingTrivia": [
                                    {
                                        "kind": "WhitespaceTrivia",
                                        "text": " "
                                    }
                                ]
                            }
                        }
                    },
                    "operatorToken": {
                        "kind": "ExclamationEqualsEqualsToken",
                        "fullStart": 625,
                        "fullEnd": 629,
                        "start": 625,
                        "end": 628,
                        "fullWidth": 4,
                        "width": 3,
                        "text": "!==",
                        "value": "!==",
                        "valueText": "!==",
                        "hasTrailingTrivia": true,
                        "trailingTrivia": [
                            {
                                "kind": "WhitespaceTrivia",
                                "text": " "
                            }
                        ]
                    },
                    "right": {
                        "kind": "StringLiteral",
                        "fullStart": 629,
                        "fullEnd": 635,
                        "start": 629,
                        "end": 635,
                        "fullWidth": 6,
                        "width": 6,
                        "text": "\"mars\"",
                        "value": "mars",
                        "valueText": "mars"
                    }
                },
                "closeParenToken": {
                    "kind": "CloseParenToken",
                    "fullStart": 635,
                    "fullEnd": 637,
                    "start": 635,
                    "end": 636,
                    "fullWidth": 2,
                    "width": 1,
                    "text": ")",
                    "value": ")",
                    "valueText": ")",
                    "hasTrailingTrivia": true,
                    "trailingTrivia": [
                        {
                            "kind": "WhitespaceTrivia",
                            "text": " "
                        }
                    ]
                },
                "statement": {
                    "kind": "Block",
                    "fullStart": 637,
                    "fullEnd": 659,
                    "start": 637,
                    "end": 658,
                    "fullWidth": 22,
                    "width": 21,
                    "openBraceToken": {
                        "kind": "OpenBraceToken",
                        "fullStart": 637,
                        "fullEnd": 639,
                        "start": 637,
                        "end": 638,
                        "fullWidth": 2,
                        "width": 1,
                        "text": "{",
                        "value": "{",
                        "valueText": "{",
                        "hasTrailingTrivia": true,
                        "hasTrailingNewLine": true,
                        "trailingTrivia": [
                            {
                                "kind": "NewLineTrivia",
                                "text": "\n"
                            }
                        ]
                    },
                    "statements": [
                        {
                            "kind": "ExpressionStatement",
                            "fullStart": 639,
                            "fullEnd": 657,
                            "start": 641,
                            "end": 656,
                            "fullWidth": 18,
                            "width": 15,
                            "expression": {
                                "kind": "InvocationExpression",
                                "fullStart": 639,
                                "fullEnd": 655,
                                "start": 641,
                                "end": 655,
                                "fullWidth": 16,
                                "width": 14,
                                "expression": {
                                    "kind": "IdentifierName",
                                    "fullStart": 639,
                                    "fullEnd": 647,
                                    "start": 641,
                                    "end": 647,
                                    "fullWidth": 8,
                                    "width": 6,
                                    "text": "$ERROR",
                                    "value": "$ERROR",
                                    "valueText": "$ERROR",
                                    "hasLeadingTrivia": true,
                                    "leadingTrivia": [
                                        {
                                            "kind": "WhitespaceTrivia",
                                            "text": "  "
                                        }
                                    ]
                                },
                                "argumentList": {
                                    "kind": "ArgumentList",
                                    "fullStart": 647,
                                    "fullEnd": 655,
                                    "start": 647,
                                    "end": 655,
                                    "fullWidth": 8,
                                    "width": 8,
                                    "openParenToken": {
                                        "kind": "OpenParenToken",
                                        "fullStart": 647,
                                        "fullEnd": 648,
                                        "start": 647,
                                        "end": 648,
                                        "fullWidth": 1,
                                        "width": 1,
                                        "text": "(",
                                        "value": "(",
                                        "valueText": "("
                                    },
                                    "arguments": [
                                        {
                                            "kind": "StringLiteral",
                                            "fullStart": 648,
                                            "fullEnd": 654,
                                            "start": 648,
                                            "end": 654,
                                            "fullWidth": 6,
                                            "width": 6,
                                            "text": "'#2: '",
                                            "value": "#2: ",
                                            "valueText": "#2: "
                                        }
                                    ],
                                    "closeParenToken": {
                                        "kind": "CloseParenToken",
                                        "fullStart": 654,
                                        "fullEnd": 655,
                                        "start": 654,
                                        "end": 655,
                                        "fullWidth": 1,
                                        "width": 1,
                                        "text": ")",
                                        "value": ")",
                                        "valueText": ")"
                                    }
                                }
                            },
                            "semicolonToken": {
                                "kind": "SemicolonToken",
                                "fullStart": 655,
                                "fullEnd": 657,
                                "start": 655,
                                "end": 656,
                                "fullWidth": 2,
                                "width": 1,
                                "text": ";",
                                "value": ";",
                                "valueText": ";",
                                "hasTrailingTrivia": true,
                                "hasTrailingNewLine": true,
                                "trailingTrivia": [
                                    {
                                        "kind": "NewLineTrivia",
                                        "text": "\n"
                                    }
                                ]
                            }
                        }
                    ],
                    "closeBraceToken": {
                        "kind": "CloseBraceToken",
                        "fullStart": 657,
                        "fullEnd": 659,
                        "start": 657,
                        "end": 658,
                        "fullWidth": 2,
                        "width": 1,
                        "text": "}",
                        "value": "}",
                        "valueText": "}",
                        "hasTrailingTrivia": true,
                        "hasTrailingNewLine": true,
                        "trailingTrivia": [
                            {
                                "kind": "NewLineTrivia",
                                "text": "\n"
                            }
                        ]
                    }
                }
            },
            {
                "kind": "IfStatement",
                "fullStart": 659,
                "fullEnd": 718,
                "start": 670,
                "end": 714,
                "fullWidth": 59,
                "width": 44,
                "ifKeyword": {
                    "kind": "IfKeyword",
                    "fullStart": 659,
                    "fullEnd": 673,
                    "start": 670,
                    "end": 672,
                    "fullWidth": 14,
                    "width": 2,
                    "text": "if",
                    "value": "if",
                    "valueText": "if",
                    "hasLeadingTrivia": true,
                    "hasLeadingComment": true,
                    "hasLeadingNewLine": true,
                    "hasTrailingTrivia": true,
                    "leadingTrivia": [
                        {
                            "kind": "NewLineTrivia",
                            "text": "\n"
                        },
                        {
                            "kind": "SingleLineCommentTrivia",
                            "text": "//CHECK#3"
                        },
                        {
                            "kind": "NewLineTrivia",
                            "text": "\n"
                        }
                    ],
                    "trailingTrivia": [
                        {
                            "kind": "WhitespaceTrivia",
                            "text": " "
                        }
                    ]
                },
                "openParenToken": {
                    "kind": "OpenParenToken",
                    "fullStart": 673,
                    "fullEnd": 674,
                    "start": 673,
                    "end": 674,
                    "fullWidth": 1,
                    "width": 1,
                    "text": "(",
                    "value": "(",
                    "valueText": "("
                },
                "condition": {
                    "kind": "NotEqualsExpression",
                    "fullStart": 674,
                    "fullEnd": 691,
                    "start": 674,
                    "end": 691,
                    "fullWidth": 17,
                    "width": 17,
                    "left": {
                        "kind": "InvocationExpression",
                        "fullStart": 674,
                        "fullEnd": 678,
                        "start": 674,
                        "end": 677,
                        "fullWidth": 4,
                        "width": 3,
                        "expression": {
                            "kind": "IdentifierName",
                            "fullStart": 674,
                            "fullEnd": 675,
                            "start": 674,
                            "end": 675,
                            "fullWidth": 1,
                            "width": 1,
                            "text": "g",
                            "value": "g",
                            "valueText": "g"
                        },
                        "argumentList": {
                            "kind": "ArgumentList",
                            "fullStart": 675,
                            "fullEnd": 678,
                            "start": 675,
                            "end": 677,
                            "fullWidth": 3,
                            "width": 2,
                            "openParenToken": {
                                "kind": "OpenParenToken",
                                "fullStart": 675,
                                "fullEnd": 676,
                                "start": 675,
                                "end": 676,
                                "fullWidth": 1,
                                "width": 1,
                                "text": "(",
                                "value": "(",
                                "valueText": "("
                            },
                            "arguments": [],
                            "closeParenToken": {
                                "kind": "CloseParenToken",
                                "fullStart": 676,
                                "fullEnd": 678,
                                "start": 676,
                                "end": 677,
                                "fullWidth": 2,
                                "width": 1,
                                "text": ")",
                                "value": ")",
                                "valueText": ")",
                                "hasTrailingTrivia": true,
                                "trailingTrivia": [
                                    {
                                        "kind": "WhitespaceTrivia",
                                        "text": " "
                                    }
                                ]
                            }
                        }
                    },
                    "operatorToken": {
                        "kind": "ExclamationEqualsEqualsToken",
                        "fullStart": 678,
                        "fullEnd": 682,
                        "start": 678,
                        "end": 681,
                        "fullWidth": 4,
                        "width": 3,
                        "text": "!==",
                        "value": "!==",
                        "valueText": "!==",
                        "hasTrailingTrivia": true,
                        "trailingTrivia": [
                            {
                                "kind": "WhitespaceTrivia",
                                "text": " "
                            }
                        ]
                    },
                    "right": {
                        "kind": "IdentifierName",
                        "fullStart": 682,
                        "fullEnd": 691,
                        "start": 682,
                        "end": 691,
                        "fullWidth": 9,
                        "width": 9,
                        "text": "undefined",
                        "value": "undefined",
                        "valueText": "undefined"
                    }
                },
                "closeParenToken": {
                    "kind": "CloseParenToken",
                    "fullStart": 691,
                    "fullEnd": 693,
                    "start": 691,
                    "end": 692,
                    "fullWidth": 2,
                    "width": 1,
                    "text": ")",
                    "value": ")",
                    "valueText": ")",
                    "hasTrailingTrivia": true,
                    "trailingTrivia": [
                        {
                            "kind": "WhitespaceTrivia",
                            "text": " "
                        }
                    ]
                },
                "statement": {
                    "kind": "Block",
                    "fullStart": 693,
                    "fullEnd": 718,
                    "start": 693,
                    "end": 714,
                    "fullWidth": 25,
                    "width": 21,
                    "openBraceToken": {
                        "kind": "OpenBraceToken",
                        "fullStart": 693,
                        "fullEnd": 695,
                        "start": 693,
                        "end": 694,
                        "fullWidth": 2,
                        "width": 1,
                        "text": "{",
                        "value": "{",
                        "valueText": "{",
                        "hasTrailingTrivia": true,
                        "hasTrailingNewLine": true,
                        "trailingTrivia": [
                            {
                                "kind": "NewLineTrivia",
                                "text": "\n"
                            }
                        ]
                    },
                    "statements": [
                        {
                            "kind": "ExpressionStatement",
                            "fullStart": 695,
                            "fullEnd": 713,
                            "start": 697,
                            "end": 712,
                            "fullWidth": 18,
                            "width": 15,
                            "expression": {
                                "kind": "InvocationExpression",
                                "fullStart": 695,
                                "fullEnd": 711,
                                "start": 697,
                                "end": 711,
                                "fullWidth": 16,
                                "width": 14,
                                "expression": {
                                    "kind": "IdentifierName",
                                    "fullStart": 695,
                                    "fullEnd": 703,
                                    "start": 697,
                                    "end": 703,
                                    "fullWidth": 8,
                                    "width": 6,
                                    "text": "$ERROR",
                                    "value": "$ERROR",
                                    "valueText": "$ERROR",
                                    "hasLeadingTrivia": true,
                                    "leadingTrivia": [
                                        {
                                            "kind": "WhitespaceTrivia",
                                            "text": "  "
                                        }
                                    ]
                                },
                                "argumentList": {
                                    "kind": "ArgumentList",
                                    "fullStart": 703,
                                    "fullEnd": 711,
                                    "start": 703,
                                    "end": 711,
                                    "fullWidth": 8,
                                    "width": 8,
                                    "openParenToken": {
                                        "kind": "OpenParenToken",
                                        "fullStart": 703,
                                        "fullEnd": 704,
                                        "start": 703,
                                        "end": 704,
                                        "fullWidth": 1,
                                        "width": 1,
                                        "text": "(",
                                        "value": "(",
                                        "valueText": "("
                                    },
                                    "arguments": [
                                        {
                                            "kind": "StringLiteral",
                                            "fullStart": 704,
                                            "fullEnd": 710,
                                            "start": 704,
                                            "end": 710,
                                            "fullWidth": 6,
                                            "width": 6,
                                            "text": "'#3: '",
                                            "value": "#3: ",
                                            "valueText": "#3: "
                                        }
                                    ],
                                    "closeParenToken": {
                                        "kind": "CloseParenToken",
                                        "fullStart": 710,
                                        "fullEnd": 711,
                                        "start": 710,
                                        "end": 711,
                                        "fullWidth": 1,
                                        "width": 1,
                                        "text": ")",
                                        "value": ")",
                                        "valueText": ")"
                                    }
                                }
                            },
                            "semicolonToken": {
                                "kind": "SemicolonToken",
                                "fullStart": 711,
                                "fullEnd": 713,
                                "start": 711,
                                "end": 712,
                                "fullWidth": 2,
                                "width": 1,
                                "text": ";",
                                "value": ";",
                                "valueText": ";",
                                "hasTrailingTrivia": true,
                                "hasTrailingNewLine": true,
                                "trailingTrivia": [
                                    {
                                        "kind": "NewLineTrivia",
                                        "text": "\n"
                                    }
                                ]
                            }
                        }
                    ],
                    "closeBraceToken": {
                        "kind": "CloseBraceToken",
                        "fullStart": 713,
                        "fullEnd": 718,
                        "start": 713,
                        "end": 714,
                        "fullWidth": 5,
                        "width": 1,
                        "text": "}",
                        "value": "}",
                        "valueText": "}",
                        "hasTrailingTrivia": true,
                        "hasTrailingNewLine": true,
                        "trailingTrivia": [
                            {
                                "kind": "WhitespaceTrivia",
                                "text": "   "
                            },
                            {
                                "kind": "NewLineTrivia",
                                "text": "\n"
                            }
                        ]
                    }
                }
            },
            {
                "kind": "ExpressionStatement",
                "fullStart": 718,
                "fullEnd": 737,
                "start": 719,
                "end": 736,
                "fullWidth": 19,
                "width": 17,
                "expression": {
                    "kind": "AssignmentExpression",
                    "fullStart": 718,
                    "fullEnd": 735,
                    "start": 719,
                    "end": 735,
                    "fullWidth": 17,
                    "width": 16,
                    "left": {
                        "kind": "MemberAccessExpression",
                        "fullStart": 718,
                        "fullEnd": 729,
                        "start": 719,
                        "end": 729,
                        "fullWidth": 11,
                        "width": 10,
                        "expression": {
                            "kind": "ThisKeyword",
                            "fullStart": 718,
                            "fullEnd": 723,
                            "start": 719,
                            "end": 723,
                            "fullWidth": 5,
                            "width": 4,
                            "text": "this",
                            "value": "this",
                            "valueText": "this",
                            "hasLeadingTrivia": true,
                            "hasLeadingNewLine": true,
                            "leadingTrivia": [
                                {
                                    "kind": "NewLineTrivia",
                                    "text": "\n"
                                }
                            ]
                        },
                        "dotToken": {
                            "kind": "DotToken",
                            "fullStart": 723,
                            "fullEnd": 724,
                            "start": 723,
                            "end": 724,
                            "fullWidth": 1,
                            "width": 1,
                            "text": ".",
                            "value": ".",
                            "valueText": "."
                        },
                        "name": {
                            "kind": "IdentifierName",
                            "fullStart": 724,
                            "fullEnd": 729,
                            "start": 724,
                            "end": 729,
                            "fullWidth": 5,
                            "width": 5,
                            "text": "color",
                            "value": "color",
                            "valueText": "color"
                        }
                    },
                    "operatorToken": {
                        "kind": "EqualsToken",
                        "fullStart": 729,
                        "fullEnd": 730,
                        "start": 729,
                        "end": 730,
                        "fullWidth": 1,
                        "width": 1,
                        "text": "=",
                        "value": "=",
                        "valueText": "="
                    },
                    "right": {
                        "kind": "StringLiteral",
                        "fullStart": 730,
                        "fullEnd": 735,
                        "start": 730,
                        "end": 735,
                        "fullWidth": 5,
                        "width": 5,
                        "text": "\"red\"",
                        "value": "red",
                        "valueText": "red"
                    }
                },
                "semicolonToken": {
                    "kind": "SemicolonToken",
                    "fullStart": 735,
                    "fullEnd": 737,
                    "start": 735,
                    "end": 736,
                    "fullWidth": 2,
                    "width": 1,
                    "text": ";",
                    "value": ";",
                    "valueText": ";",
                    "hasTrailingTrivia": true,
                    "hasTrailingNewLine": true,
                    "trailingTrivia": [
                        {
                            "kind": "NewLineTrivia",
                            "text": "\n"
                        }
                    ]
                }
            },
            {
                "kind": "IfStatement",
                "fullStart": 737,
                "fullEnd": 789,
                "start": 748,
                "end": 788,
                "fullWidth": 52,
                "width": 40,
                "ifKeyword": {
                    "kind": "IfKeyword",
                    "fullStart": 737,
                    "fullEnd": 751,
                    "start": 748,
                    "end": 750,
                    "fullWidth": 14,
                    "width": 2,
                    "text": "if",
                    "value": "if",
                    "valueText": "if",
                    "hasLeadingTrivia": true,
                    "hasLeadingComment": true,
                    "hasLeadingNewLine": true,
                    "hasTrailingTrivia": true,
                    "leadingTrivia": [
                        {
                            "kind": "NewLineTrivia",
                            "text": "\n"
                        },
                        {
                            "kind": "SingleLineCommentTrivia",
                            "text": "//CHECK#4"
                        },
                        {
                            "kind": "NewLineTrivia",
                            "text": "\n"
                        }
                    ],
                    "trailingTrivia": [
                        {
                            "kind": "WhitespaceTrivia",
                            "text": " "
                        }
                    ]
                },
                "openParenToken": {
                    "kind": "OpenParenToken",
                    "fullStart": 751,
                    "fullEnd": 752,
                    "start": 751,
                    "end": 752,
                    "fullWidth": 1,
                    "width": 1,
                    "text": "(",
                    "value": "(",
                    "valueText": "("
                },
                "condition": {
                    "kind": "NotEqualsExpression",
                    "fullStart": 752,
                    "fullEnd": 765,
                    "start": 752,
                    "end": 765,
                    "fullWidth": 13,
                    "width": 13,
                    "left": {
                        "kind": "InvocationExpression",
                        "fullStart": 752,
                        "fullEnd": 756,
                        "start": 752,
                        "end": 755,
                        "fullWidth": 4,
                        "width": 3,
                        "expression": {
                            "kind": "IdentifierName",
                            "fullStart": 752,
                            "fullEnd": 753,
                            "start": 752,
                            "end": 753,
                            "fullWidth": 1,
                            "width": 1,
                            "text": "g",
                            "value": "g",
                            "valueText": "g"
                        },
                        "argumentList": {
                            "kind": "ArgumentList",
                            "fullStart": 753,
                            "fullEnd": 756,
                            "start": 753,
                            "end": 755,
                            "fullWidth": 3,
                            "width": 2,
                            "openParenToken": {
                                "kind": "OpenParenToken",
                                "fullStart": 753,
                                "fullEnd": 754,
                                "start": 753,
                                "end": 754,
                                "fullWidth": 1,
                                "width": 1,
                                "text": "(",
                                "value": "(",
                                "valueText": "("
                            },
                            "arguments": [],
                            "closeParenToken": {
                                "kind": "CloseParenToken",
                                "fullStart": 754,
                                "fullEnd": 756,
                                "start": 754,
                                "end": 755,
                                "fullWidth": 2,
                                "width": 1,
                                "text": ")",
                                "value": ")",
                                "valueText": ")",
                                "hasTrailingTrivia": true,
                                "trailingTrivia": [
                                    {
                                        "kind": "WhitespaceTrivia",
                                        "text": " "
                                    }
                                ]
                            }
                        }
                    },
                    "operatorToken": {
                        "kind": "ExclamationEqualsEqualsToken",
                        "fullStart": 756,
                        "fullEnd": 760,
                        "start": 756,
                        "end": 759,
                        "fullWidth": 4,
                        "width": 3,
                        "text": "!==",
                        "value": "!==",
                        "valueText": "!==",
                        "hasTrailingTrivia": true,
                        "trailingTrivia": [
                            {
                                "kind": "WhitespaceTrivia",
                                "text": " "
                            }
                        ]
                    },
                    "right": {
                        "kind": "StringLiteral",
                        "fullStart": 760,
                        "fullEnd": 765,
                        "start": 760,
                        "end": 765,
                        "fullWidth": 5,
                        "width": 5,
                        "text": "\"red\"",
                        "value": "red",
                        "valueText": "red"
                    }
                },
                "closeParenToken": {
                    "kind": "CloseParenToken",
                    "fullStart": 765,
                    "fullEnd": 767,
                    "start": 765,
                    "end": 766,
                    "fullWidth": 2,
                    "width": 1,
                    "text": ")",
                    "value": ")",
                    "valueText": ")",
                    "hasTrailingTrivia": true,
                    "trailingTrivia": [
                        {
                            "kind": "WhitespaceTrivia",
                            "text": " "
                        }
                    ]
                },
                "statement": {
                    "kind": "Block",
                    "fullStart": 767,
                    "fullEnd": 789,
                    "start": 767,
                    "end": 788,
                    "fullWidth": 22,
                    "width": 21,
                    "openBraceToken": {
                        "kind": "OpenBraceToken",
                        "fullStart": 767,
                        "fullEnd": 769,
                        "start": 767,
                        "end": 768,
                        "fullWidth": 2,
                        "width": 1,
                        "text": "{",
                        "value": "{",
                        "valueText": "{",
                        "hasTrailingTrivia": true,
                        "hasTrailingNewLine": true,
                        "trailingTrivia": [
                            {
                                "kind": "NewLineTrivia",
                                "text": "\n"
                            }
                        ]
                    },
                    "statements": [
                        {
                            "kind": "ExpressionStatement",
                            "fullStart": 769,
                            "fullEnd": 787,
                            "start": 771,
                            "end": 786,
                            "fullWidth": 18,
                            "width": 15,
                            "expression": {
                                "kind": "InvocationExpression",
                                "fullStart": 769,
                                "fullEnd": 785,
                                "start": 771,
                                "end": 785,
                                "fullWidth": 16,
                                "width": 14,
                                "expression": {
                                    "kind": "IdentifierName",
                                    "fullStart": 769,
                                    "fullEnd": 777,
                                    "start": 771,
                                    "end": 777,
                                    "fullWidth": 8,
                                    "width": 6,
                                    "text": "$ERROR",
                                    "value": "$ERROR",
                                    "valueText": "$ERROR",
                                    "hasLeadingTrivia": true,
                                    "leadingTrivia": [
                                        {
                                            "kind": "WhitespaceTrivia",
                                            "text": "  "
                                        }
                                    ]
                                },
                                "argumentList": {
                                    "kind": "ArgumentList",
                                    "fullStart": 777,
                                    "fullEnd": 785,
                                    "start": 777,
                                    "end": 785,
                                    "fullWidth": 8,
                                    "width": 8,
                                    "openParenToken": {
                                        "kind": "OpenParenToken",
                                        "fullStart": 777,
                                        "fullEnd": 778,
                                        "start": 777,
                                        "end": 778,
                                        "fullWidth": 1,
                                        "width": 1,
                                        "text": "(",
                                        "value": "(",
                                        "valueText": "("
                                    },
                                    "arguments": [
                                        {
                                            "kind": "StringLiteral",
                                            "fullStart": 778,
                                            "fullEnd": 784,
                                            "start": 778,
                                            "end": 784,
                                            "fullWidth": 6,
                                            "width": 6,
                                            "text": "'#4: '",
                                            "value": "#4: ",
                                            "valueText": "#4: "
                                        }
                                    ],
                                    "closeParenToken": {
                                        "kind": "CloseParenToken",
                                        "fullStart": 784,
                                        "fullEnd": 785,
                                        "start": 784,
                                        "end": 785,
                                        "fullWidth": 1,
                                        "width": 1,
                                        "text": ")",
                                        "value": ")",
                                        "valueText": ")"
                                    }
                                }
                            },
                            "semicolonToken": {
                                "kind": "SemicolonToken",
                                "fullStart": 785,
                                "fullEnd": 787,
                                "start": 785,
                                "end": 786,
                                "fullWidth": 2,
                                "width": 1,
                                "text": ";",
                                "value": ";",
                                "valueText": ";",
                                "hasTrailingTrivia": true,
                                "hasTrailingNewLine": true,
                                "trailingTrivia": [
                                    {
                                        "kind": "NewLineTrivia",
                                        "text": "\n"
                                    }
                                ]
                            }
                        }
                    ],
                    "closeBraceToken": {
                        "kind": "CloseBraceToken",
                        "fullStart": 787,
                        "fullEnd": 789,
                        "start": 787,
                        "end": 788,
                        "fullWidth": 2,
                        "width": 1,
                        "text": "}",
                        "value": "}",
                        "valueText": "}",
                        "hasTrailingTrivia": true,
                        "hasTrailingNewLine": true,
                        "trailingTrivia": [
                            {
                                "kind": "NewLineTrivia",
                                "text": "\n"
                            }
                        ]
                    }
                }
            }
        ],
        "endOfFileToken": {
            "kind": "EndOfFileToken",
            "fullStart": 789,
            "fullEnd": 790,
            "start": 790,
            "end": 790,
            "fullWidth": 1,
            "width": 0,
            "text": "",
            "hasLeadingTrivia": true,
            "hasLeadingNewLine": true,
            "leadingTrivia": [
                {
                    "kind": "NewLineTrivia",
                    "text": "\n"
                }
            ]
        }
    },
    "lineMap": {
        "lineStarts": [
            0,
            61,
            132,
            133,
            137,
            228,
            282,
            285,
            319,
            426,
            430,
            431,
            481,
            530,
            531,
            541,
            566,
            584,
            586,
            587,
            606,
            607,
            617,
            639,
            657,
            659,
            660,
            670,
            695,
            713,
            718,
            719,
            737,
            738,
            748,
            769,
            787,
            789,
            790
        ],
        "length": 790
    }
}<|MERGE_RESOLUTION|>--- conflicted
+++ resolved
@@ -94,12 +94,8 @@
                             "start": 435,
                             "end": 479,
                             "fullWidth": 44,
-<<<<<<< HEAD
                             "width": 44,
-                            "identifier": {
-=======
                             "propertyName": {
->>>>>>> 85e84683
                                 "kind": "IdentifierName",
                                 "fullStart": 435,
                                 "fullEnd": 436,
@@ -332,12 +328,8 @@
                             "start": 485,
                             "end": 528,
                             "fullWidth": 43,
-<<<<<<< HEAD
                             "width": 43,
-                            "identifier": {
-=======
                             "propertyName": {
->>>>>>> 85e84683
                                 "kind": "IdentifierName",
                                 "fullStart": 485,
                                 "fullEnd": 486,
@@ -911,12 +903,8 @@
                             "start": 591,
                             "end": 604,
                             "fullWidth": 13,
-<<<<<<< HEAD
                             "width": 13,
-                            "identifier": {
-=======
                             "propertyName": {
->>>>>>> 85e84683
                                 "kind": "IdentifierName",
                                 "fullStart": 591,
                                 "fullEnd": 597,
