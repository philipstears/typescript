--- conflicted
+++ resolved
@@ -94,12 +94,8 @@
                             "start": 376,
                             "end": 412,
                             "fullWidth": 36,
-<<<<<<< HEAD
                             "width": 36,
-                            "identifier": {
-=======
                             "propertyName": {
->>>>>>> 85e84683
                                 "kind": "IdentifierName",
                                 "fullStart": 376,
                                 "fullEnd": 378,
@@ -973,12 +969,8 @@
                             "start": 561,
                             "end": 601,
                             "fullWidth": 40,
-<<<<<<< HEAD
                             "width": 40,
-                            "identifier": {
-=======
                             "propertyName": {
->>>>>>> 85e84683
                                 "kind": "IdentifierName",
                                 "fullStart": 561,
                                 "fullEnd": 563,
