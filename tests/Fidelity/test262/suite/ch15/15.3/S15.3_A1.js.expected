--- conflicted
+++ resolved
@@ -94,12 +94,8 @@
                             "start": 270,
                             "end": 284,
                             "fullWidth": 14,
-<<<<<<< HEAD
                             "width": 14,
-                            "identifier": {
-=======
                             "propertyName": {
->>>>>>> 85e84683
                                 "kind": "IdentifierName",
                                 "fullStart": 270,
                                 "fullEnd": 274,
@@ -234,12 +230,8 @@
                             "start": 291,
                             "end": 314,
                             "fullWidth": 23,
-<<<<<<< HEAD
                             "width": 23,
-                            "identifier": {
-=======
                             "propertyName": {
->>>>>>> 85e84683
                                 "kind": "IdentifierName",
                                 "fullStart": 291,
                                 "fullEnd": 299,
