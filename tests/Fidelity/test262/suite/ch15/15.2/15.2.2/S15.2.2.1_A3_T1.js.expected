{
    "isDeclaration": false,
    "languageVersion": "EcmaScript5",
    "parseOptions": {
        "allowAutomaticSemicolonInsertion": true
    },
    "sourceUnit": {
        "kind": "SourceUnit",
        "fullStart": 0,
        "fullEnd": 1086,
        "start": 367,
        "end": 1086,
        "fullWidth": 1086,
        "width": 719,
        "isIncrementallyUnusable": true,
        "moduleElements": [
            {
                "kind": "VariableStatement",
                "fullStart": 0,
                "fullEnd": 395,
                "start": 367,
                "end": 394,
                "fullWidth": 395,
                "width": 27,
                "modifiers": [],
                "variableDeclaration": {
                    "kind": "VariableDeclaration",
                    "fullStart": 0,
                    "fullEnd": 393,
                    "start": 367,
                    "end": 393,
                    "fullWidth": 393,
                    "width": 26,
                    "varKeyword": {
                        "kind": "VarKeyword",
                        "fullStart": 0,
                        "fullEnd": 371,
                        "start": 367,
                        "end": 370,
                        "fullWidth": 371,
                        "width": 3,
                        "text": "var",
                        "value": "var",
                        "valueText": "var",
                        "hasLeadingTrivia": true,
                        "hasLeadingComment": true,
                        "hasLeadingNewLine": true,
                        "hasTrailingTrivia": true,
                        "leadingTrivia": [
                            {
                                "kind": "SingleLineCommentTrivia",
                                "text": "// Copyright 2009 the Sputnik authors.  All rights reserved."
                            },
                            {
                                "kind": "NewLineTrivia",
                                "text": "\n"
                            },
                            {
                                "kind": "SingleLineCommentTrivia",
                                "text": "// This code is governed by the BSD license found in the LICENSE file."
                            },
                            {
                                "kind": "NewLineTrivia",
                                "text": "\n"
                            },
                            {
                                "kind": "NewLineTrivia",
                                "text": "\n"
                            },
                            {
                                "kind": "MultiLineCommentTrivia",
                                "text": "/**\n * When the Object constructor is called with one argument value and\n * the type of value is String, return ToObject(string)\n *\n * @path ch15/15.2/15.2.2/S15.2.2.1_A3_T1.js\n * @description Argument value is a nonempty string\n */"
                            },
                            {
                                "kind": "NewLineTrivia",
                                "text": "\n"
                            },
                            {
                                "kind": "NewLineTrivia",
                                "text": "\n"
                            }
                        ],
                        "trailingTrivia": [
                            {
                                "kind": "WhitespaceTrivia",
                                "text": " "
                            }
                        ]
                    },
                    "variableDeclarators": [
                        {
                            "kind": "VariableDeclarator",
                            "fullStart": 371,
                            "fullEnd": 393,
                            "start": 371,
                            "end": 393,
                            "fullWidth": 22,
<<<<<<< HEAD
                            "width": 22,
                            "identifier": {
=======
                            "propertyName": {
>>>>>>> 85e84683
                                "kind": "IdentifierName",
                                "fullStart": 371,
                                "fullEnd": 375,
                                "start": 371,
                                "end": 374,
                                "fullWidth": 4,
                                "width": 3,
                                "text": "str",
                                "value": "str",
                                "valueText": "str",
                                "hasTrailingTrivia": true,
                                "trailingTrivia": [
                                    {
                                        "kind": "WhitespaceTrivia",
                                        "text": " "
                                    }
                                ]
                            },
                            "equalsValueClause": {
                                "kind": "EqualsValueClause",
                                "fullStart": 375,
                                "fullEnd": 393,
                                "start": 375,
                                "end": 393,
                                "fullWidth": 18,
                                "width": 18,
                                "equalsToken": {
                                    "kind": "EqualsToken",
                                    "fullStart": 375,
                                    "fullEnd": 377,
                                    "start": 375,
                                    "end": 376,
                                    "fullWidth": 2,
                                    "width": 1,
                                    "text": "=",
                                    "value": "=",
                                    "valueText": "=",
                                    "hasTrailingTrivia": true,
                                    "trailingTrivia": [
                                        {
                                            "kind": "WhitespaceTrivia",
                                            "text": " "
                                        }
                                    ]
                                },
                                "value": {
                                    "kind": "StringLiteral",
                                    "fullStart": 377,
                                    "fullEnd": 393,
                                    "start": 377,
                                    "end": 393,
                                    "fullWidth": 16,
                                    "width": 16,
                                    "text": "'Obi-Wan Kenobi'",
                                    "value": "Obi-Wan Kenobi",
                                    "valueText": "Obi-Wan Kenobi"
                                }
                            }
                        }
                    ]
                },
                "semicolonToken": {
                    "kind": "SemicolonToken",
                    "fullStart": 393,
                    "fullEnd": 395,
                    "start": 393,
                    "end": 394,
                    "fullWidth": 2,
                    "width": 1,
                    "text": ";",
                    "value": ";",
                    "valueText": ";",
                    "hasTrailingTrivia": true,
                    "hasTrailingNewLine": true,
                    "trailingTrivia": [
                        {
                            "kind": "NewLineTrivia",
                            "text": "\n"
                        }
                    ]
                }
            },
            {
                "kind": "IfStatement",
                "fullStart": 395,
                "fullEnd": 489,
                "start": 406,
                "end": 488,
                "fullWidth": 94,
                "width": 82,
                "ifKeyword": {
                    "kind": "IfKeyword",
                    "fullStart": 395,
                    "fullEnd": 409,
                    "start": 406,
                    "end": 408,
                    "fullWidth": 14,
                    "width": 2,
                    "text": "if",
                    "value": "if",
                    "valueText": "if",
                    "hasLeadingTrivia": true,
                    "hasLeadingComment": true,
                    "hasLeadingNewLine": true,
                    "hasTrailingTrivia": true,
                    "leadingTrivia": [
                        {
                            "kind": "NewLineTrivia",
                            "text": "\n"
                        },
                        {
                            "kind": "SingleLineCommentTrivia",
                            "text": "//CHECK#1"
                        },
                        {
                            "kind": "NewLineTrivia",
                            "text": "\n"
                        }
                    ],
                    "trailingTrivia": [
                        {
                            "kind": "WhitespaceTrivia",
                            "text": " "
                        }
                    ]
                },
                "openParenToken": {
                    "kind": "OpenParenToken",
                    "fullStart": 409,
                    "fullEnd": 410,
                    "start": 409,
                    "end": 410,
                    "fullWidth": 1,
                    "width": 1,
                    "text": "(",
                    "value": "(",
                    "valueText": "("
                },
                "condition": {
                    "kind": "NotEqualsExpression",
                    "fullStart": 410,
                    "fullEnd": 434,
                    "start": 410,
                    "end": 434,
                    "fullWidth": 24,
                    "width": 24,
                    "left": {
                        "kind": "TypeOfExpression",
                        "fullStart": 410,
                        "fullEnd": 422,
                        "start": 410,
                        "end": 420,
                        "fullWidth": 12,
                        "width": 10,
                        "typeOfKeyword": {
                            "kind": "TypeOfKeyword",
                            "fullStart": 410,
                            "fullEnd": 417,
                            "start": 410,
                            "end": 416,
                            "fullWidth": 7,
                            "width": 6,
                            "text": "typeof",
                            "value": "typeof",
                            "valueText": "typeof",
                            "hasTrailingTrivia": true,
                            "trailingTrivia": [
                                {
                                    "kind": "WhitespaceTrivia",
                                    "text": " "
                                }
                            ]
                        },
                        "expression": {
                            "kind": "IdentifierName",
                            "fullStart": 417,
                            "fullEnd": 422,
                            "start": 417,
                            "end": 420,
                            "fullWidth": 5,
                            "width": 3,
                            "text": "str",
                            "value": "str",
                            "valueText": "str",
                            "hasTrailingTrivia": true,
                            "trailingTrivia": [
                                {
                                    "kind": "WhitespaceTrivia",
                                    "text": "  "
                                }
                            ]
                        }
                    },
                    "operatorToken": {
                        "kind": "ExclamationEqualsEqualsToken",
                        "fullStart": 422,
                        "fullEnd": 426,
                        "start": 422,
                        "end": 425,
                        "fullWidth": 4,
                        "width": 3,
                        "text": "!==",
                        "value": "!==",
                        "valueText": "!==",
                        "hasTrailingTrivia": true,
                        "trailingTrivia": [
                            {
                                "kind": "WhitespaceTrivia",
                                "text": " "
                            }
                        ]
                    },
                    "right": {
                        "kind": "StringLiteral",
                        "fullStart": 426,
                        "fullEnd": 434,
                        "start": 426,
                        "end": 434,
                        "fullWidth": 8,
                        "width": 8,
                        "text": "'string'",
                        "value": "string",
                        "valueText": "string"
                    }
                },
                "closeParenToken": {
                    "kind": "CloseParenToken",
                    "fullStart": 434,
                    "fullEnd": 436,
                    "start": 434,
                    "end": 435,
                    "fullWidth": 2,
                    "width": 1,
                    "text": ")",
                    "value": ")",
                    "valueText": ")",
                    "hasTrailingTrivia": true,
                    "trailingTrivia": [
                        {
                            "kind": "WhitespaceTrivia",
                            "text": " "
                        }
                    ]
                },
                "statement": {
                    "kind": "Block",
                    "fullStart": 436,
                    "fullEnd": 489,
                    "start": 436,
                    "end": 488,
                    "fullWidth": 53,
                    "width": 52,
                    "openBraceToken": {
                        "kind": "OpenBraceToken",
                        "fullStart": 436,
                        "fullEnd": 438,
                        "start": 436,
                        "end": 437,
                        "fullWidth": 2,
                        "width": 1,
                        "text": "{",
                        "value": "{",
                        "valueText": "{",
                        "hasTrailingTrivia": true,
                        "hasTrailingNewLine": true,
                        "trailingTrivia": [
                            {
                                "kind": "NewLineTrivia",
                                "text": "\n"
                            }
                        ]
                    },
                    "statements": [
                        {
                            "kind": "ExpressionStatement",
                            "fullStart": 438,
                            "fullEnd": 487,
                            "start": 440,
                            "end": 486,
                            "fullWidth": 49,
                            "width": 46,
                            "expression": {
                                "kind": "InvocationExpression",
                                "fullStart": 438,
                                "fullEnd": 485,
                                "start": 440,
                                "end": 485,
                                "fullWidth": 47,
                                "width": 45,
                                "expression": {
                                    "kind": "IdentifierName",
                                    "fullStart": 438,
                                    "fullEnd": 445,
                                    "start": 440,
                                    "end": 445,
                                    "fullWidth": 7,
                                    "width": 5,
                                    "text": "$FAIL",
                                    "value": "$FAIL",
                                    "valueText": "$FAIL",
                                    "hasLeadingTrivia": true,
                                    "leadingTrivia": [
                                        {
                                            "kind": "WhitespaceTrivia",
                                            "text": "  "
                                        }
                                    ]
                                },
                                "argumentList": {
                                    "kind": "ArgumentList",
                                    "fullStart": 445,
                                    "fullEnd": 485,
                                    "start": 445,
                                    "end": 485,
                                    "fullWidth": 40,
                                    "width": 40,
                                    "openParenToken": {
                                        "kind": "OpenParenToken",
                                        "fullStart": 445,
                                        "fullEnd": 446,
                                        "start": 445,
                                        "end": 446,
                                        "fullWidth": 1,
                                        "width": 1,
                                        "text": "(",
                                        "value": "(",
                                        "valueText": "("
                                    },
                                    "arguments": [
                                        {
                                            "kind": "StringLiteral",
                                            "fullStart": 446,
                                            "fullEnd": 484,
                                            "start": 446,
                                            "end": 484,
                                            "fullWidth": 38,
                                            "width": 38,
                                            "text": "'#1: \"Obi-Wan Kenobi\" is NOT a String'",
                                            "value": "#1: \"Obi-Wan Kenobi\" is NOT a String",
                                            "valueText": "#1: \"Obi-Wan Kenobi\" is NOT a String"
                                        }
                                    ],
                                    "closeParenToken": {
                                        "kind": "CloseParenToken",
                                        "fullStart": 484,
                                        "fullEnd": 485,
                                        "start": 484,
                                        "end": 485,
                                        "fullWidth": 1,
                                        "width": 1,
                                        "text": ")",
                                        "value": ")",
                                        "valueText": ")"
                                    }
                                }
                            },
                            "semicolonToken": {
                                "kind": "SemicolonToken",
                                "fullStart": 485,
                                "fullEnd": 487,
                                "start": 485,
                                "end": 486,
                                "fullWidth": 2,
                                "width": 1,
                                "text": ";",
                                "value": ";",
                                "valueText": ";",
                                "hasTrailingTrivia": true,
                                "hasTrailingNewLine": true,
                                "trailingTrivia": [
                                    {
                                        "kind": "NewLineTrivia",
                                        "text": "\n"
                                    }
                                ]
                            }
                        }
                    ],
                    "closeBraceToken": {
                        "kind": "CloseBraceToken",
                        "fullStart": 487,
                        "fullEnd": 489,
                        "start": 487,
                        "end": 488,
                        "fullWidth": 2,
                        "width": 1,
                        "text": "}",
                        "value": "}",
                        "valueText": "}",
                        "hasTrailingTrivia": true,
                        "hasTrailingNewLine": true,
                        "trailingTrivia": [
                            {
                                "kind": "NewLineTrivia",
                                "text": "\n"
                            }
                        ]
                    }
                }
            },
            {
                "kind": "VariableStatement",
                "fullStart": 489,
                "fullEnd": 520,
                "start": 491,
                "end": 519,
                "fullWidth": 31,
                "width": 28,
                "modifiers": [],
                "variableDeclaration": {
                    "kind": "VariableDeclaration",
                    "fullStart": 489,
                    "fullEnd": 518,
                    "start": 491,
                    "end": 518,
                    "fullWidth": 29,
                    "width": 27,
                    "varKeyword": {
                        "kind": "VarKeyword",
                        "fullStart": 489,
                        "fullEnd": 495,
                        "start": 491,
                        "end": 494,
                        "fullWidth": 6,
                        "width": 3,
                        "text": "var",
                        "value": "var",
                        "valueText": "var",
                        "hasLeadingTrivia": true,
                        "hasLeadingNewLine": true,
                        "hasTrailingTrivia": true,
                        "leadingTrivia": [
                            {
                                "kind": "NewLineTrivia",
                                "text": "\n"
                            },
                            {
                                "kind": "NewLineTrivia",
                                "text": "\n"
                            }
                        ],
                        "trailingTrivia": [
                            {
                                "kind": "WhitespaceTrivia",
                                "text": " "
                            }
                        ]
                    },
                    "variableDeclarators": [
                        {
                            "kind": "VariableDeclarator",
                            "fullStart": 495,
                            "fullEnd": 518,
                            "start": 495,
                            "end": 518,
                            "fullWidth": 23,
<<<<<<< HEAD
                            "width": 23,
                            "identifier": {
=======
                            "propertyName": {
>>>>>>> 85e84683
                                "kind": "IdentifierName",
                                "fullStart": 495,
                                "fullEnd": 501,
                                "start": 495,
                                "end": 500,
                                "fullWidth": 6,
                                "width": 5,
                                "text": "n_obj",
                                "value": "n_obj",
                                "valueText": "n_obj",
                                "hasTrailingTrivia": true,
                                "trailingTrivia": [
                                    {
                                        "kind": "WhitespaceTrivia",
                                        "text": " "
                                    }
                                ]
                            },
                            "equalsValueClause": {
                                "kind": "EqualsValueClause",
                                "fullStart": 501,
                                "fullEnd": 518,
                                "start": 501,
                                "end": 518,
                                "fullWidth": 17,
                                "width": 17,
                                "equalsToken": {
                                    "kind": "EqualsToken",
                                    "fullStart": 501,
                                    "fullEnd": 503,
                                    "start": 501,
                                    "end": 502,
                                    "fullWidth": 2,
                                    "width": 1,
                                    "text": "=",
                                    "value": "=",
                                    "valueText": "=",
                                    "hasTrailingTrivia": true,
                                    "trailingTrivia": [
                                        {
                                            "kind": "WhitespaceTrivia",
                                            "text": " "
                                        }
                                    ]
                                },
                                "value": {
                                    "kind": "ObjectCreationExpression",
                                    "fullStart": 503,
                                    "fullEnd": 518,
                                    "start": 503,
                                    "end": 518,
                                    "fullWidth": 15,
                                    "width": 15,
                                    "newKeyword": {
                                        "kind": "NewKeyword",
                                        "fullStart": 503,
                                        "fullEnd": 507,
                                        "start": 503,
                                        "end": 506,
                                        "fullWidth": 4,
                                        "width": 3,
                                        "text": "new",
                                        "value": "new",
                                        "valueText": "new",
                                        "hasTrailingTrivia": true,
                                        "trailingTrivia": [
                                            {
                                                "kind": "WhitespaceTrivia",
                                                "text": " "
                                            }
                                        ]
                                    },
                                    "expression": {
                                        "kind": "IdentifierName",
                                        "fullStart": 507,
                                        "fullEnd": 513,
                                        "start": 507,
                                        "end": 513,
                                        "fullWidth": 6,
                                        "width": 6,
                                        "text": "Object",
                                        "value": "Object",
                                        "valueText": "Object"
                                    },
                                    "argumentList": {
                                        "kind": "ArgumentList",
                                        "fullStart": 513,
                                        "fullEnd": 518,
                                        "start": 513,
                                        "end": 518,
                                        "fullWidth": 5,
                                        "width": 5,
                                        "openParenToken": {
                                            "kind": "OpenParenToken",
                                            "fullStart": 513,
                                            "fullEnd": 514,
                                            "start": 513,
                                            "end": 514,
                                            "fullWidth": 1,
                                            "width": 1,
                                            "text": "(",
                                            "value": "(",
                                            "valueText": "("
                                        },
                                        "arguments": [
                                            {
                                                "kind": "IdentifierName",
                                                "fullStart": 514,
                                                "fullEnd": 517,
                                                "start": 514,
                                                "end": 517,
                                                "fullWidth": 3,
                                                "width": 3,
                                                "text": "str",
                                                "value": "str",
                                                "valueText": "str"
                                            }
                                        ],
                                        "closeParenToken": {
                                            "kind": "CloseParenToken",
                                            "fullStart": 517,
                                            "fullEnd": 518,
                                            "start": 517,
                                            "end": 518,
                                            "fullWidth": 1,
                                            "width": 1,
                                            "text": ")",
                                            "value": ")",
                                            "valueText": ")"
                                        }
                                    }
                                }
                            }
                        }
                    ]
                },
                "semicolonToken": {
                    "kind": "SemicolonToken",
                    "fullStart": 518,
                    "fullEnd": 520,
                    "start": 518,
                    "end": 519,
                    "fullWidth": 2,
                    "width": 1,
                    "text": ";",
                    "value": ";",
                    "valueText": ";",
                    "hasTrailingTrivia": true,
                    "hasTrailingNewLine": true,
                    "trailingTrivia": [
                        {
                            "kind": "NewLineTrivia",
                            "text": "\n"
                        }
                    ]
                }
            },
            {
                "kind": "IfStatement",
                "fullStart": 520,
                "fullEnd": 669,
                "start": 531,
                "end": 668,
                "fullWidth": 149,
                "width": 137,
                "isIncrementallyUnusable": true,
                "ifKeyword": {
                    "kind": "IfKeyword",
                    "fullStart": 520,
                    "fullEnd": 534,
                    "start": 531,
                    "end": 533,
                    "fullWidth": 14,
                    "width": 2,
                    "text": "if",
                    "value": "if",
                    "valueText": "if",
                    "hasLeadingTrivia": true,
                    "hasLeadingComment": true,
                    "hasLeadingNewLine": true,
                    "hasTrailingTrivia": true,
                    "leadingTrivia": [
                        {
                            "kind": "NewLineTrivia",
                            "text": "\n"
                        },
                        {
                            "kind": "SingleLineCommentTrivia",
                            "text": "//CHECK#2"
                        },
                        {
                            "kind": "NewLineTrivia",
                            "text": "\n"
                        }
                    ],
                    "trailingTrivia": [
                        {
                            "kind": "WhitespaceTrivia",
                            "text": " "
                        }
                    ]
                },
                "openParenToken": {
                    "kind": "OpenParenToken",
                    "fullStart": 534,
                    "fullEnd": 535,
                    "start": 534,
                    "end": 535,
                    "fullWidth": 1,
                    "width": 1,
                    "text": "(",
                    "value": "(",
                    "valueText": "("
                },
                "condition": {
                    "kind": "NotEqualsExpression",
                    "fullStart": 535,
                    "fullEnd": 563,
                    "start": 535,
                    "end": 563,
                    "fullWidth": 28,
                    "width": 28,
                    "isIncrementallyUnusable": true,
                    "left": {
                        "kind": "MemberAccessExpression",
                        "fullStart": 535,
                        "fullEnd": 553,
                        "start": 535,
                        "end": 552,
                        "fullWidth": 18,
                        "width": 17,
                        "isIncrementallyUnusable": true,
                        "expression": {
                            "kind": "IdentifierName",
                            "fullStart": 535,
                            "fullEnd": 540,
                            "start": 535,
                            "end": 540,
                            "fullWidth": 5,
                            "width": 5,
                            "text": "n_obj",
                            "value": "n_obj",
                            "valueText": "n_obj"
                        },
                        "dotToken": {
                            "kind": "DotToken",
                            "fullStart": 540,
                            "fullEnd": 541,
                            "start": 540,
                            "end": 541,
                            "fullWidth": 1,
                            "width": 1,
                            "text": ".",
                            "value": ".",
                            "valueText": "."
                        },
                        "name": {
                            "kind": "IdentifierName",
                            "fullStart": 541,
                            "fullEnd": 553,
                            "start": 541,
                            "end": 552,
                            "fullWidth": 12,
                            "width": 11,
                            "text": "constructor",
                            "value": "constructor",
                            "valueText": "constructor",
                            "hasTrailingTrivia": true,
                            "trailingTrivia": [
                                {
                                    "kind": "WhitespaceTrivia",
                                    "text": " "
                                }
                            ]
                        }
                    },
                    "operatorToken": {
                        "kind": "ExclamationEqualsEqualsToken",
                        "fullStart": 553,
                        "fullEnd": 557,
                        "start": 553,
                        "end": 556,
                        "fullWidth": 4,
                        "width": 3,
                        "text": "!==",
                        "value": "!==",
                        "valueText": "!==",
                        "hasTrailingTrivia": true,
                        "trailingTrivia": [
                            {
                                "kind": "WhitespaceTrivia",
                                "text": " "
                            }
                        ]
                    },
                    "right": {
                        "kind": "IdentifierName",
                        "fullStart": 557,
                        "fullEnd": 563,
                        "start": 557,
                        "end": 563,
                        "fullWidth": 6,
                        "width": 6,
                        "text": "String",
                        "value": "String",
                        "valueText": "String"
                    }
                },
                "closeParenToken": {
                    "kind": "CloseParenToken",
                    "fullStart": 563,
                    "fullEnd": 565,
                    "start": 563,
                    "end": 564,
                    "fullWidth": 2,
                    "width": 1,
                    "text": ")",
                    "value": ")",
                    "valueText": ")",
                    "hasTrailingTrivia": true,
                    "trailingTrivia": [
                        {
                            "kind": "WhitespaceTrivia",
                            "text": " "
                        }
                    ]
                },
                "statement": {
                    "kind": "Block",
                    "fullStart": 565,
                    "fullEnd": 669,
                    "start": 565,
                    "end": 668,
                    "fullWidth": 104,
                    "width": 103,
                    "openBraceToken": {
                        "kind": "OpenBraceToken",
                        "fullStart": 565,
                        "fullEnd": 567,
                        "start": 565,
                        "end": 566,
                        "fullWidth": 2,
                        "width": 1,
                        "text": "{",
                        "value": "{",
                        "valueText": "{",
                        "hasTrailingTrivia": true,
                        "hasTrailingNewLine": true,
                        "trailingTrivia": [
                            {
                                "kind": "NewLineTrivia",
                                "text": "\n"
                            }
                        ]
                    },
                    "statements": [
                        {
                            "kind": "ExpressionStatement",
                            "fullStart": 567,
                            "fullEnd": 667,
                            "start": 569,
                            "end": 666,
                            "fullWidth": 100,
                            "width": 97,
                            "expression": {
                                "kind": "InvocationExpression",
                                "fullStart": 567,
                                "fullEnd": 665,
                                "start": 569,
                                "end": 665,
                                "fullWidth": 98,
                                "width": 96,
                                "expression": {
                                    "kind": "IdentifierName",
                                    "fullStart": 567,
                                    "fullEnd": 575,
                                    "start": 569,
                                    "end": 575,
                                    "fullWidth": 8,
                                    "width": 6,
                                    "text": "$ERROR",
                                    "value": "$ERROR",
                                    "valueText": "$ERROR",
                                    "hasLeadingTrivia": true,
                                    "leadingTrivia": [
                                        {
                                            "kind": "WhitespaceTrivia",
                                            "text": "  "
                                        }
                                    ]
                                },
                                "argumentList": {
                                    "kind": "ArgumentList",
                                    "fullStart": 575,
                                    "fullEnd": 665,
                                    "start": 575,
                                    "end": 665,
                                    "fullWidth": 90,
                                    "width": 90,
                                    "openParenToken": {
                                        "kind": "OpenParenToken",
                                        "fullStart": 575,
                                        "fullEnd": 576,
                                        "start": 575,
                                        "end": 576,
                                        "fullWidth": 1,
                                        "width": 1,
                                        "text": "(",
                                        "value": "(",
                                        "valueText": "("
                                    },
                                    "arguments": [
                                        {
                                            "kind": "StringLiteral",
                                            "fullStart": 576,
                                            "fullEnd": 664,
                                            "start": 576,
                                            "end": 664,
                                            "fullWidth": 88,
                                            "width": 88,
                                            "text": "'#2: When the Object constructor is called with String argument return ToObject(string)'",
                                            "value": "#2: When the Object constructor is called with String argument return ToObject(string)",
                                            "valueText": "#2: When the Object constructor is called with String argument return ToObject(string)"
                                        }
                                    ],
                                    "closeParenToken": {
                                        "kind": "CloseParenToken",
                                        "fullStart": 664,
                                        "fullEnd": 665,
                                        "start": 664,
                                        "end": 665,
                                        "fullWidth": 1,
                                        "width": 1,
                                        "text": ")",
                                        "value": ")",
                                        "valueText": ")"
                                    }
                                }
                            },
                            "semicolonToken": {
                                "kind": "SemicolonToken",
                                "fullStart": 665,
                                "fullEnd": 667,
                                "start": 665,
                                "end": 666,
                                "fullWidth": 2,
                                "width": 1,
                                "text": ";",
                                "value": ";",
                                "valueText": ";",
                                "hasTrailingTrivia": true,
                                "hasTrailingNewLine": true,
                                "trailingTrivia": [
                                    {
                                        "kind": "NewLineTrivia",
                                        "text": "\n"
                                    }
                                ]
                            }
                        }
                    ],
                    "closeBraceToken": {
                        "kind": "CloseBraceToken",
                        "fullStart": 667,
                        "fullEnd": 669,
                        "start": 667,
                        "end": 668,
                        "fullWidth": 2,
                        "width": 1,
                        "text": "}",
                        "value": "}",
                        "valueText": "}",
                        "hasTrailingTrivia": true,
                        "hasTrailingNewLine": true,
                        "trailingTrivia": [
                            {
                                "kind": "NewLineTrivia",
                                "text": "\n"
                            }
                        ]
                    }
                }
            },
            {
                "kind": "IfStatement",
                "fullStart": 669,
                "fullEnd": 815,
                "start": 680,
                "end": 814,
                "fullWidth": 146,
                "width": 134,
                "ifKeyword": {
                    "kind": "IfKeyword",
                    "fullStart": 669,
                    "fullEnd": 683,
                    "start": 680,
                    "end": 682,
                    "fullWidth": 14,
                    "width": 2,
                    "text": "if",
                    "value": "if",
                    "valueText": "if",
                    "hasLeadingTrivia": true,
                    "hasLeadingComment": true,
                    "hasLeadingNewLine": true,
                    "hasTrailingTrivia": true,
                    "leadingTrivia": [
                        {
                            "kind": "NewLineTrivia",
                            "text": "\n"
                        },
                        {
                            "kind": "SingleLineCommentTrivia",
                            "text": "//CHECK#3"
                        },
                        {
                            "kind": "NewLineTrivia",
                            "text": "\n"
                        }
                    ],
                    "trailingTrivia": [
                        {
                            "kind": "WhitespaceTrivia",
                            "text": " "
                        }
                    ]
                },
                "openParenToken": {
                    "kind": "OpenParenToken",
                    "fullStart": 683,
                    "fullEnd": 684,
                    "start": 683,
                    "end": 684,
                    "fullWidth": 1,
                    "width": 1,
                    "text": "(",
                    "value": "(",
                    "valueText": "("
                },
                "condition": {
                    "kind": "NotEqualsExpression",
                    "fullStart": 684,
                    "fullEnd": 709,
                    "start": 684,
                    "end": 709,
                    "fullWidth": 25,
                    "width": 25,
                    "left": {
                        "kind": "TypeOfExpression",
                        "fullStart": 684,
                        "fullEnd": 697,
                        "start": 684,
                        "end": 696,
                        "fullWidth": 13,
                        "width": 12,
                        "typeOfKeyword": {
                            "kind": "TypeOfKeyword",
                            "fullStart": 684,
                            "fullEnd": 691,
                            "start": 684,
                            "end": 690,
                            "fullWidth": 7,
                            "width": 6,
                            "text": "typeof",
                            "value": "typeof",
                            "valueText": "typeof",
                            "hasTrailingTrivia": true,
                            "trailingTrivia": [
                                {
                                    "kind": "WhitespaceTrivia",
                                    "text": " "
                                }
                            ]
                        },
                        "expression": {
                            "kind": "IdentifierName",
                            "fullStart": 691,
                            "fullEnd": 697,
                            "start": 691,
                            "end": 696,
                            "fullWidth": 6,
                            "width": 5,
                            "text": "n_obj",
                            "value": "n_obj",
                            "valueText": "n_obj",
                            "hasTrailingTrivia": true,
                            "trailingTrivia": [
                                {
                                    "kind": "WhitespaceTrivia",
                                    "text": " "
                                }
                            ]
                        }
                    },
                    "operatorToken": {
                        "kind": "ExclamationEqualsEqualsToken",
                        "fullStart": 697,
                        "fullEnd": 701,
                        "start": 697,
                        "end": 700,
                        "fullWidth": 4,
                        "width": 3,
                        "text": "!==",
                        "value": "!==",
                        "valueText": "!==",
                        "hasTrailingTrivia": true,
                        "trailingTrivia": [
                            {
                                "kind": "WhitespaceTrivia",
                                "text": " "
                            }
                        ]
                    },
                    "right": {
                        "kind": "StringLiteral",
                        "fullStart": 701,
                        "fullEnd": 709,
                        "start": 701,
                        "end": 709,
                        "fullWidth": 8,
                        "width": 8,
                        "text": "'object'",
                        "value": "object",
                        "valueText": "object"
                    }
                },
                "closeParenToken": {
                    "kind": "CloseParenToken",
                    "fullStart": 709,
                    "fullEnd": 711,
                    "start": 709,
                    "end": 710,
                    "fullWidth": 2,
                    "width": 1,
                    "text": ")",
                    "value": ")",
                    "valueText": ")",
                    "hasTrailingTrivia": true,
                    "trailingTrivia": [
                        {
                            "kind": "WhitespaceTrivia",
                            "text": " "
                        }
                    ]
                },
                "statement": {
                    "kind": "Block",
                    "fullStart": 711,
                    "fullEnd": 815,
                    "start": 711,
                    "end": 814,
                    "fullWidth": 104,
                    "width": 103,
                    "openBraceToken": {
                        "kind": "OpenBraceToken",
                        "fullStart": 711,
                        "fullEnd": 713,
                        "start": 711,
                        "end": 712,
                        "fullWidth": 2,
                        "width": 1,
                        "text": "{",
                        "value": "{",
                        "valueText": "{",
                        "hasTrailingTrivia": true,
                        "hasTrailingNewLine": true,
                        "trailingTrivia": [
                            {
                                "kind": "NewLineTrivia",
                                "text": "\n"
                            }
                        ]
                    },
                    "statements": [
                        {
                            "kind": "ExpressionStatement",
                            "fullStart": 713,
                            "fullEnd": 813,
                            "start": 715,
                            "end": 812,
                            "fullWidth": 100,
                            "width": 97,
                            "expression": {
                                "kind": "InvocationExpression",
                                "fullStart": 713,
                                "fullEnd": 811,
                                "start": 715,
                                "end": 811,
                                "fullWidth": 98,
                                "width": 96,
                                "expression": {
                                    "kind": "IdentifierName",
                                    "fullStart": 713,
                                    "fullEnd": 721,
                                    "start": 715,
                                    "end": 721,
                                    "fullWidth": 8,
                                    "width": 6,
                                    "text": "$ERROR",
                                    "value": "$ERROR",
                                    "valueText": "$ERROR",
                                    "hasLeadingTrivia": true,
                                    "leadingTrivia": [
                                        {
                                            "kind": "WhitespaceTrivia",
                                            "text": "  "
                                        }
                                    ]
                                },
                                "argumentList": {
                                    "kind": "ArgumentList",
                                    "fullStart": 721,
                                    "fullEnd": 811,
                                    "start": 721,
                                    "end": 811,
                                    "fullWidth": 90,
                                    "width": 90,
                                    "openParenToken": {
                                        "kind": "OpenParenToken",
                                        "fullStart": 721,
                                        "fullEnd": 722,
                                        "start": 721,
                                        "end": 722,
                                        "fullWidth": 1,
                                        "width": 1,
                                        "text": "(",
                                        "value": "(",
                                        "valueText": "("
                                    },
                                    "arguments": [
                                        {
                                            "kind": "StringLiteral",
                                            "fullStart": 722,
                                            "fullEnd": 810,
                                            "start": 722,
                                            "end": 810,
                                            "fullWidth": 88,
                                            "width": 88,
                                            "text": "'#3: When the Object constructor is called with String argument return ToObject(string)'",
                                            "value": "#3: When the Object constructor is called with String argument return ToObject(string)",
                                            "valueText": "#3: When the Object constructor is called with String argument return ToObject(string)"
                                        }
                                    ],
                                    "closeParenToken": {
                                        "kind": "CloseParenToken",
                                        "fullStart": 810,
                                        "fullEnd": 811,
                                        "start": 810,
                                        "end": 811,
                                        "fullWidth": 1,
                                        "width": 1,
                                        "text": ")",
                                        "value": ")",
                                        "valueText": ")"
                                    }
                                }
                            },
                            "semicolonToken": {
                                "kind": "SemicolonToken",
                                "fullStart": 811,
                                "fullEnd": 813,
                                "start": 811,
                                "end": 812,
                                "fullWidth": 2,
                                "width": 1,
                                "text": ";",
                                "value": ";",
                                "valueText": ";",
                                "hasTrailingTrivia": true,
                                "hasTrailingNewLine": true,
                                "trailingTrivia": [
                                    {
                                        "kind": "NewLineTrivia",
                                        "text": "\n"
                                    }
                                ]
                            }
                        }
                    ],
                    "closeBraceToken": {
                        "kind": "CloseBraceToken",
                        "fullStart": 813,
                        "fullEnd": 815,
                        "start": 813,
                        "end": 814,
                        "fullWidth": 2,
                        "width": 1,
                        "text": "}",
                        "value": "}",
                        "valueText": "}",
                        "hasTrailingTrivia": true,
                        "hasTrailingNewLine": true,
                        "trailingTrivia": [
                            {
                                "kind": "NewLineTrivia",
                                "text": "\n"
                            }
                        ]
                    }
                }
            },
            {
                "kind": "IfStatement",
                "fullStart": 815,
                "fullEnd": 949,
                "start": 826,
                "end": 948,
                "fullWidth": 134,
                "width": 122,
                "ifKeyword": {
                    "kind": "IfKeyword",
                    "fullStart": 815,
                    "fullEnd": 829,
                    "start": 826,
                    "end": 828,
                    "fullWidth": 14,
                    "width": 2,
                    "text": "if",
                    "value": "if",
                    "valueText": "if",
                    "hasLeadingTrivia": true,
                    "hasLeadingComment": true,
                    "hasLeadingNewLine": true,
                    "hasTrailingTrivia": true,
                    "leadingTrivia": [
                        {
                            "kind": "NewLineTrivia",
                            "text": "\n"
                        },
                        {
                            "kind": "SingleLineCommentTrivia",
                            "text": "//CHECK#4"
                        },
                        {
                            "kind": "NewLineTrivia",
                            "text": "\n"
                        }
                    ],
                    "trailingTrivia": [
                        {
                            "kind": "WhitespaceTrivia",
                            "text": " "
                        }
                    ]
                },
                "openParenToken": {
                    "kind": "OpenParenToken",
                    "fullStart": 829,
                    "fullEnd": 831,
                    "start": 829,
                    "end": 830,
                    "fullWidth": 2,
                    "width": 1,
                    "text": "(",
                    "value": "(",
                    "valueText": "(",
                    "hasTrailingTrivia": true,
                    "trailingTrivia": [
                        {
                            "kind": "WhitespaceTrivia",
                            "text": " "
                        }
                    ]
                },
                "condition": {
                    "kind": "NotEqualsWithTypeConversionExpression",
                    "fullStart": 831,
                    "fullEnd": 843,
                    "start": 831,
                    "end": 843,
                    "fullWidth": 12,
                    "width": 12,
                    "left": {
                        "kind": "IdentifierName",
                        "fullStart": 831,
                        "fullEnd": 837,
                        "start": 831,
                        "end": 836,
                        "fullWidth": 6,
                        "width": 5,
                        "text": "n_obj",
                        "value": "n_obj",
                        "valueText": "n_obj",
                        "hasTrailingTrivia": true,
                        "trailingTrivia": [
                            {
                                "kind": "WhitespaceTrivia",
                                "text": " "
                            }
                        ]
                    },
                    "operatorToken": {
                        "kind": "ExclamationEqualsToken",
                        "fullStart": 837,
                        "fullEnd": 840,
                        "start": 837,
                        "end": 839,
                        "fullWidth": 3,
                        "width": 2,
                        "text": "!=",
                        "value": "!=",
                        "valueText": "!=",
                        "hasTrailingTrivia": true,
                        "trailingTrivia": [
                            {
                                "kind": "WhitespaceTrivia",
                                "text": " "
                            }
                        ]
                    },
                    "right": {
                        "kind": "IdentifierName",
                        "fullStart": 840,
                        "fullEnd": 843,
                        "start": 840,
                        "end": 843,
                        "fullWidth": 3,
                        "width": 3,
                        "text": "str",
                        "value": "str",
                        "valueText": "str"
                    }
                },
                "closeParenToken": {
                    "kind": "CloseParenToken",
                    "fullStart": 843,
                    "fullEnd": 845,
                    "start": 843,
                    "end": 844,
                    "fullWidth": 2,
                    "width": 1,
                    "text": ")",
                    "value": ")",
                    "valueText": ")",
                    "hasTrailingTrivia": true,
                    "trailingTrivia": [
                        {
                            "kind": "WhitespaceTrivia",
                            "text": " "
                        }
                    ]
                },
                "statement": {
                    "kind": "Block",
                    "fullStart": 845,
                    "fullEnd": 949,
                    "start": 845,
                    "end": 948,
                    "fullWidth": 104,
                    "width": 103,
                    "openBraceToken": {
                        "kind": "OpenBraceToken",
                        "fullStart": 845,
                        "fullEnd": 847,
                        "start": 845,
                        "end": 846,
                        "fullWidth": 2,
                        "width": 1,
                        "text": "{",
                        "value": "{",
                        "valueText": "{",
                        "hasTrailingTrivia": true,
                        "hasTrailingNewLine": true,
                        "trailingTrivia": [
                            {
                                "kind": "NewLineTrivia",
                                "text": "\n"
                            }
                        ]
                    },
                    "statements": [
                        {
                            "kind": "ExpressionStatement",
                            "fullStart": 847,
                            "fullEnd": 947,
                            "start": 849,
                            "end": 946,
                            "fullWidth": 100,
                            "width": 97,
                            "expression": {
                                "kind": "InvocationExpression",
                                "fullStart": 847,
                                "fullEnd": 945,
                                "start": 849,
                                "end": 945,
                                "fullWidth": 98,
                                "width": 96,
                                "expression": {
                                    "kind": "IdentifierName",
                                    "fullStart": 847,
                                    "fullEnd": 855,
                                    "start": 849,
                                    "end": 855,
                                    "fullWidth": 8,
                                    "width": 6,
                                    "text": "$ERROR",
                                    "value": "$ERROR",
                                    "valueText": "$ERROR",
                                    "hasLeadingTrivia": true,
                                    "leadingTrivia": [
                                        {
                                            "kind": "WhitespaceTrivia",
                                            "text": "  "
                                        }
                                    ]
                                },
                                "argumentList": {
                                    "kind": "ArgumentList",
                                    "fullStart": 855,
                                    "fullEnd": 945,
                                    "start": 855,
                                    "end": 945,
                                    "fullWidth": 90,
                                    "width": 90,
                                    "openParenToken": {
                                        "kind": "OpenParenToken",
                                        "fullStart": 855,
                                        "fullEnd": 856,
                                        "start": 855,
                                        "end": 856,
                                        "fullWidth": 1,
                                        "width": 1,
                                        "text": "(",
                                        "value": "(",
                                        "valueText": "("
                                    },
                                    "arguments": [
                                        {
                                            "kind": "StringLiteral",
                                            "fullStart": 856,
                                            "fullEnd": 944,
                                            "start": 856,
                                            "end": 944,
                                            "fullWidth": 88,
                                            "width": 88,
                                            "text": "'#4: When the Object constructor is called with String argument return ToObject(string)'",
                                            "value": "#4: When the Object constructor is called with String argument return ToObject(string)",
                                            "valueText": "#4: When the Object constructor is called with String argument return ToObject(string)"
                                        }
                                    ],
                                    "closeParenToken": {
                                        "kind": "CloseParenToken",
                                        "fullStart": 944,
                                        "fullEnd": 945,
                                        "start": 944,
                                        "end": 945,
                                        "fullWidth": 1,
                                        "width": 1,
                                        "text": ")",
                                        "value": ")",
                                        "valueText": ")"
                                    }
                                }
                            },
                            "semicolonToken": {
                                "kind": "SemicolonToken",
                                "fullStart": 945,
                                "fullEnd": 947,
                                "start": 945,
                                "end": 946,
                                "fullWidth": 2,
                                "width": 1,
                                "text": ";",
                                "value": ";",
                                "valueText": ";",
                                "hasTrailingTrivia": true,
                                "hasTrailingNewLine": true,
                                "trailingTrivia": [
                                    {
                                        "kind": "NewLineTrivia",
                                        "text": "\n"
                                    }
                                ]
                            }
                        }
                    ],
                    "closeBraceToken": {
                        "kind": "CloseBraceToken",
                        "fullStart": 947,
                        "fullEnd": 949,
                        "start": 947,
                        "end": 948,
                        "fullWidth": 2,
                        "width": 1,
                        "text": "}",
                        "value": "}",
                        "valueText": "}",
                        "hasTrailingTrivia": true,
                        "hasTrailingNewLine": true,
                        "trailingTrivia": [
                            {
                                "kind": "NewLineTrivia",
                                "text": "\n"
                            }
                        ]
                    }
                }
            },
            {
                "kind": "IfStatement",
                "fullStart": 949,
                "fullEnd": 1084,
                "start": 960,
                "end": 1083,
                "fullWidth": 135,
                "width": 123,
                "ifKeyword": {
                    "kind": "IfKeyword",
                    "fullStart": 949,
                    "fullEnd": 963,
                    "start": 960,
                    "end": 962,
                    "fullWidth": 14,
                    "width": 2,
                    "text": "if",
                    "value": "if",
                    "valueText": "if",
                    "hasLeadingTrivia": true,
                    "hasLeadingComment": true,
                    "hasLeadingNewLine": true,
                    "hasTrailingTrivia": true,
                    "leadingTrivia": [
                        {
                            "kind": "NewLineTrivia",
                            "text": "\n"
                        },
                        {
                            "kind": "SingleLineCommentTrivia",
                            "text": "//CHECK#5"
                        },
                        {
                            "kind": "NewLineTrivia",
                            "text": "\n"
                        }
                    ],
                    "trailingTrivia": [
                        {
                            "kind": "WhitespaceTrivia",
                            "text": " "
                        }
                    ]
                },
                "openParenToken": {
                    "kind": "OpenParenToken",
                    "fullStart": 963,
                    "fullEnd": 965,
                    "start": 963,
                    "end": 964,
                    "fullWidth": 2,
                    "width": 1,
                    "text": "(",
                    "value": "(",
                    "valueText": "(",
                    "hasTrailingTrivia": true,
                    "trailingTrivia": [
                        {
                            "kind": "WhitespaceTrivia",
                            "text": " "
                        }
                    ]
                },
                "condition": {
                    "kind": "EqualsExpression",
                    "fullStart": 965,
                    "fullEnd": 978,
                    "start": 965,
                    "end": 978,
                    "fullWidth": 13,
                    "width": 13,
                    "left": {
                        "kind": "IdentifierName",
                        "fullStart": 965,
                        "fullEnd": 971,
                        "start": 965,
                        "end": 970,
                        "fullWidth": 6,
                        "width": 5,
                        "text": "n_obj",
                        "value": "n_obj",
                        "valueText": "n_obj",
                        "hasTrailingTrivia": true,
                        "trailingTrivia": [
                            {
                                "kind": "WhitespaceTrivia",
                                "text": " "
                            }
                        ]
                    },
                    "operatorToken": {
                        "kind": "EqualsEqualsEqualsToken",
                        "fullStart": 971,
                        "fullEnd": 975,
                        "start": 971,
                        "end": 974,
                        "fullWidth": 4,
                        "width": 3,
                        "text": "===",
                        "value": "===",
                        "valueText": "===",
                        "hasTrailingTrivia": true,
                        "trailingTrivia": [
                            {
                                "kind": "WhitespaceTrivia",
                                "text": " "
                            }
                        ]
                    },
                    "right": {
                        "kind": "IdentifierName",
                        "fullStart": 975,
                        "fullEnd": 978,
                        "start": 975,
                        "end": 978,
                        "fullWidth": 3,
                        "width": 3,
                        "text": "str",
                        "value": "str",
                        "valueText": "str"
                    }
                },
                "closeParenToken": {
                    "kind": "CloseParenToken",
                    "fullStart": 978,
                    "fullEnd": 980,
                    "start": 978,
                    "end": 979,
                    "fullWidth": 2,
                    "width": 1,
                    "text": ")",
                    "value": ")",
                    "valueText": ")",
                    "hasTrailingTrivia": true,
                    "trailingTrivia": [
                        {
                            "kind": "WhitespaceTrivia",
                            "text": " "
                        }
                    ]
                },
                "statement": {
                    "kind": "Block",
                    "fullStart": 980,
                    "fullEnd": 1084,
                    "start": 980,
                    "end": 1083,
                    "fullWidth": 104,
                    "width": 103,
                    "openBraceToken": {
                        "kind": "OpenBraceToken",
                        "fullStart": 980,
                        "fullEnd": 982,
                        "start": 980,
                        "end": 981,
                        "fullWidth": 2,
                        "width": 1,
                        "text": "{",
                        "value": "{",
                        "valueText": "{",
                        "hasTrailingTrivia": true,
                        "hasTrailingNewLine": true,
                        "trailingTrivia": [
                            {
                                "kind": "NewLineTrivia",
                                "text": "\n"
                            }
                        ]
                    },
                    "statements": [
                        {
                            "kind": "ExpressionStatement",
                            "fullStart": 982,
                            "fullEnd": 1082,
                            "start": 984,
                            "end": 1081,
                            "fullWidth": 100,
                            "width": 97,
                            "expression": {
                                "kind": "InvocationExpression",
                                "fullStart": 982,
                                "fullEnd": 1080,
                                "start": 984,
                                "end": 1080,
                                "fullWidth": 98,
                                "width": 96,
                                "expression": {
                                    "kind": "IdentifierName",
                                    "fullStart": 982,
                                    "fullEnd": 990,
                                    "start": 984,
                                    "end": 990,
                                    "fullWidth": 8,
                                    "width": 6,
                                    "text": "$ERROR",
                                    "value": "$ERROR",
                                    "valueText": "$ERROR",
                                    "hasLeadingTrivia": true,
                                    "leadingTrivia": [
                                        {
                                            "kind": "WhitespaceTrivia",
                                            "text": "  "
                                        }
                                    ]
                                },
                                "argumentList": {
                                    "kind": "ArgumentList",
                                    "fullStart": 990,
                                    "fullEnd": 1080,
                                    "start": 990,
                                    "end": 1080,
                                    "fullWidth": 90,
                                    "width": 90,
                                    "openParenToken": {
                                        "kind": "OpenParenToken",
                                        "fullStart": 990,
                                        "fullEnd": 991,
                                        "start": 990,
                                        "end": 991,
                                        "fullWidth": 1,
                                        "width": 1,
                                        "text": "(",
                                        "value": "(",
                                        "valueText": "("
                                    },
                                    "arguments": [
                                        {
                                            "kind": "StringLiteral",
                                            "fullStart": 991,
                                            "fullEnd": 1079,
                                            "start": 991,
                                            "end": 1079,
                                            "fullWidth": 88,
                                            "width": 88,
                                            "text": "'#5: When the Object constructor is called with String argument return ToObject(string)'",
                                            "value": "#5: When the Object constructor is called with String argument return ToObject(string)",
                                            "valueText": "#5: When the Object constructor is called with String argument return ToObject(string)"
                                        }
                                    ],
                                    "closeParenToken": {
                                        "kind": "CloseParenToken",
                                        "fullStart": 1079,
                                        "fullEnd": 1080,
                                        "start": 1079,
                                        "end": 1080,
                                        "fullWidth": 1,
                                        "width": 1,
                                        "text": ")",
                                        "value": ")",
                                        "valueText": ")"
                                    }
                                }
                            },
                            "semicolonToken": {
                                "kind": "SemicolonToken",
                                "fullStart": 1080,
                                "fullEnd": 1082,
                                "start": 1080,
                                "end": 1081,
                                "fullWidth": 2,
                                "width": 1,
                                "text": ";",
                                "value": ";",
                                "valueText": ";",
                                "hasTrailingTrivia": true,
                                "hasTrailingNewLine": true,
                                "trailingTrivia": [
                                    {
                                        "kind": "NewLineTrivia",
                                        "text": "\n"
                                    }
                                ]
                            }
                        }
                    ],
                    "closeBraceToken": {
                        "kind": "CloseBraceToken",
                        "fullStart": 1082,
                        "fullEnd": 1084,
                        "start": 1082,
                        "end": 1083,
                        "fullWidth": 2,
                        "width": 1,
                        "text": "}",
                        "value": "}",
                        "valueText": "}",
                        "hasTrailingTrivia": true,
                        "hasTrailingNewLine": true,
                        "trailingTrivia": [
                            {
                                "kind": "NewLineTrivia",
                                "text": "\n"
                            }
                        ]
                    }
                }
            }
        ],
        "endOfFileToken": {
            "kind": "EndOfFileToken",
            "fullStart": 1084,
            "fullEnd": 1086,
            "start": 1086,
            "end": 1086,
            "fullWidth": 2,
            "width": 0,
            "text": "",
            "hasLeadingTrivia": true,
            "hasLeadingNewLine": true,
            "leadingTrivia": [
                {
                    "kind": "NewLineTrivia",
                    "text": "\n"
                },
                {
                    "kind": "NewLineTrivia",
                    "text": "\n"
                }
            ]
        }
    },
    "lineMap": {
        "lineStarts": [
            0,
            61,
            132,
            133,
            137,
            206,
            262,
            265,
            310,
            362,
            366,
            367,
            395,
            396,
            406,
            438,
            487,
            489,
            490,
            491,
            520,
            521,
            531,
            567,
            667,
            669,
            670,
            680,
            713,
            813,
            815,
            816,
            826,
            847,
            947,
            949,
            950,
            960,
            982,
            1082,
            1084,
            1085,
            1086
        ],
        "length": 1086
    }
}<|MERGE_RESOLUTION|>--- conflicted
+++ resolved
@@ -95,12 +95,8 @@
                             "start": 371,
                             "end": 393,
                             "fullWidth": 22,
-<<<<<<< HEAD
                             "width": 22,
-                            "identifier": {
-=======
                             "propertyName": {
->>>>>>> 85e84683
                                 "kind": "IdentifierName",
                                 "fullStart": 371,
                                 "fullEnd": 375,
@@ -557,12 +553,8 @@
                             "start": 495,
                             "end": 518,
                             "fullWidth": 23,
-<<<<<<< HEAD
                             "width": 23,
-                            "identifier": {
-=======
                             "propertyName": {
->>>>>>> 85e84683
                                 "kind": "IdentifierName",
                                 "fullStart": 495,
                                 "fullEnd": 501,
