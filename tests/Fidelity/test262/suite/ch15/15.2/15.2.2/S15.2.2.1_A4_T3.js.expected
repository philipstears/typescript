--- conflicted
+++ resolved
@@ -95,12 +95,8 @@
                             "start": 374,
                             "end": 411,
                             "fullWidth": 37,
-<<<<<<< HEAD
                             "width": 37,
-                            "identifier": {
-=======
                             "propertyName": {
->>>>>>> 85e84683
                                 "kind": "IdentifierName",
                                 "fullStart": 374,
                                 "fullEnd": 380,
