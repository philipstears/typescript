--- conflicted
+++ resolved
@@ -103,12 +103,8 @@
                             "start": 803,
                             "end": 827,
                             "fullWidth": 24,
-<<<<<<< HEAD
                             "width": 24,
-                            "identifier": {
-=======
                             "propertyName": {
->>>>>>> 85e84683
                                 "kind": "IdentifierName",
                                 "fullStart": 803,
                                 "fullEnd": 807,
@@ -1390,12 +1386,8 @@
                             "start": 1296,
                             "end": 1340,
                             "fullWidth": 44,
-<<<<<<< HEAD
                             "width": 44,
-                            "identifier": {
-=======
                             "propertyName": {
->>>>>>> 85e84683
                                 "kind": "IdentifierName",
                                 "fullStart": 1296,
                                 "fullEnd": 1313,
