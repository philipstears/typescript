{
    "isDeclaration": false,
    "languageVersion": "EcmaScript5",
    "parseOptions": {
        "allowAutomaticSemicolonInsertion": true
    },
    "sourceUnit": {
        "kind": "SourceUnit",
        "fullStart": 0,
        "fullEnd": 739,
        "start": 392,
        "end": 739,
        "fullWidth": 739,
        "width": 347,
        "moduleElements": [
            {
                "kind": "VariableStatement",
                "fullStart": 0,
                "fullEnd": 411,
                "start": 392,
                "end": 410,
                "fullWidth": 411,
                "width": 18,
                "modifiers": [],
                "variableDeclaration": {
                    "kind": "VariableDeclaration",
                    "fullStart": 0,
                    "fullEnd": 409,
                    "start": 392,
                    "end": 409,
                    "fullWidth": 409,
                    "width": 17,
                    "varKeyword": {
                        "kind": "VarKeyword",
                        "fullStart": 0,
                        "fullEnd": 396,
                        "start": 392,
                        "end": 395,
                        "fullWidth": 396,
                        "width": 3,
                        "text": "var",
                        "value": "var",
                        "valueText": "var",
                        "hasLeadingTrivia": true,
                        "hasLeadingComment": true,
                        "hasLeadingNewLine": true,
                        "hasTrailingTrivia": true,
                        "leadingTrivia": [
                            {
                                "kind": "SingleLineCommentTrivia",
                                "text": "// Copyright 2009 the Sputnik authors.  All rights reserved."
                            },
                            {
                                "kind": "NewLineTrivia",
                                "text": "\n"
                            },
                            {
                                "kind": "SingleLineCommentTrivia",
                                "text": "// This code is governed by the BSD license found in the LICENSE file."
                            },
                            {
                                "kind": "NewLineTrivia",
                                "text": "\n"
                            },
                            {
                                "kind": "NewLineTrivia",
                                "text": "\n"
                            },
                            {
                                "kind": "MultiLineCommentTrivia",
                                "text": "/**\n * When the Object constructor is called with one argument value and\n * the value is a native ECMAScript object, do not create a new object but simply return value\n *\n * @path ch15/15.2/15.2.2/S15.2.2.1_A2_T3.js\n * @description The value is an array\n */"
                            },
                            {
                                "kind": "NewLineTrivia",
                                "text": "\n"
                            },
                            {
                                "kind": "NewLineTrivia",
                                "text": "\n"
                            }
                        ],
                        "trailingTrivia": [
                            {
                                "kind": "WhitespaceTrivia",
                                "text": " "
                            }
                        ]
                    },
                    "variableDeclarators": [
                        {
                            "kind": "VariableDeclarator",
                            "fullStart": 396,
                            "fullEnd": 409,
                            "start": 396,
                            "end": 409,
                            "fullWidth": 13,
<<<<<<< HEAD
                            "width": 13,
                            "identifier": {
=======
                            "propertyName": {
>>>>>>> 85e84683
                                "kind": "IdentifierName",
                                "fullStart": 396,
                                "fullEnd": 400,
                                "start": 396,
                                "end": 399,
                                "fullWidth": 4,
                                "width": 3,
                                "text": "arr",
                                "value": "arr",
                                "valueText": "arr",
                                "hasTrailingTrivia": true,
                                "trailingTrivia": [
                                    {
                                        "kind": "WhitespaceTrivia",
                                        "text": " "
                                    }
                                ]
                            },
                            "equalsValueClause": {
                                "kind": "EqualsValueClause",
                                "fullStart": 400,
                                "fullEnd": 409,
                                "start": 400,
                                "end": 409,
                                "fullWidth": 9,
                                "width": 9,
                                "equalsToken": {
                                    "kind": "EqualsToken",
                                    "fullStart": 400,
                                    "fullEnd": 402,
                                    "start": 400,
                                    "end": 401,
                                    "fullWidth": 2,
                                    "width": 1,
                                    "text": "=",
                                    "value": "=",
                                    "valueText": "=",
                                    "hasTrailingTrivia": true,
                                    "trailingTrivia": [
                                        {
                                            "kind": "WhitespaceTrivia",
                                            "text": " "
                                        }
                                    ]
                                },
                                "value": {
                                    "kind": "ArrayLiteralExpression",
                                    "fullStart": 402,
                                    "fullEnd": 409,
                                    "start": 402,
                                    "end": 409,
                                    "fullWidth": 7,
                                    "width": 7,
                                    "openBracketToken": {
                                        "kind": "OpenBracketToken",
                                        "fullStart": 402,
                                        "fullEnd": 403,
                                        "start": 402,
                                        "end": 403,
                                        "fullWidth": 1,
                                        "width": 1,
                                        "text": "[",
                                        "value": "[",
                                        "valueText": "["
                                    },
                                    "expressions": [
                                        {
                                            "kind": "NumericLiteral",
                                            "fullStart": 403,
                                            "fullEnd": 404,
                                            "start": 403,
                                            "end": 404,
                                            "fullWidth": 1,
                                            "width": 1,
                                            "text": "1",
                                            "value": 1,
                                            "valueText": "1"
                                        },
                                        {
                                            "kind": "CommaToken",
                                            "fullStart": 404,
                                            "fullEnd": 405,
                                            "start": 404,
                                            "end": 405,
                                            "fullWidth": 1,
                                            "width": 1,
                                            "text": ",",
                                            "value": ",",
                                            "valueText": ","
                                        },
                                        {
                                            "kind": "NumericLiteral",
                                            "fullStart": 405,
                                            "fullEnd": 406,
                                            "start": 405,
                                            "end": 406,
                                            "fullWidth": 1,
                                            "width": 1,
                                            "text": "2",
                                            "value": 2,
                                            "valueText": "2"
                                        },
                                        {
                                            "kind": "CommaToken",
                                            "fullStart": 406,
                                            "fullEnd": 407,
                                            "start": 406,
                                            "end": 407,
                                            "fullWidth": 1,
                                            "width": 1,
                                            "text": ",",
                                            "value": ",",
                                            "valueText": ","
                                        },
                                        {
                                            "kind": "NumericLiteral",
                                            "fullStart": 407,
                                            "fullEnd": 408,
                                            "start": 407,
                                            "end": 408,
                                            "fullWidth": 1,
                                            "width": 1,
                                            "text": "3",
                                            "value": 3,
                                            "valueText": "3"
                                        }
                                    ],
                                    "closeBracketToken": {
                                        "kind": "CloseBracketToken",
                                        "fullStart": 408,
                                        "fullEnd": 409,
                                        "start": 408,
                                        "end": 409,
                                        "fullWidth": 1,
                                        "width": 1,
                                        "text": "]",
                                        "value": "]",
                                        "valueText": "]"
                                    }
                                }
                            }
                        }
                    ]
                },
                "semicolonToken": {
                    "kind": "SemicolonToken",
                    "fullStart": 409,
                    "fullEnd": 411,
                    "start": 409,
                    "end": 410,
                    "fullWidth": 2,
                    "width": 1,
                    "text": ";",
                    "value": ";",
                    "valueText": ";",
                    "hasTrailingTrivia": true,
                    "hasTrailingNewLine": true,
                    "trailingTrivia": [
                        {
                            "kind": "NewLineTrivia",
                            "text": "\n"
                        }
                    ]
                }
            },
            {
                "kind": "VariableStatement",
                "fullStart": 411,
                "fullEnd": 441,
                "start": 412,
                "end": 440,
                "fullWidth": 30,
                "width": 28,
                "modifiers": [],
                "variableDeclaration": {
                    "kind": "VariableDeclaration",
                    "fullStart": 411,
                    "fullEnd": 439,
                    "start": 412,
                    "end": 439,
                    "fullWidth": 28,
                    "width": 27,
                    "varKeyword": {
                        "kind": "VarKeyword",
                        "fullStart": 411,
                        "fullEnd": 416,
                        "start": 412,
                        "end": 415,
                        "fullWidth": 5,
                        "width": 3,
                        "text": "var",
                        "value": "var",
                        "valueText": "var",
                        "hasLeadingTrivia": true,
                        "hasLeadingNewLine": true,
                        "hasTrailingTrivia": true,
                        "leadingTrivia": [
                            {
                                "kind": "NewLineTrivia",
                                "text": "\n"
                            }
                        ],
                        "trailingTrivia": [
                            {
                                "kind": "WhitespaceTrivia",
                                "text": " "
                            }
                        ]
                    },
                    "variableDeclarators": [
                        {
                            "kind": "VariableDeclarator",
                            "fullStart": 416,
                            "fullEnd": 439,
                            "start": 416,
                            "end": 439,
                            "fullWidth": 23,
<<<<<<< HEAD
                            "width": 23,
                            "identifier": {
=======
                            "propertyName": {
>>>>>>> 85e84683
                                "kind": "IdentifierName",
                                "fullStart": 416,
                                "fullEnd": 422,
                                "start": 416,
                                "end": 421,
                                "fullWidth": 6,
                                "width": 5,
                                "text": "n_obj",
                                "value": "n_obj",
                                "valueText": "n_obj",
                                "hasTrailingTrivia": true,
                                "trailingTrivia": [
                                    {
                                        "kind": "WhitespaceTrivia",
                                        "text": " "
                                    }
                                ]
                            },
                            "equalsValueClause": {
                                "kind": "EqualsValueClause",
                                "fullStart": 422,
                                "fullEnd": 439,
                                "start": 422,
                                "end": 439,
                                "fullWidth": 17,
                                "width": 17,
                                "equalsToken": {
                                    "kind": "EqualsToken",
                                    "fullStart": 422,
                                    "fullEnd": 424,
                                    "start": 422,
                                    "end": 423,
                                    "fullWidth": 2,
                                    "width": 1,
                                    "text": "=",
                                    "value": "=",
                                    "valueText": "=",
                                    "hasTrailingTrivia": true,
                                    "trailingTrivia": [
                                        {
                                            "kind": "WhitespaceTrivia",
                                            "text": " "
                                        }
                                    ]
                                },
                                "value": {
                                    "kind": "ObjectCreationExpression",
                                    "fullStart": 424,
                                    "fullEnd": 439,
                                    "start": 424,
                                    "end": 439,
                                    "fullWidth": 15,
                                    "width": 15,
                                    "newKeyword": {
                                        "kind": "NewKeyword",
                                        "fullStart": 424,
                                        "fullEnd": 428,
                                        "start": 424,
                                        "end": 427,
                                        "fullWidth": 4,
                                        "width": 3,
                                        "text": "new",
                                        "value": "new",
                                        "valueText": "new",
                                        "hasTrailingTrivia": true,
                                        "trailingTrivia": [
                                            {
                                                "kind": "WhitespaceTrivia",
                                                "text": " "
                                            }
                                        ]
                                    },
                                    "expression": {
                                        "kind": "IdentifierName",
                                        "fullStart": 428,
                                        "fullEnd": 434,
                                        "start": 428,
                                        "end": 434,
                                        "fullWidth": 6,
                                        "width": 6,
                                        "text": "Object",
                                        "value": "Object",
                                        "valueText": "Object"
                                    },
                                    "argumentList": {
                                        "kind": "ArgumentList",
                                        "fullStart": 434,
                                        "fullEnd": 439,
                                        "start": 434,
                                        "end": 439,
                                        "fullWidth": 5,
                                        "width": 5,
                                        "openParenToken": {
                                            "kind": "OpenParenToken",
                                            "fullStart": 434,
                                            "fullEnd": 435,
                                            "start": 434,
                                            "end": 435,
                                            "fullWidth": 1,
                                            "width": 1,
                                            "text": "(",
                                            "value": "(",
                                            "valueText": "("
                                        },
                                        "arguments": [
                                            {
                                                "kind": "IdentifierName",
                                                "fullStart": 435,
                                                "fullEnd": 438,
                                                "start": 435,
                                                "end": 438,
                                                "fullWidth": 3,
                                                "width": 3,
                                                "text": "arr",
                                                "value": "arr",
                                                "valueText": "arr"
                                            }
                                        ],
                                        "closeParenToken": {
                                            "kind": "CloseParenToken",
                                            "fullStart": 438,
                                            "fullEnd": 439,
                                            "start": 438,
                                            "end": 439,
                                            "fullWidth": 1,
                                            "width": 1,
                                            "text": ")",
                                            "value": ")",
                                            "valueText": ")"
                                        }
                                    }
                                }
                            }
                        }
                    ]
                },
                "semicolonToken": {
                    "kind": "SemicolonToken",
                    "fullStart": 439,
                    "fullEnd": 441,
                    "start": 439,
                    "end": 440,
                    "fullWidth": 2,
                    "width": 1,
                    "text": ";",
                    "value": ";",
                    "valueText": ";",
                    "hasTrailingTrivia": true,
                    "hasTrailingNewLine": true,
                    "trailingTrivia": [
                        {
                            "kind": "NewLineTrivia",
                            "text": "\n"
                        }
                    ]
                }
            },
            {
                "kind": "ExpressionStatement",
                "fullStart": 441,
                "fullEnd": 455,
                "start": 442,
                "end": 454,
                "fullWidth": 14,
                "width": 12,
                "expression": {
                    "kind": "InvocationExpression",
                    "fullStart": 441,
                    "fullEnd": 453,
                    "start": 442,
                    "end": 453,
                    "fullWidth": 12,
                    "width": 11,
                    "expression": {
                        "kind": "MemberAccessExpression",
                        "fullStart": 441,
                        "fullEnd": 450,
                        "start": 442,
                        "end": 450,
                        "fullWidth": 9,
                        "width": 8,
                        "expression": {
                            "kind": "IdentifierName",
                            "fullStart": 441,
                            "fullEnd": 445,
                            "start": 442,
                            "end": 445,
                            "fullWidth": 4,
                            "width": 3,
                            "text": "arr",
                            "value": "arr",
                            "valueText": "arr",
                            "hasLeadingTrivia": true,
                            "hasLeadingNewLine": true,
                            "leadingTrivia": [
                                {
                                    "kind": "NewLineTrivia",
                                    "text": "\n"
                                }
                            ]
                        },
                        "dotToken": {
                            "kind": "DotToken",
                            "fullStart": 445,
                            "fullEnd": 446,
                            "start": 445,
                            "end": 446,
                            "fullWidth": 1,
                            "width": 1,
                            "text": ".",
                            "value": ".",
                            "valueText": "."
                        },
                        "name": {
                            "kind": "IdentifierName",
                            "fullStart": 446,
                            "fullEnd": 450,
                            "start": 446,
                            "end": 450,
                            "fullWidth": 4,
                            "width": 4,
                            "text": "push",
                            "value": "push",
                            "valueText": "push"
                        }
                    },
                    "argumentList": {
                        "kind": "ArgumentList",
                        "fullStart": 450,
                        "fullEnd": 453,
                        "start": 450,
                        "end": 453,
                        "fullWidth": 3,
                        "width": 3,
                        "openParenToken": {
                            "kind": "OpenParenToken",
                            "fullStart": 450,
                            "fullEnd": 451,
                            "start": 450,
                            "end": 451,
                            "fullWidth": 1,
                            "width": 1,
                            "text": "(",
                            "value": "(",
                            "valueText": "("
                        },
                        "arguments": [
                            {
                                "kind": "NumericLiteral",
                                "fullStart": 451,
                                "fullEnd": 452,
                                "start": 451,
                                "end": 452,
                                "fullWidth": 1,
                                "width": 1,
                                "text": "4",
                                "value": 4,
                                "valueText": "4"
                            }
                        ],
                        "closeParenToken": {
                            "kind": "CloseParenToken",
                            "fullStart": 452,
                            "fullEnd": 453,
                            "start": 452,
                            "end": 453,
                            "fullWidth": 1,
                            "width": 1,
                            "text": ")",
                            "value": ")",
                            "valueText": ")"
                        }
                    }
                },
                "semicolonToken": {
                    "kind": "SemicolonToken",
                    "fullStart": 453,
                    "fullEnd": 455,
                    "start": 453,
                    "end": 454,
                    "fullWidth": 2,
                    "width": 1,
                    "text": ";",
                    "value": ";",
                    "valueText": ";",
                    "hasTrailingTrivia": true,
                    "hasTrailingNewLine": true,
                    "trailingTrivia": [
                        {
                            "kind": "NewLineTrivia",
                            "text": "\n"
                        }
                    ]
                }
            },
            {
                "kind": "IfStatement",
                "fullStart": 455,
                "fullEnd": 596,
                "start": 466,
                "end": 595,
                "fullWidth": 141,
                "width": 129,
                "ifKeyword": {
                    "kind": "IfKeyword",
                    "fullStart": 455,
                    "fullEnd": 469,
                    "start": 466,
                    "end": 468,
                    "fullWidth": 14,
                    "width": 2,
                    "text": "if",
                    "value": "if",
                    "valueText": "if",
                    "hasLeadingTrivia": true,
                    "hasLeadingComment": true,
                    "hasLeadingNewLine": true,
                    "hasTrailingTrivia": true,
                    "leadingTrivia": [
                        {
                            "kind": "NewLineTrivia",
                            "text": "\n"
                        },
                        {
                            "kind": "SingleLineCommentTrivia",
                            "text": "//CHECK#1"
                        },
                        {
                            "kind": "NewLineTrivia",
                            "text": "\n"
                        }
                    ],
                    "trailingTrivia": [
                        {
                            "kind": "WhitespaceTrivia",
                            "text": " "
                        }
                    ]
                },
                "openParenToken": {
                    "kind": "OpenParenToken",
                    "fullStart": 469,
                    "fullEnd": 470,
                    "start": 469,
                    "end": 470,
                    "fullWidth": 1,
                    "width": 1,
                    "text": "(",
                    "value": "(",
                    "valueText": "("
                },
                "condition": {
                    "kind": "NotEqualsExpression",
                    "fullStart": 470,
                    "fullEnd": 483,
                    "start": 470,
                    "end": 483,
                    "fullWidth": 13,
                    "width": 13,
                    "left": {
                        "kind": "IdentifierName",
                        "fullStart": 470,
                        "fullEnd": 476,
                        "start": 470,
                        "end": 475,
                        "fullWidth": 6,
                        "width": 5,
                        "text": "n_obj",
                        "value": "n_obj",
                        "valueText": "n_obj",
                        "hasTrailingTrivia": true,
                        "trailingTrivia": [
                            {
                                "kind": "WhitespaceTrivia",
                                "text": " "
                            }
                        ]
                    },
                    "operatorToken": {
                        "kind": "ExclamationEqualsEqualsToken",
                        "fullStart": 476,
                        "fullEnd": 480,
                        "start": 476,
                        "end": 479,
                        "fullWidth": 4,
                        "width": 3,
                        "text": "!==",
                        "value": "!==",
                        "valueText": "!==",
                        "hasTrailingTrivia": true,
                        "trailingTrivia": [
                            {
                                "kind": "WhitespaceTrivia",
                                "text": " "
                            }
                        ]
                    },
                    "right": {
                        "kind": "IdentifierName",
                        "fullStart": 480,
                        "fullEnd": 483,
                        "start": 480,
                        "end": 483,
                        "fullWidth": 3,
                        "width": 3,
                        "text": "arr",
                        "value": "arr",
                        "valueText": "arr"
                    }
                },
                "closeParenToken": {
                    "kind": "CloseParenToken",
                    "fullStart": 483,
                    "fullEnd": 485,
                    "start": 483,
                    "end": 484,
                    "fullWidth": 2,
                    "width": 1,
                    "text": ")",
                    "value": ")",
                    "valueText": ")",
                    "hasTrailingTrivia": true,
                    "trailingTrivia": [
                        {
                            "kind": "WhitespaceTrivia",
                            "text": " "
                        }
                    ]
                },
                "statement": {
                    "kind": "Block",
                    "fullStart": 485,
                    "fullEnd": 596,
                    "start": 485,
                    "end": 595,
                    "fullWidth": 111,
                    "width": 110,
                    "openBraceToken": {
                        "kind": "OpenBraceToken",
                        "fullStart": 485,
                        "fullEnd": 487,
                        "start": 485,
                        "end": 486,
                        "fullWidth": 2,
                        "width": 1,
                        "text": "{",
                        "value": "{",
                        "valueText": "{",
                        "hasTrailingTrivia": true,
                        "hasTrailingNewLine": true,
                        "trailingTrivia": [
                            {
                                "kind": "NewLineTrivia",
                                "text": "\n"
                            }
                        ]
                    },
                    "statements": [
                        {
                            "kind": "ExpressionStatement",
                            "fullStart": 487,
                            "fullEnd": 594,
                            "start": 489,
                            "end": 593,
                            "fullWidth": 107,
                            "width": 104,
                            "expression": {
                                "kind": "InvocationExpression",
                                "fullStart": 487,
                                "fullEnd": 592,
                                "start": 489,
                                "end": 592,
                                "fullWidth": 105,
                                "width": 103,
                                "expression": {
                                    "kind": "IdentifierName",
                                    "fullStart": 487,
                                    "fullEnd": 495,
                                    "start": 489,
                                    "end": 495,
                                    "fullWidth": 8,
                                    "width": 6,
                                    "text": "$ERROR",
                                    "value": "$ERROR",
                                    "valueText": "$ERROR",
                                    "hasLeadingTrivia": true,
                                    "leadingTrivia": [
                                        {
                                            "kind": "WhitespaceTrivia",
                                            "text": "  "
                                        }
                                    ]
                                },
                                "argumentList": {
                                    "kind": "ArgumentList",
                                    "fullStart": 495,
                                    "fullEnd": 592,
                                    "start": 495,
                                    "end": 592,
                                    "fullWidth": 97,
                                    "width": 97,
                                    "openParenToken": {
                                        "kind": "OpenParenToken",
                                        "fullStart": 495,
                                        "fullEnd": 496,
                                        "start": 495,
                                        "end": 496,
                                        "fullWidth": 1,
                                        "width": 1,
                                        "text": "(",
                                        "value": "(",
                                        "valueText": "("
                                    },
                                    "arguments": [
                                        {
                                            "kind": "StringLiteral",
                                            "fullStart": 496,
                                            "fullEnd": 591,
                                            "start": 496,
                                            "end": 591,
                                            "fullWidth": 95,
                                            "width": 95,
                                            "text": "'#1: When the Object constructor is called and if the value is an Object simply value returns.'",
                                            "value": "#1: When the Object constructor is called and if the value is an Object simply value returns.",
                                            "valueText": "#1: When the Object constructor is called and if the value is an Object simply value returns."
                                        }
                                    ],
                                    "closeParenToken": {
                                        "kind": "CloseParenToken",
                                        "fullStart": 591,
                                        "fullEnd": 592,
                                        "start": 591,
                                        "end": 592,
                                        "fullWidth": 1,
                                        "width": 1,
                                        "text": ")",
                                        "value": ")",
                                        "valueText": ")"
                                    }
                                }
                            },
                            "semicolonToken": {
                                "kind": "SemicolonToken",
                                "fullStart": 592,
                                "fullEnd": 594,
                                "start": 592,
                                "end": 593,
                                "fullWidth": 2,
                                "width": 1,
                                "text": ";",
                                "value": ";",
                                "valueText": ";",
                                "hasTrailingTrivia": true,
                                "hasTrailingNewLine": true,
                                "trailingTrivia": [
                                    {
                                        "kind": "NewLineTrivia",
                                        "text": "\n"
                                    }
                                ]
                            }
                        }
                    ],
                    "closeBraceToken": {
                        "kind": "CloseBraceToken",
                        "fullStart": 594,
                        "fullEnd": 596,
                        "start": 594,
                        "end": 595,
                        "fullWidth": 2,
                        "width": 1,
                        "text": "}",
                        "value": "}",
                        "valueText": "}",
                        "hasTrailingTrivia": true,
                        "hasTrailingNewLine": true,
                        "trailingTrivia": [
                            {
                                "kind": "NewLineTrivia",
                                "text": "\n"
                            }
                        ]
                    }
                }
            },
            {
                "kind": "IfStatement",
                "fullStart": 596,
                "fullEnd": 738,
                "start": 607,
                "end": 737,
                "fullWidth": 142,
                "width": 130,
                "ifKeyword": {
                    "kind": "IfKeyword",
                    "fullStart": 596,
                    "fullEnd": 610,
                    "start": 607,
                    "end": 609,
                    "fullWidth": 14,
                    "width": 2,
                    "text": "if",
                    "value": "if",
                    "valueText": "if",
                    "hasLeadingTrivia": true,
                    "hasLeadingComment": true,
                    "hasLeadingNewLine": true,
                    "hasTrailingTrivia": true,
                    "leadingTrivia": [
                        {
                            "kind": "NewLineTrivia",
                            "text": "\n"
                        },
                        {
                            "kind": "SingleLineCommentTrivia",
                            "text": "//CHECK#2"
                        },
                        {
                            "kind": "NewLineTrivia",
                            "text": "\n"
                        }
                    ],
                    "trailingTrivia": [
                        {
                            "kind": "WhitespaceTrivia",
                            "text": " "
                        }
                    ]
                },
                "openParenToken": {
                    "kind": "OpenParenToken",
                    "fullStart": 610,
                    "fullEnd": 611,
                    "start": 610,
                    "end": 611,
                    "fullWidth": 1,
                    "width": 1,
                    "text": "(",
                    "value": "(",
                    "valueText": "("
                },
                "condition": {
                    "kind": "NotEqualsExpression",
                    "fullStart": 611,
                    "fullEnd": 625,
                    "start": 611,
                    "end": 625,
                    "fullWidth": 14,
                    "width": 14,
                    "left": {
                        "kind": "ElementAccessExpression",
                        "fullStart": 611,
                        "fullEnd": 620,
                        "start": 611,
                        "end": 619,
                        "fullWidth": 9,
                        "width": 8,
                        "expression": {
                            "kind": "IdentifierName",
                            "fullStart": 611,
                            "fullEnd": 616,
                            "start": 611,
                            "end": 616,
                            "fullWidth": 5,
                            "width": 5,
                            "text": "n_obj",
                            "value": "n_obj",
                            "valueText": "n_obj"
                        },
                        "openBracketToken": {
                            "kind": "OpenBracketToken",
                            "fullStart": 616,
                            "fullEnd": 617,
                            "start": 616,
                            "end": 617,
                            "fullWidth": 1,
                            "width": 1,
                            "text": "[",
                            "value": "[",
                            "valueText": "["
                        },
                        "argumentExpression": {
                            "kind": "NumericLiteral",
                            "fullStart": 617,
                            "fullEnd": 618,
                            "start": 617,
                            "end": 618,
                            "fullWidth": 1,
                            "width": 1,
                            "text": "3",
                            "value": 3,
                            "valueText": "3"
                        },
                        "closeBracketToken": {
                            "kind": "CloseBracketToken",
                            "fullStart": 618,
                            "fullEnd": 620,
                            "start": 618,
                            "end": 619,
                            "fullWidth": 2,
                            "width": 1,
                            "text": "]",
                            "value": "]",
                            "valueText": "]",
                            "hasTrailingTrivia": true,
                            "trailingTrivia": [
                                {
                                    "kind": "WhitespaceTrivia",
                                    "text": " "
                                }
                            ]
                        }
                    },
                    "operatorToken": {
                        "kind": "ExclamationEqualsEqualsToken",
                        "fullStart": 620,
                        "fullEnd": 624,
                        "start": 620,
                        "end": 623,
                        "fullWidth": 4,
                        "width": 3,
                        "text": "!==",
                        "value": "!==",
                        "valueText": "!==",
                        "hasTrailingTrivia": true,
                        "trailingTrivia": [
                            {
                                "kind": "WhitespaceTrivia",
                                "text": " "
                            }
                        ]
                    },
                    "right": {
                        "kind": "NumericLiteral",
                        "fullStart": 624,
                        "fullEnd": 625,
                        "start": 624,
                        "end": 625,
                        "fullWidth": 1,
                        "width": 1,
                        "text": "4",
                        "value": 4,
                        "valueText": "4"
                    }
                },
                "closeParenToken": {
                    "kind": "CloseParenToken",
                    "fullStart": 625,
                    "fullEnd": 627,
                    "start": 625,
                    "end": 626,
                    "fullWidth": 2,
                    "width": 1,
                    "text": ")",
                    "value": ")",
                    "valueText": ")",
                    "hasTrailingTrivia": true,
                    "trailingTrivia": [
                        {
                            "kind": "WhitespaceTrivia",
                            "text": " "
                        }
                    ]
                },
                "statement": {
                    "kind": "Block",
                    "fullStart": 627,
                    "fullEnd": 738,
                    "start": 627,
                    "end": 737,
                    "fullWidth": 111,
                    "width": 110,
                    "openBraceToken": {
                        "kind": "OpenBraceToken",
                        "fullStart": 627,
                        "fullEnd": 629,
                        "start": 627,
                        "end": 628,
                        "fullWidth": 2,
                        "width": 1,
                        "text": "{",
                        "value": "{",
                        "valueText": "{",
                        "hasTrailingTrivia": true,
                        "hasTrailingNewLine": true,
                        "trailingTrivia": [
                            {
                                "kind": "NewLineTrivia",
                                "text": "\n"
                            }
                        ]
                    },
                    "statements": [
                        {
                            "kind": "ExpressionStatement",
                            "fullStart": 629,
                            "fullEnd": 736,
                            "start": 631,
                            "end": 735,
                            "fullWidth": 107,
                            "width": 104,
                            "expression": {
                                "kind": "InvocationExpression",
                                "fullStart": 629,
                                "fullEnd": 734,
                                "start": 631,
                                "end": 734,
                                "fullWidth": 105,
                                "width": 103,
                                "expression": {
                                    "kind": "IdentifierName",
                                    "fullStart": 629,
                                    "fullEnd": 637,
                                    "start": 631,
                                    "end": 637,
                                    "fullWidth": 8,
                                    "width": 6,
                                    "text": "$ERROR",
                                    "value": "$ERROR",
                                    "valueText": "$ERROR",
                                    "hasLeadingTrivia": true,
                                    "leadingTrivia": [
                                        {
                                            "kind": "WhitespaceTrivia",
                                            "text": "  "
                                        }
                                    ]
                                },
                                "argumentList": {
                                    "kind": "ArgumentList",
                                    "fullStart": 637,
                                    "fullEnd": 734,
                                    "start": 637,
                                    "end": 734,
                                    "fullWidth": 97,
                                    "width": 97,
                                    "openParenToken": {
                                        "kind": "OpenParenToken",
                                        "fullStart": 637,
                                        "fullEnd": 638,
                                        "start": 637,
                                        "end": 638,
                                        "fullWidth": 1,
                                        "width": 1,
                                        "text": "(",
                                        "value": "(",
                                        "valueText": "("
                                    },
                                    "arguments": [
                                        {
                                            "kind": "StringLiteral",
                                            "fullStart": 638,
                                            "fullEnd": 733,
                                            "start": 638,
                                            "end": 733,
                                            "fullWidth": 95,
                                            "width": 95,
                                            "text": "'#2: When the Object constructor is called and if the value is an Object simply value returns.'",
                                            "value": "#2: When the Object constructor is called and if the value is an Object simply value returns.",
                                            "valueText": "#2: When the Object constructor is called and if the value is an Object simply value returns."
                                        }
                                    ],
                                    "closeParenToken": {
                                        "kind": "CloseParenToken",
                                        "fullStart": 733,
                                        "fullEnd": 734,
                                        "start": 733,
                                        "end": 734,
                                        "fullWidth": 1,
                                        "width": 1,
                                        "text": ")",
                                        "value": ")",
                                        "valueText": ")"
                                    }
                                }
                            },
                            "semicolonToken": {
                                "kind": "SemicolonToken",
                                "fullStart": 734,
                                "fullEnd": 736,
                                "start": 734,
                                "end": 735,
                                "fullWidth": 2,
                                "width": 1,
                                "text": ";",
                                "value": ";",
                                "valueText": ";",
                                "hasTrailingTrivia": true,
                                "hasTrailingNewLine": true,
                                "trailingTrivia": [
                                    {
                                        "kind": "NewLineTrivia",
                                        "text": "\n"
                                    }
                                ]
                            }
                        }
                    ],
                    "closeBraceToken": {
                        "kind": "CloseBraceToken",
                        "fullStart": 736,
                        "fullEnd": 738,
                        "start": 736,
                        "end": 737,
                        "fullWidth": 2,
                        "width": 1,
                        "text": "}",
                        "value": "}",
                        "valueText": "}",
                        "hasTrailingTrivia": true,
                        "hasTrailingNewLine": true,
                        "trailingTrivia": [
                            {
                                "kind": "NewLineTrivia",
                                "text": "\n"
                            }
                        ]
                    }
                }
            }
        ],
        "endOfFileToken": {
            "kind": "EndOfFileToken",
            "fullStart": 738,
            "fullEnd": 739,
            "start": 739,
            "end": 739,
            "fullWidth": 1,
            "width": 0,
            "text": "",
            "hasLeadingTrivia": true,
            "hasLeadingNewLine": true,
            "leadingTrivia": [
                {
                    "kind": "NewLineTrivia",
                    "text": "\n"
                }
            ]
        }
    },
    "lineMap": {
        "lineStarts": [
            0,
            61,
            132,
            133,
            137,
            206,
            301,
            304,
            349,
            387,
            391,
            392,
            411,
            412,
            441,
            442,
            455,
            456,
            466,
            487,
            594,
            596,
            597,
            607,
            629,
            736,
            738,
            739
        ],
        "length": 739
    }
}<|MERGE_RESOLUTION|>--- conflicted
+++ resolved
@@ -94,12 +94,8 @@
                             "start": 396,
                             "end": 409,
                             "fullWidth": 13,
-<<<<<<< HEAD
                             "width": 13,
-                            "identifier": {
-=======
                             "propertyName": {
->>>>>>> 85e84683
                                 "kind": "IdentifierName",
                                 "fullStart": 396,
                                 "fullEnd": 400,
@@ -317,12 +313,8 @@
                             "start": 416,
                             "end": 439,
                             "fullWidth": 23,
-<<<<<<< HEAD
                             "width": 23,
-                            "identifier": {
-=======
                             "propertyName": {
->>>>>>> 85e84683
                                 "kind": "IdentifierName",
                                 "fullStart": 416,
                                 "fullEnd": 422,
