--- conflicted
+++ resolved
@@ -95,12 +95,8 @@
                             "start": 364,
                             "end": 373,
                             "fullWidth": 9,
-<<<<<<< HEAD
                             "width": 9,
-                            "identifier": {
-=======
                             "propertyName": {
->>>>>>> 85e84683
                                 "kind": "IdentifierName",
                                 "fullStart": 364,
                                 "fullEnd": 368,
@@ -553,12 +549,8 @@
                             "start": 461,
                             "end": 484,
                             "fullWidth": 23,
-<<<<<<< HEAD
                             "width": 23,
-                            "identifier": {
-=======
                             "propertyName": {
->>>>>>> 85e84683
                                 "kind": "IdentifierName",
                                 "fullStart": 461,
                                 "fullEnd": 467,
