{
    "isDeclaration": false,
    "languageVersion": "EcmaScript5",
    "parseOptions": {
        "allowAutomaticSemicolonInsertion": true
    },
    "sourceUnit": {
        "kind": "SourceUnit",
        "fullStart": 0,
        "fullEnd": 1649,
        "start": 777,
        "end": 1649,
        "fullWidth": 1649,
        "width": 872,
        "isIncrementallyUnusable": true,
        "moduleElements": [
            {
                "kind": "VariableStatement",
                "fullStart": 0,
                "fullEnd": 805,
                "start": 777,
                "end": 804,
                "fullWidth": 805,
                "width": 27,
                "modifiers": [],
                "variableDeclaration": {
                    "kind": "VariableDeclaration",
                    "fullStart": 0,
                    "fullEnd": 803,
                    "start": 777,
                    "end": 803,
                    "fullWidth": 803,
                    "width": 26,
                    "varKeyword": {
                        "kind": "VarKeyword",
                        "fullStart": 0,
                        "fullEnd": 781,
                        "start": 777,
                        "end": 780,
                        "fullWidth": 781,
                        "width": 3,
                        "text": "var",
                        "value": "var",
                        "valueText": "var",
                        "hasLeadingTrivia": true,
                        "hasLeadingComment": true,
                        "hasLeadingNewLine": true,
                        "hasTrailingTrivia": true,
                        "leadingTrivia": [
                            {
                                "kind": "SingleLineCommentTrivia",
                                "text": "// Copyright 2009 the Sputnik authors.  All rights reserved."
                            },
                            {
                                "kind": "NewLineTrivia",
                                "text": "\n"
                            },
                            {
                                "kind": "SingleLineCommentTrivia",
                                "text": "// This code is governed by the BSD license found in the LICENSE file."
                            },
                            {
                                "kind": "NewLineTrivia",
                                "text": "\n"
                            },
                            {
                                "kind": "NewLineTrivia",
                                "text": "\n"
                            },
                            {
                                "kind": "MultiLineCommentTrivia",
                                "text": "/**\n * When the Object constructor is called with no arguments the following steps are taken:\n * (The argument value was not supplied or its type was Null or Undefined.)\n *   i)\tCreate a new native ECMAScript object.\n *  ii) \tThe [[Prototype]] property of the newly constructed object is set to the Object prototype object.\n * iii) \tThe [[Class]] property of the newly constructed object is set to \"Object\".\n *  iv) \tThe newly constructed object has no [[Value]] property.\n *   v) \tReturn the newly created native object\n *\n * @path ch15/15.2/15.2.2/S15.2.2.1_A1_T3.js\n * @description Creating new Object(null) and checking its properties\n */"
                            },
                            {
                                "kind": "NewLineTrivia",
                                "text": "\n"
                            },
                            {
                                "kind": "NewLineTrivia",
                                "text": "\n"
                            }
                        ],
                        "trailingTrivia": [
                            {
                                "kind": "WhitespaceTrivia",
                                "text": " "
                            }
                        ]
                    },
                    "variableDeclarators": [
                        {
                            "kind": "VariableDeclarator",
                            "fullStart": 781,
                            "fullEnd": 803,
                            "start": 781,
                            "end": 803,
                            "fullWidth": 22,
<<<<<<< HEAD
                            "width": 22,
                            "identifier": {
=======
                            "propertyName": {
>>>>>>> 85e84683
                                "kind": "IdentifierName",
                                "fullStart": 781,
                                "fullEnd": 785,
                                "start": 781,
                                "end": 784,
                                "fullWidth": 4,
                                "width": 3,
                                "text": "obj",
                                "value": "obj",
                                "valueText": "obj",
                                "hasTrailingTrivia": true,
                                "trailingTrivia": [
                                    {
                                        "kind": "WhitespaceTrivia",
                                        "text": " "
                                    }
                                ]
                            },
                            "equalsValueClause": {
                                "kind": "EqualsValueClause",
                                "fullStart": 785,
                                "fullEnd": 803,
                                "start": 785,
                                "end": 803,
                                "fullWidth": 18,
                                "width": 18,
                                "equalsToken": {
                                    "kind": "EqualsToken",
                                    "fullStart": 785,
                                    "fullEnd": 787,
                                    "start": 785,
                                    "end": 786,
                                    "fullWidth": 2,
                                    "width": 1,
                                    "text": "=",
                                    "value": "=",
                                    "valueText": "=",
                                    "hasTrailingTrivia": true,
                                    "trailingTrivia": [
                                        {
                                            "kind": "WhitespaceTrivia",
                                            "text": " "
                                        }
                                    ]
                                },
                                "value": {
                                    "kind": "ObjectCreationExpression",
                                    "fullStart": 787,
                                    "fullEnd": 803,
                                    "start": 787,
                                    "end": 803,
                                    "fullWidth": 16,
                                    "width": 16,
                                    "newKeyword": {
                                        "kind": "NewKeyword",
                                        "fullStart": 787,
                                        "fullEnd": 791,
                                        "start": 787,
                                        "end": 790,
                                        "fullWidth": 4,
                                        "width": 3,
                                        "text": "new",
                                        "value": "new",
                                        "valueText": "new",
                                        "hasTrailingTrivia": true,
                                        "trailingTrivia": [
                                            {
                                                "kind": "WhitespaceTrivia",
                                                "text": " "
                                            }
                                        ]
                                    },
                                    "expression": {
                                        "kind": "IdentifierName",
                                        "fullStart": 791,
                                        "fullEnd": 797,
                                        "start": 791,
                                        "end": 797,
                                        "fullWidth": 6,
                                        "width": 6,
                                        "text": "Object",
                                        "value": "Object",
                                        "valueText": "Object"
                                    },
                                    "argumentList": {
                                        "kind": "ArgumentList",
                                        "fullStart": 797,
                                        "fullEnd": 803,
                                        "start": 797,
                                        "end": 803,
                                        "fullWidth": 6,
                                        "width": 6,
                                        "openParenToken": {
                                            "kind": "OpenParenToken",
                                            "fullStart": 797,
                                            "fullEnd": 798,
                                            "start": 797,
                                            "end": 798,
                                            "fullWidth": 1,
                                            "width": 1,
                                            "text": "(",
                                            "value": "(",
                                            "valueText": "("
                                        },
                                        "arguments": [
                                            {
                                                "kind": "NullKeyword",
                                                "fullStart": 798,
                                                "fullEnd": 802,
                                                "start": 798,
                                                "end": 802,
                                                "fullWidth": 4,
                                                "width": 4,
                                                "text": "null"
                                            }
                                        ],
                                        "closeParenToken": {
                                            "kind": "CloseParenToken",
                                            "fullStart": 802,
                                            "fullEnd": 803,
                                            "start": 802,
                                            "end": 803,
                                            "fullWidth": 1,
                                            "width": 1,
                                            "text": ")",
                                            "value": ")",
                                            "valueText": ")"
                                        }
                                    }
                                }
                            }
                        }
                    ]
                },
                "semicolonToken": {
                    "kind": "SemicolonToken",
                    "fullStart": 803,
                    "fullEnd": 805,
                    "start": 803,
                    "end": 804,
                    "fullWidth": 2,
                    "width": 1,
                    "text": ";",
                    "value": ";",
                    "valueText": ";",
                    "hasTrailingTrivia": true,
                    "hasTrailingNewLine": true,
                    "trailingTrivia": [
                        {
                            "kind": "NewLineTrivia",
                            "text": "\n"
                        }
                    ]
                }
            },
            {
                "kind": "IfStatement",
                "fullStart": 805,
                "fullEnd": 918,
                "start": 817,
                "end": 917,
                "fullWidth": 113,
                "width": 100,
                "ifKeyword": {
                    "kind": "IfKeyword",
                    "fullStart": 805,
                    "fullEnd": 820,
                    "start": 817,
                    "end": 819,
                    "fullWidth": 15,
                    "width": 2,
                    "text": "if",
                    "value": "if",
                    "valueText": "if",
                    "hasLeadingTrivia": true,
                    "hasLeadingComment": true,
                    "hasLeadingNewLine": true,
                    "hasTrailingTrivia": true,
                    "leadingTrivia": [
                        {
                            "kind": "NewLineTrivia",
                            "text": "\n"
                        },
                        {
                            "kind": "SingleLineCommentTrivia",
                            "text": "// CHECK#0"
                        },
                        {
                            "kind": "NewLineTrivia",
                            "text": "\n"
                        }
                    ],
                    "trailingTrivia": [
                        {
                            "kind": "WhitespaceTrivia",
                            "text": " "
                        }
                    ]
                },
                "openParenToken": {
                    "kind": "OpenParenToken",
                    "fullStart": 820,
                    "fullEnd": 821,
                    "start": 820,
                    "end": 821,
                    "fullWidth": 1,
                    "width": 1,
                    "text": "(",
                    "value": "(",
                    "valueText": "("
                },
                "condition": {
                    "kind": "EqualsExpression",
                    "fullStart": 821,
                    "fullEnd": 838,
                    "start": 821,
                    "end": 838,
                    "fullWidth": 17,
                    "width": 17,
                    "left": {
                        "kind": "IdentifierName",
                        "fullStart": 821,
                        "fullEnd": 825,
                        "start": 821,
                        "end": 824,
                        "fullWidth": 4,
                        "width": 3,
                        "text": "obj",
                        "value": "obj",
                        "valueText": "obj",
                        "hasTrailingTrivia": true,
                        "trailingTrivia": [
                            {
                                "kind": "WhitespaceTrivia",
                                "text": " "
                            }
                        ]
                    },
                    "operatorToken": {
                        "kind": "EqualsEqualsEqualsToken",
                        "fullStart": 825,
                        "fullEnd": 829,
                        "start": 825,
                        "end": 828,
                        "fullWidth": 4,
                        "width": 3,
                        "text": "===",
                        "value": "===",
                        "valueText": "===",
                        "hasTrailingTrivia": true,
                        "trailingTrivia": [
                            {
                                "kind": "WhitespaceTrivia",
                                "text": " "
                            }
                        ]
                    },
                    "right": {
                        "kind": "IdentifierName",
                        "fullStart": 829,
                        "fullEnd": 838,
                        "start": 829,
                        "end": 838,
                        "fullWidth": 9,
                        "width": 9,
                        "text": "undefined",
                        "value": "undefined",
                        "valueText": "undefined"
                    }
                },
                "closeParenToken": {
                    "kind": "CloseParenToken",
                    "fullStart": 838,
                    "fullEnd": 840,
                    "start": 838,
                    "end": 839,
                    "fullWidth": 2,
                    "width": 1,
                    "text": ")",
                    "value": ")",
                    "valueText": ")",
                    "hasTrailingTrivia": true,
                    "trailingTrivia": [
                        {
                            "kind": "WhitespaceTrivia",
                            "text": " "
                        }
                    ]
                },
                "statement": {
                    "kind": "Block",
                    "fullStart": 840,
                    "fullEnd": 918,
                    "start": 840,
                    "end": 917,
                    "fullWidth": 78,
                    "width": 77,
                    "openBraceToken": {
                        "kind": "OpenBraceToken",
                        "fullStart": 840,
                        "fullEnd": 842,
                        "start": 840,
                        "end": 841,
                        "fullWidth": 2,
                        "width": 1,
                        "text": "{",
                        "value": "{",
                        "valueText": "{",
                        "hasTrailingTrivia": true,
                        "hasTrailingNewLine": true,
                        "trailingTrivia": [
                            {
                                "kind": "NewLineTrivia",
                                "text": "\n"
                            }
                        ]
                    },
                    "statements": [
                        {
                            "kind": "ExpressionStatement",
                            "fullStart": 842,
                            "fullEnd": 916,
                            "start": 844,
                            "end": 915,
                            "fullWidth": 74,
                            "width": 71,
                            "expression": {
                                "kind": "InvocationExpression",
                                "fullStart": 842,
                                "fullEnd": 914,
                                "start": 844,
                                "end": 914,
                                "fullWidth": 72,
                                "width": 70,
                                "expression": {
                                    "kind": "IdentifierName",
                                    "fullStart": 842,
                                    "fullEnd": 850,
                                    "start": 844,
                                    "end": 850,
                                    "fullWidth": 8,
                                    "width": 6,
                                    "text": "$ERROR",
                                    "value": "$ERROR",
                                    "valueText": "$ERROR",
                                    "hasLeadingTrivia": true,
                                    "leadingTrivia": [
                                        {
                                            "kind": "WhitespaceTrivia",
                                            "text": "  "
                                        }
                                    ]
                                },
                                "argumentList": {
                                    "kind": "ArgumentList",
                                    "fullStart": 850,
                                    "fullEnd": 914,
                                    "start": 850,
                                    "end": 914,
                                    "fullWidth": 64,
                                    "width": 64,
                                    "openParenToken": {
                                        "kind": "OpenParenToken",
                                        "fullStart": 850,
                                        "fullEnd": 851,
                                        "start": 850,
                                        "end": 851,
                                        "fullWidth": 1,
                                        "width": 1,
                                        "text": "(",
                                        "value": "(",
                                        "valueText": "("
                                    },
                                    "arguments": [
                                        {
                                            "kind": "StringLiteral",
                                            "fullStart": 851,
                                            "fullEnd": 913,
                                            "start": 851,
                                            "end": 913,
                                            "fullWidth": 62,
                                            "width": 62,
                                            "text": "'#0: new Object(null) return the newly created native object.'",
                                            "value": "#0: new Object(null) return the newly created native object.",
                                            "valueText": "#0: new Object(null) return the newly created native object."
                                        }
                                    ],
                                    "closeParenToken": {
                                        "kind": "CloseParenToken",
                                        "fullStart": 913,
                                        "fullEnd": 914,
                                        "start": 913,
                                        "end": 914,
                                        "fullWidth": 1,
                                        "width": 1,
                                        "text": ")",
                                        "value": ")",
                                        "valueText": ")"
                                    }
                                }
                            },
                            "semicolonToken": {
                                "kind": "SemicolonToken",
                                "fullStart": 914,
                                "fullEnd": 916,
                                "start": 914,
                                "end": 915,
                                "fullWidth": 2,
                                "width": 1,
                                "text": ";",
                                "value": ";",
                                "valueText": ";",
                                "hasTrailingTrivia": true,
                                "hasTrailingNewLine": true,
                                "trailingTrivia": [
                                    {
                                        "kind": "NewLineTrivia",
                                        "text": "\n"
                                    }
                                ]
                            }
                        }
                    ],
                    "closeBraceToken": {
                        "kind": "CloseBraceToken",
                        "fullStart": 916,
                        "fullEnd": 918,
                        "start": 916,
                        "end": 917,
                        "fullWidth": 2,
                        "width": 1,
                        "text": "}",
                        "value": "}",
                        "valueText": "}",
                        "hasTrailingTrivia": true,
                        "hasTrailingNewLine": true,
                        "trailingTrivia": [
                            {
                                "kind": "NewLineTrivia",
                                "text": "\n"
                            }
                        ]
                    }
                }
            },
            {
                "kind": "IfStatement",
                "fullStart": 918,
                "fullEnd": 1038,
                "start": 930,
                "end": 1037,
                "fullWidth": 120,
                "width": 107,
                "isIncrementallyUnusable": true,
                "ifKeyword": {
                    "kind": "IfKeyword",
                    "fullStart": 918,
                    "fullEnd": 933,
                    "start": 930,
                    "end": 932,
                    "fullWidth": 15,
                    "width": 2,
                    "text": "if",
                    "value": "if",
                    "valueText": "if",
                    "hasLeadingTrivia": true,
                    "hasLeadingComment": true,
                    "hasLeadingNewLine": true,
                    "hasTrailingTrivia": true,
                    "leadingTrivia": [
                        {
                            "kind": "NewLineTrivia",
                            "text": "\n"
                        },
                        {
                            "kind": "SingleLineCommentTrivia",
                            "text": "// CHECK#1"
                        },
                        {
                            "kind": "NewLineTrivia",
                            "text": "\n"
                        }
                    ],
                    "trailingTrivia": [
                        {
                            "kind": "WhitespaceTrivia",
                            "text": " "
                        }
                    ]
                },
                "openParenToken": {
                    "kind": "OpenParenToken",
                    "fullStart": 933,
                    "fullEnd": 934,
                    "start": 933,
                    "end": 934,
                    "fullWidth": 1,
                    "width": 1,
                    "text": "(",
                    "value": "(",
                    "valueText": "("
                },
                "condition": {
                    "kind": "NotEqualsExpression",
                    "fullStart": 934,
                    "fullEnd": 960,
                    "start": 934,
                    "end": 960,
                    "fullWidth": 26,
                    "width": 26,
                    "isIncrementallyUnusable": true,
                    "left": {
                        "kind": "MemberAccessExpression",
                        "fullStart": 934,
                        "fullEnd": 950,
                        "start": 934,
                        "end": 949,
                        "fullWidth": 16,
                        "width": 15,
                        "isIncrementallyUnusable": true,
                        "expression": {
                            "kind": "IdentifierName",
                            "fullStart": 934,
                            "fullEnd": 937,
                            "start": 934,
                            "end": 937,
                            "fullWidth": 3,
                            "width": 3,
                            "text": "obj",
                            "value": "obj",
                            "valueText": "obj"
                        },
                        "dotToken": {
                            "kind": "DotToken",
                            "fullStart": 937,
                            "fullEnd": 938,
                            "start": 937,
                            "end": 938,
                            "fullWidth": 1,
                            "width": 1,
                            "text": ".",
                            "value": ".",
                            "valueText": "."
                        },
                        "name": {
                            "kind": "IdentifierName",
                            "fullStart": 938,
                            "fullEnd": 950,
                            "start": 938,
                            "end": 949,
                            "fullWidth": 12,
                            "width": 11,
                            "text": "constructor",
                            "value": "constructor",
                            "valueText": "constructor",
                            "hasTrailingTrivia": true,
                            "trailingTrivia": [
                                {
                                    "kind": "WhitespaceTrivia",
                                    "text": " "
                                }
                            ]
                        }
                    },
                    "operatorToken": {
                        "kind": "ExclamationEqualsEqualsToken",
                        "fullStart": 950,
                        "fullEnd": 954,
                        "start": 950,
                        "end": 953,
                        "fullWidth": 4,
                        "width": 3,
                        "text": "!==",
                        "value": "!==",
                        "valueText": "!==",
                        "hasTrailingTrivia": true,
                        "trailingTrivia": [
                            {
                                "kind": "WhitespaceTrivia",
                                "text": " "
                            }
                        ]
                    },
                    "right": {
                        "kind": "IdentifierName",
                        "fullStart": 954,
                        "fullEnd": 960,
                        "start": 954,
                        "end": 960,
                        "fullWidth": 6,
                        "width": 6,
                        "text": "Object",
                        "value": "Object",
                        "valueText": "Object"
                    }
                },
                "closeParenToken": {
                    "kind": "CloseParenToken",
                    "fullStart": 960,
                    "fullEnd": 962,
                    "start": 960,
                    "end": 961,
                    "fullWidth": 2,
                    "width": 1,
                    "text": ")",
                    "value": ")",
                    "valueText": ")",
                    "hasTrailingTrivia": true,
                    "trailingTrivia": [
                        {
                            "kind": "WhitespaceTrivia",
                            "text": " "
                        }
                    ]
                },
                "statement": {
                    "kind": "Block",
                    "fullStart": 962,
                    "fullEnd": 1038,
                    "start": 962,
                    "end": 1037,
                    "fullWidth": 76,
                    "width": 75,
                    "openBraceToken": {
                        "kind": "OpenBraceToken",
                        "fullStart": 962,
                        "fullEnd": 964,
                        "start": 962,
                        "end": 963,
                        "fullWidth": 2,
                        "width": 1,
                        "text": "{",
                        "value": "{",
                        "valueText": "{",
                        "hasTrailingTrivia": true,
                        "hasTrailingNewLine": true,
                        "trailingTrivia": [
                            {
                                "kind": "NewLineTrivia",
                                "text": "\n"
                            }
                        ]
                    },
                    "statements": [
                        {
                            "kind": "ExpressionStatement",
                            "fullStart": 964,
                            "fullEnd": 1036,
                            "start": 966,
                            "end": 1035,
                            "fullWidth": 72,
                            "width": 69,
                            "expression": {
                                "kind": "InvocationExpression",
                                "fullStart": 964,
                                "fullEnd": 1034,
                                "start": 966,
                                "end": 1034,
                                "fullWidth": 70,
                                "width": 68,
                                "expression": {
                                    "kind": "IdentifierName",
                                    "fullStart": 964,
                                    "fullEnd": 972,
                                    "start": 966,
                                    "end": 972,
                                    "fullWidth": 8,
                                    "width": 6,
                                    "text": "$ERROR",
                                    "value": "$ERROR",
                                    "valueText": "$ERROR",
                                    "hasLeadingTrivia": true,
                                    "leadingTrivia": [
                                        {
                                            "kind": "WhitespaceTrivia",
                                            "text": "  "
                                        }
                                    ]
                                },
                                "argumentList": {
                                    "kind": "ArgumentList",
                                    "fullStart": 972,
                                    "fullEnd": 1034,
                                    "start": 972,
                                    "end": 1034,
                                    "fullWidth": 62,
                                    "width": 62,
                                    "openParenToken": {
                                        "kind": "OpenParenToken",
                                        "fullStart": 972,
                                        "fullEnd": 973,
                                        "start": 972,
                                        "end": 973,
                                        "fullWidth": 1,
                                        "width": 1,
                                        "text": "(",
                                        "value": "(",
                                        "valueText": "("
                                    },
                                    "arguments": [
                                        {
                                            "kind": "StringLiteral",
                                            "fullStart": 973,
                                            "fullEnd": 1033,
                                            "start": 973,
                                            "end": 1033,
                                            "fullWidth": 60,
                                            "width": 60,
                                            "text": "'#1: new Object(null) create a new native ECMAScript object'",
                                            "value": "#1: new Object(null) create a new native ECMAScript object",
                                            "valueText": "#1: new Object(null) create a new native ECMAScript object"
                                        }
                                    ],
                                    "closeParenToken": {
                                        "kind": "CloseParenToken",
                                        "fullStart": 1033,
                                        "fullEnd": 1034,
                                        "start": 1033,
                                        "end": 1034,
                                        "fullWidth": 1,
                                        "width": 1,
                                        "text": ")",
                                        "value": ")",
                                        "valueText": ")"
                                    }
                                }
                            },
                            "semicolonToken": {
                                "kind": "SemicolonToken",
                                "fullStart": 1034,
                                "fullEnd": 1036,
                                "start": 1034,
                                "end": 1035,
                                "fullWidth": 2,
                                "width": 1,
                                "text": ";",
                                "value": ";",
                                "valueText": ";",
                                "hasTrailingTrivia": true,
                                "hasTrailingNewLine": true,
                                "trailingTrivia": [
                                    {
                                        "kind": "NewLineTrivia",
                                        "text": "\n"
                                    }
                                ]
                            }
                        }
                    ],
                    "closeBraceToken": {
                        "kind": "CloseBraceToken",
                        "fullStart": 1036,
                        "fullEnd": 1038,
                        "start": 1036,
                        "end": 1037,
                        "fullWidth": 2,
                        "width": 1,
                        "text": "}",
                        "value": "}",
                        "valueText": "}",
                        "hasTrailingTrivia": true,
                        "hasTrailingNewLine": true,
                        "trailingTrivia": [
                            {
                                "kind": "NewLineTrivia",
                                "text": "\n"
                            }
                        ]
                    }
                }
            },
            {
                "kind": "IfStatement",
                "fullStart": 1038,
                "fullEnd": 1241,
                "start": 1050,
                "end": 1240,
                "fullWidth": 203,
                "width": 190,
                "ifKeyword": {
                    "kind": "IfKeyword",
                    "fullStart": 1038,
                    "fullEnd": 1053,
                    "start": 1050,
                    "end": 1052,
                    "fullWidth": 15,
                    "width": 2,
                    "text": "if",
                    "value": "if",
                    "valueText": "if",
                    "hasLeadingTrivia": true,
                    "hasLeadingComment": true,
                    "hasLeadingNewLine": true,
                    "hasTrailingTrivia": true,
                    "leadingTrivia": [
                        {
                            "kind": "NewLineTrivia",
                            "text": "\n"
                        },
                        {
                            "kind": "SingleLineCommentTrivia",
                            "text": "// CHECK#2"
                        },
                        {
                            "kind": "NewLineTrivia",
                            "text": "\n"
                        }
                    ],
                    "trailingTrivia": [
                        {
                            "kind": "WhitespaceTrivia",
                            "text": " "
                        }
                    ]
                },
                "openParenToken": {
                    "kind": "OpenParenToken",
                    "fullStart": 1053,
                    "fullEnd": 1054,
                    "start": 1053,
                    "end": 1054,
                    "fullWidth": 1,
                    "width": 1,
                    "text": "(",
                    "value": "(",
                    "valueText": "("
                },
                "condition": {
                    "kind": "LogicalNotExpression",
                    "fullStart": 1054,
                    "fullEnd": 1092,
                    "start": 1054,
                    "end": 1092,
                    "fullWidth": 38,
                    "width": 38,
                    "operatorToken": {
                        "kind": "ExclamationToken",
                        "fullStart": 1054,
                        "fullEnd": 1055,
                        "start": 1054,
                        "end": 1055,
                        "fullWidth": 1,
                        "width": 1,
                        "text": "!",
                        "value": "!",
                        "valueText": "!"
                    },
                    "operand": {
                        "kind": "ParenthesizedExpression",
                        "fullStart": 1055,
                        "fullEnd": 1092,
                        "start": 1055,
                        "end": 1092,
                        "fullWidth": 37,
                        "width": 37,
                        "openParenToken": {
                            "kind": "OpenParenToken",
                            "fullStart": 1055,
                            "fullEnd": 1056,
                            "start": 1055,
                            "end": 1056,
                            "fullWidth": 1,
                            "width": 1,
                            "text": "(",
                            "value": "(",
                            "valueText": "("
                        },
                        "expression": {
                            "kind": "InvocationExpression",
                            "fullStart": 1056,
                            "fullEnd": 1091,
                            "start": 1056,
                            "end": 1091,
                            "fullWidth": 35,
                            "width": 35,
                            "expression": {
                                "kind": "MemberAccessExpression",
                                "fullStart": 1056,
                                "fullEnd": 1086,
                                "start": 1056,
                                "end": 1086,
                                "fullWidth": 30,
                                "width": 30,
                                "expression": {
                                    "kind": "MemberAccessExpression",
                                    "fullStart": 1056,
                                    "fullEnd": 1072,
                                    "start": 1056,
                                    "end": 1072,
                                    "fullWidth": 16,
                                    "width": 16,
                                    "expression": {
                                        "kind": "IdentifierName",
                                        "fullStart": 1056,
                                        "fullEnd": 1062,
                                        "start": 1056,
                                        "end": 1062,
                                        "fullWidth": 6,
                                        "width": 6,
                                        "text": "Object",
                                        "value": "Object",
                                        "valueText": "Object"
                                    },
                                    "dotToken": {
                                        "kind": "DotToken",
                                        "fullStart": 1062,
                                        "fullEnd": 1063,
                                        "start": 1062,
                                        "end": 1063,
                                        "fullWidth": 1,
                                        "width": 1,
                                        "text": ".",
                                        "value": ".",
                                        "valueText": "."
                                    },
                                    "name": {
                                        "kind": "IdentifierName",
                                        "fullStart": 1063,
                                        "fullEnd": 1072,
                                        "start": 1063,
                                        "end": 1072,
                                        "fullWidth": 9,
                                        "width": 9,
                                        "text": "prototype",
                                        "value": "prototype",
                                        "valueText": "prototype"
                                    }
                                },
                                "dotToken": {
                                    "kind": "DotToken",
                                    "fullStart": 1072,
                                    "fullEnd": 1073,
                                    "start": 1072,
                                    "end": 1073,
                                    "fullWidth": 1,
                                    "width": 1,
                                    "text": ".",
                                    "value": ".",
                                    "valueText": "."
                                },
                                "name": {
                                    "kind": "IdentifierName",
                                    "fullStart": 1073,
                                    "fullEnd": 1086,
                                    "start": 1073,
                                    "end": 1086,
                                    "fullWidth": 13,
                                    "width": 13,
                                    "text": "isPrototypeOf",
                                    "value": "isPrototypeOf",
                                    "valueText": "isPrototypeOf"
                                }
                            },
                            "argumentList": {
                                "kind": "ArgumentList",
                                "fullStart": 1086,
                                "fullEnd": 1091,
                                "start": 1086,
                                "end": 1091,
                                "fullWidth": 5,
                                "width": 5,
                                "openParenToken": {
                                    "kind": "OpenParenToken",
                                    "fullStart": 1086,
                                    "fullEnd": 1087,
                                    "start": 1086,
                                    "end": 1087,
                                    "fullWidth": 1,
                                    "width": 1,
                                    "text": "(",
                                    "value": "(",
                                    "valueText": "("
                                },
                                "arguments": [
                                    {
                                        "kind": "IdentifierName",
                                        "fullStart": 1087,
                                        "fullEnd": 1090,
                                        "start": 1087,
                                        "end": 1090,
                                        "fullWidth": 3,
                                        "width": 3,
                                        "text": "obj",
                                        "value": "obj",
                                        "valueText": "obj"
                                    }
                                ],
                                "closeParenToken": {
                                    "kind": "CloseParenToken",
                                    "fullStart": 1090,
                                    "fullEnd": 1091,
                                    "start": 1090,
                                    "end": 1091,
                                    "fullWidth": 1,
                                    "width": 1,
                                    "text": ")",
                                    "value": ")",
                                    "valueText": ")"
                                }
                            }
                        },
                        "closeParenToken": {
                            "kind": "CloseParenToken",
                            "fullStart": 1091,
                            "fullEnd": 1092,
                            "start": 1091,
                            "end": 1092,
                            "fullWidth": 1,
                            "width": 1,
                            "text": ")",
                            "value": ")",
                            "valueText": ")"
                        }
                    }
                },
                "closeParenToken": {
                    "kind": "CloseParenToken",
                    "fullStart": 1092,
                    "fullEnd": 1094,
                    "start": 1092,
                    "end": 1093,
                    "fullWidth": 2,
                    "width": 1,
                    "text": ")",
                    "value": ")",
                    "valueText": ")",
                    "hasTrailingTrivia": true,
                    "trailingTrivia": [
                        {
                            "kind": "WhitespaceTrivia",
                            "text": " "
                        }
                    ]
                },
                "statement": {
                    "kind": "Block",
                    "fullStart": 1094,
                    "fullEnd": 1241,
                    "start": 1094,
                    "end": 1240,
                    "fullWidth": 147,
                    "width": 146,
                    "openBraceToken": {
                        "kind": "OpenBraceToken",
                        "fullStart": 1094,
                        "fullEnd": 1096,
                        "start": 1094,
                        "end": 1095,
                        "fullWidth": 2,
                        "width": 1,
                        "text": "{",
                        "value": "{",
                        "valueText": "{",
                        "hasTrailingTrivia": true,
                        "hasTrailingNewLine": true,
                        "trailingTrivia": [
                            {
                                "kind": "NewLineTrivia",
                                "text": "\n"
                            }
                        ]
                    },
                    "statements": [
                        {
                            "kind": "ExpressionStatement",
                            "fullStart": 1096,
                            "fullEnd": 1239,
                            "start": 1098,
                            "end": 1238,
                            "fullWidth": 143,
                            "width": 140,
                            "expression": {
                                "kind": "InvocationExpression",
                                "fullStart": 1096,
                                "fullEnd": 1237,
                                "start": 1098,
                                "end": 1237,
                                "fullWidth": 141,
                                "width": 139,
                                "expression": {
                                    "kind": "IdentifierName",
                                    "fullStart": 1096,
                                    "fullEnd": 1104,
                                    "start": 1098,
                                    "end": 1104,
                                    "fullWidth": 8,
                                    "width": 6,
                                    "text": "$ERROR",
                                    "value": "$ERROR",
                                    "valueText": "$ERROR",
                                    "hasLeadingTrivia": true,
                                    "leadingTrivia": [
                                        {
                                            "kind": "WhitespaceTrivia",
                                            "text": "  "
                                        }
                                    ]
                                },
                                "argumentList": {
                                    "kind": "ArgumentList",
                                    "fullStart": 1104,
                                    "fullEnd": 1237,
                                    "start": 1104,
                                    "end": 1237,
                                    "fullWidth": 133,
                                    "width": 133,
                                    "openParenToken": {
                                        "kind": "OpenParenToken",
                                        "fullStart": 1104,
                                        "fullEnd": 1105,
                                        "start": 1104,
                                        "end": 1105,
                                        "fullWidth": 1,
                                        "width": 1,
                                        "text": "(",
                                        "value": "(",
                                        "valueText": "("
                                    },
                                    "arguments": [
                                        {
                                            "kind": "StringLiteral",
                                            "fullStart": 1105,
                                            "fullEnd": 1236,
                                            "start": 1105,
                                            "end": 1236,
                                            "fullWidth": 131,
                                            "width": 131,
                                            "text": "'#2: when new Object(null) calls the [[Prototype]] property of the newly constructed object is set to the Object prototype object.'",
                                            "value": "#2: when new Object(null) calls the [[Prototype]] property of the newly constructed object is set to the Object prototype object.",
                                            "valueText": "#2: when new Object(null) calls the [[Prototype]] property of the newly constructed object is set to the Object prototype object."
                                        }
                                    ],
                                    "closeParenToken": {
                                        "kind": "CloseParenToken",
                                        "fullStart": 1236,
                                        "fullEnd": 1237,
                                        "start": 1236,
                                        "end": 1237,
                                        "fullWidth": 1,
                                        "width": 1,
                                        "text": ")",
                                        "value": ")",
                                        "valueText": ")"
                                    }
                                }
                            },
                            "semicolonToken": {
                                "kind": "SemicolonToken",
                                "fullStart": 1237,
                                "fullEnd": 1239,
                                "start": 1237,
                                "end": 1238,
                                "fullWidth": 2,
                                "width": 1,
                                "text": ";",
                                "value": ";",
                                "valueText": ";",
                                "hasTrailingTrivia": true,
                                "hasTrailingNewLine": true,
                                "trailingTrivia": [
                                    {
                                        "kind": "NewLineTrivia",
                                        "text": "\n"
                                    }
                                ]
                            }
                        }
                    ],
                    "closeBraceToken": {
                        "kind": "CloseBraceToken",
                        "fullStart": 1239,
                        "fullEnd": 1241,
                        "start": 1239,
                        "end": 1240,
                        "fullWidth": 2,
                        "width": 1,
                        "text": "}",
                        "value": "}",
                        "valueText": "}",
                        "hasTrailingTrivia": true,
                        "hasTrailingNewLine": true,
                        "trailingTrivia": [
                            {
                                "kind": "NewLineTrivia",
                                "text": "\n"
                            }
                        ]
                    }
                }
            },
            {
                "kind": "VariableStatement",
                "fullStart": 1241,
                "fullEnd": 1303,
                "start": 1253,
                "end": 1302,
                "fullWidth": 62,
                "width": 49,
                "modifiers": [],
                "variableDeclaration": {
                    "kind": "VariableDeclaration",
                    "fullStart": 1241,
                    "fullEnd": 1301,
                    "start": 1253,
                    "end": 1301,
                    "fullWidth": 60,
                    "width": 48,
                    "varKeyword": {
                        "kind": "VarKeyword",
                        "fullStart": 1241,
                        "fullEnd": 1257,
                        "start": 1253,
                        "end": 1256,
                        "fullWidth": 16,
                        "width": 3,
                        "text": "var",
                        "value": "var",
                        "valueText": "var",
                        "hasLeadingTrivia": true,
                        "hasLeadingComment": true,
                        "hasLeadingNewLine": true,
                        "hasTrailingTrivia": true,
                        "leadingTrivia": [
                            {
                                "kind": "NewLineTrivia",
                                "text": "\n"
                            },
                            {
                                "kind": "SingleLineCommentTrivia",
                                "text": "// CHECK#3"
                            },
                            {
                                "kind": "NewLineTrivia",
                                "text": "\n"
                            }
                        ],
                        "trailingTrivia": [
                            {
                                "kind": "WhitespaceTrivia",
                                "text": " "
                            }
                        ]
                    },
                    "variableDeclarators": [
                        {
                            "kind": "VariableDeclarator",
                            "fullStart": 1257,
                            "fullEnd": 1301,
                            "start": 1257,
                            "end": 1301,
                            "fullWidth": 44,
<<<<<<< HEAD
                            "width": 44,
                            "identifier": {
=======
                            "propertyName": {
>>>>>>> 85e84683
                                "kind": "IdentifierName",
                                "fullStart": 1257,
                                "fullEnd": 1274,
                                "start": 1257,
                                "end": 1273,
                                "fullWidth": 17,
                                "width": 16,
                                "text": "to_string_result",
                                "value": "to_string_result",
                                "valueText": "to_string_result",
                                "hasTrailingTrivia": true,
                                "trailingTrivia": [
                                    {
                                        "kind": "WhitespaceTrivia",
                                        "text": " "
                                    }
                                ]
                            },
                            "equalsValueClause": {
                                "kind": "EqualsValueClause",
                                "fullStart": 1274,
                                "fullEnd": 1301,
                                "start": 1274,
                                "end": 1301,
                                "fullWidth": 27,
                                "width": 27,
                                "equalsToken": {
                                    "kind": "EqualsToken",
                                    "fullStart": 1274,
                                    "fullEnd": 1276,
                                    "start": 1274,
                                    "end": 1275,
                                    "fullWidth": 2,
                                    "width": 1,
                                    "text": "=",
                                    "value": "=",
                                    "valueText": "=",
                                    "hasTrailingTrivia": true,
                                    "trailingTrivia": [
                                        {
                                            "kind": "WhitespaceTrivia",
                                            "text": " "
                                        }
                                    ]
                                },
                                "value": {
                                    "kind": "AddExpression",
                                    "fullStart": 1276,
                                    "fullEnd": 1301,
                                    "start": 1276,
                                    "end": 1301,
                                    "fullWidth": 25,
                                    "width": 25,
                                    "left": {
                                        "kind": "AddExpression",
                                        "fullStart": 1276,
                                        "fullEnd": 1297,
                                        "start": 1276,
                                        "end": 1296,
                                        "fullWidth": 21,
                                        "width": 20,
                                        "left": {
                                            "kind": "StringLiteral",
                                            "fullStart": 1276,
                                            "fullEnd": 1286,
                                            "start": 1276,
                                            "end": 1286,
                                            "fullWidth": 10,
                                            "width": 10,
                                            "text": "'[object '",
                                            "value": "[object ",
                                            "valueText": "[object "
                                        },
                                        "operatorToken": {
                                            "kind": "PlusToken",
                                            "fullStart": 1286,
                                            "fullEnd": 1288,
                                            "start": 1286,
                                            "end": 1287,
                                            "fullWidth": 2,
                                            "width": 1,
                                            "text": "+",
                                            "value": "+",
                                            "valueText": "+",
                                            "hasTrailingTrivia": true,
                                            "trailingTrivia": [
                                                {
                                                    "kind": "WhitespaceTrivia",
                                                    "text": " "
                                                }
                                            ]
                                        },
                                        "right": {
                                            "kind": "StringLiteral",
                                            "fullStart": 1288,
                                            "fullEnd": 1297,
                                            "start": 1288,
                                            "end": 1296,
                                            "fullWidth": 9,
                                            "width": 8,
                                            "text": "'Object'",
                                            "value": "Object",
                                            "valueText": "Object",
                                            "hasTrailingTrivia": true,
                                            "trailingTrivia": [
                                                {
                                                    "kind": "WhitespaceTrivia",
                                                    "text": " "
                                                }
                                            ]
                                        }
                                    },
                                    "operatorToken": {
                                        "kind": "PlusToken",
                                        "fullStart": 1297,
                                        "fullEnd": 1298,
                                        "start": 1297,
                                        "end": 1298,
                                        "fullWidth": 1,
                                        "width": 1,
                                        "text": "+",
                                        "value": "+",
                                        "valueText": "+"
                                    },
                                    "right": {
                                        "kind": "StringLiteral",
                                        "fullStart": 1298,
                                        "fullEnd": 1301,
                                        "start": 1298,
                                        "end": 1301,
                                        "fullWidth": 3,
                                        "width": 3,
                                        "text": "']'",
                                        "value": "]",
                                        "valueText": "]"
                                    }
                                }
                            }
                        }
                    ]
                },
                "semicolonToken": {
                    "kind": "SemicolonToken",
                    "fullStart": 1301,
                    "fullEnd": 1303,
                    "start": 1301,
                    "end": 1302,
                    "fullWidth": 2,
                    "width": 1,
                    "text": ";",
                    "value": ";",
                    "valueText": ";",
                    "hasTrailingTrivia": true,
                    "hasTrailingNewLine": true,
                    "trailingTrivia": [
                        {
                            "kind": "NewLineTrivia",
                            "text": "\n"
                        }
                    ]
                }
            },
            {
                "kind": "IfStatement",
                "fullStart": 1303,
                "fullEnd": 1468,
                "start": 1303,
                "end": 1467,
                "fullWidth": 165,
                "width": 164,
                "ifKeyword": {
                    "kind": "IfKeyword",
                    "fullStart": 1303,
                    "fullEnd": 1306,
                    "start": 1303,
                    "end": 1305,
                    "fullWidth": 3,
                    "width": 2,
                    "text": "if",
                    "value": "if",
                    "valueText": "if",
                    "hasTrailingTrivia": true,
                    "trailingTrivia": [
                        {
                            "kind": "WhitespaceTrivia",
                            "text": " "
                        }
                    ]
                },
                "openParenToken": {
                    "kind": "OpenParenToken",
                    "fullStart": 1306,
                    "fullEnd": 1307,
                    "start": 1306,
                    "end": 1307,
                    "fullWidth": 1,
                    "width": 1,
                    "text": "(",
                    "value": "(",
                    "valueText": "("
                },
                "condition": {
                    "kind": "NotEqualsExpression",
                    "fullStart": 1307,
                    "fullEnd": 1342,
                    "start": 1307,
                    "end": 1342,
                    "fullWidth": 35,
                    "width": 35,
                    "left": {
                        "kind": "InvocationExpression",
                        "fullStart": 1307,
                        "fullEnd": 1322,
                        "start": 1307,
                        "end": 1321,
                        "fullWidth": 15,
                        "width": 14,
                        "expression": {
                            "kind": "MemberAccessExpression",
                            "fullStart": 1307,
                            "fullEnd": 1319,
                            "start": 1307,
                            "end": 1319,
                            "fullWidth": 12,
                            "width": 12,
                            "expression": {
                                "kind": "IdentifierName",
                                "fullStart": 1307,
                                "fullEnd": 1310,
                                "start": 1307,
                                "end": 1310,
                                "fullWidth": 3,
                                "width": 3,
                                "text": "obj",
                                "value": "obj",
                                "valueText": "obj"
                            },
                            "dotToken": {
                                "kind": "DotToken",
                                "fullStart": 1310,
                                "fullEnd": 1311,
                                "start": 1310,
                                "end": 1311,
                                "fullWidth": 1,
                                "width": 1,
                                "text": ".",
                                "value": ".",
                                "valueText": "."
                            },
                            "name": {
                                "kind": "IdentifierName",
                                "fullStart": 1311,
                                "fullEnd": 1319,
                                "start": 1311,
                                "end": 1319,
                                "fullWidth": 8,
                                "width": 8,
                                "text": "toString",
                                "value": "toString",
                                "valueText": "toString"
                            }
                        },
                        "argumentList": {
                            "kind": "ArgumentList",
                            "fullStart": 1319,
                            "fullEnd": 1322,
                            "start": 1319,
                            "end": 1321,
                            "fullWidth": 3,
                            "width": 2,
                            "openParenToken": {
                                "kind": "OpenParenToken",
                                "fullStart": 1319,
                                "fullEnd": 1320,
                                "start": 1319,
                                "end": 1320,
                                "fullWidth": 1,
                                "width": 1,
                                "text": "(",
                                "value": "(",
                                "valueText": "("
                            },
                            "arguments": [],
                            "closeParenToken": {
                                "kind": "CloseParenToken",
                                "fullStart": 1320,
                                "fullEnd": 1322,
                                "start": 1320,
                                "end": 1321,
                                "fullWidth": 2,
                                "width": 1,
                                "text": ")",
                                "value": ")",
                                "valueText": ")",
                                "hasTrailingTrivia": true,
                                "trailingTrivia": [
                                    {
                                        "kind": "WhitespaceTrivia",
                                        "text": " "
                                    }
                                ]
                            }
                        }
                    },
                    "operatorToken": {
                        "kind": "ExclamationEqualsEqualsToken",
                        "fullStart": 1322,
                        "fullEnd": 1326,
                        "start": 1322,
                        "end": 1325,
                        "fullWidth": 4,
                        "width": 3,
                        "text": "!==",
                        "value": "!==",
                        "valueText": "!==",
                        "hasTrailingTrivia": true,
                        "trailingTrivia": [
                            {
                                "kind": "WhitespaceTrivia",
                                "text": " "
                            }
                        ]
                    },
                    "right": {
                        "kind": "IdentifierName",
                        "fullStart": 1326,
                        "fullEnd": 1342,
                        "start": 1326,
                        "end": 1342,
                        "fullWidth": 16,
                        "width": 16,
                        "text": "to_string_result",
                        "value": "to_string_result",
                        "valueText": "to_string_result"
                    }
                },
                "closeParenToken": {
                    "kind": "CloseParenToken",
                    "fullStart": 1342,
                    "fullEnd": 1344,
                    "start": 1342,
                    "end": 1343,
                    "fullWidth": 2,
                    "width": 1,
                    "text": ")",
                    "value": ")",
                    "valueText": ")",
                    "hasTrailingTrivia": true,
                    "trailingTrivia": [
                        {
                            "kind": "WhitespaceTrivia",
                            "text": " "
                        }
                    ]
                },
                "statement": {
                    "kind": "Block",
                    "fullStart": 1344,
                    "fullEnd": 1468,
                    "start": 1344,
                    "end": 1467,
                    "fullWidth": 124,
                    "width": 123,
                    "openBraceToken": {
                        "kind": "OpenBraceToken",
                        "fullStart": 1344,
                        "fullEnd": 1346,
                        "start": 1344,
                        "end": 1345,
                        "fullWidth": 2,
                        "width": 1,
                        "text": "{",
                        "value": "{",
                        "valueText": "{",
                        "hasTrailingTrivia": true,
                        "hasTrailingNewLine": true,
                        "trailingTrivia": [
                            {
                                "kind": "NewLineTrivia",
                                "text": "\n"
                            }
                        ]
                    },
                    "statements": [
                        {
                            "kind": "ExpressionStatement",
                            "fullStart": 1346,
                            "fullEnd": 1466,
                            "start": 1348,
                            "end": 1465,
                            "fullWidth": 120,
                            "width": 117,
                            "expression": {
                                "kind": "InvocationExpression",
                                "fullStart": 1346,
                                "fullEnd": 1464,
                                "start": 1348,
                                "end": 1464,
                                "fullWidth": 118,
                                "width": 116,
                                "expression": {
                                    "kind": "IdentifierName",
                                    "fullStart": 1346,
                                    "fullEnd": 1354,
                                    "start": 1348,
                                    "end": 1354,
                                    "fullWidth": 8,
                                    "width": 6,
                                    "text": "$ERROR",
                                    "value": "$ERROR",
                                    "valueText": "$ERROR",
                                    "hasLeadingTrivia": true,
                                    "leadingTrivia": [
                                        {
                                            "kind": "WhitespaceTrivia",
                                            "text": "  "
                                        }
                                    ]
                                },
                                "argumentList": {
                                    "kind": "ArgumentList",
                                    "fullStart": 1354,
                                    "fullEnd": 1464,
                                    "start": 1354,
                                    "end": 1464,
                                    "fullWidth": 110,
                                    "width": 110,
                                    "openParenToken": {
                                        "kind": "OpenParenToken",
                                        "fullStart": 1354,
                                        "fullEnd": 1355,
                                        "start": 1354,
                                        "end": 1355,
                                        "fullWidth": 1,
                                        "width": 1,
                                        "text": "(",
                                        "value": "(",
                                        "valueText": "("
                                    },
                                    "arguments": [
                                        {
                                            "kind": "StringLiteral",
                                            "fullStart": 1355,
                                            "fullEnd": 1463,
                                            "start": 1355,
                                            "end": 1463,
                                            "fullWidth": 108,
                                            "width": 108,
                                            "text": "'#3: when new Object(null) calls the [[Class]] property of the newly constructed object is set to \"Object\".'",
                                            "value": "#3: when new Object(null) calls the [[Class]] property of the newly constructed object is set to \"Object\".",
                                            "valueText": "#3: when new Object(null) calls the [[Class]] property of the newly constructed object is set to \"Object\"."
                                        }
                                    ],
                                    "closeParenToken": {
                                        "kind": "CloseParenToken",
                                        "fullStart": 1463,
                                        "fullEnd": 1464,
                                        "start": 1463,
                                        "end": 1464,
                                        "fullWidth": 1,
                                        "width": 1,
                                        "text": ")",
                                        "value": ")",
                                        "valueText": ")"
                                    }
                                }
                            },
                            "semicolonToken": {
                                "kind": "SemicolonToken",
                                "fullStart": 1464,
                                "fullEnd": 1466,
                                "start": 1464,
                                "end": 1465,
                                "fullWidth": 2,
                                "width": 1,
                                "text": ";",
                                "value": ";",
                                "valueText": ";",
                                "hasTrailingTrivia": true,
                                "hasTrailingNewLine": true,
                                "trailingTrivia": [
                                    {
                                        "kind": "NewLineTrivia",
                                        "text": "\n"
                                    }
                                ]
                            }
                        }
                    ],
                    "closeBraceToken": {
                        "kind": "CloseBraceToken",
                        "fullStart": 1466,
                        "fullEnd": 1468,
                        "start": 1466,
                        "end": 1467,
                        "fullWidth": 2,
                        "width": 1,
                        "text": "}",
                        "value": "}",
                        "valueText": "}",
                        "hasTrailingTrivia": true,
                        "hasTrailingNewLine": true,
                        "trailingTrivia": [
                            {
                                "kind": "NewLineTrivia",
                                "text": "\n"
                            }
                        ]
                    }
                }
            },
            {
                "kind": "IfStatement",
                "fullStart": 1468,
                "fullEnd": 1647,
                "start": 1480,
                "end": 1646,
                "fullWidth": 179,
                "width": 166,
                "ifKeyword": {
                    "kind": "IfKeyword",
                    "fullStart": 1468,
                    "fullEnd": 1483,
                    "start": 1480,
                    "end": 1482,
                    "fullWidth": 15,
                    "width": 2,
                    "text": "if",
                    "value": "if",
                    "valueText": "if",
                    "hasLeadingTrivia": true,
                    "hasLeadingComment": true,
                    "hasLeadingNewLine": true,
                    "hasTrailingTrivia": true,
                    "leadingTrivia": [
                        {
                            "kind": "NewLineTrivia",
                            "text": "\n"
                        },
                        {
                            "kind": "SingleLineCommentTrivia",
                            "text": "// CHECK#4"
                        },
                        {
                            "kind": "NewLineTrivia",
                            "text": "\n"
                        }
                    ],
                    "trailingTrivia": [
                        {
                            "kind": "WhitespaceTrivia",
                            "text": " "
                        }
                    ]
                },
                "openParenToken": {
                    "kind": "OpenParenToken",
                    "fullStart": 1483,
                    "fullEnd": 1484,
                    "start": 1483,
                    "end": 1484,
                    "fullWidth": 1,
                    "width": 1,
                    "text": "(",
                    "value": "(",
                    "valueText": "("
                },
                "condition": {
                    "kind": "NotEqualsExpression",
                    "fullStart": 1484,
                    "fullEnd": 1540,
                    "start": 1484,
                    "end": 1540,
                    "fullWidth": 56,
                    "width": 56,
                    "left": {
                        "kind": "InvocationExpression",
                        "fullStart": 1484,
                        "fullEnd": 1509,
                        "start": 1484,
                        "end": 1508,
                        "fullWidth": 25,
                        "width": 24,
                        "expression": {
                            "kind": "MemberAccessExpression",
                            "fullStart": 1484,
                            "fullEnd": 1506,
                            "start": 1484,
                            "end": 1506,
                            "fullWidth": 22,
                            "width": 22,
                            "expression": {
                                "kind": "InvocationExpression",
                                "fullStart": 1484,
                                "fullEnd": 1497,
                                "start": 1484,
                                "end": 1497,
                                "fullWidth": 13,
                                "width": 13,
                                "expression": {
                                    "kind": "MemberAccessExpression",
                                    "fullStart": 1484,
                                    "fullEnd": 1495,
                                    "start": 1484,
                                    "end": 1495,
                                    "fullWidth": 11,
                                    "width": 11,
                                    "expression": {
                                        "kind": "IdentifierName",
                                        "fullStart": 1484,
                                        "fullEnd": 1487,
                                        "start": 1484,
                                        "end": 1487,
                                        "fullWidth": 3,
                                        "width": 3,
                                        "text": "obj",
                                        "value": "obj",
                                        "valueText": "obj"
                                    },
                                    "dotToken": {
                                        "kind": "DotToken",
                                        "fullStart": 1487,
                                        "fullEnd": 1488,
                                        "start": 1487,
                                        "end": 1488,
                                        "fullWidth": 1,
                                        "width": 1,
                                        "text": ".",
                                        "value": ".",
                                        "valueText": "."
                                    },
                                    "name": {
                                        "kind": "IdentifierName",
                                        "fullStart": 1488,
                                        "fullEnd": 1495,
                                        "start": 1488,
                                        "end": 1495,
                                        "fullWidth": 7,
                                        "width": 7,
                                        "text": "valueOf",
                                        "value": "valueOf",
                                        "valueText": "valueOf"
                                    }
                                },
                                "argumentList": {
                                    "kind": "ArgumentList",
                                    "fullStart": 1495,
                                    "fullEnd": 1497,
                                    "start": 1495,
                                    "end": 1497,
                                    "fullWidth": 2,
                                    "width": 2,
                                    "openParenToken": {
                                        "kind": "OpenParenToken",
                                        "fullStart": 1495,
                                        "fullEnd": 1496,
                                        "start": 1495,
                                        "end": 1496,
                                        "fullWidth": 1,
                                        "width": 1,
                                        "text": "(",
                                        "value": "(",
                                        "valueText": "("
                                    },
                                    "arguments": [],
                                    "closeParenToken": {
                                        "kind": "CloseParenToken",
                                        "fullStart": 1496,
                                        "fullEnd": 1497,
                                        "start": 1496,
                                        "end": 1497,
                                        "fullWidth": 1,
                                        "width": 1,
                                        "text": ")",
                                        "value": ")",
                                        "valueText": ")"
                                    }
                                }
                            },
                            "dotToken": {
                                "kind": "DotToken",
                                "fullStart": 1497,
                                "fullEnd": 1498,
                                "start": 1497,
                                "end": 1498,
                                "fullWidth": 1,
                                "width": 1,
                                "text": ".",
                                "value": ".",
                                "valueText": "."
                            },
                            "name": {
                                "kind": "IdentifierName",
                                "fullStart": 1498,
                                "fullEnd": 1506,
                                "start": 1498,
                                "end": 1506,
                                "fullWidth": 8,
                                "width": 8,
                                "text": "toString",
                                "value": "toString",
                                "valueText": "toString"
                            }
                        },
                        "argumentList": {
                            "kind": "ArgumentList",
                            "fullStart": 1506,
                            "fullEnd": 1509,
                            "start": 1506,
                            "end": 1508,
                            "fullWidth": 3,
                            "width": 2,
                            "openParenToken": {
                                "kind": "OpenParenToken",
                                "fullStart": 1506,
                                "fullEnd": 1507,
                                "start": 1506,
                                "end": 1507,
                                "fullWidth": 1,
                                "width": 1,
                                "text": "(",
                                "value": "(",
                                "valueText": "("
                            },
                            "arguments": [],
                            "closeParenToken": {
                                "kind": "CloseParenToken",
                                "fullStart": 1507,
                                "fullEnd": 1509,
                                "start": 1507,
                                "end": 1508,
                                "fullWidth": 2,
                                "width": 1,
                                "text": ")",
                                "value": ")",
                                "valueText": ")",
                                "hasTrailingTrivia": true,
                                "trailingTrivia": [
                                    {
                                        "kind": "WhitespaceTrivia",
                                        "text": " "
                                    }
                                ]
                            }
                        }
                    },
                    "operatorToken": {
                        "kind": "ExclamationEqualsEqualsToken",
                        "fullStart": 1509,
                        "fullEnd": 1513,
                        "start": 1509,
                        "end": 1512,
                        "fullWidth": 4,
                        "width": 3,
                        "text": "!==",
                        "value": "!==",
                        "valueText": "!==",
                        "hasTrailingTrivia": true,
                        "trailingTrivia": [
                            {
                                "kind": "WhitespaceTrivia",
                                "text": " "
                            }
                        ]
                    },
                    "right": {
                        "kind": "InvocationExpression",
                        "fullStart": 1513,
                        "fullEnd": 1540,
                        "start": 1513,
                        "end": 1540,
                        "fullWidth": 27,
                        "width": 27,
                        "expression": {
                            "kind": "MemberAccessExpression",
                            "fullStart": 1513,
                            "fullEnd": 1538,
                            "start": 1513,
                            "end": 1538,
                            "fullWidth": 25,
                            "width": 25,
                            "expression": {
                                "kind": "IdentifierName",
                                "fullStart": 1513,
                                "fullEnd": 1529,
                                "start": 1513,
                                "end": 1529,
                                "fullWidth": 16,
                                "width": 16,
                                "text": "to_string_result",
                                "value": "to_string_result",
                                "valueText": "to_string_result"
                            },
                            "dotToken": {
                                "kind": "DotToken",
                                "fullStart": 1529,
                                "fullEnd": 1530,
                                "start": 1529,
                                "end": 1530,
                                "fullWidth": 1,
                                "width": 1,
                                "text": ".",
                                "value": ".",
                                "valueText": "."
                            },
                            "name": {
                                "kind": "IdentifierName",
                                "fullStart": 1530,
                                "fullEnd": 1538,
                                "start": 1530,
                                "end": 1538,
                                "fullWidth": 8,
                                "width": 8,
                                "text": "toString",
                                "value": "toString",
                                "valueText": "toString"
                            }
                        },
                        "argumentList": {
                            "kind": "ArgumentList",
                            "fullStart": 1538,
                            "fullEnd": 1540,
                            "start": 1538,
                            "end": 1540,
                            "fullWidth": 2,
                            "width": 2,
                            "openParenToken": {
                                "kind": "OpenParenToken",
                                "fullStart": 1538,
                                "fullEnd": 1539,
                                "start": 1538,
                                "end": 1539,
                                "fullWidth": 1,
                                "width": 1,
                                "text": "(",
                                "value": "(",
                                "valueText": "("
                            },
                            "arguments": [],
                            "closeParenToken": {
                                "kind": "CloseParenToken",
                                "fullStart": 1539,
                                "fullEnd": 1540,
                                "start": 1539,
                                "end": 1540,
                                "fullWidth": 1,
                                "width": 1,
                                "text": ")",
                                "value": ")",
                                "valueText": ")"
                            }
                        }
                    }
                },
                "closeParenToken": {
                    "kind": "CloseParenToken",
                    "fullStart": 1540,
                    "fullEnd": 1542,
                    "start": 1540,
                    "end": 1541,
                    "fullWidth": 2,
                    "width": 1,
                    "text": ")",
                    "value": ")",
                    "valueText": ")",
                    "hasTrailingTrivia": true,
                    "trailingTrivia": [
                        {
                            "kind": "WhitespaceTrivia",
                            "text": " "
                        }
                    ]
                },
                "statement": {
                    "kind": "Block",
                    "fullStart": 1542,
                    "fullEnd": 1647,
                    "start": 1542,
                    "end": 1646,
                    "fullWidth": 105,
                    "width": 104,
                    "openBraceToken": {
                        "kind": "OpenBraceToken",
                        "fullStart": 1542,
                        "fullEnd": 1544,
                        "start": 1542,
                        "end": 1543,
                        "fullWidth": 2,
                        "width": 1,
                        "text": "{",
                        "value": "{",
                        "valueText": "{",
                        "hasTrailingTrivia": true,
                        "hasTrailingNewLine": true,
                        "trailingTrivia": [
                            {
                                "kind": "NewLineTrivia",
                                "text": "\n"
                            }
                        ]
                    },
                    "statements": [
                        {
                            "kind": "ExpressionStatement",
                            "fullStart": 1544,
                            "fullEnd": 1645,
                            "start": 1546,
                            "end": 1644,
                            "fullWidth": 101,
                            "width": 98,
                            "expression": {
                                "kind": "InvocationExpression",
                                "fullStart": 1544,
                                "fullEnd": 1643,
                                "start": 1546,
                                "end": 1643,
                                "fullWidth": 99,
                                "width": 97,
                                "expression": {
                                    "kind": "IdentifierName",
                                    "fullStart": 1544,
                                    "fullEnd": 1552,
                                    "start": 1546,
                                    "end": 1552,
                                    "fullWidth": 8,
                                    "width": 6,
                                    "text": "$ERROR",
                                    "value": "$ERROR",
                                    "valueText": "$ERROR",
                                    "hasLeadingTrivia": true,
                                    "leadingTrivia": [
                                        {
                                            "kind": "WhitespaceTrivia",
                                            "text": "  "
                                        }
                                    ]
                                },
                                "argumentList": {
                                    "kind": "ArgumentList",
                                    "fullStart": 1552,
                                    "fullEnd": 1643,
                                    "start": 1552,
                                    "end": 1643,
                                    "fullWidth": 91,
                                    "width": 91,
                                    "openParenToken": {
                                        "kind": "OpenParenToken",
                                        "fullStart": 1552,
                                        "fullEnd": 1553,
                                        "start": 1552,
                                        "end": 1553,
                                        "fullWidth": 1,
                                        "width": 1,
                                        "text": "(",
                                        "value": "(",
                                        "valueText": "("
                                    },
                                    "arguments": [
                                        {
                                            "kind": "StringLiteral",
                                            "fullStart": 1553,
                                            "fullEnd": 1642,
                                            "start": 1553,
                                            "end": 1642,
                                            "fullWidth": 89,
                                            "width": 89,
                                            "text": "'#4: when new Object(null) calls the newly constructed object has no [[Value]] property.'",
                                            "value": "#4: when new Object(null) calls the newly constructed object has no [[Value]] property.",
                                            "valueText": "#4: when new Object(null) calls the newly constructed object has no [[Value]] property."
                                        }
                                    ],
                                    "closeParenToken": {
                                        "kind": "CloseParenToken",
                                        "fullStart": 1642,
                                        "fullEnd": 1643,
                                        "start": 1642,
                                        "end": 1643,
                                        "fullWidth": 1,
                                        "width": 1,
                                        "text": ")",
                                        "value": ")",
                                        "valueText": ")"
                                    }
                                }
                            },
                            "semicolonToken": {
                                "kind": "SemicolonToken",
                                "fullStart": 1643,
                                "fullEnd": 1645,
                                "start": 1643,
                                "end": 1644,
                                "fullWidth": 2,
                                "width": 1,
                                "text": ";",
                                "value": ";",
                                "valueText": ";",
                                "hasTrailingTrivia": true,
                                "hasTrailingNewLine": true,
                                "trailingTrivia": [
                                    {
                                        "kind": "NewLineTrivia",
                                        "text": "\n"
                                    }
                                ]
                            }
                        }
                    ],
                    "closeBraceToken": {
                        "kind": "CloseBraceToken",
                        "fullStart": 1645,
                        "fullEnd": 1647,
                        "start": 1645,
                        "end": 1646,
                        "fullWidth": 2,
                        "width": 1,
                        "text": "}",
                        "value": "}",
                        "valueText": "}",
                        "hasTrailingTrivia": true,
                        "hasTrailingNewLine": true,
                        "trailingTrivia": [
                            {
                                "kind": "NewLineTrivia",
                                "text": "\n"
                            }
                        ]
                    }
                }
            }
        ],
        "endOfFileToken": {
            "kind": "EndOfFileToken",
            "fullStart": 1647,
            "fullEnd": 1649,
            "start": 1649,
            "end": 1649,
            "fullWidth": 2,
            "width": 0,
            "text": "",
            "hasLeadingTrivia": true,
            "hasLeadingNewLine": true,
            "leadingTrivia": [
                {
                    "kind": "NewLineTrivia",
                    "text": "\n"
                },
                {
                    "kind": "NewLineTrivia",
                    "text": "\n"
                }
            ]
        }
    },
    "lineMap": {
        "lineStarts": [
            0,
            61,
            132,
            133,
            137,
            227,
            303,
            350,
            457,
            541,
            606,
            654,
            657,
            702,
            772,
            776,
            777,
            805,
            806,
            817,
            842,
            916,
            918,
            919,
            930,
            964,
            1036,
            1038,
            1039,
            1050,
            1096,
            1239,
            1241,
            1242,
            1253,
            1303,
            1346,
            1466,
            1468,
            1469,
            1480,
            1544,
            1645,
            1647,
            1648,
            1649
        ],
        "length": 1649
    }
}<|MERGE_RESOLUTION|>--- conflicted
+++ resolved
@@ -95,12 +95,8 @@
                             "start": 781,
                             "end": 803,
                             "fullWidth": 22,
-<<<<<<< HEAD
                             "width": 22,
-                            "identifier": {
-=======
                             "propertyName": {
->>>>>>> 85e84683
                                 "kind": "IdentifierName",
                                 "fullStart": 781,
                                 "fullEnd": 785,
@@ -1352,12 +1348,8 @@
                             "start": 1257,
                             "end": 1301,
                             "fullWidth": 44,
-<<<<<<< HEAD
                             "width": 44,
-                            "identifier": {
-=======
                             "propertyName": {
->>>>>>> 85e84683
                                 "kind": "IdentifierName",
                                 "fullStart": 1257,
                                 "fullEnd": 1274,
