--- conflicted
+++ resolved
@@ -545,12 +545,8 @@
                             "start": 519,
                             "end": 557,
                             "fullWidth": 38,
-<<<<<<< HEAD
                             "width": 38,
-                            "identifier": {
-=======
                             "propertyName": {
->>>>>>> 85e84683
                                 "kind": "IdentifierName",
                                 "fullStart": 519,
                                 "fullEnd": 523,
