{
    "isDeclaration": false,
    "languageVersion": "EcmaScript5",
    "parseOptions": {
        "allowAutomaticSemicolonInsertion": true
    },
    "sourceUnit": {
        "kind": "SourceUnit",
        "fullStart": 0,
        "fullEnd": 815,
        "start": 383,
        "end": 815,
        "fullWidth": 815,
        "width": 432,
        "moduleElements": [
            {
                "kind": "IfStatement",
                "fullStart": 0,
                "fullEnd": 525,
                "start": 383,
                "end": 524,
                "fullWidth": 525,
                "width": 141,
                "ifKeyword": {
                    "kind": "IfKeyword",
                    "fullStart": 0,
                    "fullEnd": 386,
                    "start": 383,
                    "end": 385,
                    "fullWidth": 386,
                    "width": 2,
                    "text": "if",
                    "value": "if",
                    "valueText": "if",
                    "hasLeadingTrivia": true,
                    "hasLeadingComment": true,
                    "hasLeadingNewLine": true,
                    "hasTrailingTrivia": true,
                    "leadingTrivia": [
                        {
                            "kind": "SingleLineCommentTrivia",
                            "text": "// Copyright 2009 the Sputnik authors.  All rights reserved."
                        },
                        {
                            "kind": "NewLineTrivia",
                            "text": "\n"
                        },
                        {
                            "kind": "SingleLineCommentTrivia",
                            "text": "// This code is governed by the BSD license found in the LICENSE file."
                        },
                        {
                            "kind": "NewLineTrivia",
                            "text": "\n"
                        },
                        {
                            "kind": "NewLineTrivia",
                            "text": "\n"
                        },
                        {
                            "kind": "MultiLineCommentTrivia",
                            "text": "/**\n * The Object.prototype.hasOwnProperty.length property has the attribute ReadOnly\n *\n * @path ch15/15.2/15.2.4/15.2.4.5/S15.2.4.5_A10.js\n * @description Checking if varying the Object.prototype.hasOwnProperty.length property fails\n */"
                        },
                        {
                            "kind": "NewLineTrivia",
                            "text": "\n"
                        },
                        {
                            "kind": "NewLineTrivia",
                            "text": "\n"
                        },
                        {
                            "kind": "SingleLineCommentTrivia",
                            "text": "//CHECK#1"
                        },
                        {
                            "kind": "NewLineTrivia",
                            "text": "\n"
                        }
                    ],
                    "trailingTrivia": [
                        {
                            "kind": "WhitespaceTrivia",
                            "text": " "
                        }
                    ]
                },
                "openParenToken": {
                    "kind": "OpenParenToken",
                    "fullStart": 386,
                    "fullEnd": 387,
                    "start": 386,
                    "end": 387,
                    "fullWidth": 1,
                    "width": 1,
                    "text": "(",
                    "value": "(",
                    "valueText": "("
                },
                "condition": {
                    "kind": "LogicalNotExpression",
                    "fullStart": 387,
                    "fullEnd": 446,
                    "start": 387,
                    "end": 446,
                    "fullWidth": 59,
                    "width": 59,
                    "operatorToken": {
                        "kind": "ExclamationToken",
                        "fullStart": 387,
                        "fullEnd": 388,
                        "start": 387,
                        "end": 388,
                        "fullWidth": 1,
                        "width": 1,
                        "text": "!",
                        "value": "!",
                        "valueText": "!"
                    },
                    "operand": {
                        "kind": "ParenthesizedExpression",
                        "fullStart": 388,
                        "fullEnd": 446,
                        "start": 388,
                        "end": 446,
                        "fullWidth": 58,
                        "width": 58,
                        "openParenToken": {
                            "kind": "OpenParenToken",
                            "fullStart": 388,
                            "fullEnd": 389,
                            "start": 388,
                            "end": 389,
                            "fullWidth": 1,
                            "width": 1,
                            "text": "(",
                            "value": "(",
                            "valueText": "("
                        },
                        "expression": {
                            "kind": "InvocationExpression",
                            "fullStart": 389,
                            "fullEnd": 445,
                            "start": 389,
                            "end": 445,
                            "fullWidth": 56,
                            "width": 56,
                            "expression": {
                                "kind": "MemberAccessExpression",
                                "fullStart": 389,
                                "fullEnd": 435,
                                "start": 389,
                                "end": 435,
                                "fullWidth": 46,
                                "width": 46,
                                "expression": {
                                    "kind": "MemberAccessExpression",
                                    "fullStart": 389,
                                    "fullEnd": 420,
                                    "start": 389,
                                    "end": 420,
                                    "fullWidth": 31,
                                    "width": 31,
                                    "expression": {
                                        "kind": "MemberAccessExpression",
                                        "fullStart": 389,
                                        "fullEnd": 405,
                                        "start": 389,
                                        "end": 405,
                                        "fullWidth": 16,
                                        "width": 16,
                                        "expression": {
                                            "kind": "IdentifierName",
                                            "fullStart": 389,
                                            "fullEnd": 395,
                                            "start": 389,
                                            "end": 395,
                                            "fullWidth": 6,
                                            "width": 6,
                                            "text": "Object",
                                            "value": "Object",
                                            "valueText": "Object"
                                        },
                                        "dotToken": {
                                            "kind": "DotToken",
                                            "fullStart": 395,
                                            "fullEnd": 396,
                                            "start": 395,
                                            "end": 396,
                                            "fullWidth": 1,
                                            "width": 1,
                                            "text": ".",
                                            "value": ".",
                                            "valueText": "."
                                        },
                                        "name": {
                                            "kind": "IdentifierName",
                                            "fullStart": 396,
                                            "fullEnd": 405,
                                            "start": 396,
                                            "end": 405,
                                            "fullWidth": 9,
                                            "width": 9,
                                            "text": "prototype",
                                            "value": "prototype",
                                            "valueText": "prototype"
                                        }
                                    },
                                    "dotToken": {
                                        "kind": "DotToken",
                                        "fullStart": 405,
                                        "fullEnd": 406,
                                        "start": 405,
                                        "end": 406,
                                        "fullWidth": 1,
                                        "width": 1,
                                        "text": ".",
                                        "value": ".",
                                        "valueText": "."
                                    },
                                    "name": {
                                        "kind": "IdentifierName",
                                        "fullStart": 406,
                                        "fullEnd": 420,
                                        "start": 406,
                                        "end": 420,
                                        "fullWidth": 14,
                                        "width": 14,
                                        "text": "hasOwnProperty",
                                        "value": "hasOwnProperty",
                                        "valueText": "hasOwnProperty"
                                    }
                                },
                                "dotToken": {
                                    "kind": "DotToken",
                                    "fullStart": 420,
                                    "fullEnd": 421,
                                    "start": 420,
                                    "end": 421,
                                    "fullWidth": 1,
                                    "width": 1,
                                    "text": ".",
                                    "value": ".",
                                    "valueText": "."
                                },
                                "name": {
                                    "kind": "IdentifierName",
                                    "fullStart": 421,
                                    "fullEnd": 435,
                                    "start": 421,
                                    "end": 435,
                                    "fullWidth": 14,
                                    "width": 14,
                                    "text": "hasOwnProperty",
                                    "value": "hasOwnProperty",
                                    "valueText": "hasOwnProperty"
                                }
                            },
                            "argumentList": {
                                "kind": "ArgumentList",
                                "fullStart": 435,
                                "fullEnd": 445,
                                "start": 435,
                                "end": 445,
                                "fullWidth": 10,
                                "width": 10,
                                "openParenToken": {
                                    "kind": "OpenParenToken",
                                    "fullStart": 435,
                                    "fullEnd": 436,
                                    "start": 435,
                                    "end": 436,
                                    "fullWidth": 1,
                                    "width": 1,
                                    "text": "(",
                                    "value": "(",
                                    "valueText": "("
                                },
                                "arguments": [
                                    {
                                        "kind": "StringLiteral",
                                        "fullStart": 436,
                                        "fullEnd": 444,
                                        "start": 436,
                                        "end": 444,
                                        "fullWidth": 8,
                                        "width": 8,
                                        "text": "'length'",
                                        "value": "length",
                                        "valueText": "length"
                                    }
                                ],
                                "closeParenToken": {
                                    "kind": "CloseParenToken",
                                    "fullStart": 444,
                                    "fullEnd": 445,
                                    "start": 444,
                                    "end": 445,
                                    "fullWidth": 1,
                                    "width": 1,
                                    "text": ")",
                                    "value": ")",
                                    "valueText": ")"
                                }
                            }
                        },
                        "closeParenToken": {
                            "kind": "CloseParenToken",
                            "fullStart": 445,
                            "fullEnd": 446,
                            "start": 445,
                            "end": 446,
                            "fullWidth": 1,
                            "width": 1,
                            "text": ")",
                            "value": ")",
                            "valueText": ")"
                        }
                    }
                },
                "closeParenToken": {
                    "kind": "CloseParenToken",
                    "fullStart": 446,
                    "fullEnd": 448,
                    "start": 446,
                    "end": 447,
                    "fullWidth": 2,
                    "width": 1,
                    "text": ")",
                    "value": ")",
                    "valueText": ")",
                    "hasTrailingTrivia": true,
                    "trailingTrivia": [
                        {
                            "kind": "WhitespaceTrivia",
                            "text": " "
                        }
                    ]
                },
                "statement": {
                    "kind": "Block",
                    "fullStart": 448,
                    "fullEnd": 525,
                    "start": 448,
                    "end": 524,
                    "fullWidth": 77,
                    "width": 76,
                    "openBraceToken": {
                        "kind": "OpenBraceToken",
                        "fullStart": 448,
                        "fullEnd": 450,
                        "start": 448,
                        "end": 449,
                        "fullWidth": 2,
                        "width": 1,
                        "text": "{",
                        "value": "{",
                        "valueText": "{",
                        "hasTrailingTrivia": true,
                        "hasTrailingNewLine": true,
                        "trailingTrivia": [
                            {
                                "kind": "NewLineTrivia",
                                "text": "\n"
                            }
                        ]
                    },
                    "statements": [
                        {
                            "kind": "ExpressionStatement",
                            "fullStart": 450,
                            "fullEnd": 523,
                            "start": 452,
                            "end": 522,
                            "fullWidth": 73,
                            "width": 70,
                            "expression": {
                                "kind": "InvocationExpression",
                                "fullStart": 450,
                                "fullEnd": 521,
                                "start": 452,
                                "end": 521,
                                "fullWidth": 71,
                                "width": 69,
                                "expression": {
                                    "kind": "IdentifierName",
                                    "fullStart": 450,
                                    "fullEnd": 457,
                                    "start": 452,
                                    "end": 457,
                                    "fullWidth": 7,
                                    "width": 5,
                                    "text": "$FAIL",
                                    "value": "$FAIL",
                                    "valueText": "$FAIL",
                                    "hasLeadingTrivia": true,
                                    "leadingTrivia": [
                                        {
                                            "kind": "WhitespaceTrivia",
                                            "text": "  "
                                        }
                                    ]
                                },
                                "argumentList": {
                                    "kind": "ArgumentList",
                                    "fullStart": 457,
                                    "fullEnd": 521,
                                    "start": 457,
                                    "end": 521,
                                    "fullWidth": 64,
                                    "width": 64,
                                    "openParenToken": {
                                        "kind": "OpenParenToken",
                                        "fullStart": 457,
                                        "fullEnd": 458,
                                        "start": 457,
                                        "end": 458,
                                        "fullWidth": 1,
                                        "width": 1,
                                        "text": "(",
                                        "value": "(",
                                        "valueText": "("
                                    },
                                    "arguments": [
                                        {
                                            "kind": "StringLiteral",
                                            "fullStart": 458,
                                            "fullEnd": 520,
                                            "start": 458,
                                            "end": 520,
                                            "fullWidth": 62,
                                            "width": 62,
                                            "text": "'#1: the Object.prototype.hasOwnProperty has length property.'",
                                            "value": "#1: the Object.prototype.hasOwnProperty has length property.",
                                            "valueText": "#1: the Object.prototype.hasOwnProperty has length property."
                                        }
                                    ],
                                    "closeParenToken": {
                                        "kind": "CloseParenToken",
                                        "fullStart": 520,
                                        "fullEnd": 521,
                                        "start": 520,
                                        "end": 521,
                                        "fullWidth": 1,
                                        "width": 1,
                                        "text": ")",
                                        "value": ")",
                                        "valueText": ")"
                                    }
                                }
                            },
                            "semicolonToken": {
                                "kind": "SemicolonToken",
                                "fullStart": 521,
                                "fullEnd": 523,
                                "start": 521,
                                "end": 522,
                                "fullWidth": 2,
                                "width": 1,
                                "text": ";",
                                "value": ";",
                                "valueText": ";",
                                "hasTrailingTrivia": true,
                                "hasTrailingNewLine": true,
                                "trailingTrivia": [
                                    {
                                        "kind": "NewLineTrivia",
                                        "text": "\n"
                                    }
                                ]
                            }
                        }
                    ],
                    "closeBraceToken": {
                        "kind": "CloseBraceToken",
                        "fullStart": 523,
                        "fullEnd": 525,
                        "start": 523,
                        "end": 524,
                        "fullWidth": 2,
                        "width": 1,
                        "text": "}",
                        "value": "}",
                        "valueText": "}",
                        "hasTrailingTrivia": true,
                        "hasTrailingNewLine": true,
                        "trailingTrivia": [
                            {
                                "kind": "NewLineTrivia",
                                "text": "\n"
                            }
                        ]
                    }
                }
            },
            {
                "kind": "VariableStatement",
                "fullStart": 525,
                "fullEnd": 576,
                "start": 526,
                "end": 575,
                "fullWidth": 51,
                "width": 49,
                "modifiers": [],
                "variableDeclaration": {
                    "kind": "VariableDeclaration",
                    "fullStart": 525,
                    "fullEnd": 574,
                    "start": 526,
                    "end": 574,
                    "fullWidth": 49,
                    "width": 48,
                    "varKeyword": {
                        "kind": "VarKeyword",
                        "fullStart": 525,
                        "fullEnd": 530,
                        "start": 526,
                        "end": 529,
                        "fullWidth": 5,
                        "width": 3,
                        "text": "var",
                        "value": "var",
                        "valueText": "var",
                        "hasLeadingTrivia": true,
                        "hasLeadingNewLine": true,
                        "hasTrailingTrivia": true,
                        "leadingTrivia": [
                            {
                                "kind": "NewLineTrivia",
                                "text": "\n"
                            }
                        ],
                        "trailingTrivia": [
                            {
                                "kind": "WhitespaceTrivia",
                                "text": " "
                            }
                        ]
                    },
                    "variableDeclarators": [
                        {
                            "kind": "VariableDeclarator",
                            "fullStart": 530,
                            "fullEnd": 574,
                            "start": 530,
                            "end": 574,
                            "fullWidth": 44,
<<<<<<< HEAD
                            "width": 44,
                            "identifier": {
=======
                            "propertyName": {
>>>>>>> 85e84683
                                "kind": "IdentifierName",
                                "fullStart": 530,
                                "fullEnd": 534,
                                "start": 530,
                                "end": 533,
                                "fullWidth": 4,
                                "width": 3,
                                "text": "obj",
                                "value": "obj",
                                "valueText": "obj",
                                "hasTrailingTrivia": true,
                                "trailingTrivia": [
                                    {
                                        "kind": "WhitespaceTrivia",
                                        "text": " "
                                    }
                                ]
                            },
                            "equalsValueClause": {
                                "kind": "EqualsValueClause",
                                "fullStart": 534,
                                "fullEnd": 574,
                                "start": 534,
                                "end": 574,
                                "fullWidth": 40,
                                "width": 40,
                                "equalsToken": {
                                    "kind": "EqualsToken",
                                    "fullStart": 534,
                                    "fullEnd": 536,
                                    "start": 534,
                                    "end": 535,
                                    "fullWidth": 2,
                                    "width": 1,
                                    "text": "=",
                                    "value": "=",
                                    "valueText": "=",
                                    "hasTrailingTrivia": true,
                                    "trailingTrivia": [
                                        {
                                            "kind": "WhitespaceTrivia",
                                            "text": " "
                                        }
                                    ]
                                },
                                "value": {
                                    "kind": "MemberAccessExpression",
                                    "fullStart": 536,
                                    "fullEnd": 574,
                                    "start": 536,
                                    "end": 574,
                                    "fullWidth": 38,
                                    "width": 38,
                                    "expression": {
                                        "kind": "MemberAccessExpression",
                                        "fullStart": 536,
                                        "fullEnd": 567,
                                        "start": 536,
                                        "end": 567,
                                        "fullWidth": 31,
                                        "width": 31,
                                        "expression": {
                                            "kind": "MemberAccessExpression",
                                            "fullStart": 536,
                                            "fullEnd": 552,
                                            "start": 536,
                                            "end": 552,
                                            "fullWidth": 16,
                                            "width": 16,
                                            "expression": {
                                                "kind": "IdentifierName",
                                                "fullStart": 536,
                                                "fullEnd": 542,
                                                "start": 536,
                                                "end": 542,
                                                "fullWidth": 6,
                                                "width": 6,
                                                "text": "Object",
                                                "value": "Object",
                                                "valueText": "Object"
                                            },
                                            "dotToken": {
                                                "kind": "DotToken",
                                                "fullStart": 542,
                                                "fullEnd": 543,
                                                "start": 542,
                                                "end": 543,
                                                "fullWidth": 1,
                                                "width": 1,
                                                "text": ".",
                                                "value": ".",
                                                "valueText": "."
                                            },
                                            "name": {
                                                "kind": "IdentifierName",
                                                "fullStart": 543,
                                                "fullEnd": 552,
                                                "start": 543,
                                                "end": 552,
                                                "fullWidth": 9,
                                                "width": 9,
                                                "text": "prototype",
                                                "value": "prototype",
                                                "valueText": "prototype"
                                            }
                                        },
                                        "dotToken": {
                                            "kind": "DotToken",
                                            "fullStart": 552,
                                            "fullEnd": 553,
                                            "start": 552,
                                            "end": 553,
                                            "fullWidth": 1,
                                            "width": 1,
                                            "text": ".",
                                            "value": ".",
                                            "valueText": "."
                                        },
                                        "name": {
                                            "kind": "IdentifierName",
                                            "fullStart": 553,
                                            "fullEnd": 567,
                                            "start": 553,
                                            "end": 567,
                                            "fullWidth": 14,
                                            "width": 14,
                                            "text": "hasOwnProperty",
                                            "value": "hasOwnProperty",
                                            "valueText": "hasOwnProperty"
                                        }
                                    },
                                    "dotToken": {
                                        "kind": "DotToken",
                                        "fullStart": 567,
                                        "fullEnd": 568,
                                        "start": 567,
                                        "end": 568,
                                        "fullWidth": 1,
                                        "width": 1,
                                        "text": ".",
                                        "value": ".",
                                        "valueText": "."
                                    },
                                    "name": {
                                        "kind": "IdentifierName",
                                        "fullStart": 568,
                                        "fullEnd": 574,
                                        "start": 568,
                                        "end": 574,
                                        "fullWidth": 6,
                                        "width": 6,
                                        "text": "length",
                                        "value": "length",
                                        "valueText": "length"
                                    }
                                }
                            }
                        }
                    ]
                },
                "semicolonToken": {
                    "kind": "SemicolonToken",
                    "fullStart": 574,
                    "fullEnd": 576,
                    "start": 574,
                    "end": 575,
                    "fullWidth": 2,
                    "width": 1,
                    "text": ";",
                    "value": ";",
                    "valueText": ";",
                    "hasTrailingTrivia": true,
                    "hasTrailingNewLine": true,
                    "trailingTrivia": [
                        {
                            "kind": "NewLineTrivia",
                            "text": "\n"
                        }
                    ]
                }
            },
            {
                "kind": "ExpressionStatement",
                "fullStart": 576,
                "fullEnd": 649,
                "start": 577,
                "end": 648,
                "fullWidth": 73,
                "width": 71,
                "expression": {
                    "kind": "AssignmentExpression",
                    "fullStart": 576,
                    "fullEnd": 647,
                    "start": 577,
                    "end": 647,
                    "fullWidth": 71,
                    "width": 70,
                    "left": {
                        "kind": "MemberAccessExpression",
                        "fullStart": 576,
                        "fullEnd": 616,
                        "start": 577,
                        "end": 615,
                        "fullWidth": 40,
                        "width": 38,
                        "expression": {
                            "kind": "MemberAccessExpression",
                            "fullStart": 576,
                            "fullEnd": 608,
                            "start": 577,
                            "end": 608,
                            "fullWidth": 32,
                            "width": 31,
                            "expression": {
                                "kind": "MemberAccessExpression",
                                "fullStart": 576,
                                "fullEnd": 593,
                                "start": 577,
                                "end": 593,
                                "fullWidth": 17,
                                "width": 16,
                                "expression": {
                                    "kind": "IdentifierName",
                                    "fullStart": 576,
                                    "fullEnd": 583,
                                    "start": 577,
                                    "end": 583,
                                    "fullWidth": 7,
                                    "width": 6,
                                    "text": "Object",
                                    "value": "Object",
                                    "valueText": "Object",
                                    "hasLeadingTrivia": true,
                                    "hasLeadingNewLine": true,
                                    "leadingTrivia": [
                                        {
                                            "kind": "NewLineTrivia",
                                            "text": "\n"
                                        }
                                    ]
                                },
                                "dotToken": {
                                    "kind": "DotToken",
                                    "fullStart": 583,
                                    "fullEnd": 584,
                                    "start": 583,
                                    "end": 584,
                                    "fullWidth": 1,
                                    "width": 1,
                                    "text": ".",
                                    "value": ".",
                                    "valueText": "."
                                },
                                "name": {
                                    "kind": "IdentifierName",
                                    "fullStart": 584,
                                    "fullEnd": 593,
                                    "start": 584,
                                    "end": 593,
                                    "fullWidth": 9,
                                    "width": 9,
                                    "text": "prototype",
                                    "value": "prototype",
                                    "valueText": "prototype"
                                }
                            },
                            "dotToken": {
                                "kind": "DotToken",
                                "fullStart": 593,
                                "fullEnd": 594,
                                "start": 593,
                                "end": 594,
                                "fullWidth": 1,
                                "width": 1,
                                "text": ".",
                                "value": ".",
                                "valueText": "."
                            },
                            "name": {
                                "kind": "IdentifierName",
                                "fullStart": 594,
                                "fullEnd": 608,
                                "start": 594,
                                "end": 608,
                                "fullWidth": 14,
                                "width": 14,
                                "text": "hasOwnProperty",
                                "value": "hasOwnProperty",
                                "valueText": "hasOwnProperty"
                            }
                        },
                        "dotToken": {
                            "kind": "DotToken",
                            "fullStart": 608,
                            "fullEnd": 609,
                            "start": 608,
                            "end": 609,
                            "fullWidth": 1,
                            "width": 1,
                            "text": ".",
                            "value": ".",
                            "valueText": "."
                        },
                        "name": {
                            "kind": "IdentifierName",
                            "fullStart": 609,
                            "fullEnd": 616,
                            "start": 609,
                            "end": 615,
                            "fullWidth": 7,
                            "width": 6,
                            "text": "length",
                            "value": "length",
                            "valueText": "length",
                            "hasTrailingTrivia": true,
                            "trailingTrivia": [
                                {
                                    "kind": "WhitespaceTrivia",
                                    "text": " "
                                }
                            ]
                        }
                    },
                    "operatorToken": {
                        "kind": "EqualsToken",
                        "fullStart": 616,
                        "fullEnd": 618,
                        "start": 616,
                        "end": 617,
                        "fullWidth": 2,
                        "width": 1,
                        "text": "=",
                        "value": "=",
                        "valueText": "=",
                        "hasTrailingTrivia": true,
                        "trailingTrivia": [
                            {
                                "kind": "WhitespaceTrivia",
                                "text": " "
                            }
                        ]
                    },
                    "right": {
                        "kind": "FunctionExpression",
                        "fullStart": 618,
                        "fullEnd": 647,
                        "start": 618,
                        "end": 647,
                        "fullWidth": 29,
                        "width": 29,
                        "functionKeyword": {
                            "kind": "FunctionKeyword",
                            "fullStart": 618,
                            "fullEnd": 626,
                            "start": 618,
                            "end": 626,
                            "fullWidth": 8,
                            "width": 8,
                            "text": "function",
                            "value": "function",
                            "valueText": "function"
                        },
                        "callSignature": {
                            "kind": "CallSignature",
                            "fullStart": 626,
                            "fullEnd": 628,
                            "start": 626,
                            "end": 628,
                            "fullWidth": 2,
                            "width": 2,
                            "parameterList": {
                                "kind": "ParameterList",
                                "fullStart": 626,
                                "fullEnd": 628,
                                "start": 626,
                                "end": 628,
                                "fullWidth": 2,
                                "width": 2,
                                "openParenToken": {
                                    "kind": "OpenParenToken",
                                    "fullStart": 626,
                                    "fullEnd": 627,
                                    "start": 626,
                                    "end": 627,
                                    "fullWidth": 1,
                                    "width": 1,
                                    "text": "(",
                                    "value": "(",
                                    "valueText": "("
                                },
                                "parameters": [],
                                "closeParenToken": {
                                    "kind": "CloseParenToken",
                                    "fullStart": 627,
                                    "fullEnd": 628,
                                    "start": 627,
                                    "end": 628,
                                    "fullWidth": 1,
                                    "width": 1,
                                    "text": ")",
                                    "value": ")",
                                    "valueText": ")"
                                }
                            }
                        },
                        "block": {
                            "kind": "Block",
                            "fullStart": 628,
                            "fullEnd": 647,
                            "start": 628,
                            "end": 647,
                            "fullWidth": 19,
                            "width": 19,
                            "openBraceToken": {
                                "kind": "OpenBraceToken",
                                "fullStart": 628,
                                "fullEnd": 629,
                                "start": 628,
                                "end": 629,
                                "fullWidth": 1,
                                "width": 1,
                                "text": "{",
                                "value": "{",
                                "valueText": "{"
                            },
                            "statements": [
                                {
                                    "kind": "ReturnStatement",
                                    "fullStart": 629,
                                    "fullEnd": 646,
                                    "start": 629,
                                    "end": 646,
                                    "fullWidth": 17,
                                    "width": 17,
                                    "returnKeyword": {
                                        "kind": "ReturnKeyword",
                                        "fullStart": 629,
                                        "fullEnd": 636,
                                        "start": 629,
                                        "end": 635,
                                        "fullWidth": 7,
                                        "width": 6,
                                        "text": "return",
                                        "value": "return",
                                        "valueText": "return",
                                        "hasTrailingTrivia": true,
                                        "trailingTrivia": [
                                            {
                                                "kind": "WhitespaceTrivia",
                                                "text": " "
                                            }
                                        ]
                                    },
                                    "expression": {
                                        "kind": "StringLiteral",
                                        "fullStart": 636,
                                        "fullEnd": 645,
                                        "start": 636,
                                        "end": 645,
                                        "fullWidth": 9,
                                        "width": 9,
                                        "text": "\"shifted\"",
                                        "value": "shifted",
                                        "valueText": "shifted"
                                    },
                                    "semicolonToken": {
                                        "kind": "SemicolonToken",
                                        "fullStart": 645,
                                        "fullEnd": 646,
                                        "start": 645,
                                        "end": 646,
                                        "fullWidth": 1,
                                        "width": 1,
                                        "text": ";",
                                        "value": ";",
                                        "valueText": ";"
                                    }
                                }
                            ],
                            "closeBraceToken": {
                                "kind": "CloseBraceToken",
                                "fullStart": 646,
                                "fullEnd": 647,
                                "start": 646,
                                "end": 647,
                                "fullWidth": 1,
                                "width": 1,
                                "text": "}",
                                "value": "}",
                                "valueText": "}"
                            }
                        }
                    }
                },
                "semicolonToken": {
                    "kind": "SemicolonToken",
                    "fullStart": 647,
                    "fullEnd": 649,
                    "start": 647,
                    "end": 648,
                    "fullWidth": 2,
                    "width": 1,
                    "text": ";",
                    "value": ";",
                    "valueText": ";",
                    "hasTrailingTrivia": true,
                    "hasTrailingNewLine": true,
                    "trailingTrivia": [
                        {
                            "kind": "NewLineTrivia",
                            "text": "\n"
                        }
                    ]
                }
            },
            {
                "kind": "IfStatement",
                "fullStart": 649,
                "fullEnd": 814,
                "start": 660,
                "end": 813,
                "fullWidth": 165,
                "width": 153,
                "ifKeyword": {
                    "kind": "IfKeyword",
                    "fullStart": 649,
                    "fullEnd": 663,
                    "start": 660,
                    "end": 662,
                    "fullWidth": 14,
                    "width": 2,
                    "text": "if",
                    "value": "if",
                    "valueText": "if",
                    "hasLeadingTrivia": true,
                    "hasLeadingComment": true,
                    "hasLeadingNewLine": true,
                    "hasTrailingTrivia": true,
                    "leadingTrivia": [
                        {
                            "kind": "NewLineTrivia",
                            "text": "\n"
                        },
                        {
                            "kind": "SingleLineCommentTrivia",
                            "text": "//CHECK#2"
                        },
                        {
                            "kind": "NewLineTrivia",
                            "text": "\n"
                        }
                    ],
                    "trailingTrivia": [
                        {
                            "kind": "WhitespaceTrivia",
                            "text": " "
                        }
                    ]
                },
                "openParenToken": {
                    "kind": "OpenParenToken",
                    "fullStart": 663,
                    "fullEnd": 664,
                    "start": 663,
                    "end": 664,
                    "fullWidth": 1,
                    "width": 1,
                    "text": "(",
                    "value": "(",
                    "valueText": "("
                },
                "condition": {
                    "kind": "NotEqualsExpression",
                    "fullStart": 664,
                    "fullEnd": 710,
                    "start": 664,
                    "end": 710,
                    "fullWidth": 46,
                    "width": 46,
                    "left": {
                        "kind": "MemberAccessExpression",
                        "fullStart": 664,
                        "fullEnd": 703,
                        "start": 664,
                        "end": 702,
                        "fullWidth": 39,
                        "width": 38,
                        "expression": {
                            "kind": "MemberAccessExpression",
                            "fullStart": 664,
                            "fullEnd": 695,
                            "start": 664,
                            "end": 695,
                            "fullWidth": 31,
                            "width": 31,
                            "expression": {
                                "kind": "MemberAccessExpression",
                                "fullStart": 664,
                                "fullEnd": 680,
                                "start": 664,
                                "end": 680,
                                "fullWidth": 16,
                                "width": 16,
                                "expression": {
                                    "kind": "IdentifierName",
                                    "fullStart": 664,
                                    "fullEnd": 670,
                                    "start": 664,
                                    "end": 670,
                                    "fullWidth": 6,
                                    "width": 6,
                                    "text": "Object",
                                    "value": "Object",
                                    "valueText": "Object"
                                },
                                "dotToken": {
                                    "kind": "DotToken",
                                    "fullStart": 670,
                                    "fullEnd": 671,
                                    "start": 670,
                                    "end": 671,
                                    "fullWidth": 1,
                                    "width": 1,
                                    "text": ".",
                                    "value": ".",
                                    "valueText": "."
                                },
                                "name": {
                                    "kind": "IdentifierName",
                                    "fullStart": 671,
                                    "fullEnd": 680,
                                    "start": 671,
                                    "end": 680,
                                    "fullWidth": 9,
                                    "width": 9,
                                    "text": "prototype",
                                    "value": "prototype",
                                    "valueText": "prototype"
                                }
                            },
                            "dotToken": {
                                "kind": "DotToken",
                                "fullStart": 680,
                                "fullEnd": 681,
                                "start": 680,
                                "end": 681,
                                "fullWidth": 1,
                                "width": 1,
                                "text": ".",
                                "value": ".",
                                "valueText": "."
                            },
                            "name": {
                                "kind": "IdentifierName",
                                "fullStart": 681,
                                "fullEnd": 695,
                                "start": 681,
                                "end": 695,
                                "fullWidth": 14,
                                "width": 14,
                                "text": "hasOwnProperty",
                                "value": "hasOwnProperty",
                                "valueText": "hasOwnProperty"
                            }
                        },
                        "dotToken": {
                            "kind": "DotToken",
                            "fullStart": 695,
                            "fullEnd": 696,
                            "start": 695,
                            "end": 696,
                            "fullWidth": 1,
                            "width": 1,
                            "text": ".",
                            "value": ".",
                            "valueText": "."
                        },
                        "name": {
                            "kind": "IdentifierName",
                            "fullStart": 696,
                            "fullEnd": 703,
                            "start": 696,
                            "end": 702,
                            "fullWidth": 7,
                            "width": 6,
                            "text": "length",
                            "value": "length",
                            "valueText": "length",
                            "hasTrailingTrivia": true,
                            "trailingTrivia": [
                                {
                                    "kind": "WhitespaceTrivia",
                                    "text": " "
                                }
                            ]
                        }
                    },
                    "operatorToken": {
                        "kind": "ExclamationEqualsEqualsToken",
                        "fullStart": 703,
                        "fullEnd": 707,
                        "start": 703,
                        "end": 706,
                        "fullWidth": 4,
                        "width": 3,
                        "text": "!==",
                        "value": "!==",
                        "valueText": "!==",
                        "hasTrailingTrivia": true,
                        "trailingTrivia": [
                            {
                                "kind": "WhitespaceTrivia",
                                "text": " "
                            }
                        ]
                    },
                    "right": {
                        "kind": "IdentifierName",
                        "fullStart": 707,
                        "fullEnd": 710,
                        "start": 707,
                        "end": 710,
                        "fullWidth": 3,
                        "width": 3,
                        "text": "obj",
                        "value": "obj",
                        "valueText": "obj"
                    }
                },
                "closeParenToken": {
                    "kind": "CloseParenToken",
                    "fullStart": 710,
                    "fullEnd": 712,
                    "start": 710,
                    "end": 711,
                    "fullWidth": 2,
                    "width": 1,
                    "text": ")",
                    "value": ")",
                    "valueText": ")",
                    "hasTrailingTrivia": true,
                    "trailingTrivia": [
                        {
                            "kind": "WhitespaceTrivia",
                            "text": " "
                        }
                    ]
                },
                "statement": {
                    "kind": "Block",
                    "fullStart": 712,
                    "fullEnd": 814,
                    "start": 712,
                    "end": 813,
                    "fullWidth": 102,
                    "width": 101,
                    "openBraceToken": {
                        "kind": "OpenBraceToken",
                        "fullStart": 712,
                        "fullEnd": 714,
                        "start": 712,
                        "end": 713,
                        "fullWidth": 2,
                        "width": 1,
                        "text": "{",
                        "value": "{",
                        "valueText": "{",
                        "hasTrailingTrivia": true,
                        "hasTrailingNewLine": true,
                        "trailingTrivia": [
                            {
                                "kind": "NewLineTrivia",
                                "text": "\n"
                            }
                        ]
                    },
                    "statements": [
                        {
                            "kind": "ExpressionStatement",
                            "fullStart": 714,
                            "fullEnd": 812,
                            "start": 716,
                            "end": 811,
                            "fullWidth": 98,
                            "width": 95,
                            "expression": {
                                "kind": "InvocationExpression",
                                "fullStart": 714,
                                "fullEnd": 810,
                                "start": 716,
                                "end": 810,
                                "fullWidth": 96,
                                "width": 94,
                                "expression": {
                                    "kind": "IdentifierName",
                                    "fullStart": 714,
                                    "fullEnd": 722,
                                    "start": 716,
                                    "end": 722,
                                    "fullWidth": 8,
                                    "width": 6,
                                    "text": "$ERROR",
                                    "value": "$ERROR",
                                    "valueText": "$ERROR",
                                    "hasLeadingTrivia": true,
                                    "leadingTrivia": [
                                        {
                                            "kind": "WhitespaceTrivia",
                                            "text": "  "
                                        }
                                    ]
                                },
                                "argumentList": {
                                    "kind": "ArgumentList",
                                    "fullStart": 722,
                                    "fullEnd": 810,
                                    "start": 722,
                                    "end": 810,
                                    "fullWidth": 88,
                                    "width": 88,
                                    "openParenToken": {
                                        "kind": "OpenParenToken",
                                        "fullStart": 722,
                                        "fullEnd": 723,
                                        "start": 722,
                                        "end": 723,
                                        "fullWidth": 1,
                                        "width": 1,
                                        "text": "(",
                                        "value": "(",
                                        "valueText": "("
                                    },
                                    "arguments": [
                                        {
                                            "kind": "StringLiteral",
                                            "fullStart": 723,
                                            "fullEnd": 809,
                                            "start": 723,
                                            "end": 809,
                                            "fullWidth": 86,
                                            "width": 86,
                                            "text": "'#2: the Object.prototype.hasOwnProperty length property has the attributes ReadOnly.'",
                                            "value": "#2: the Object.prototype.hasOwnProperty length property has the attributes ReadOnly.",
                                            "valueText": "#2: the Object.prototype.hasOwnProperty length property has the attributes ReadOnly."
                                        }
                                    ],
                                    "closeParenToken": {
                                        "kind": "CloseParenToken",
                                        "fullStart": 809,
                                        "fullEnd": 810,
                                        "start": 809,
                                        "end": 810,
                                        "fullWidth": 1,
                                        "width": 1,
                                        "text": ")",
                                        "value": ")",
                                        "valueText": ")"
                                    }
                                }
                            },
                            "semicolonToken": {
                                "kind": "SemicolonToken",
                                "fullStart": 810,
                                "fullEnd": 812,
                                "start": 810,
                                "end": 811,
                                "fullWidth": 2,
                                "width": 1,
                                "text": ";",
                                "value": ";",
                                "valueText": ";",
                                "hasTrailingTrivia": true,
                                "hasTrailingNewLine": true,
                                "trailingTrivia": [
                                    {
                                        "kind": "NewLineTrivia",
                                        "text": "\n"
                                    }
                                ]
                            }
                        }
                    ],
                    "closeBraceToken": {
                        "kind": "CloseBraceToken",
                        "fullStart": 812,
                        "fullEnd": 814,
                        "start": 812,
                        "end": 813,
                        "fullWidth": 2,
                        "width": 1,
                        "text": "}",
                        "value": "}",
                        "valueText": "}",
                        "hasTrailingTrivia": true,
                        "hasTrailingNewLine": true,
                        "trailingTrivia": [
                            {
                                "kind": "NewLineTrivia",
                                "text": "\n"
                            }
                        ]
                    }
                }
            }
        ],
        "endOfFileToken": {
            "kind": "EndOfFileToken",
            "fullStart": 814,
            "fullEnd": 815,
            "start": 815,
            "end": 815,
            "fullWidth": 1,
            "width": 0,
            "text": "",
            "hasLeadingTrivia": true,
            "hasLeadingNewLine": true,
            "leadingTrivia": [
                {
                    "kind": "NewLineTrivia",
                    "text": "\n"
                }
            ]
        }
    },
    "lineMap": {
        "lineStarts": [
            0,
            61,
            132,
            133,
            137,
            219,
            222,
            274,
            368,
            372,
            373,
            383,
            450,
            523,
            525,
            526,
            576,
            577,
            649,
            650,
            660,
            714,
            812,
            814,
            815
        ],
        "length": 815
    }
}<|MERGE_RESOLUTION|>--- conflicted
+++ resolved
@@ -545,12 +545,8 @@
                             "start": 530,
                             "end": 574,
                             "fullWidth": 44,
-<<<<<<< HEAD
                             "width": 44,
-                            "identifier": {
-=======
                             "propertyName": {
->>>>>>> 85e84683
                                 "kind": "IdentifierName",
                                 "fullStart": 530,
                                 "fullEnd": 534,
