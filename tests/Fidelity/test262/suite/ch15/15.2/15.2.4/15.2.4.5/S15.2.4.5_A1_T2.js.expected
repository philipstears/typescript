--- conflicted
+++ resolved
@@ -477,12 +477,8 @@
                             "start": 657,
                             "end": 682,
                             "fullWidth": 25,
-<<<<<<< HEAD
                             "width": 25,
-                            "identifier": {
-=======
                             "propertyName": {
->>>>>>> 85e84683
                                 "kind": "IdentifierName",
                                 "fullStart": 657,
                                 "fullEnd": 661,
