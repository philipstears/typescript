{
    "isDeclaration": false,
    "languageVersion": "EcmaScript5",
    "parseOptions": {
        "allowAutomaticSemicolonInsertion": true
    },
    "sourceUnit": {
        "kind": "SourceUnit",
        "fullStart": 0,
        "fullEnd": 618,
        "start": 298,
        "end": 618,
        "fullWidth": 618,
        "width": 320,
        "moduleElements": [
            {
                "kind": "IfStatement",
                "fullStart": 0,
                "fullEnd": 394,
                "start": 298,
                "end": 393,
                "fullWidth": 394,
                "width": 95,
                "ifKeyword": {
                    "kind": "IfKeyword",
                    "fullStart": 0,
                    "fullEnd": 301,
                    "start": 298,
                    "end": 300,
                    "fullWidth": 301,
                    "width": 2,
                    "text": "if",
                    "value": "if",
                    "valueText": "if",
                    "hasLeadingTrivia": true,
                    "hasLeadingComment": true,
                    "hasLeadingNewLine": true,
                    "hasTrailingTrivia": true,
                    "leadingTrivia": [
                        {
                            "kind": "SingleLineCommentTrivia",
                            "text": "// Copyright 2009 the Sputnik authors.  All rights reserved."
                        },
                        {
                            "kind": "NewLineTrivia",
                            "text": "\n"
                        },
                        {
                            "kind": "SingleLineCommentTrivia",
                            "text": "// This code is governed by the BSD license found in the LICENSE file."
                        },
                        {
                            "kind": "NewLineTrivia",
                            "text": "\n"
                        },
                        {
                            "kind": "NewLineTrivia",
                            "text": "\n"
                        },
                        {
                            "kind": "MultiLineCommentTrivia",
                            "text": "/**\n * The valueOf method returns its \"this\" value\n *\n * @path ch15/15.2/15.2.4/15.2.4.4/S15.2.4.4_A1_T2.js\n * @description \"this\" value is a boolean\n */"
                        },
                        {
                            "kind": "NewLineTrivia",
                            "text": "\n"
                        },
                        {
                            "kind": "NewLineTrivia",
                            "text": "\n"
                        },
                        {
                            "kind": "SingleLineCommentTrivia",
                            "text": "//CHECK#1"
                        },
                        {
                            "kind": "NewLineTrivia",
                            "text": "\n"
                        }
                    ],
                    "trailingTrivia": [
                        {
                            "kind": "WhitespaceTrivia",
                            "text": " "
                        }
                    ]
                },
                "openParenToken": {
                    "kind": "OpenParenToken",
                    "fullStart": 301,
                    "fullEnd": 302,
                    "start": 301,
                    "end": 302,
                    "fullWidth": 1,
                    "width": 1,
                    "text": "(",
                    "value": "(",
                    "valueText": "("
                },
                "condition": {
                    "kind": "NotEqualsExpression",
                    "fullStart": 302,
                    "fullEnd": 348,
                    "start": 302,
                    "end": 348,
                    "fullWidth": 46,
                    "width": 46,
                    "left": {
                        "kind": "TypeOfExpression",
                        "fullStart": 302,
                        "fullEnd": 334,
                        "start": 302,
                        "end": 333,
                        "fullWidth": 32,
                        "width": 31,
                        "typeOfKeyword": {
                            "kind": "TypeOfKeyword",
                            "fullStart": 302,
                            "fullEnd": 309,
                            "start": 302,
                            "end": 308,
                            "fullWidth": 7,
                            "width": 6,
                            "text": "typeof",
                            "value": "typeof",
                            "valueText": "typeof",
                            "hasTrailingTrivia": true,
                            "trailingTrivia": [
                                {
                                    "kind": "WhitespaceTrivia",
                                    "text": " "
                                }
                            ]
                        },
                        "expression": {
                            "kind": "MemberAccessExpression",
                            "fullStart": 309,
                            "fullEnd": 334,
                            "start": 309,
                            "end": 333,
                            "fullWidth": 25,
                            "width": 24,
                            "expression": {
                                "kind": "MemberAccessExpression",
                                "fullStart": 309,
                                "fullEnd": 325,
                                "start": 309,
                                "end": 325,
                                "fullWidth": 16,
                                "width": 16,
                                "expression": {
                                    "kind": "IdentifierName",
                                    "fullStart": 309,
                                    "fullEnd": 315,
                                    "start": 309,
                                    "end": 315,
                                    "fullWidth": 6,
                                    "width": 6,
                                    "text": "Object",
                                    "value": "Object",
                                    "valueText": "Object"
                                },
                                "dotToken": {
                                    "kind": "DotToken",
                                    "fullStart": 315,
                                    "fullEnd": 316,
                                    "start": 315,
                                    "end": 316,
                                    "fullWidth": 1,
                                    "width": 1,
                                    "text": ".",
                                    "value": ".",
                                    "valueText": "."
                                },
                                "name": {
                                    "kind": "IdentifierName",
                                    "fullStart": 316,
                                    "fullEnd": 325,
                                    "start": 316,
                                    "end": 325,
                                    "fullWidth": 9,
                                    "width": 9,
                                    "text": "prototype",
                                    "value": "prototype",
                                    "valueText": "prototype"
                                }
                            },
                            "dotToken": {
                                "kind": "DotToken",
                                "fullStart": 325,
                                "fullEnd": 326,
                                "start": 325,
                                "end": 326,
                                "fullWidth": 1,
                                "width": 1,
                                "text": ".",
                                "value": ".",
                                "valueText": "."
                            },
                            "name": {
                                "kind": "IdentifierName",
                                "fullStart": 326,
                                "fullEnd": 334,
                                "start": 326,
                                "end": 333,
                                "fullWidth": 8,
                                "width": 7,
                                "text": "valueOf",
                                "value": "valueOf",
                                "valueText": "valueOf",
                                "hasTrailingTrivia": true,
                                "trailingTrivia": [
                                    {
                                        "kind": "WhitespaceTrivia",
                                        "text": " "
                                    }
                                ]
                            }
                        }
                    },
                    "operatorToken": {
                        "kind": "ExclamationEqualsEqualsToken",
                        "fullStart": 334,
                        "fullEnd": 338,
                        "start": 334,
                        "end": 337,
                        "fullWidth": 4,
                        "width": 3,
                        "text": "!==",
                        "value": "!==",
                        "valueText": "!==",
                        "hasTrailingTrivia": true,
                        "trailingTrivia": [
                            {
                                "kind": "WhitespaceTrivia",
                                "text": " "
                            }
                        ]
                    },
                    "right": {
                        "kind": "StringLiteral",
                        "fullStart": 338,
                        "fullEnd": 348,
                        "start": 338,
                        "end": 348,
                        "fullWidth": 10,
                        "width": 10,
                        "text": "\"function\"",
                        "value": "function",
                        "valueText": "function"
                    }
                },
                "closeParenToken": {
                    "kind": "CloseParenToken",
                    "fullStart": 348,
                    "fullEnd": 350,
                    "start": 348,
                    "end": 349,
                    "fullWidth": 2,
                    "width": 1,
                    "text": ")",
                    "value": ")",
                    "valueText": ")",
                    "hasTrailingTrivia": true,
                    "trailingTrivia": [
                        {
                            "kind": "WhitespaceTrivia",
                            "text": " "
                        }
                    ]
                },
                "statement": {
                    "kind": "Block",
                    "fullStart": 350,
                    "fullEnd": 394,
                    "start": 350,
                    "end": 393,
                    "fullWidth": 44,
                    "width": 43,
                    "openBraceToken": {
                        "kind": "OpenBraceToken",
                        "fullStart": 350,
                        "fullEnd": 352,
                        "start": 350,
                        "end": 351,
                        "fullWidth": 2,
                        "width": 1,
                        "text": "{",
                        "value": "{",
                        "valueText": "{",
                        "hasTrailingTrivia": true,
                        "hasTrailingNewLine": true,
                        "trailingTrivia": [
                            {
                                "kind": "NewLineTrivia",
                                "text": "\n"
                            }
                        ]
                    },
                    "statements": [
                        {
                            "kind": "ExpressionStatement",
                            "fullStart": 352,
                            "fullEnd": 392,
                            "start": 354,
                            "end": 391,
                            "fullWidth": 40,
                            "width": 37,
                            "expression": {
                                "kind": "InvocationExpression",
                                "fullStart": 352,
                                "fullEnd": 390,
                                "start": 354,
                                "end": 390,
                                "fullWidth": 38,
                                "width": 36,
                                "expression": {
                                    "kind": "IdentifierName",
                                    "fullStart": 352,
                                    "fullEnd": 360,
                                    "start": 354,
                                    "end": 360,
                                    "fullWidth": 8,
                                    "width": 6,
                                    "text": "$ERROR",
                                    "value": "$ERROR",
                                    "valueText": "$ERROR",
                                    "hasLeadingTrivia": true,
                                    "leadingTrivia": [
                                        {
                                            "kind": "WhitespaceTrivia",
                                            "text": "  "
                                        }
                                    ]
                                },
                                "argumentList": {
                                    "kind": "ArgumentList",
                                    "fullStart": 360,
                                    "fullEnd": 390,
                                    "start": 360,
                                    "end": 390,
                                    "fullWidth": 30,
                                    "width": 30,
                                    "openParenToken": {
                                        "kind": "OpenParenToken",
                                        "fullStart": 360,
                                        "fullEnd": 361,
                                        "start": 360,
                                        "end": 361,
                                        "fullWidth": 1,
                                        "width": 1,
                                        "text": "(",
                                        "value": "(",
                                        "valueText": "("
                                    },
                                    "arguments": [
                                        {
                                            "kind": "StringLiteral",
                                            "fullStart": 361,
                                            "fullEnd": 389,
                                            "start": 361,
                                            "end": 389,
                                            "fullWidth": 28,
                                            "width": 28,
                                            "text": "'#1: valueOf method defined'",
                                            "value": "#1: valueOf method defined",
                                            "valueText": "#1: valueOf method defined"
                                        }
                                    ],
                                    "closeParenToken": {
                                        "kind": "CloseParenToken",
                                        "fullStart": 389,
                                        "fullEnd": 390,
                                        "start": 389,
                                        "end": 390,
                                        "fullWidth": 1,
                                        "width": 1,
                                        "text": ")",
                                        "value": ")",
                                        "valueText": ")"
                                    }
                                }
                            },
                            "semicolonToken": {
                                "kind": "SemicolonToken",
                                "fullStart": 390,
                                "fullEnd": 392,
                                "start": 390,
                                "end": 391,
                                "fullWidth": 2,
                                "width": 1,
                                "text": ";",
                                "value": ";",
                                "valueText": ";",
                                "hasTrailingTrivia": true,
                                "hasTrailingNewLine": true,
                                "trailingTrivia": [
                                    {
                                        "kind": "NewLineTrivia",
                                        "text": "\n"
                                    }
                                ]
                            }
                        }
                    ],
                    "closeBraceToken": {
                        "kind": "CloseBraceToken",
                        "fullStart": 392,
                        "fullEnd": 394,
                        "start": 392,
                        "end": 393,
                        "fullWidth": 2,
                        "width": 1,
                        "text": "}",
                        "value": "}",
                        "valueText": "}",
                        "hasTrailingTrivia": true,
                        "hasTrailingNewLine": true,
                        "trailingTrivia": [
                            {
                                "kind": "NewLineTrivia",
                                "text": "\n"
                            }
                        ]
                    }
                }
            },
            {
                "kind": "VariableStatement",
                "fullStart": 394,
                "fullEnd": 421,
                "start": 395,
                "end": 420,
                "fullWidth": 27,
                "width": 25,
                "modifiers": [],
                "variableDeclaration": {
                    "kind": "VariableDeclaration",
                    "fullStart": 394,
                    "fullEnd": 419,
                    "start": 395,
                    "end": 419,
                    "fullWidth": 25,
                    "width": 24,
                    "varKeyword": {
                        "kind": "VarKeyword",
                        "fullStart": 394,
                        "fullEnd": 399,
                        "start": 395,
                        "end": 398,
                        "fullWidth": 5,
                        "width": 3,
                        "text": "var",
                        "value": "var",
                        "valueText": "var",
                        "hasLeadingTrivia": true,
                        "hasLeadingNewLine": true,
                        "hasTrailingTrivia": true,
                        "leadingTrivia": [
                            {
                                "kind": "NewLineTrivia",
                                "text": "\n"
                            }
                        ],
                        "trailingTrivia": [
                            {
                                "kind": "WhitespaceTrivia",
                                "text": " "
                            }
                        ]
                    },
                    "variableDeclarators": [
                        {
                            "kind": "VariableDeclarator",
                            "fullStart": 399,
                            "fullEnd": 419,
                            "start": 399,
                            "end": 419,
                            "fullWidth": 20,
<<<<<<< HEAD
                            "width": 20,
                            "identifier": {
=======
                            "propertyName": {
>>>>>>> 85e84683
                                "kind": "IdentifierName",
                                "fullStart": 399,
                                "fullEnd": 402,
                                "start": 399,
                                "end": 402,
                                "fullWidth": 3,
                                "width": 3,
                                "text": "obj",
                                "value": "obj",
                                "valueText": "obj"
                            },
                            "equalsValueClause": {
                                "kind": "EqualsValueClause",
                                "fullStart": 402,
                                "fullEnd": 419,
                                "start": 402,
                                "end": 419,
                                "fullWidth": 17,
                                "width": 17,
                                "equalsToken": {
                                    "kind": "EqualsToken",
                                    "fullStart": 402,
                                    "fullEnd": 403,
                                    "start": 402,
                                    "end": 403,
                                    "fullWidth": 1,
                                    "width": 1,
                                    "text": "=",
                                    "value": "=",
                                    "valueText": "="
                                },
                                "value": {
                                    "kind": "ObjectCreationExpression",
                                    "fullStart": 403,
                                    "fullEnd": 419,
                                    "start": 403,
                                    "end": 419,
                                    "fullWidth": 16,
                                    "width": 16,
                                    "newKeyword": {
                                        "kind": "NewKeyword",
                                        "fullStart": 403,
                                        "fullEnd": 407,
                                        "start": 403,
                                        "end": 406,
                                        "fullWidth": 4,
                                        "width": 3,
                                        "text": "new",
                                        "value": "new",
                                        "valueText": "new",
                                        "hasTrailingTrivia": true,
                                        "trailingTrivia": [
                                            {
                                                "kind": "WhitespaceTrivia",
                                                "text": " "
                                            }
                                        ]
                                    },
                                    "expression": {
                                        "kind": "IdentifierName",
                                        "fullStart": 407,
                                        "fullEnd": 413,
                                        "start": 407,
                                        "end": 413,
                                        "fullWidth": 6,
                                        "width": 6,
                                        "text": "Object",
                                        "value": "Object",
                                        "valueText": "Object"
                                    },
                                    "argumentList": {
                                        "kind": "ArgumentList",
                                        "fullStart": 413,
                                        "fullEnd": 419,
                                        "start": 413,
                                        "end": 419,
                                        "fullWidth": 6,
                                        "width": 6,
                                        "openParenToken": {
                                            "kind": "OpenParenToken",
                                            "fullStart": 413,
                                            "fullEnd": 414,
                                            "start": 413,
                                            "end": 414,
                                            "fullWidth": 1,
                                            "width": 1,
                                            "text": "(",
                                            "value": "(",
                                            "valueText": "("
                                        },
                                        "arguments": [
                                            {
                                                "kind": "TrueKeyword",
                                                "fullStart": 414,
                                                "fullEnd": 418,
                                                "start": 414,
                                                "end": 418,
                                                "fullWidth": 4,
                                                "width": 4,
                                                "text": "true",
                                                "value": true,
                                                "valueText": "true"
                                            }
                                        ],
                                        "closeParenToken": {
                                            "kind": "CloseParenToken",
                                            "fullStart": 418,
                                            "fullEnd": 419,
                                            "start": 418,
                                            "end": 419,
                                            "fullWidth": 1,
                                            "width": 1,
                                            "text": ")",
                                            "value": ")",
                                            "valueText": ")"
                                        }
                                    }
                                }
                            }
                        }
                    ]
                },
                "semicolonToken": {
                    "kind": "SemicolonToken",
                    "fullStart": 419,
                    "fullEnd": 421,
                    "start": 419,
                    "end": 420,
                    "fullWidth": 2,
                    "width": 1,
                    "text": ";",
                    "value": ";",
                    "valueText": ";",
                    "hasTrailingTrivia": true,
                    "hasTrailingNewLine": true,
                    "trailingTrivia": [
                        {
                            "kind": "NewLineTrivia",
                            "text": "\n"
                        }
                    ]
                }
            },
            {
                "kind": "IfStatement",
                "fullStart": 421,
                "fullEnd": 516,
                "start": 432,
                "end": 515,
                "fullWidth": 95,
                "width": 83,
                "ifKeyword": {
                    "kind": "IfKeyword",
                    "fullStart": 421,
                    "fullEnd": 435,
                    "start": 432,
                    "end": 434,
                    "fullWidth": 14,
                    "width": 2,
                    "text": "if",
                    "value": "if",
                    "valueText": "if",
                    "hasLeadingTrivia": true,
                    "hasLeadingComment": true,
                    "hasLeadingNewLine": true,
                    "hasTrailingTrivia": true,
                    "leadingTrivia": [
                        {
                            "kind": "NewLineTrivia",
                            "text": "\n"
                        },
                        {
                            "kind": "SingleLineCommentTrivia",
                            "text": "//CHECK#2"
                        },
                        {
                            "kind": "NewLineTrivia",
                            "text": "\n"
                        }
                    ],
                    "trailingTrivia": [
                        {
                            "kind": "WhitespaceTrivia",
                            "text": " "
                        }
                    ]
                },
                "openParenToken": {
                    "kind": "OpenParenToken",
                    "fullStart": 435,
                    "fullEnd": 436,
                    "start": 435,
                    "end": 436,
                    "fullWidth": 1,
                    "width": 1,
                    "text": "(",
                    "value": "(",
                    "valueText": "("
                },
                "condition": {
                    "kind": "NotEqualsExpression",
                    "fullStart": 436,
                    "fullEnd": 469,
                    "start": 436,
                    "end": 469,
                    "fullWidth": 33,
                    "width": 33,
                    "left": {
                        "kind": "TypeOfExpression",
                        "fullStart": 436,
                        "fullEnd": 455,
                        "start": 436,
                        "end": 454,
                        "fullWidth": 19,
                        "width": 18,
                        "typeOfKeyword": {
                            "kind": "TypeOfKeyword",
                            "fullStart": 436,
                            "fullEnd": 443,
                            "start": 436,
                            "end": 442,
                            "fullWidth": 7,
                            "width": 6,
                            "text": "typeof",
                            "value": "typeof",
                            "valueText": "typeof",
                            "hasTrailingTrivia": true,
                            "trailingTrivia": [
                                {
                                    "kind": "WhitespaceTrivia",
                                    "text": " "
                                }
                            ]
                        },
                        "expression": {
                            "kind": "MemberAccessExpression",
                            "fullStart": 443,
                            "fullEnd": 455,
                            "start": 443,
                            "end": 454,
                            "fullWidth": 12,
                            "width": 11,
                            "expression": {
                                "kind": "IdentifierName",
                                "fullStart": 443,
                                "fullEnd": 446,
                                "start": 443,
                                "end": 446,
                                "fullWidth": 3,
                                "width": 3,
                                "text": "obj",
                                "value": "obj",
                                "valueText": "obj"
                            },
                            "dotToken": {
                                "kind": "DotToken",
                                "fullStart": 446,
                                "fullEnd": 447,
                                "start": 446,
                                "end": 447,
                                "fullWidth": 1,
                                "width": 1,
                                "text": ".",
                                "value": ".",
                                "valueText": "."
                            },
                            "name": {
                                "kind": "IdentifierName",
                                "fullStart": 447,
                                "fullEnd": 455,
                                "start": 447,
                                "end": 454,
                                "fullWidth": 8,
                                "width": 7,
                                "text": "valueOf",
                                "value": "valueOf",
                                "valueText": "valueOf",
                                "hasTrailingTrivia": true,
                                "trailingTrivia": [
                                    {
                                        "kind": "WhitespaceTrivia",
                                        "text": " "
                                    }
                                ]
                            }
                        }
                    },
                    "operatorToken": {
                        "kind": "ExclamationEqualsEqualsToken",
                        "fullStart": 455,
                        "fullEnd": 459,
                        "start": 455,
                        "end": 458,
                        "fullWidth": 4,
                        "width": 3,
                        "text": "!==",
                        "value": "!==",
                        "valueText": "!==",
                        "hasTrailingTrivia": true,
                        "trailingTrivia": [
                            {
                                "kind": "WhitespaceTrivia",
                                "text": " "
                            }
                        ]
                    },
                    "right": {
                        "kind": "StringLiteral",
                        "fullStart": 459,
                        "fullEnd": 469,
                        "start": 459,
                        "end": 469,
                        "fullWidth": 10,
                        "width": 10,
                        "text": "\"function\"",
                        "value": "function",
                        "valueText": "function"
                    }
                },
                "closeParenToken": {
                    "kind": "CloseParenToken",
                    "fullStart": 469,
                    "fullEnd": 471,
                    "start": 469,
                    "end": 470,
                    "fullWidth": 2,
                    "width": 1,
                    "text": ")",
                    "value": ")",
                    "valueText": ")",
                    "hasTrailingTrivia": true,
                    "trailingTrivia": [
                        {
                            "kind": "WhitespaceTrivia",
                            "text": " "
                        }
                    ]
                },
                "statement": {
                    "kind": "Block",
                    "fullStart": 471,
                    "fullEnd": 516,
                    "start": 471,
                    "end": 515,
                    "fullWidth": 45,
                    "width": 44,
                    "openBraceToken": {
                        "kind": "OpenBraceToken",
                        "fullStart": 471,
                        "fullEnd": 473,
                        "start": 471,
                        "end": 472,
                        "fullWidth": 2,
                        "width": 1,
                        "text": "{",
                        "value": "{",
                        "valueText": "{",
                        "hasTrailingTrivia": true,
                        "hasTrailingNewLine": true,
                        "trailingTrivia": [
                            {
                                "kind": "NewLineTrivia",
                                "text": "\n"
                            }
                        ]
                    },
                    "statements": [
                        {
                            "kind": "ExpressionStatement",
                            "fullStart": 473,
                            "fullEnd": 514,
                            "start": 475,
                            "end": 513,
                            "fullWidth": 41,
                            "width": 38,
                            "expression": {
                                "kind": "InvocationExpression",
                                "fullStart": 473,
                                "fullEnd": 512,
                                "start": 475,
                                "end": 512,
                                "fullWidth": 39,
                                "width": 37,
                                "expression": {
                                    "kind": "IdentifierName",
                                    "fullStart": 473,
                                    "fullEnd": 481,
                                    "start": 475,
                                    "end": 481,
                                    "fullWidth": 8,
                                    "width": 6,
                                    "text": "$ERROR",
                                    "value": "$ERROR",
                                    "valueText": "$ERROR",
                                    "hasLeadingTrivia": true,
                                    "leadingTrivia": [
                                        {
                                            "kind": "WhitespaceTrivia",
                                            "text": "  "
                                        }
                                    ]
                                },
                                "argumentList": {
                                    "kind": "ArgumentList",
                                    "fullStart": 481,
                                    "fullEnd": 512,
                                    "start": 481,
                                    "end": 512,
                                    "fullWidth": 31,
                                    "width": 31,
                                    "openParenToken": {
                                        "kind": "OpenParenToken",
                                        "fullStart": 481,
                                        "fullEnd": 482,
                                        "start": 481,
                                        "end": 482,
                                        "fullWidth": 1,
                                        "width": 1,
                                        "text": "(",
                                        "value": "(",
                                        "valueText": "("
                                    },
                                    "arguments": [
                                        {
                                            "kind": "StringLiteral",
                                            "fullStart": 482,
                                            "fullEnd": 511,
                                            "start": 482,
                                            "end": 511,
                                            "fullWidth": 29,
                                            "width": 29,
                                            "text": "'#2: valueOf method accessed'",
                                            "value": "#2: valueOf method accessed",
                                            "valueText": "#2: valueOf method accessed"
                                        }
                                    ],
                                    "closeParenToken": {
                                        "kind": "CloseParenToken",
                                        "fullStart": 511,
                                        "fullEnd": 512,
                                        "start": 511,
                                        "end": 512,
                                        "fullWidth": 1,
                                        "width": 1,
                                        "text": ")",
                                        "value": ")",
                                        "valueText": ")"
                                    }
                                }
                            },
                            "semicolonToken": {
                                "kind": "SemicolonToken",
                                "fullStart": 512,
                                "fullEnd": 514,
                                "start": 512,
                                "end": 513,
                                "fullWidth": 2,
                                "width": 1,
                                "text": ";",
                                "value": ";",
                                "valueText": ";",
                                "hasTrailingTrivia": true,
                                "hasTrailingNewLine": true,
                                "trailingTrivia": [
                                    {
                                        "kind": "NewLineTrivia",
                                        "text": "\n"
                                    }
                                ]
                            }
                        }
                    ],
                    "closeBraceToken": {
                        "kind": "CloseBraceToken",
                        "fullStart": 514,
                        "fullEnd": 516,
                        "start": 514,
                        "end": 515,
                        "fullWidth": 2,
                        "width": 1,
                        "text": "}",
                        "value": "}",
                        "valueText": "}",
                        "hasTrailingTrivia": true,
                        "hasTrailingNewLine": true,
                        "trailingTrivia": [
                            {
                                "kind": "NewLineTrivia",
                                "text": "\n"
                            }
                        ]
                    }
                }
            },
            {
                "kind": "IfStatement",
                "fullStart": 516,
                "fullEnd": 616,
                "start": 527,
                "end": 615,
                "fullWidth": 100,
                "width": 88,
                "ifKeyword": {
                    "kind": "IfKeyword",
                    "fullStart": 516,
                    "fullEnd": 530,
                    "start": 527,
                    "end": 529,
                    "fullWidth": 14,
                    "width": 2,
                    "text": "if",
                    "value": "if",
                    "valueText": "if",
                    "hasLeadingTrivia": true,
                    "hasLeadingComment": true,
                    "hasLeadingNewLine": true,
                    "hasTrailingTrivia": true,
                    "leadingTrivia": [
                        {
                            "kind": "NewLineTrivia",
                            "text": "\n"
                        },
                        {
                            "kind": "SingleLineCommentTrivia",
                            "text": "//CHECK#3"
                        },
                        {
                            "kind": "NewLineTrivia",
                            "text": "\n"
                        }
                    ],
                    "trailingTrivia": [
                        {
                            "kind": "WhitespaceTrivia",
                            "text": " "
                        }
                    ]
                },
                "openParenToken": {
                    "kind": "OpenParenToken",
                    "fullStart": 530,
                    "fullEnd": 531,
                    "start": 530,
                    "end": 531,
                    "fullWidth": 1,
                    "width": 1,
                    "text": "(",
                    "value": "(",
                    "valueText": "("
                },
                "condition": {
                    "kind": "NotEqualsExpression",
                    "fullStart": 531,
                    "fullEnd": 551,
                    "start": 531,
                    "end": 551,
                    "fullWidth": 20,
                    "width": 20,
                    "left": {
                        "kind": "InvocationExpression",
                        "fullStart": 531,
                        "fullEnd": 544,
                        "start": 531,
                        "end": 544,
                        "fullWidth": 13,
                        "width": 13,
                        "expression": {
                            "kind": "MemberAccessExpression",
                            "fullStart": 531,
                            "fullEnd": 542,
                            "start": 531,
                            "end": 542,
                            "fullWidth": 11,
                            "width": 11,
                            "expression": {
                                "kind": "IdentifierName",
                                "fullStart": 531,
                                "fullEnd": 534,
                                "start": 531,
                                "end": 534,
                                "fullWidth": 3,
                                "width": 3,
                                "text": "obj",
                                "value": "obj",
                                "valueText": "obj"
                            },
                            "dotToken": {
                                "kind": "DotToken",
                                "fullStart": 534,
                                "fullEnd": 535,
                                "start": 534,
                                "end": 535,
                                "fullWidth": 1,
                                "width": 1,
                                "text": ".",
                                "value": ".",
                                "valueText": "."
                            },
                            "name": {
                                "kind": "IdentifierName",
                                "fullStart": 535,
                                "fullEnd": 542,
                                "start": 535,
                                "end": 542,
                                "fullWidth": 7,
                                "width": 7,
                                "text": "valueOf",
                                "value": "valueOf",
                                "valueText": "valueOf"
                            }
                        },
                        "argumentList": {
                            "kind": "ArgumentList",
                            "fullStart": 542,
                            "fullEnd": 544,
                            "start": 542,
                            "end": 544,
                            "fullWidth": 2,
                            "width": 2,
                            "openParenToken": {
                                "kind": "OpenParenToken",
                                "fullStart": 542,
                                "fullEnd": 543,
                                "start": 542,
                                "end": 543,
                                "fullWidth": 1,
                                "width": 1,
                                "text": "(",
                                "value": "(",
                                "valueText": "("
                            },
                            "arguments": [],
                            "closeParenToken": {
                                "kind": "CloseParenToken",
                                "fullStart": 543,
                                "fullEnd": 544,
                                "start": 543,
                                "end": 544,
                                "fullWidth": 1,
                                "width": 1,
                                "text": ")",
                                "value": ")",
                                "valueText": ")"
                            }
                        }
                    },
                    "operatorToken": {
                        "kind": "ExclamationEqualsEqualsToken",
                        "fullStart": 544,
                        "fullEnd": 547,
                        "start": 544,
                        "end": 547,
                        "fullWidth": 3,
                        "width": 3,
                        "text": "!==",
                        "value": "!==",
                        "valueText": "!=="
                    },
                    "right": {
                        "kind": "TrueKeyword",
                        "fullStart": 547,
                        "fullEnd": 551,
                        "start": 547,
                        "end": 551,
                        "fullWidth": 4,
                        "width": 4,
                        "text": "true",
                        "value": true,
                        "valueText": "true"
                    }
                },
                "closeParenToken": {
                    "kind": "CloseParenToken",
                    "fullStart": 551,
                    "fullEnd": 553,
                    "start": 551,
                    "end": 552,
                    "fullWidth": 2,
                    "width": 1,
                    "text": ")",
                    "value": ")",
                    "valueText": ")",
                    "hasTrailingTrivia": true,
                    "trailingTrivia": [
                        {
                            "kind": "WhitespaceTrivia",
                            "text": " "
                        }
                    ]
                },
                "statement": {
                    "kind": "Block",
                    "fullStart": 553,
                    "fullEnd": 616,
                    "start": 553,
                    "end": 615,
                    "fullWidth": 63,
                    "width": 62,
                    "openBraceToken": {
                        "kind": "OpenBraceToken",
                        "fullStart": 553,
                        "fullEnd": 555,
                        "start": 553,
                        "end": 554,
                        "fullWidth": 2,
                        "width": 1,
                        "text": "{",
                        "value": "{",
                        "valueText": "{",
                        "hasTrailingTrivia": true,
                        "hasTrailingNewLine": true,
                        "trailingTrivia": [
                            {
                                "kind": "NewLineTrivia",
                                "text": "\n"
                            }
                        ]
                    },
                    "statements": [
                        {
                            "kind": "ExpressionStatement",
                            "fullStart": 555,
                            "fullEnd": 614,
                            "start": 557,
                            "end": 613,
                            "fullWidth": 59,
                            "width": 56,
                            "expression": {
                                "kind": "InvocationExpression",
                                "fullStart": 555,
                                "fullEnd": 612,
                                "start": 557,
                                "end": 612,
                                "fullWidth": 57,
                                "width": 55,
                                "expression": {
                                    "kind": "IdentifierName",
                                    "fullStart": 555,
                                    "fullEnd": 563,
                                    "start": 557,
                                    "end": 563,
                                    "fullWidth": 8,
                                    "width": 6,
                                    "text": "$ERROR",
                                    "value": "$ERROR",
                                    "valueText": "$ERROR",
                                    "hasLeadingTrivia": true,
                                    "leadingTrivia": [
                                        {
                                            "kind": "WhitespaceTrivia",
                                            "text": "  "
                                        }
                                    ]
                                },
                                "argumentList": {
                                    "kind": "ArgumentList",
                                    "fullStart": 563,
                                    "fullEnd": 612,
                                    "start": 563,
                                    "end": 612,
                                    "fullWidth": 49,
                                    "width": 49,
                                    "openParenToken": {
                                        "kind": "OpenParenToken",
                                        "fullStart": 563,
                                        "fullEnd": 564,
                                        "start": 563,
                                        "end": 564,
                                        "fullWidth": 1,
                                        "width": 1,
                                        "text": "(",
                                        "value": "(",
                                        "valueText": "("
                                    },
                                    "arguments": [
                                        {
                                            "kind": "StringLiteral",
                                            "fullStart": 564,
                                            "fullEnd": 611,
                                            "start": 564,
                                            "end": 611,
                                            "fullWidth": 47,
                                            "width": 47,
                                            "text": "'#3: The valueOf method returns its this value'",
                                            "value": "#3: The valueOf method returns its this value",
                                            "valueText": "#3: The valueOf method returns its this value"
                                        }
                                    ],
                                    "closeParenToken": {
                                        "kind": "CloseParenToken",
                                        "fullStart": 611,
                                        "fullEnd": 612,
                                        "start": 611,
                                        "end": 612,
                                        "fullWidth": 1,
                                        "width": 1,
                                        "text": ")",
                                        "value": ")",
                                        "valueText": ")"
                                    }
                                }
                            },
                            "semicolonToken": {
                                "kind": "SemicolonToken",
                                "fullStart": 612,
                                "fullEnd": 614,
                                "start": 612,
                                "end": 613,
                                "fullWidth": 2,
                                "width": 1,
                                "text": ";",
                                "value": ";",
                                "valueText": ";",
                                "hasTrailingTrivia": true,
                                "hasTrailingNewLine": true,
                                "trailingTrivia": [
                                    {
                                        "kind": "NewLineTrivia",
                                        "text": "\n"
                                    }
                                ]
                            }
                        }
                    ],
                    "closeBraceToken": {
                        "kind": "CloseBraceToken",
                        "fullStart": 614,
                        "fullEnd": 616,
                        "start": 614,
                        "end": 615,
                        "fullWidth": 2,
                        "width": 1,
                        "text": "}",
                        "value": "}",
                        "valueText": "}",
                        "hasTrailingTrivia": true,
                        "hasTrailingNewLine": true,
                        "trailingTrivia": [
                            {
                                "kind": "NewLineTrivia",
                                "text": "\n"
                            }
                        ]
                    }
                }
            }
        ],
        "endOfFileToken": {
            "kind": "EndOfFileToken",
            "fullStart": 616,
            "fullEnd": 618,
            "start": 618,
            "end": 618,
            "fullWidth": 2,
            "width": 0,
            "text": "",
            "hasLeadingTrivia": true,
            "hasLeadingNewLine": true,
            "leadingTrivia": [
                {
                    "kind": "NewLineTrivia",
                    "text": "\n"
                },
                {
                    "kind": "NewLineTrivia",
                    "text": "\n"
                }
            ]
        }
    },
    "lineMap": {
        "lineStarts": [
            0,
            61,
            132,
            133,
            137,
            184,
            187,
            241,
            283,
            287,
            288,
            298,
            352,
            392,
            394,
            395,
            421,
            422,
            432,
            473,
            514,
            516,
            517,
            527,
            555,
            614,
            616,
            617,
            618
        ],
        "length": 618
    }
}<|MERGE_RESOLUTION|>--- conflicted
+++ resolved
@@ -477,12 +477,8 @@
                             "start": 399,
                             "end": 419,
                             "fullWidth": 20,
-<<<<<<< HEAD
                             "width": 20,
-                            "identifier": {
-=======
                             "propertyName": {
->>>>>>> 85e84683
                                 "kind": "IdentifierName",
                                 "fullStart": 399,
                                 "fullEnd": 402,
