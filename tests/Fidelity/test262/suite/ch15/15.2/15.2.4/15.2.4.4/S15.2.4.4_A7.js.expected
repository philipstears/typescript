{
    "isDeclaration": false,
    "languageVersion": "EcmaScript5",
    "parseOptions": {
        "allowAutomaticSemicolonInsertion": true
    },
    "sourceUnit": {
        "kind": "SourceUnit",
        "fullStart": 0,
        "fullEnd": 506,
        "start": 329,
        "end": 506,
        "fullWidth": 506,
        "width": 177,
        "moduleElements": [
            {
                "kind": "VariableStatement",
                "fullStart": 0,
                "fullEnd": 369,
                "start": 329,
                "end": 368,
                "fullWidth": 369,
                "width": 39,
                "modifiers": [],
                "variableDeclaration": {
                    "kind": "VariableDeclaration",
                    "fullStart": 0,
                    "fullEnd": 367,
                    "start": 329,
                    "end": 367,
                    "fullWidth": 367,
                    "width": 38,
                    "varKeyword": {
                        "kind": "VarKeyword",
                        "fullStart": 0,
                        "fullEnd": 333,
                        "start": 329,
                        "end": 332,
                        "fullWidth": 333,
                        "width": 3,
                        "text": "var",
                        "value": "var",
                        "valueText": "var",
                        "hasLeadingTrivia": true,
                        "hasLeadingComment": true,
                        "hasLeadingNewLine": true,
                        "hasTrailingTrivia": true,
                        "leadingTrivia": [
                            {
                                "kind": "SingleLineCommentTrivia",
                                "text": "// Copyright 2009 the Sputnik authors.  All rights reserved."
                            },
                            {
                                "kind": "NewLineTrivia",
                                "text": "\n"
                            },
                            {
                                "kind": "SingleLineCommentTrivia",
                                "text": "// This code is governed by the BSD license found in the LICENSE file."
                            },
                            {
                                "kind": "NewLineTrivia",
                                "text": "\n"
                            },
                            {
                                "kind": "NewLineTrivia",
                                "text": "\n"
                            },
                            {
                                "kind": "MultiLineCommentTrivia",
                                "text": "/**\n * Object.prototype.valueOf can't be used as a constructor\n *\n * @path ch15/15.2/15.2.4/15.2.4.4/S15.2.4.4_A7.js\n * @description Checking if creating \"new Object.prototype.valueOf\" fails\n */"
                            },
                            {
                                "kind": "NewLineTrivia",
                                "text": "\n"
                            },
                            {
                                "kind": "NewLineTrivia",
                                "text": "\n"
                            }
                        ],
                        "trailingTrivia": [
                            {
                                "kind": "WhitespaceTrivia",
                                "text": " "
                            }
                        ]
                    },
                    "variableDeclarators": [
                        {
                            "kind": "VariableDeclarator",
                            "fullStart": 333,
                            "fullEnd": 367,
                            "start": 333,
                            "end": 367,
                            "fullWidth": 34,
<<<<<<< HEAD
                            "width": 34,
                            "identifier": {
=======
                            "propertyName": {
>>>>>>> 85e84683
                                "kind": "IdentifierName",
                                "fullStart": 333,
                                "fullEnd": 341,
                                "start": 333,
                                "end": 340,
                                "fullWidth": 8,
                                "width": 7,
                                "text": "FACTORY",
                                "value": "FACTORY",
                                "valueText": "FACTORY",
                                "hasTrailingTrivia": true,
                                "trailingTrivia": [
                                    {
                                        "kind": "WhitespaceTrivia",
                                        "text": " "
                                    }
                                ]
                            },
                            "equalsValueClause": {
                                "kind": "EqualsValueClause",
                                "fullStart": 341,
                                "fullEnd": 367,
                                "start": 341,
                                "end": 367,
                                "fullWidth": 26,
                                "width": 26,
                                "equalsToken": {
                                    "kind": "EqualsToken",
                                    "fullStart": 341,
                                    "fullEnd": 343,
                                    "start": 341,
                                    "end": 342,
                                    "fullWidth": 2,
                                    "width": 1,
                                    "text": "=",
                                    "value": "=",
                                    "valueText": "=",
                                    "hasTrailingTrivia": true,
                                    "trailingTrivia": [
                                        {
                                            "kind": "WhitespaceTrivia",
                                            "text": " "
                                        }
                                    ]
                                },
                                "value": {
                                    "kind": "MemberAccessExpression",
                                    "fullStart": 343,
                                    "fullEnd": 367,
                                    "start": 343,
                                    "end": 367,
                                    "fullWidth": 24,
                                    "width": 24,
                                    "expression": {
                                        "kind": "MemberAccessExpression",
                                        "fullStart": 343,
                                        "fullEnd": 359,
                                        "start": 343,
                                        "end": 359,
                                        "fullWidth": 16,
                                        "width": 16,
                                        "expression": {
                                            "kind": "IdentifierName",
                                            "fullStart": 343,
                                            "fullEnd": 349,
                                            "start": 343,
                                            "end": 349,
                                            "fullWidth": 6,
                                            "width": 6,
                                            "text": "Object",
                                            "value": "Object",
                                            "valueText": "Object"
                                        },
                                        "dotToken": {
                                            "kind": "DotToken",
                                            "fullStart": 349,
                                            "fullEnd": 350,
                                            "start": 349,
                                            "end": 350,
                                            "fullWidth": 1,
                                            "width": 1,
                                            "text": ".",
                                            "value": ".",
                                            "valueText": "."
                                        },
                                        "name": {
                                            "kind": "IdentifierName",
                                            "fullStart": 350,
                                            "fullEnd": 359,
                                            "start": 350,
                                            "end": 359,
                                            "fullWidth": 9,
                                            "width": 9,
                                            "text": "prototype",
                                            "value": "prototype",
                                            "valueText": "prototype"
                                        }
                                    },
                                    "dotToken": {
                                        "kind": "DotToken",
                                        "fullStart": 359,
                                        "fullEnd": 360,
                                        "start": 359,
                                        "end": 360,
                                        "fullWidth": 1,
                                        "width": 1,
                                        "text": ".",
                                        "value": ".",
                                        "valueText": "."
                                    },
                                    "name": {
                                        "kind": "IdentifierName",
                                        "fullStart": 360,
                                        "fullEnd": 367,
                                        "start": 360,
                                        "end": 367,
                                        "fullWidth": 7,
                                        "width": 7,
                                        "text": "valueOf",
                                        "value": "valueOf",
                                        "valueText": "valueOf"
                                    }
                                }
                            }
                        }
                    ]
                },
                "semicolonToken": {
                    "kind": "SemicolonToken",
                    "fullStart": 367,
                    "fullEnd": 369,
                    "start": 367,
                    "end": 368,
                    "fullWidth": 2,
                    "width": 1,
                    "text": ";",
                    "value": ";",
                    "valueText": ";",
                    "hasTrailingTrivia": true,
                    "hasTrailingNewLine": true,
                    "trailingTrivia": [
                        {
                            "kind": "NewLineTrivia",
                            "text": "\n"
                        }
                    ]
                }
            },
            {
                "kind": "TryStatement",
                "fullStart": 369,
                "fullEnd": 505,
                "start": 370,
                "end": 504,
                "fullWidth": 136,
                "width": 134,
                "tryKeyword": {
                    "kind": "TryKeyword",
                    "fullStart": 369,
                    "fullEnd": 374,
                    "start": 370,
                    "end": 373,
                    "fullWidth": 5,
                    "width": 3,
                    "text": "try",
                    "value": "try",
                    "valueText": "try",
                    "hasLeadingTrivia": true,
                    "hasLeadingNewLine": true,
                    "hasTrailingTrivia": true,
                    "leadingTrivia": [
                        {
                            "kind": "NewLineTrivia",
                            "text": "\n"
                        }
                    ],
                    "trailingTrivia": [
                        {
                            "kind": "WhitespaceTrivia",
                            "text": " "
                        }
                    ]
                },
                "block": {
                    "kind": "Block",
                    "fullStart": 374,
                    "fullEnd": 477,
                    "start": 374,
                    "end": 476,
                    "fullWidth": 103,
                    "width": 102,
                    "openBraceToken": {
                        "kind": "OpenBraceToken",
                        "fullStart": 374,
                        "fullEnd": 376,
                        "start": 374,
                        "end": 375,
                        "fullWidth": 2,
                        "width": 1,
                        "text": "{",
                        "value": "{",
                        "valueText": "{",
                        "hasTrailingTrivia": true,
                        "hasTrailingNewLine": true,
                        "trailingTrivia": [
                            {
                                "kind": "NewLineTrivia",
                                "text": "\n"
                            }
                        ]
                    },
                    "statements": [
                        {
                            "kind": "ExpressionStatement",
                            "fullStart": 376,
                            "fullEnd": 402,
                            "start": 378,
                            "end": 401,
                            "fullWidth": 26,
                            "width": 23,
                            "expression": {
                                "kind": "AssignmentExpression",
                                "fullStart": 376,
                                "fullEnd": 400,
                                "start": 378,
                                "end": 400,
                                "fullWidth": 24,
                                "width": 22,
                                "left": {
                                    "kind": "IdentifierName",
                                    "fullStart": 376,
                                    "fullEnd": 387,
                                    "start": 378,
                                    "end": 386,
                                    "fullWidth": 11,
                                    "width": 8,
                                    "text": "instance",
                                    "value": "instance",
                                    "valueText": "instance",
                                    "hasLeadingTrivia": true,
                                    "hasTrailingTrivia": true,
                                    "leadingTrivia": [
                                        {
                                            "kind": "WhitespaceTrivia",
                                            "text": "  "
                                        }
                                    ],
                                    "trailingTrivia": [
                                        {
                                            "kind": "WhitespaceTrivia",
                                            "text": " "
                                        }
                                    ]
                                },
                                "operatorToken": {
                                    "kind": "EqualsToken",
                                    "fullStart": 387,
                                    "fullEnd": 389,
                                    "start": 387,
                                    "end": 388,
                                    "fullWidth": 2,
                                    "width": 1,
                                    "text": "=",
                                    "value": "=",
                                    "valueText": "=",
                                    "hasTrailingTrivia": true,
                                    "trailingTrivia": [
                                        {
                                            "kind": "WhitespaceTrivia",
                                            "text": " "
                                        }
                                    ]
                                },
                                "right": {
                                    "kind": "ObjectCreationExpression",
                                    "fullStart": 389,
                                    "fullEnd": 400,
                                    "start": 389,
                                    "end": 400,
                                    "fullWidth": 11,
                                    "width": 11,
                                    "newKeyword": {
                                        "kind": "NewKeyword",
                                        "fullStart": 389,
                                        "fullEnd": 393,
                                        "start": 389,
                                        "end": 392,
                                        "fullWidth": 4,
                                        "width": 3,
                                        "text": "new",
                                        "value": "new",
                                        "valueText": "new",
                                        "hasTrailingTrivia": true,
                                        "trailingTrivia": [
                                            {
                                                "kind": "WhitespaceTrivia",
                                                "text": " "
                                            }
                                        ]
                                    },
                                    "expression": {
                                        "kind": "IdentifierName",
                                        "fullStart": 393,
                                        "fullEnd": 400,
                                        "start": 393,
                                        "end": 400,
                                        "fullWidth": 7,
                                        "width": 7,
                                        "text": "FACTORY",
                                        "value": "FACTORY",
                                        "valueText": "FACTORY"
                                    }
                                }
                            },
                            "semicolonToken": {
                                "kind": "SemicolonToken",
                                "fullStart": 400,
                                "fullEnd": 402,
                                "start": 400,
                                "end": 401,
                                "fullWidth": 2,
                                "width": 1,
                                "text": ";",
                                "value": ";",
                                "valueText": ";",
                                "hasTrailingTrivia": true,
                                "hasTrailingNewLine": true,
                                "trailingTrivia": [
                                    {
                                        "kind": "NewLineTrivia",
                                        "text": "\n"
                                    }
                                ]
                            }
                        },
                        {
                            "kind": "ExpressionStatement",
                            "fullStart": 402,
                            "fullEnd": 475,
                            "start": 404,
                            "end": 474,
                            "fullWidth": 73,
                            "width": 70,
                            "expression": {
                                "kind": "InvocationExpression",
                                "fullStart": 402,
                                "fullEnd": 473,
                                "start": 404,
                                "end": 473,
                                "fullWidth": 71,
                                "width": 69,
                                "expression": {
                                    "kind": "IdentifierName",
                                    "fullStart": 402,
                                    "fullEnd": 409,
                                    "start": 404,
                                    "end": 409,
                                    "fullWidth": 7,
                                    "width": 5,
                                    "text": "$FAIL",
                                    "value": "$FAIL",
                                    "valueText": "$FAIL",
                                    "hasLeadingTrivia": true,
                                    "leadingTrivia": [
                                        {
                                            "kind": "WhitespaceTrivia",
                                            "text": "  "
                                        }
                                    ]
                                },
                                "argumentList": {
                                    "kind": "ArgumentList",
                                    "fullStart": 409,
                                    "fullEnd": 473,
                                    "start": 409,
                                    "end": 473,
                                    "fullWidth": 64,
                                    "width": 64,
                                    "openParenToken": {
                                        "kind": "OpenParenToken",
                                        "fullStart": 409,
                                        "fullEnd": 410,
                                        "start": 409,
                                        "end": 410,
                                        "fullWidth": 1,
                                        "width": 1,
                                        "text": "(",
                                        "value": "(",
                                        "valueText": "("
                                    },
                                    "arguments": [
                                        {
                                            "kind": "StringLiteral",
                                            "fullStart": 410,
                                            "fullEnd": 472,
                                            "start": 410,
                                            "end": 472,
                                            "fullWidth": 62,
                                            "width": 62,
                                            "text": "'#1: Object.prototype.valueOf can\\'t be used as a constructor'",
                                            "value": "#1: Object.prototype.valueOf can't be used as a constructor",
                                            "valueText": "#1: Object.prototype.valueOf can't be used as a constructor"
                                        }
                                    ],
                                    "closeParenToken": {
                                        "kind": "CloseParenToken",
                                        "fullStart": 472,
                                        "fullEnd": 473,
                                        "start": 472,
                                        "end": 473,
                                        "fullWidth": 1,
                                        "width": 1,
                                        "text": ")",
                                        "value": ")",
                                        "valueText": ")"
                                    }
                                }
                            },
                            "semicolonToken": {
                                "kind": "SemicolonToken",
                                "fullStart": 473,
                                "fullEnd": 475,
                                "start": 473,
                                "end": 474,
                                "fullWidth": 2,
                                "width": 1,
                                "text": ";",
                                "value": ";",
                                "valueText": ";",
                                "hasTrailingTrivia": true,
                                "hasTrailingNewLine": true,
                                "trailingTrivia": [
                                    {
                                        "kind": "NewLineTrivia",
                                        "text": "\n"
                                    }
                                ]
                            }
                        }
                    ],
                    "closeBraceToken": {
                        "kind": "CloseBraceToken",
                        "fullStart": 475,
                        "fullEnd": 477,
                        "start": 475,
                        "end": 476,
                        "fullWidth": 2,
                        "width": 1,
                        "text": "}",
                        "value": "}",
                        "valueText": "}",
                        "hasTrailingTrivia": true,
                        "trailingTrivia": [
                            {
                                "kind": "WhitespaceTrivia",
                                "text": " "
                            }
                        ]
                    }
                },
                "catchClause": {
                    "kind": "CatchClause",
                    "fullStart": 477,
                    "fullEnd": 505,
                    "start": 477,
                    "end": 504,
                    "fullWidth": 28,
                    "width": 27,
                    "catchKeyword": {
                        "kind": "CatchKeyword",
                        "fullStart": 477,
                        "fullEnd": 483,
                        "start": 477,
                        "end": 482,
                        "fullWidth": 6,
                        "width": 5,
                        "text": "catch",
                        "value": "catch",
                        "valueText": "catch",
                        "hasTrailingTrivia": true,
                        "trailingTrivia": [
                            {
                                "kind": "WhitespaceTrivia",
                                "text": " "
                            }
                        ]
                    },
                    "openParenToken": {
                        "kind": "OpenParenToken",
                        "fullStart": 483,
                        "fullEnd": 484,
                        "start": 483,
                        "end": 484,
                        "fullWidth": 1,
                        "width": 1,
                        "text": "(",
                        "value": "(",
                        "valueText": "("
                    },
                    "identifier": {
                        "kind": "IdentifierName",
                        "fullStart": 484,
                        "fullEnd": 485,
                        "start": 484,
                        "end": 485,
                        "fullWidth": 1,
                        "width": 1,
                        "text": "e",
                        "value": "e",
                        "valueText": "e"
                    },
                    "closeParenToken": {
                        "kind": "CloseParenToken",
                        "fullStart": 485,
                        "fullEnd": 487,
                        "start": 485,
                        "end": 486,
                        "fullWidth": 2,
                        "width": 1,
                        "text": ")",
                        "value": ")",
                        "valueText": ")",
                        "hasTrailingTrivia": true,
                        "trailingTrivia": [
                            {
                                "kind": "WhitespaceTrivia",
                                "text": " "
                            }
                        ]
                    },
                    "block": {
                        "kind": "Block",
                        "fullStart": 487,
                        "fullEnd": 505,
                        "start": 487,
                        "end": 504,
                        "fullWidth": 18,
                        "width": 17,
                        "openBraceToken": {
                            "kind": "OpenBraceToken",
                            "fullStart": 487,
                            "fullEnd": 489,
                            "start": 487,
                            "end": 488,
                            "fullWidth": 2,
                            "width": 1,
                            "text": "{",
                            "value": "{",
                            "valueText": "{",
                            "hasTrailingTrivia": true,
                            "hasTrailingNewLine": true,
                            "trailingTrivia": [
                                {
                                    "kind": "NewLineTrivia",
                                    "text": "\n"
                                }
                            ]
                        },
                        "statements": [
                            {
                                "kind": "ExpressionStatement",
                                "fullStart": 489,
                                "fullEnd": 502,
                                "start": 491,
                                "end": 501,
                                "fullWidth": 13,
                                "width": 10,
                                "expression": {
                                    "kind": "InvocationExpression",
                                    "fullStart": 489,
                                    "fullEnd": 500,
                                    "start": 491,
                                    "end": 500,
                                    "fullWidth": 11,
                                    "width": 9,
                                    "expression": {
                                        "kind": "IdentifierName",
                                        "fullStart": 489,
                                        "fullEnd": 497,
                                        "start": 491,
                                        "end": 497,
                                        "fullWidth": 8,
                                        "width": 6,
                                        "text": "$PRINT",
                                        "value": "$PRINT",
                                        "valueText": "$PRINT",
                                        "hasLeadingTrivia": true,
                                        "leadingTrivia": [
                                            {
                                                "kind": "WhitespaceTrivia",
                                                "text": "  "
                                            }
                                        ]
                                    },
                                    "argumentList": {
                                        "kind": "ArgumentList",
                                        "fullStart": 497,
                                        "fullEnd": 500,
                                        "start": 497,
                                        "end": 500,
                                        "fullWidth": 3,
                                        "width": 3,
                                        "openParenToken": {
                                            "kind": "OpenParenToken",
                                            "fullStart": 497,
                                            "fullEnd": 498,
                                            "start": 497,
                                            "end": 498,
                                            "fullWidth": 1,
                                            "width": 1,
                                            "text": "(",
                                            "value": "(",
                                            "valueText": "("
                                        },
                                        "arguments": [
                                            {
                                                "kind": "IdentifierName",
                                                "fullStart": 498,
                                                "fullEnd": 499,
                                                "start": 498,
                                                "end": 499,
                                                "fullWidth": 1,
                                                "width": 1,
                                                "text": "e",
                                                "value": "e",
                                                "valueText": "e"
                                            }
                                        ],
                                        "closeParenToken": {
                                            "kind": "CloseParenToken",
                                            "fullStart": 499,
                                            "fullEnd": 500,
                                            "start": 499,
                                            "end": 500,
                                            "fullWidth": 1,
                                            "width": 1,
                                            "text": ")",
                                            "value": ")",
                                            "valueText": ")"
                                        }
                                    }
                                },
                                "semicolonToken": {
                                    "kind": "SemicolonToken",
                                    "fullStart": 500,
                                    "fullEnd": 502,
                                    "start": 500,
                                    "end": 501,
                                    "fullWidth": 2,
                                    "width": 1,
                                    "text": ";",
                                    "value": ";",
                                    "valueText": ";",
                                    "hasTrailingTrivia": true,
                                    "hasTrailingNewLine": true,
                                    "trailingTrivia": [
                                        {
                                            "kind": "NewLineTrivia",
                                            "text": "\n"
                                        }
                                    ]
                                }
                            }
                        ],
                        "closeBraceToken": {
                            "kind": "CloseBraceToken",
                            "fullStart": 502,
                            "fullEnd": 505,
                            "start": 503,
                            "end": 504,
                            "fullWidth": 3,
                            "width": 1,
                            "text": "}",
                            "value": "}",
                            "valueText": "}",
                            "hasLeadingTrivia": true,
                            "hasLeadingNewLine": true,
                            "hasTrailingTrivia": true,
                            "hasTrailingNewLine": true,
                            "leadingTrivia": [
                                {
                                    "kind": "NewLineTrivia",
                                    "text": "\n"
                                }
                            ],
                            "trailingTrivia": [
                                {
                                    "kind": "NewLineTrivia",
                                    "text": "\n"
                                }
                            ]
                        }
                    }
                }
            }
        ],
        "endOfFileToken": {
            "kind": "EndOfFileToken",
            "fullStart": 505,
            "fullEnd": 506,
            "start": 506,
            "end": 506,
            "fullWidth": 1,
            "width": 0,
            "text": "",
            "hasLeadingTrivia": true,
            "hasLeadingNewLine": true,
            "leadingTrivia": [
                {
                    "kind": "NewLineTrivia",
                    "text": "\n"
                }
            ]
        }
    },
    "lineMap": {
        "lineStarts": [
            0,
            61,
            132,
            133,
            137,
            196,
            199,
            250,
            324,
            328,
            329,
            369,
            370,
            376,
            402,
            475,
            489,
            502,
            503,
            505,
            506
        ],
        "length": 506
    }
}<|MERGE_RESOLUTION|>--- conflicted
+++ resolved
@@ -94,12 +94,8 @@
                             "start": 333,
                             "end": 367,
                             "fullWidth": 34,
-<<<<<<< HEAD
                             "width": 34,
-                            "identifier": {
-=======
                             "propertyName": {
->>>>>>> 85e84683
                                 "kind": "IdentifierName",
                                 "fullStart": 333,
                                 "fullEnd": 341,
