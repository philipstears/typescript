{
    "isDeclaration": false,
    "languageVersion": "EcmaScript5",
    "parseOptions": {
        "allowAutomaticSemicolonInsertion": true
    },
    "sourceUnit": {
        "kind": "SourceUnit",
        "fullStart": 0,
        "fullEnd": 734,
        "start": 405,
        "end": 734,
        "fullWidth": 734,
        "width": 329,
        "isIncrementallyUnusable": true,
        "moduleElements": [
            {
                "kind": "VariableStatement",
                "fullStart": 0,
                "fullEnd": 420,
                "start": 405,
                "end": 419,
                "fullWidth": 420,
                "width": 14,
                "modifiers": [],
                "variableDeclaration": {
                    "kind": "VariableDeclaration",
                    "fullStart": 0,
                    "fullEnd": 418,
                    "start": 405,
                    "end": 418,
                    "fullWidth": 418,
                    "width": 13,
                    "varKeyword": {
                        "kind": "VarKeyword",
                        "fullStart": 0,
                        "fullEnd": 409,
                        "start": 405,
                        "end": 408,
                        "fullWidth": 409,
                        "width": 3,
                        "text": "var",
                        "value": "var",
                        "valueText": "var",
                        "hasLeadingTrivia": true,
                        "hasLeadingComment": true,
                        "hasLeadingNewLine": true,
                        "hasTrailingTrivia": true,
                        "leadingTrivia": [
                            {
                                "kind": "SingleLineCommentTrivia",
                                "text": "// Copyright 2009 the Sputnik authors.  All rights reserved."
                            },
                            {
                                "kind": "NewLineTrivia",
                                "text": "\n"
                            },
                            {
                                "kind": "SingleLineCommentTrivia",
                                "text": "// This code is governed by the BSD license found in the LICENSE file."
                            },
                            {
                                "kind": "NewLineTrivia",
                                "text": "\n"
                            },
                            {
                                "kind": "NewLineTrivia",
                                "text": "\n"
                            },
                            {
                                "kind": "MultiLineCommentTrivia",
                                "text": "/**\n * When the Object function is called with one argument value,\n * and the value neither is null nor undefined, and is supplied, return ToObject(value)\n *\n * @path ch15/15.2/15.2.1/S15.2.1.1_A2_T5.js\n * @description Calling Object function with NaN argument value\n */"
                            },
                            {
                                "kind": "NewLineTrivia",
                                "text": "\n"
                            },
                            {
                                "kind": "NewLineTrivia",
                                "text": "\n"
                            }
                        ],
                        "trailingTrivia": [
                            {
                                "kind": "WhitespaceTrivia",
                                "text": " "
                            }
                        ]
                    },
                    "variableDeclarators": [
                        {
                            "kind": "VariableDeclarator",
                            "fullStart": 409,
                            "fullEnd": 418,
                            "start": 409,
                            "end": 418,
                            "fullWidth": 9,
<<<<<<< HEAD
                            "width": 9,
                            "identifier": {
=======
                            "propertyName": {
>>>>>>> 85e84683
                                "kind": "IdentifierName",
                                "fullStart": 409,
                                "fullEnd": 413,
                                "start": 409,
                                "end": 412,
                                "fullWidth": 4,
                                "width": 3,
                                "text": "num",
                                "value": "num",
                                "valueText": "num",
                                "hasTrailingTrivia": true,
                                "trailingTrivia": [
                                    {
                                        "kind": "WhitespaceTrivia",
                                        "text": " "
                                    }
                                ]
                            },
                            "equalsValueClause": {
                                "kind": "EqualsValueClause",
                                "fullStart": 413,
                                "fullEnd": 418,
                                "start": 413,
                                "end": 418,
                                "fullWidth": 5,
                                "width": 5,
                                "equalsToken": {
                                    "kind": "EqualsToken",
                                    "fullStart": 413,
                                    "fullEnd": 415,
                                    "start": 413,
                                    "end": 414,
                                    "fullWidth": 2,
                                    "width": 1,
                                    "text": "=",
                                    "value": "=",
                                    "valueText": "=",
                                    "hasTrailingTrivia": true,
                                    "trailingTrivia": [
                                        {
                                            "kind": "WhitespaceTrivia",
                                            "text": " "
                                        }
                                    ]
                                },
                                "value": {
                                    "kind": "IdentifierName",
                                    "fullStart": 415,
                                    "fullEnd": 418,
                                    "start": 415,
                                    "end": 418,
                                    "fullWidth": 3,
                                    "width": 3,
                                    "text": "NaN",
                                    "value": "NaN",
                                    "valueText": "NaN"
                                }
                            }
                        }
                    ]
                },
                "semicolonToken": {
                    "kind": "SemicolonToken",
                    "fullStart": 418,
                    "fullEnd": 420,
                    "start": 418,
                    "end": 419,
                    "fullWidth": 2,
                    "width": 1,
                    "text": ";",
                    "value": ";",
                    "valueText": ";",
                    "hasTrailingTrivia": true,
                    "hasTrailingNewLine": true,
                    "trailingTrivia": [
                        {
                            "kind": "NewLineTrivia",
                            "text": "\n"
                        }
                    ]
                }
            },
            {
                "kind": "IfStatement",
                "fullStart": 420,
                "fullEnd": 515,
                "start": 432,
                "end": 514,
                "fullWidth": 95,
                "width": 82,
                "ifKeyword": {
                    "kind": "IfKeyword",
                    "fullStart": 420,
                    "fullEnd": 434,
                    "start": 432,
                    "end": 434,
                    "fullWidth": 14,
                    "width": 2,
                    "text": "if",
                    "value": "if",
                    "valueText": "if",
                    "hasLeadingTrivia": true,
                    "hasLeadingComment": true,
                    "hasLeadingNewLine": true,
                    "leadingTrivia": [
                        {
                            "kind": "NewLineTrivia",
                            "text": "\n"
                        },
                        {
                            "kind": "SingleLineCommentTrivia",
                            "text": "// CHECK#1"
                        },
                        {
                            "kind": "NewLineTrivia",
                            "text": "\n"
                        }
                    ]
                },
                "openParenToken": {
                    "kind": "OpenParenToken",
                    "fullStart": 434,
                    "fullEnd": 435,
                    "start": 434,
                    "end": 435,
                    "fullWidth": 1,
                    "width": 1,
                    "text": "(",
                    "value": "(",
                    "valueText": "("
                },
                "condition": {
                    "kind": "NotEqualsExpression",
                    "fullStart": 435,
                    "fullEnd": 459,
                    "start": 435,
                    "end": 459,
                    "fullWidth": 24,
                    "width": 24,
                    "left": {
                        "kind": "TypeOfExpression",
                        "fullStart": 435,
                        "fullEnd": 447,
                        "start": 435,
                        "end": 445,
                        "fullWidth": 12,
                        "width": 10,
                        "typeOfKeyword": {
                            "kind": "TypeOfKeyword",
                            "fullStart": 435,
                            "fullEnd": 442,
                            "start": 435,
                            "end": 441,
                            "fullWidth": 7,
                            "width": 6,
                            "text": "typeof",
                            "value": "typeof",
                            "valueText": "typeof",
                            "hasTrailingTrivia": true,
                            "trailingTrivia": [
                                {
                                    "kind": "WhitespaceTrivia",
                                    "text": " "
                                }
                            ]
                        },
                        "expression": {
                            "kind": "IdentifierName",
                            "fullStart": 442,
                            "fullEnd": 447,
                            "start": 442,
                            "end": 445,
                            "fullWidth": 5,
                            "width": 3,
                            "text": "num",
                            "value": "num",
                            "valueText": "num",
                            "hasTrailingTrivia": true,
                            "trailingTrivia": [
                                {
                                    "kind": "WhitespaceTrivia",
                                    "text": "  "
                                }
                            ]
                        }
                    },
                    "operatorToken": {
                        "kind": "ExclamationEqualsEqualsToken",
                        "fullStart": 447,
                        "fullEnd": 451,
                        "start": 447,
                        "end": 450,
                        "fullWidth": 4,
                        "width": 3,
                        "text": "!==",
                        "value": "!==",
                        "valueText": "!==",
                        "hasTrailingTrivia": true,
                        "trailingTrivia": [
                            {
                                "kind": "WhitespaceTrivia",
                                "text": " "
                            }
                        ]
                    },
                    "right": {
                        "kind": "StringLiteral",
                        "fullStart": 451,
                        "fullEnd": 459,
                        "start": 451,
                        "end": 459,
                        "fullWidth": 8,
                        "width": 8,
                        "text": "'number'",
                        "value": "number",
                        "valueText": "number"
                    }
                },
                "closeParenToken": {
                    "kind": "CloseParenToken",
                    "fullStart": 459,
                    "fullEnd": 460,
                    "start": 459,
                    "end": 460,
                    "fullWidth": 1,
                    "width": 1,
                    "text": ")",
                    "value": ")",
                    "valueText": ")"
                },
                "statement": {
                    "kind": "Block",
                    "fullStart": 460,
                    "fullEnd": 515,
                    "start": 460,
                    "end": 514,
                    "fullWidth": 55,
                    "width": 54,
                    "openBraceToken": {
                        "kind": "OpenBraceToken",
                        "fullStart": 460,
                        "fullEnd": 462,
                        "start": 460,
                        "end": 461,
                        "fullWidth": 2,
                        "width": 1,
                        "text": "{",
                        "value": "{",
                        "valueText": "{",
                        "hasTrailingTrivia": true,
                        "hasTrailingNewLine": true,
                        "trailingTrivia": [
                            {
                                "kind": "NewLineTrivia",
                                "text": "\n"
                            }
                        ]
                    },
                    "statements": [
                        {
                            "kind": "ExpressionStatement",
                            "fullStart": 462,
                            "fullEnd": 513,
                            "start": 464,
                            "end": 512,
                            "fullWidth": 51,
                            "width": 48,
                            "expression": {
                                "kind": "InvocationExpression",
                                "fullStart": 462,
                                "fullEnd": 511,
                                "start": 464,
                                "end": 511,
                                "fullWidth": 49,
                                "width": 47,
                                "expression": {
                                    "kind": "IdentifierName",
                                    "fullStart": 462,
                                    "fullEnd": 470,
                                    "start": 464,
                                    "end": 470,
                                    "fullWidth": 8,
                                    "width": 6,
                                    "text": "$ERROR",
                                    "value": "$ERROR",
                                    "valueText": "$ERROR",
                                    "hasLeadingTrivia": true,
                                    "leadingTrivia": [
                                        {
                                            "kind": "WhitespaceTrivia",
                                            "text": "  "
                                        }
                                    ]
                                },
                                "argumentList": {
                                    "kind": "ArgumentList",
                                    "fullStart": 470,
                                    "fullEnd": 511,
                                    "start": 470,
                                    "end": 511,
                                    "fullWidth": 41,
                                    "width": 41,
                                    "openParenToken": {
                                        "kind": "OpenParenToken",
                                        "fullStart": 470,
                                        "fullEnd": 471,
                                        "start": 470,
                                        "end": 471,
                                        "fullWidth": 1,
                                        "width": 1,
                                        "text": "(",
                                        "value": "(",
                                        "valueText": "("
                                    },
                                    "arguments": [
                                        {
                                            "kind": "StringLiteral",
                                            "fullStart": 471,
                                            "fullEnd": 510,
                                            "start": 471,
                                            "end": 510,
                                            "fullWidth": 39,
                                            "width": 39,
                                            "text": "'#1: num = NaN should have number type'",
                                            "value": "#1: num = NaN should have number type",
                                            "valueText": "#1: num = NaN should have number type"
                                        }
                                    ],
                                    "closeParenToken": {
                                        "kind": "CloseParenToken",
                                        "fullStart": 510,
                                        "fullEnd": 511,
                                        "start": 510,
                                        "end": 511,
                                        "fullWidth": 1,
                                        "width": 1,
                                        "text": ")",
                                        "value": ")",
                                        "valueText": ")"
                                    }
                                }
                            },
                            "semicolonToken": {
                                "kind": "SemicolonToken",
                                "fullStart": 511,
                                "fullEnd": 513,
                                "start": 511,
                                "end": 512,
                                "fullWidth": 2,
                                "width": 1,
                                "text": ";",
                                "value": ";",
                                "valueText": ";",
                                "hasTrailingTrivia": true,
                                "hasTrailingNewLine": true,
                                "trailingTrivia": [
                                    {
                                        "kind": "NewLineTrivia",
                                        "text": "\n"
                                    }
                                ]
                            }
                        }
                    ],
                    "closeBraceToken": {
                        "kind": "CloseBraceToken",
                        "fullStart": 513,
                        "fullEnd": 515,
                        "start": 513,
                        "end": 514,
                        "fullWidth": 2,
                        "width": 1,
                        "text": "}",
                        "value": "}",
                        "valueText": "}",
                        "hasTrailingTrivia": true,
                        "hasTrailingNewLine": true,
                        "trailingTrivia": [
                            {
                                "kind": "NewLineTrivia",
                                "text": "\n"
                            }
                        ]
                    }
                }
            },
            {
                "kind": "VariableStatement",
                "fullStart": 515,
                "fullEnd": 539,
                "start": 516,
                "end": 538,
                "fullWidth": 24,
                "width": 22,
                "modifiers": [],
                "variableDeclaration": {
                    "kind": "VariableDeclaration",
                    "fullStart": 515,
                    "fullEnd": 537,
                    "start": 516,
                    "end": 537,
                    "fullWidth": 22,
                    "width": 21,
                    "varKeyword": {
                        "kind": "VarKeyword",
                        "fullStart": 515,
                        "fullEnd": 520,
                        "start": 516,
                        "end": 519,
                        "fullWidth": 5,
                        "width": 3,
                        "text": "var",
                        "value": "var",
                        "valueText": "var",
                        "hasLeadingTrivia": true,
                        "hasLeadingNewLine": true,
                        "hasTrailingTrivia": true,
                        "leadingTrivia": [
                            {
                                "kind": "NewLineTrivia",
                                "text": "\n"
                            }
                        ],
                        "trailingTrivia": [
                            {
                                "kind": "WhitespaceTrivia",
                                "text": " "
                            }
                        ]
                    },
                    "variableDeclarators": [
                        {
                            "kind": "VariableDeclarator",
                            "fullStart": 520,
                            "fullEnd": 537,
                            "start": 520,
                            "end": 537,
                            "fullWidth": 17,
<<<<<<< HEAD
                            "width": 17,
                            "identifier": {
=======
                            "propertyName": {
>>>>>>> 85e84683
                                "kind": "IdentifierName",
                                "fullStart": 520,
                                "fullEnd": 524,
                                "start": 520,
                                "end": 523,
                                "fullWidth": 4,
                                "width": 3,
                                "text": "obj",
                                "value": "obj",
                                "valueText": "obj",
                                "hasTrailingTrivia": true,
                                "trailingTrivia": [
                                    {
                                        "kind": "WhitespaceTrivia",
                                        "text": " "
                                    }
                                ]
                            },
                            "equalsValueClause": {
                                "kind": "EqualsValueClause",
                                "fullStart": 524,
                                "fullEnd": 537,
                                "start": 524,
                                "end": 537,
                                "fullWidth": 13,
                                "width": 13,
                                "equalsToken": {
                                    "kind": "EqualsToken",
                                    "fullStart": 524,
                                    "fullEnd": 526,
                                    "start": 524,
                                    "end": 525,
                                    "fullWidth": 2,
                                    "width": 1,
                                    "text": "=",
                                    "value": "=",
                                    "valueText": "=",
                                    "hasTrailingTrivia": true,
                                    "trailingTrivia": [
                                        {
                                            "kind": "WhitespaceTrivia",
                                            "text": " "
                                        }
                                    ]
                                },
                                "value": {
                                    "kind": "InvocationExpression",
                                    "fullStart": 526,
                                    "fullEnd": 537,
                                    "start": 526,
                                    "end": 537,
                                    "fullWidth": 11,
                                    "width": 11,
                                    "expression": {
                                        "kind": "IdentifierName",
                                        "fullStart": 526,
                                        "fullEnd": 532,
                                        "start": 526,
                                        "end": 532,
                                        "fullWidth": 6,
                                        "width": 6,
                                        "text": "Object",
                                        "value": "Object",
                                        "valueText": "Object"
                                    },
                                    "argumentList": {
                                        "kind": "ArgumentList",
                                        "fullStart": 532,
                                        "fullEnd": 537,
                                        "start": 532,
                                        "end": 537,
                                        "fullWidth": 5,
                                        "width": 5,
                                        "openParenToken": {
                                            "kind": "OpenParenToken",
                                            "fullStart": 532,
                                            "fullEnd": 533,
                                            "start": 532,
                                            "end": 533,
                                            "fullWidth": 1,
                                            "width": 1,
                                            "text": "(",
                                            "value": "(",
                                            "valueText": "("
                                        },
                                        "arguments": [
                                            {
                                                "kind": "IdentifierName",
                                                "fullStart": 533,
                                                "fullEnd": 536,
                                                "start": 533,
                                                "end": 536,
                                                "fullWidth": 3,
                                                "width": 3,
                                                "text": "num",
                                                "value": "num",
                                                "valueText": "num"
                                            }
                                        ],
                                        "closeParenToken": {
                                            "kind": "CloseParenToken",
                                            "fullStart": 536,
                                            "fullEnd": 537,
                                            "start": 536,
                                            "end": 537,
                                            "fullWidth": 1,
                                            "width": 1,
                                            "text": ")",
                                            "value": ")",
                                            "valueText": ")"
                                        }
                                    }
                                }
                            }
                        }
                    ]
                },
                "semicolonToken": {
                    "kind": "SemicolonToken",
                    "fullStart": 537,
                    "fullEnd": 539,
                    "start": 537,
                    "end": 538,
                    "fullWidth": 2,
                    "width": 1,
                    "text": ";",
                    "value": ";",
                    "valueText": ";",
                    "hasTrailingTrivia": true,
                    "hasTrailingNewLine": true,
                    "trailingTrivia": [
                        {
                            "kind": "NewLineTrivia",
                            "text": "\n"
                        }
                    ]
                }
            },
            {
                "kind": "IfStatement",
                "fullStart": 539,
                "fullEnd": 637,
                "start": 550,
                "end": 636,
                "fullWidth": 98,
                "width": 86,
                "isIncrementallyUnusable": true,
                "ifKeyword": {
                    "kind": "IfKeyword",
                    "fullStart": 539,
                    "fullEnd": 553,
                    "start": 550,
                    "end": 552,
                    "fullWidth": 14,
                    "width": 2,
                    "text": "if",
                    "value": "if",
                    "valueText": "if",
                    "hasLeadingTrivia": true,
                    "hasLeadingComment": true,
                    "hasLeadingNewLine": true,
                    "hasTrailingTrivia": true,
                    "leadingTrivia": [
                        {
                            "kind": "NewLineTrivia",
                            "text": "\n"
                        },
                        {
                            "kind": "SingleLineCommentTrivia",
                            "text": "//CHECK#2"
                        },
                        {
                            "kind": "NewLineTrivia",
                            "text": "\n"
                        }
                    ],
                    "trailingTrivia": [
                        {
                            "kind": "WhitespaceTrivia",
                            "text": " "
                        }
                    ]
                },
                "openParenToken": {
                    "kind": "OpenParenToken",
                    "fullStart": 553,
                    "fullEnd": 554,
                    "start": 553,
                    "end": 554,
                    "fullWidth": 1,
                    "width": 1,
                    "text": "(",
                    "value": "(",
                    "valueText": "("
                },
                "condition": {
                    "kind": "NotEqualsExpression",
                    "fullStart": 554,
                    "fullEnd": 580,
                    "start": 554,
                    "end": 580,
                    "fullWidth": 26,
                    "width": 26,
                    "isIncrementallyUnusable": true,
                    "left": {
                        "kind": "MemberAccessExpression",
                        "fullStart": 554,
                        "fullEnd": 570,
                        "start": 554,
                        "end": 569,
                        "fullWidth": 16,
                        "width": 15,
                        "isIncrementallyUnusable": true,
                        "expression": {
                            "kind": "IdentifierName",
                            "fullStart": 554,
                            "fullEnd": 557,
                            "start": 554,
                            "end": 557,
                            "fullWidth": 3,
                            "width": 3,
                            "text": "obj",
                            "value": "obj",
                            "valueText": "obj"
                        },
                        "dotToken": {
                            "kind": "DotToken",
                            "fullStart": 557,
                            "fullEnd": 558,
                            "start": 557,
                            "end": 558,
                            "fullWidth": 1,
                            "width": 1,
                            "text": ".",
                            "value": ".",
                            "valueText": "."
                        },
                        "name": {
                            "kind": "IdentifierName",
                            "fullStart": 558,
                            "fullEnd": 570,
                            "start": 558,
                            "end": 569,
                            "fullWidth": 12,
                            "width": 11,
                            "text": "constructor",
                            "value": "constructor",
                            "valueText": "constructor",
                            "hasTrailingTrivia": true,
                            "trailingTrivia": [
                                {
                                    "kind": "WhitespaceTrivia",
                                    "text": " "
                                }
                            ]
                        }
                    },
                    "operatorToken": {
                        "kind": "ExclamationEqualsEqualsToken",
                        "fullStart": 570,
                        "fullEnd": 574,
                        "start": 570,
                        "end": 573,
                        "fullWidth": 4,
                        "width": 3,
                        "text": "!==",
                        "value": "!==",
                        "valueText": "!==",
                        "hasTrailingTrivia": true,
                        "trailingTrivia": [
                            {
                                "kind": "WhitespaceTrivia",
                                "text": " "
                            }
                        ]
                    },
                    "right": {
                        "kind": "IdentifierName",
                        "fullStart": 574,
                        "fullEnd": 580,
                        "start": 574,
                        "end": 580,
                        "fullWidth": 6,
                        "width": 6,
                        "text": "Number",
                        "value": "Number",
                        "valueText": "Number"
                    }
                },
                "closeParenToken": {
                    "kind": "CloseParenToken",
                    "fullStart": 580,
                    "fullEnd": 582,
                    "start": 580,
                    "end": 581,
                    "fullWidth": 2,
                    "width": 1,
                    "text": ")",
                    "value": ")",
                    "valueText": ")",
                    "hasTrailingTrivia": true,
                    "trailingTrivia": [
                        {
                            "kind": "WhitespaceTrivia",
                            "text": " "
                        }
                    ]
                },
                "statement": {
                    "kind": "Block",
                    "fullStart": 582,
                    "fullEnd": 637,
                    "start": 582,
                    "end": 636,
                    "fullWidth": 55,
                    "width": 54,
                    "openBraceToken": {
                        "kind": "OpenBraceToken",
                        "fullStart": 582,
                        "fullEnd": 584,
                        "start": 582,
                        "end": 583,
                        "fullWidth": 2,
                        "width": 1,
                        "text": "{",
                        "value": "{",
                        "valueText": "{",
                        "hasTrailingTrivia": true,
                        "hasTrailingNewLine": true,
                        "trailingTrivia": [
                            {
                                "kind": "NewLineTrivia",
                                "text": "\n"
                            }
                        ]
                    },
                    "statements": [
                        {
                            "kind": "ExpressionStatement",
                            "fullStart": 584,
                            "fullEnd": 635,
                            "start": 586,
                            "end": 634,
                            "fullWidth": 51,
                            "width": 48,
                            "expression": {
                                "kind": "InvocationExpression",
                                "fullStart": 584,
                                "fullEnd": 633,
                                "start": 586,
                                "end": 633,
                                "fullWidth": 49,
                                "width": 47,
                                "expression": {
                                    "kind": "IdentifierName",
                                    "fullStart": 584,
                                    "fullEnd": 592,
                                    "start": 586,
                                    "end": 592,
                                    "fullWidth": 8,
                                    "width": 6,
                                    "text": "$ERROR",
                                    "value": "$ERROR",
                                    "valueText": "$ERROR",
                                    "hasLeadingTrivia": true,
                                    "leadingTrivia": [
                                        {
                                            "kind": "WhitespaceTrivia",
                                            "text": "  "
                                        }
                                    ]
                                },
                                "argumentList": {
                                    "kind": "ArgumentList",
                                    "fullStart": 592,
                                    "fullEnd": 633,
                                    "start": 592,
                                    "end": 633,
                                    "fullWidth": 41,
                                    "width": 41,
                                    "openParenToken": {
                                        "kind": "OpenParenToken",
                                        "fullStart": 592,
                                        "fullEnd": 593,
                                        "start": 592,
                                        "end": 593,
                                        "fullWidth": 1,
                                        "width": 1,
                                        "text": "(",
                                        "value": "(",
                                        "valueText": "("
                                    },
                                    "arguments": [
                                        {
                                            "kind": "StringLiteral",
                                            "fullStart": 593,
                                            "fullEnd": 632,
                                            "start": 593,
                                            "end": 632,
                                            "fullWidth": 39,
                                            "width": 39,
                                            "text": "'#2: Object(NaN) returns ToObject(NaN)'",
                                            "value": "#2: Object(NaN) returns ToObject(NaN)",
                                            "valueText": "#2: Object(NaN) returns ToObject(NaN)"
                                        }
                                    ],
                                    "closeParenToken": {
                                        "kind": "CloseParenToken",
                                        "fullStart": 632,
                                        "fullEnd": 633,
                                        "start": 632,
                                        "end": 633,
                                        "fullWidth": 1,
                                        "width": 1,
                                        "text": ")",
                                        "value": ")",
                                        "valueText": ")"
                                    }
                                }
                            },
                            "semicolonToken": {
                                "kind": "SemicolonToken",
                                "fullStart": 633,
                                "fullEnd": 635,
                                "start": 633,
                                "end": 634,
                                "fullWidth": 2,
                                "width": 1,
                                "text": ";",
                                "value": ";",
                                "valueText": ";",
                                "hasTrailingTrivia": true,
                                "hasTrailingNewLine": true,
                                "trailingTrivia": [
                                    {
                                        "kind": "NewLineTrivia",
                                        "text": "\n"
                                    }
                                ]
                            }
                        }
                    ],
                    "closeBraceToken": {
                        "kind": "CloseBraceToken",
                        "fullStart": 635,
                        "fullEnd": 637,
                        "start": 635,
                        "end": 636,
                        "fullWidth": 2,
                        "width": 1,
                        "text": "}",
                        "value": "}",
                        "valueText": "}",
                        "hasTrailingTrivia": true,
                        "hasTrailingNewLine": true,
                        "trailingTrivia": [
                            {
                                "kind": "NewLineTrivia",
                                "text": "\n"
                            }
                        ]
                    }
                }
            },
            {
                "kind": "IfStatement",
                "fullStart": 637,
                "fullEnd": 730,
                "start": 648,
                "end": 729,
                "fullWidth": 93,
                "width": 81,
                "ifKeyword": {
                    "kind": "IfKeyword",
                    "fullStart": 637,
                    "fullEnd": 651,
                    "start": 648,
                    "end": 650,
                    "fullWidth": 14,
                    "width": 2,
                    "text": "if",
                    "value": "if",
                    "valueText": "if",
                    "hasLeadingTrivia": true,
                    "hasLeadingComment": true,
                    "hasLeadingNewLine": true,
                    "hasTrailingTrivia": true,
                    "leadingTrivia": [
                        {
                            "kind": "NewLineTrivia",
                            "text": "\n"
                        },
                        {
                            "kind": "SingleLineCommentTrivia",
                            "text": "//CHECK#3"
                        },
                        {
                            "kind": "NewLineTrivia",
                            "text": "\n"
                        }
                    ],
                    "trailingTrivia": [
                        {
                            "kind": "WhitespaceTrivia",
                            "text": " "
                        }
                    ]
                },
                "openParenToken": {
                    "kind": "OpenParenToken",
                    "fullStart": 651,
                    "fullEnd": 652,
                    "start": 651,
                    "end": 652,
                    "fullWidth": 1,
                    "width": 1,
                    "text": "(",
                    "value": "(",
                    "valueText": "("
                },
                "condition": {
                    "kind": "NotEqualsExpression",
                    "fullStart": 652,
                    "fullEnd": 673,
                    "start": 652,
                    "end": 673,
                    "fullWidth": 21,
                    "width": 21,
                    "left": {
                        "kind": "TypeOfExpression",
                        "fullStart": 652,
                        "fullEnd": 662,
                        "start": 652,
                        "end": 662,
                        "fullWidth": 10,
                        "width": 10,
                        "typeOfKeyword": {
                            "kind": "TypeOfKeyword",
                            "fullStart": 652,
                            "fullEnd": 659,
                            "start": 652,
                            "end": 658,
                            "fullWidth": 7,
                            "width": 6,
                            "text": "typeof",
                            "value": "typeof",
                            "valueText": "typeof",
                            "hasTrailingTrivia": true,
                            "trailingTrivia": [
                                {
                                    "kind": "WhitespaceTrivia",
                                    "text": " "
                                }
                            ]
                        },
                        "expression": {
                            "kind": "IdentifierName",
                            "fullStart": 659,
                            "fullEnd": 662,
                            "start": 659,
                            "end": 662,
                            "fullWidth": 3,
                            "width": 3,
                            "text": "obj",
                            "value": "obj",
                            "valueText": "obj"
                        }
                    },
                    "operatorToken": {
                        "kind": "ExclamationEqualsEqualsToken",
                        "fullStart": 662,
                        "fullEnd": 665,
                        "start": 662,
                        "end": 665,
                        "fullWidth": 3,
                        "width": 3,
                        "text": "!==",
                        "value": "!==",
                        "valueText": "!=="
                    },
                    "right": {
                        "kind": "StringLiteral",
                        "fullStart": 665,
                        "fullEnd": 673,
                        "start": 665,
                        "end": 673,
                        "fullWidth": 8,
                        "width": 8,
                        "text": "\"object\"",
                        "value": "object",
                        "valueText": "object"
                    }
                },
                "closeParenToken": {
                    "kind": "CloseParenToken",
                    "fullStart": 673,
                    "fullEnd": 675,
                    "start": 673,
                    "end": 674,
                    "fullWidth": 2,
                    "width": 1,
                    "text": ")",
                    "value": ")",
                    "valueText": ")",
                    "hasTrailingTrivia": true,
                    "trailingTrivia": [
                        {
                            "kind": "WhitespaceTrivia",
                            "text": " "
                        }
                    ]
                },
                "statement": {
                    "kind": "Block",
                    "fullStart": 675,
                    "fullEnd": 730,
                    "start": 675,
                    "end": 729,
                    "fullWidth": 55,
                    "width": 54,
                    "openBraceToken": {
                        "kind": "OpenBraceToken",
                        "fullStart": 675,
                        "fullEnd": 677,
                        "start": 675,
                        "end": 676,
                        "fullWidth": 2,
                        "width": 1,
                        "text": "{",
                        "value": "{",
                        "valueText": "{",
                        "hasTrailingTrivia": true,
                        "hasTrailingNewLine": true,
                        "trailingTrivia": [
                            {
                                "kind": "NewLineTrivia",
                                "text": "\n"
                            }
                        ]
                    },
                    "statements": [
                        {
                            "kind": "ExpressionStatement",
                            "fullStart": 677,
                            "fullEnd": 728,
                            "start": 679,
                            "end": 727,
                            "fullWidth": 51,
                            "width": 48,
                            "expression": {
                                "kind": "InvocationExpression",
                                "fullStart": 677,
                                "fullEnd": 726,
                                "start": 679,
                                "end": 726,
                                "fullWidth": 49,
                                "width": 47,
                                "expression": {
                                    "kind": "IdentifierName",
                                    "fullStart": 677,
                                    "fullEnd": 685,
                                    "start": 679,
                                    "end": 685,
                                    "fullWidth": 8,
                                    "width": 6,
                                    "text": "$ERROR",
                                    "value": "$ERROR",
                                    "valueText": "$ERROR",
                                    "hasLeadingTrivia": true,
                                    "leadingTrivia": [
                                        {
                                            "kind": "WhitespaceTrivia",
                                            "text": "  "
                                        }
                                    ]
                                },
                                "argumentList": {
                                    "kind": "ArgumentList",
                                    "fullStart": 685,
                                    "fullEnd": 726,
                                    "start": 685,
                                    "end": 726,
                                    "fullWidth": 41,
                                    "width": 41,
                                    "openParenToken": {
                                        "kind": "OpenParenToken",
                                        "fullStart": 685,
                                        "fullEnd": 686,
                                        "start": 685,
                                        "end": 686,
                                        "fullWidth": 1,
                                        "width": 1,
                                        "text": "(",
                                        "value": "(",
                                        "valueText": "("
                                    },
                                    "arguments": [
                                        {
                                            "kind": "StringLiteral",
                                            "fullStart": 686,
                                            "fullEnd": 725,
                                            "start": 686,
                                            "end": 725,
                                            "fullWidth": 39,
                                            "width": 39,
                                            "text": "'#2: Object(NaN) returns ToObject(NaN)'",
                                            "value": "#2: Object(NaN) returns ToObject(NaN)",
                                            "valueText": "#2: Object(NaN) returns ToObject(NaN)"
                                        }
                                    ],
                                    "closeParenToken": {
                                        "kind": "CloseParenToken",
                                        "fullStart": 725,
                                        "fullEnd": 726,
                                        "start": 725,
                                        "end": 726,
                                        "fullWidth": 1,
                                        "width": 1,
                                        "text": ")",
                                        "value": ")",
                                        "valueText": ")"
                                    }
                                }
                            },
                            "semicolonToken": {
                                "kind": "SemicolonToken",
                                "fullStart": 726,
                                "fullEnd": 728,
                                "start": 726,
                                "end": 727,
                                "fullWidth": 2,
                                "width": 1,
                                "text": ";",
                                "value": ";",
                                "valueText": ";",
                                "hasTrailingTrivia": true,
                                "hasTrailingNewLine": true,
                                "trailingTrivia": [
                                    {
                                        "kind": "NewLineTrivia",
                                        "text": "\n"
                                    }
                                ]
                            }
                        }
                    ],
                    "closeBraceToken": {
                        "kind": "CloseBraceToken",
                        "fullStart": 728,
                        "fullEnd": 730,
                        "start": 728,
                        "end": 729,
                        "fullWidth": 2,
                        "width": 1,
                        "text": "}",
                        "value": "}",
                        "valueText": "}",
                        "hasTrailingTrivia": true,
                        "hasTrailingNewLine": true,
                        "trailingTrivia": [
                            {
                                "kind": "NewLineTrivia",
                                "text": "\n"
                            }
                        ]
                    }
                }
            }
        ],
        "endOfFileToken": {
            "kind": "EndOfFileToken",
            "fullStart": 730,
            "fullEnd": 734,
            "start": 734,
            "end": 734,
            "fullWidth": 4,
            "width": 0,
            "text": "",
            "hasLeadingTrivia": true,
            "hasLeadingComment": true,
            "hasLeadingNewLine": true,
            "leadingTrivia": [
                {
                    "kind": "SingleLineCommentTrivia",
                    "text": "//"
                },
                {
                    "kind": "NewLineTrivia",
                    "text": "\n"
                },
                {
                    "kind": "NewLineTrivia",
                    "text": "\n"
                }
            ]
        }
    },
    "lineMap": {
        "lineStarts": [
            0,
            61,
            132,
            133,
            137,
            200,
            288,
            291,
            336,
            400,
            404,
            405,
            420,
            421,
            432,
            462,
            513,
            515,
            516,
            539,
            540,
            550,
            584,
            635,
            637,
            638,
            648,
            677,
            728,
            730,
            733,
            734
        ],
        "length": 734
    }
}<|MERGE_RESOLUTION|>--- conflicted
+++ resolved
@@ -95,12 +95,8 @@
                             "start": 409,
                             "end": 418,
                             "fullWidth": 9,
-<<<<<<< HEAD
                             "width": 9,
-                            "identifier": {
-=======
                             "propertyName": {
->>>>>>> 85e84683
                                 "kind": "IdentifierName",
                                 "fullStart": 409,
                                 "fullEnd": 413,
@@ -539,12 +535,8 @@
                             "start": 520,
                             "end": 537,
                             "fullWidth": 17,
-<<<<<<< HEAD
                             "width": 17,
-                            "identifier": {
-=======
                             "propertyName": {
->>>>>>> 85e84683
                                 "kind": "IdentifierName",
                                 "fullStart": 520,
                                 "fullEnd": 524,
