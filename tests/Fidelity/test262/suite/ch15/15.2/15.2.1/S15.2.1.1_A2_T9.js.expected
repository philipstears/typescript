{
    "isDeclaration": false,
    "languageVersion": "EcmaScript5",
    "parseOptions": {
        "allowAutomaticSemicolonInsertion": true
    },
    "sourceUnit": {
        "kind": "SourceUnit",
        "fullStart": 0,
        "fullEnd": 708,
        "start": 446,
        "end": 708,
        "fullWidth": 708,
        "width": 262,
        "moduleElements": [
            {
                "kind": "IfStatement",
                "fullStart": 0,
                "fullEnd": 547,
                "start": 446,
                "end": 546,
                "fullWidth": 547,
                "width": 100,
                "ifKeyword": {
                    "kind": "IfKeyword",
                    "fullStart": 0,
                    "fullEnd": 449,
                    "start": 446,
                    "end": 448,
                    "fullWidth": 449,
                    "width": 2,
                    "text": "if",
                    "value": "if",
                    "valueText": "if",
                    "hasLeadingTrivia": true,
                    "hasLeadingComment": true,
                    "hasLeadingNewLine": true,
                    "hasTrailingTrivia": true,
                    "leadingTrivia": [
                        {
                            "kind": "SingleLineCommentTrivia",
                            "text": "// Copyright 2009 the Sputnik authors.  All rights reserved."
                        },
                        {
                            "kind": "NewLineTrivia",
                            "text": "\n"
                        },
                        {
                            "kind": "SingleLineCommentTrivia",
                            "text": "// This code is governed by the BSD license found in the LICENSE file."
                        },
                        {
                            "kind": "NewLineTrivia",
                            "text": "\n"
                        },
                        {
                            "kind": "NewLineTrivia",
                            "text": "\n"
                        },
                        {
                            "kind": "MultiLineCommentTrivia",
                            "text": "/**\n * When the Object function is called with one argument value,\n * and the value neither is null nor undefined, and is supplied, return ToObject(value)\n *\n * @path ch15/15.2/15.2.1/S15.2.1.1_A2_T9.js\n * @description Calling Object function with function argument value. The function is declared\n */"
                        },
                        {
                            "kind": "NewLineTrivia",
                            "text": "\n"
                        },
                        {
                            "kind": "NewLineTrivia",
                            "text": "\n"
                        },
                        {
                            "kind": "SingleLineCommentTrivia",
                            "text": "//CHECK#1"
                        },
                        {
                            "kind": "NewLineTrivia",
                            "text": "\n"
                        }
                    ],
                    "trailingTrivia": [
                        {
                            "kind": "WhitespaceTrivia",
                            "text": " "
                        }
                    ]
                },
                "openParenToken": {
                    "kind": "OpenParenToken",
                    "fullStart": 449,
                    "fullEnd": 450,
                    "start": 449,
                    "end": 450,
                    "fullWidth": 1,
                    "width": 1,
                    "text": "(",
                    "value": "(",
                    "valueText": "("
                },
                "condition": {
                    "kind": "NotEqualsExpression",
                    "fullStart": 450,
                    "fullEnd": 476,
                    "start": 450,
                    "end": 476,
                    "fullWidth": 26,
                    "width": 26,
                    "left": {
                        "kind": "TypeOfExpression",
                        "fullStart": 450,
                        "fullEnd": 462,
                        "start": 450,
                        "end": 461,
                        "fullWidth": 12,
                        "width": 11,
                        "typeOfKeyword": {
                            "kind": "TypeOfKeyword",
                            "fullStart": 450,
                            "fullEnd": 457,
                            "start": 450,
                            "end": 456,
                            "fullWidth": 7,
                            "width": 6,
                            "text": "typeof",
                            "value": "typeof",
                            "valueText": "typeof",
                            "hasTrailingTrivia": true,
                            "trailingTrivia": [
                                {
                                    "kind": "WhitespaceTrivia",
                                    "text": " "
                                }
                            ]
                        },
                        "expression": {
                            "kind": "IdentifierName",
                            "fullStart": 457,
                            "fullEnd": 462,
                            "start": 457,
                            "end": 461,
                            "fullWidth": 5,
                            "width": 4,
                            "text": "func",
                            "value": "func",
                            "valueText": "func",
                            "hasTrailingTrivia": true,
                            "trailingTrivia": [
                                {
                                    "kind": "WhitespaceTrivia",
                                    "text": " "
                                }
                            ]
                        }
                    },
                    "operatorToken": {
                        "kind": "ExclamationEqualsEqualsToken",
                        "fullStart": 462,
                        "fullEnd": 466,
                        "start": 462,
                        "end": 465,
                        "fullWidth": 4,
                        "width": 3,
                        "text": "!==",
                        "value": "!==",
                        "valueText": "!==",
                        "hasTrailingTrivia": true,
                        "trailingTrivia": [
                            {
                                "kind": "WhitespaceTrivia",
                                "text": " "
                            }
                        ]
                    },
                    "right": {
                        "kind": "StringLiteral",
                        "fullStart": 466,
                        "fullEnd": 476,
                        "start": 466,
                        "end": 476,
                        "fullWidth": 10,
                        "width": 10,
                        "text": "'function'",
                        "value": "function",
                        "valueText": "function"
                    }
                },
                "closeParenToken": {
                    "kind": "CloseParenToken",
                    "fullStart": 476,
                    "fullEnd": 478,
                    "start": 476,
                    "end": 477,
                    "fullWidth": 2,
                    "width": 1,
                    "text": ")",
                    "value": ")",
                    "valueText": ")",
                    "hasTrailingTrivia": true,
                    "trailingTrivia": [
                        {
                            "kind": "WhitespaceTrivia",
                            "text": " "
                        }
                    ]
                },
                "statement": {
                    "kind": "Block",
                    "fullStart": 478,
                    "fullEnd": 547,
                    "start": 478,
                    "end": 546,
                    "fullWidth": 69,
                    "width": 68,
                    "openBraceToken": {
                        "kind": "OpenBraceToken",
                        "fullStart": 478,
                        "fullEnd": 480,
                        "start": 478,
                        "end": 479,
                        "fullWidth": 2,
                        "width": 1,
                        "text": "{",
                        "value": "{",
                        "valueText": "{",
                        "hasTrailingTrivia": true,
                        "hasTrailingNewLine": true,
                        "trailingTrivia": [
                            {
                                "kind": "NewLineTrivia",
                                "text": "\n"
                            }
                        ]
                    },
                    "statements": [
                        {
                            "kind": "ExpressionStatement",
                            "fullStart": 480,
                            "fullEnd": 545,
                            "start": 482,
                            "end": 544,
                            "fullWidth": 65,
                            "width": 62,
                            "expression": {
                                "kind": "InvocationExpression",
                                "fullStart": 480,
                                "fullEnd": 543,
                                "start": 482,
                                "end": 543,
                                "fullWidth": 63,
                                "width": 61,
                                "expression": {
                                    "kind": "IdentifierName",
                                    "fullStart": 480,
                                    "fullEnd": 488,
                                    "start": 482,
                                    "end": 488,
                                    "fullWidth": 8,
                                    "width": 6,
                                    "text": "$ERROR",
                                    "value": "$ERROR",
                                    "valueText": "$ERROR",
                                    "hasLeadingTrivia": true,
                                    "leadingTrivia": [
                                        {
                                            "kind": "WhitespaceTrivia",
                                            "text": "  "
                                        }
                                    ]
                                },
                                "argumentList": {
                                    "kind": "ArgumentList",
                                    "fullStart": 488,
                                    "fullEnd": 543,
                                    "start": 488,
                                    "end": 543,
                                    "fullWidth": 55,
                                    "width": 55,
                                    "openParenToken": {
                                        "kind": "OpenParenToken",
                                        "fullStart": 488,
                                        "fullEnd": 489,
                                        "start": 488,
                                        "end": 489,
                                        "fullWidth": 1,
                                        "width": 1,
                                        "text": "(",
                                        "value": "(",
                                        "valueText": "("
                                    },
                                    "arguments": [
                                        {
                                            "kind": "StringLiteral",
                                            "fullStart": 489,
                                            "fullEnd": 542,
                                            "start": 489,
                                            "end": 542,
                                            "fullWidth": 53,
                                            "width": 53,
                                            "text": "'#1: func = function(){return 1;} is NOT an function'",
                                            "value": "#1: func = function(){return 1;} is NOT an function",
                                            "valueText": "#1: func = function(){return 1;} is NOT an function"
                                        }
                                    ],
                                    "closeParenToken": {
                                        "kind": "CloseParenToken",
                                        "fullStart": 542,
                                        "fullEnd": 543,
                                        "start": 542,
                                        "end": 543,
                                        "fullWidth": 1,
                                        "width": 1,
                                        "text": ")",
                                        "value": ")",
                                        "valueText": ")"
                                    }
                                }
                            },
                            "semicolonToken": {
                                "kind": "SemicolonToken",
                                "fullStart": 543,
                                "fullEnd": 545,
                                "start": 543,
                                "end": 544,
                                "fullWidth": 2,
                                "width": 1,
                                "text": ";",
                                "value": ";",
                                "valueText": ";",
                                "hasTrailingTrivia": true,
                                "hasTrailingNewLine": true,
                                "trailingTrivia": [
                                    {
                                        "kind": "NewLineTrivia",
                                        "text": "\n"
                                    }
                                ]
                            }
                        }
                    ],
                    "closeBraceToken": {
                        "kind": "CloseBraceToken",
                        "fullStart": 545,
                        "fullEnd": 547,
                        "start": 545,
                        "end": 546,
                        "fullWidth": 2,
                        "width": 1,
                        "text": "}",
                        "value": "}",
                        "valueText": "}",
                        "hasTrailingTrivia": true,
                        "hasTrailingNewLine": true,
                        "trailingTrivia": [
                            {
                                "kind": "NewLineTrivia",
                                "text": "\n"
                            }
                        ]
                    }
                }
            },
            {
                "kind": "VariableStatement",
                "fullStart": 547,
                "fullEnd": 574,
                "start": 548,
                "end": 573,
                "fullWidth": 27,
                "width": 25,
                "modifiers": [],
                "variableDeclaration": {
                    "kind": "VariableDeclaration",
                    "fullStart": 547,
                    "fullEnd": 572,
                    "start": 548,
                    "end": 572,
                    "fullWidth": 25,
                    "width": 24,
                    "varKeyword": {
                        "kind": "VarKeyword",
                        "fullStart": 547,
                        "fullEnd": 552,
                        "start": 548,
                        "end": 551,
                        "fullWidth": 5,
                        "width": 3,
                        "text": "var",
                        "value": "var",
                        "valueText": "var",
                        "hasLeadingTrivia": true,
                        "hasLeadingNewLine": true,
                        "hasTrailingTrivia": true,
                        "leadingTrivia": [
                            {
                                "kind": "NewLineTrivia",
                                "text": "\n"
                            }
                        ],
                        "trailingTrivia": [
                            {
                                "kind": "WhitespaceTrivia",
                                "text": " "
                            }
                        ]
                    },
                    "variableDeclarators": [
                        {
                            "kind": "VariableDeclarator",
                            "fullStart": 552,
                            "fullEnd": 572,
                            "start": 552,
                            "end": 572,
                            "fullWidth": 20,
<<<<<<< HEAD
                            "width": 20,
                            "identifier": {
=======
                            "propertyName": {
>>>>>>> 85e84683
                                "kind": "IdentifierName",
                                "fullStart": 552,
                                "fullEnd": 558,
                                "start": 552,
                                "end": 557,
                                "fullWidth": 6,
                                "width": 5,
                                "text": "n_obj",
                                "value": "n_obj",
                                "valueText": "n_obj",
                                "hasTrailingTrivia": true,
                                "trailingTrivia": [
                                    {
                                        "kind": "WhitespaceTrivia",
                                        "text": " "
                                    }
                                ]
                            },
                            "equalsValueClause": {
                                "kind": "EqualsValueClause",
                                "fullStart": 558,
                                "fullEnd": 572,
                                "start": 558,
                                "end": 572,
                                "fullWidth": 14,
                                "width": 14,
                                "equalsToken": {
                                    "kind": "EqualsToken",
                                    "fullStart": 558,
                                    "fullEnd": 560,
                                    "start": 558,
                                    "end": 559,
                                    "fullWidth": 2,
                                    "width": 1,
                                    "text": "=",
                                    "value": "=",
                                    "valueText": "=",
                                    "hasTrailingTrivia": true,
                                    "trailingTrivia": [
                                        {
                                            "kind": "WhitespaceTrivia",
                                            "text": " "
                                        }
                                    ]
                                },
                                "value": {
                                    "kind": "InvocationExpression",
                                    "fullStart": 560,
                                    "fullEnd": 572,
                                    "start": 560,
                                    "end": 572,
                                    "fullWidth": 12,
                                    "width": 12,
                                    "expression": {
                                        "kind": "IdentifierName",
                                        "fullStart": 560,
                                        "fullEnd": 566,
                                        "start": 560,
                                        "end": 566,
                                        "fullWidth": 6,
                                        "width": 6,
                                        "text": "Object",
                                        "value": "Object",
                                        "valueText": "Object"
                                    },
                                    "argumentList": {
                                        "kind": "ArgumentList",
                                        "fullStart": 566,
                                        "fullEnd": 572,
                                        "start": 566,
                                        "end": 572,
                                        "fullWidth": 6,
                                        "width": 6,
                                        "openParenToken": {
                                            "kind": "OpenParenToken",
                                            "fullStart": 566,
                                            "fullEnd": 567,
                                            "start": 566,
                                            "end": 567,
                                            "fullWidth": 1,
                                            "width": 1,
                                            "text": "(",
                                            "value": "(",
                                            "valueText": "("
                                        },
                                        "arguments": [
                                            {
                                                "kind": "IdentifierName",
                                                "fullStart": 567,
                                                "fullEnd": 571,
                                                "start": 567,
                                                "end": 571,
                                                "fullWidth": 4,
                                                "width": 4,
                                                "text": "func",
                                                "value": "func",
                                                "valueText": "func"
                                            }
                                        ],
                                        "closeParenToken": {
                                            "kind": "CloseParenToken",
                                            "fullStart": 571,
                                            "fullEnd": 572,
                                            "start": 571,
                                            "end": 572,
                                            "fullWidth": 1,
                                            "width": 1,
                                            "text": ")",
                                            "value": ")",
                                            "valueText": ")"
                                        }
                                    }
                                }
                            }
                        }
                    ]
                },
                "semicolonToken": {
                    "kind": "SemicolonToken",
                    "fullStart": 572,
                    "fullEnd": 574,
                    "start": 572,
                    "end": 573,
                    "fullWidth": 2,
                    "width": 1,
                    "text": ";",
                    "value": ";",
                    "valueText": ";",
                    "hasTrailingTrivia": true,
                    "hasTrailingNewLine": true,
                    "trailingTrivia": [
                        {
                            "kind": "NewLineTrivia",
                            "text": "\n"
                        }
                    ]
                }
            },
            {
                "kind": "IfStatement",
                "fullStart": 574,
                "fullEnd": 677,
                "start": 585,
                "end": 676,
                "fullWidth": 103,
                "width": 91,
                "ifKeyword": {
                    "kind": "IfKeyword",
                    "fullStart": 574,
                    "fullEnd": 588,
                    "start": 585,
                    "end": 587,
                    "fullWidth": 14,
                    "width": 2,
                    "text": "if",
                    "value": "if",
                    "valueText": "if",
                    "hasLeadingTrivia": true,
                    "hasLeadingComment": true,
                    "hasLeadingNewLine": true,
                    "hasTrailingTrivia": true,
                    "leadingTrivia": [
                        {
                            "kind": "NewLineTrivia",
                            "text": "\n"
                        },
                        {
                            "kind": "SingleLineCommentTrivia",
                            "text": "//CHECK#2"
                        },
                        {
                            "kind": "NewLineTrivia",
                            "text": "\n"
                        }
                    ],
                    "trailingTrivia": [
                        {
                            "kind": "WhitespaceTrivia",
                            "text": " "
                        }
                    ]
                },
                "openParenToken": {
                    "kind": "OpenParenToken",
                    "fullStart": 588,
                    "fullEnd": 589,
                    "start": 588,
                    "end": 589,
                    "fullWidth": 1,
                    "width": 1,
                    "text": "(",
                    "value": "(",
                    "valueText": "("
                },
                "condition": {
                    "kind": "LogicalOrExpression",
                    "fullStart": 589,
                    "fullEnd": 620,
                    "start": 589,
                    "end": 620,
                    "fullWidth": 31,
                    "width": 31,
                    "left": {
                        "kind": "ParenthesizedExpression",
                        "fullStart": 589,
                        "fullEnd": 605,
                        "start": 589,
                        "end": 605,
                        "fullWidth": 16,
                        "width": 16,
                        "openParenToken": {
                            "kind": "OpenParenToken",
                            "fullStart": 589,
                            "fullEnd": 590,
                            "start": 589,
                            "end": 590,
                            "fullWidth": 1,
                            "width": 1,
                            "text": "(",
                            "value": "(",
                            "valueText": "("
                        },
                        "expression": {
                            "kind": "NotEqualsExpression",
                            "fullStart": 590,
                            "fullEnd": 604,
                            "start": 590,
                            "end": 604,
                            "fullWidth": 14,
                            "width": 14,
                            "left": {
                                "kind": "IdentifierName",
                                "fullStart": 590,
                                "fullEnd": 596,
                                "start": 590,
                                "end": 595,
                                "fullWidth": 6,
                                "width": 5,
                                "text": "n_obj",
                                "value": "n_obj",
                                "valueText": "n_obj",
                                "hasTrailingTrivia": true,
                                "trailingTrivia": [
                                    {
                                        "kind": "WhitespaceTrivia",
                                        "text": " "
                                    }
                                ]
                            },
                            "operatorToken": {
                                "kind": "ExclamationEqualsEqualsToken",
                                "fullStart": 596,
                                "fullEnd": 600,
                                "start": 596,
                                "end": 599,
                                "fullWidth": 4,
                                "width": 3,
                                "text": "!==",
                                "value": "!==",
                                "valueText": "!==",
                                "hasTrailingTrivia": true,
                                "trailingTrivia": [
                                    {
                                        "kind": "WhitespaceTrivia",
                                        "text": " "
                                    }
                                ]
                            },
                            "right": {
                                "kind": "IdentifierName",
                                "fullStart": 600,
                                "fullEnd": 604,
                                "start": 600,
                                "end": 604,
                                "fullWidth": 4,
                                "width": 4,
                                "text": "func",
                                "value": "func",
                                "valueText": "func"
                            }
                        },
                        "closeParenToken": {
                            "kind": "CloseParenToken",
                            "fullStart": 604,
                            "fullEnd": 605,
                            "start": 604,
                            "end": 605,
                            "fullWidth": 1,
                            "width": 1,
                            "text": ")",
                            "value": ")",
                            "valueText": ")"
                        }
                    },
                    "operatorToken": {
                        "kind": "BarBarToken",
                        "fullStart": 605,
                        "fullEnd": 607,
                        "start": 605,
                        "end": 607,
                        "fullWidth": 2,
                        "width": 2,
                        "text": "||",
                        "value": "||",
                        "valueText": "||"
                    },
                    "right": {
                        "kind": "ParenthesizedExpression",
                        "fullStart": 607,
                        "fullEnd": 620,
                        "start": 607,
                        "end": 620,
                        "fullWidth": 13,
                        "width": 13,
                        "openParenToken": {
                            "kind": "OpenParenToken",
                            "fullStart": 607,
                            "fullEnd": 608,
                            "start": 607,
                            "end": 608,
                            "fullWidth": 1,
                            "width": 1,
                            "text": "(",
                            "value": "(",
                            "valueText": "("
                        },
                        "expression": {
                            "kind": "NotEqualsExpression",
                            "fullStart": 608,
                            "fullEnd": 619,
                            "start": 608,
                            "end": 619,
                            "fullWidth": 11,
                            "width": 11,
                            "left": {
                                "kind": "InvocationExpression",
                                "fullStart": 608,
                                "fullEnd": 615,
                                "start": 608,
                                "end": 615,
                                "fullWidth": 7,
                                "width": 7,
                                "expression": {
                                    "kind": "IdentifierName",
                                    "fullStart": 608,
                                    "fullEnd": 613,
                                    "start": 608,
                                    "end": 613,
                                    "fullWidth": 5,
                                    "width": 5,
                                    "text": "n_obj",
                                    "value": "n_obj",
                                    "valueText": "n_obj"
                                },
                                "argumentList": {
                                    "kind": "ArgumentList",
                                    "fullStart": 613,
                                    "fullEnd": 615,
                                    "start": 613,
                                    "end": 615,
                                    "fullWidth": 2,
                                    "width": 2,
                                    "openParenToken": {
                                        "kind": "OpenParenToken",
                                        "fullStart": 613,
                                        "fullEnd": 614,
                                        "start": 613,
                                        "end": 614,
                                        "fullWidth": 1,
                                        "width": 1,
                                        "text": "(",
                                        "value": "(",
                                        "valueText": "("
                                    },
                                    "arguments": [],
                                    "closeParenToken": {
                                        "kind": "CloseParenToken",
                                        "fullStart": 614,
                                        "fullEnd": 615,
                                        "start": 614,
                                        "end": 615,
                                        "fullWidth": 1,
                                        "width": 1,
                                        "text": ")",
                                        "value": ")",
                                        "valueText": ")"
                                    }
                                }
                            },
                            "operatorToken": {
                                "kind": "ExclamationEqualsEqualsToken",
                                "fullStart": 615,
                                "fullEnd": 618,
                                "start": 615,
                                "end": 618,
                                "fullWidth": 3,
                                "width": 3,
                                "text": "!==",
                                "value": "!==",
                                "valueText": "!=="
                            },
                            "right": {
                                "kind": "NumericLiteral",
                                "fullStart": 618,
                                "fullEnd": 619,
                                "start": 618,
                                "end": 619,
                                "fullWidth": 1,
                                "width": 1,
                                "text": "1",
                                "value": 1,
                                "valueText": "1"
                            }
                        },
                        "closeParenToken": {
                            "kind": "CloseParenToken",
                            "fullStart": 619,
                            "fullEnd": 620,
                            "start": 619,
                            "end": 620,
                            "fullWidth": 1,
                            "width": 1,
                            "text": ")",
                            "value": ")",
                            "valueText": ")"
                        }
                    }
                },
                "closeParenToken": {
                    "kind": "CloseParenToken",
                    "fullStart": 620,
                    "fullEnd": 622,
                    "start": 620,
                    "end": 621,
                    "fullWidth": 2,
                    "width": 1,
                    "text": ")",
                    "value": ")",
                    "valueText": ")",
                    "hasTrailingTrivia": true,
                    "trailingTrivia": [
                        {
                            "kind": "WhitespaceTrivia",
                            "text": " "
                        }
                    ]
                },
                "statement": {
                    "kind": "Block",
                    "fullStart": 622,
                    "fullEnd": 677,
                    "start": 622,
                    "end": 676,
                    "fullWidth": 55,
                    "width": 54,
                    "openBraceToken": {
                        "kind": "OpenBraceToken",
                        "fullStart": 622,
                        "fullEnd": 624,
                        "start": 622,
                        "end": 623,
                        "fullWidth": 2,
                        "width": 1,
                        "text": "{",
                        "value": "{",
                        "valueText": "{",
                        "hasTrailingTrivia": true,
                        "hasTrailingNewLine": true,
                        "trailingTrivia": [
                            {
                                "kind": "NewLineTrivia",
                                "text": "\n"
                            }
                        ]
                    },
                    "statements": [
                        {
                            "kind": "ExpressionStatement",
                            "fullStart": 624,
                            "fullEnd": 675,
                            "start": 626,
                            "end": 674,
                            "fullWidth": 51,
                            "width": 48,
                            "expression": {
                                "kind": "InvocationExpression",
                                "fullStart": 624,
                                "fullEnd": 673,
                                "start": 626,
                                "end": 673,
                                "fullWidth": 49,
                                "width": 47,
                                "expression": {
                                    "kind": "IdentifierName",
                                    "fullStart": 624,
                                    "fullEnd": 632,
                                    "start": 626,
                                    "end": 632,
                                    "fullWidth": 8,
                                    "width": 6,
                                    "text": "$ERROR",
                                    "value": "$ERROR",
                                    "valueText": "$ERROR",
                                    "hasLeadingTrivia": true,
                                    "leadingTrivia": [
                                        {
                                            "kind": "WhitespaceTrivia",
                                            "text": "  "
                                        }
                                    ]
                                },
                                "argumentList": {
                                    "kind": "ArgumentList",
                                    "fullStart": 632,
                                    "fullEnd": 673,
                                    "start": 632,
                                    "end": 673,
                                    "fullWidth": 41,
                                    "width": 41,
                                    "openParenToken": {
                                        "kind": "OpenParenToken",
                                        "fullStart": 632,
                                        "fullEnd": 633,
                                        "start": 632,
                                        "end": 633,
                                        "fullWidth": 1,
                                        "width": 1,
                                        "text": "(",
                                        "value": "(",
                                        "valueText": "("
                                    },
                                    "arguments": [
                                        {
                                            "kind": "StringLiteral",
                                            "fullStart": 633,
                                            "fullEnd": 672,
                                            "start": 633,
                                            "end": 672,
                                            "fullWidth": 39,
                                            "width": 39,
                                            "text": "'#2: Object(function) returns function'",
                                            "value": "#2: Object(function) returns function",
                                            "valueText": "#2: Object(function) returns function"
                                        }
                                    ],
                                    "closeParenToken": {
                                        "kind": "CloseParenToken",
                                        "fullStart": 672,
                                        "fullEnd": 673,
                                        "start": 672,
                                        "end": 673,
                                        "fullWidth": 1,
                                        "width": 1,
                                        "text": ")",
                                        "value": ")",
                                        "valueText": ")"
                                    }
                                }
                            },
                            "semicolonToken": {
                                "kind": "SemicolonToken",
                                "fullStart": 673,
                                "fullEnd": 675,
                                "start": 673,
                                "end": 674,
                                "fullWidth": 2,
                                "width": 1,
                                "text": ";",
                                "value": ";",
                                "valueText": ";",
                                "hasTrailingTrivia": true,
                                "hasTrailingNewLine": true,
                                "trailingTrivia": [
                                    {
                                        "kind": "NewLineTrivia",
                                        "text": "\n"
                                    }
                                ]
                            }
                        }
                    ],
                    "closeBraceToken": {
                        "kind": "CloseBraceToken",
                        "fullStart": 675,
                        "fullEnd": 677,
                        "start": 675,
                        "end": 676,
                        "fullWidth": 2,
                        "width": 1,
                        "text": "}",
                        "value": "}",
                        "valueText": "}",
                        "hasTrailingTrivia": true,
                        "hasTrailingNewLine": true,
                        "trailingTrivia": [
                            {
                                "kind": "NewLineTrivia",
                                "text": "\n"
                            }
                        ]
                    }
                }
            },
            {
                "kind": "FunctionDeclaration",
                "fullStart": 677,
                "fullEnd": 704,
                "start": 678,
                "end": 704,
                "fullWidth": 27,
                "width": 26,
                "modifiers": [],
                "functionKeyword": {
                    "kind": "FunctionKeyword",
                    "fullStart": 677,
                    "fullEnd": 687,
                    "start": 678,
                    "end": 686,
                    "fullWidth": 10,
                    "width": 8,
                    "text": "function",
                    "value": "function",
                    "valueText": "function",
                    "hasLeadingTrivia": true,
                    "hasLeadingNewLine": true,
                    "hasTrailingTrivia": true,
                    "leadingTrivia": [
                        {
                            "kind": "NewLineTrivia",
                            "text": "\n"
                        }
                    ],
                    "trailingTrivia": [
                        {
                            "kind": "WhitespaceTrivia",
                            "text": " "
                        }
                    ]
                },
                "identifier": {
                    "kind": "IdentifierName",
                    "fullStart": 687,
                    "fullEnd": 691,
                    "start": 687,
                    "end": 691,
                    "fullWidth": 4,
                    "width": 4,
                    "text": "func",
                    "value": "func",
                    "valueText": "func"
                },
                "callSignature": {
                    "kind": "CallSignature",
                    "fullStart": 691,
                    "fullEnd": 693,
                    "start": 691,
                    "end": 693,
                    "fullWidth": 2,
                    "width": 2,
                    "parameterList": {
                        "kind": "ParameterList",
                        "fullStart": 691,
                        "fullEnd": 693,
                        "start": 691,
                        "end": 693,
                        "fullWidth": 2,
                        "width": 2,
                        "openParenToken": {
                            "kind": "OpenParenToken",
                            "fullStart": 691,
                            "fullEnd": 692,
                            "start": 691,
                            "end": 692,
                            "fullWidth": 1,
                            "width": 1,
                            "text": "(",
                            "value": "(",
                            "valueText": "("
                        },
                        "parameters": [],
                        "closeParenToken": {
                            "kind": "CloseParenToken",
                            "fullStart": 692,
                            "fullEnd": 693,
                            "start": 692,
                            "end": 693,
                            "fullWidth": 1,
                            "width": 1,
                            "text": ")",
                            "value": ")",
                            "valueText": ")"
                        }
                    }
                },
                "block": {
                    "kind": "Block",
                    "fullStart": 693,
                    "fullEnd": 704,
                    "start": 693,
                    "end": 704,
                    "fullWidth": 11,
                    "width": 11,
                    "openBraceToken": {
                        "kind": "OpenBraceToken",
                        "fullStart": 693,
                        "fullEnd": 694,
                        "start": 693,
                        "end": 694,
                        "fullWidth": 1,
                        "width": 1,
                        "text": "{",
                        "value": "{",
                        "valueText": "{"
                    },
                    "statements": [
                        {
                            "kind": "ReturnStatement",
                            "fullStart": 694,
                            "fullEnd": 703,
                            "start": 694,
                            "end": 703,
                            "fullWidth": 9,
                            "width": 9,
                            "returnKeyword": {
                                "kind": "ReturnKeyword",
                                "fullStart": 694,
                                "fullEnd": 701,
                                "start": 694,
                                "end": 700,
                                "fullWidth": 7,
                                "width": 6,
                                "text": "return",
                                "value": "return",
                                "valueText": "return",
                                "hasTrailingTrivia": true,
                                "trailingTrivia": [
                                    {
                                        "kind": "WhitespaceTrivia",
                                        "text": " "
                                    }
                                ]
                            },
                            "expression": {
                                "kind": "NumericLiteral",
                                "fullStart": 701,
                                "fullEnd": 702,
                                "start": 701,
                                "end": 702,
                                "fullWidth": 1,
                                "width": 1,
                                "text": "1",
                                "value": 1,
                                "valueText": "1"
                            },
                            "semicolonToken": {
                                "kind": "SemicolonToken",
                                "fullStart": 702,
                                "fullEnd": 703,
                                "start": 702,
                                "end": 703,
                                "fullWidth": 1,
                                "width": 1,
                                "text": ";",
                                "value": ";",
                                "valueText": ";"
                            }
                        }
                    ],
                    "closeBraceToken": {
                        "kind": "CloseBraceToken",
                        "fullStart": 703,
                        "fullEnd": 704,
                        "start": 703,
                        "end": 704,
                        "fullWidth": 1,
                        "width": 1,
                        "text": "}",
                        "value": "}",
                        "valueText": "}"
                    }
                }
            },
            {
                "kind": "EmptyStatement",
                "fullStart": 704,
                "fullEnd": 706,
                "start": 704,
                "end": 705,
                "fullWidth": 2,
                "width": 1,
                "semicolonToken": {
                    "kind": "SemicolonToken",
                    "fullStart": 704,
                    "fullEnd": 706,
                    "start": 704,
                    "end": 705,
                    "fullWidth": 2,
                    "width": 1,
                    "text": ";",
                    "value": ";",
                    "valueText": ";",
                    "hasTrailingTrivia": true,
                    "hasTrailingNewLine": true,
                    "trailingTrivia": [
                        {
                            "kind": "NewLineTrivia",
                            "text": "\n"
                        }
                    ]
                }
            }
        ],
        "endOfFileToken": {
            "kind": "EndOfFileToken",
            "fullStart": 706,
            "fullEnd": 708,
            "start": 708,
            "end": 708,
            "fullWidth": 2,
            "width": 0,
            "text": "",
            "hasLeadingTrivia": true,
            "hasLeadingNewLine": true,
            "leadingTrivia": [
                {
                    "kind": "NewLineTrivia",
                    "text": "\n"
                },
                {
                    "kind": "NewLineTrivia",
                    "text": "\n"
                }
            ]
        }
    },
    "lineMap": {
        "lineStarts": [
            0,
            61,
            132,
            133,
            137,
            200,
            288,
            291,
            336,
            431,
            435,
            436,
            446,
            480,
            545,
            547,
            548,
            574,
            575,
            585,
            624,
            675,
            677,
            678,
            706,
            707,
            708
        ],
        "length": 708
    }
}<|MERGE_RESOLUTION|>--- conflicted
+++ resolved
@@ -411,12 +411,8 @@
                             "start": 552,
                             "end": 572,
                             "fullWidth": 20,
-<<<<<<< HEAD
                             "width": 20,
-                            "identifier": {
-=======
                             "propertyName": {
->>>>>>> 85e84683
                                 "kind": "IdentifierName",
                                 "fullStart": 552,
                                 "fullEnd": 558,
