{
    "isDeclaration": false,
    "languageVersion": "EcmaScript5",
    "parseOptions": {
        "allowAutomaticSemicolonInsertion": true
    },
    "sourceUnit": {
        "kind": "SourceUnit",
        "fullStart": 0,
        "fullEnd": 833,
        "start": 456,
        "end": 833,
        "fullWidth": 833,
        "width": 377,
        "isIncrementallyUnusable": true,
        "moduleElements": [
            {
                "kind": "VariableStatement",
                "fullStart": 0,
                "fullEnd": 478,
                "start": 456,
                "end": 477,
                "fullWidth": 478,
                "width": 21,
                "modifiers": [],
                "variableDeclaration": {
                    "kind": "VariableDeclaration",
                    "fullStart": 0,
                    "fullEnd": 476,
                    "start": 456,
                    "end": 476,
                    "fullWidth": 476,
                    "width": 20,
                    "varKeyword": {
                        "kind": "VarKeyword",
                        "fullStart": 0,
                        "fullEnd": 460,
                        "start": 456,
                        "end": 459,
                        "fullWidth": 460,
                        "width": 3,
                        "text": "var",
                        "value": "var",
                        "valueText": "var",
                        "hasLeadingTrivia": true,
                        "hasLeadingComment": true,
                        "hasLeadingNewLine": true,
                        "hasTrailingTrivia": true,
                        "leadingTrivia": [
                            {
                                "kind": "SingleLineCommentTrivia",
                                "text": "// Copyright 2009 the Sputnik authors.  All rights reserved."
                            },
                            {
                                "kind": "NewLineTrivia",
                                "text": "\n"
                            },
                            {
                                "kind": "SingleLineCommentTrivia",
                                "text": "// This code is governed by the BSD license found in the LICENSE file."
                            },
                            {
                                "kind": "NewLineTrivia",
                                "text": "\n"
                            },
                            {
                                "kind": "NewLineTrivia",
                                "text": "\n"
                            },
                            {
                                "kind": "MultiLineCommentTrivia",
                                "text": "/**\n * When the Object(value) is called and the value is null, undefined or not supplied,\n * create and return a new Object object if the object constructor had been called with the same arguments (15.2.2.1)\n *\n * @path ch15/15.2/15.2.1/S15.2.1.1_A1_T3.js\n * @description Creating Object() and checking its properties\n */"
                            },
                            {
                                "kind": "NewLineTrivia",
                                "text": "\n"
                            },
                            {
                                "kind": "NewLineTrivia",
                                "text": "\n"
                            }
                        ],
                        "trailingTrivia": [
                            {
                                "kind": "WhitespaceTrivia",
                                "text": " "
                            }
                        ]
                    },
                    "variableDeclarators": [
                        {
                            "kind": "VariableDeclarator",
                            "fullStart": 460,
                            "fullEnd": 476,
                            "start": 460,
                            "end": 476,
                            "fullWidth": 16,
<<<<<<< HEAD
                            "width": 16,
                            "identifier": {
=======
                            "propertyName": {
>>>>>>> 85e84683
                                "kind": "IdentifierName",
                                "fullStart": 460,
                                "fullEnd": 466,
                                "start": 460,
                                "end": 465,
                                "fullWidth": 6,
                                "width": 5,
                                "text": "__obj",
                                "value": "__obj",
                                "valueText": "__obj",
                                "hasTrailingTrivia": true,
                                "trailingTrivia": [
                                    {
                                        "kind": "WhitespaceTrivia",
                                        "text": " "
                                    }
                                ]
                            },
                            "equalsValueClause": {
                                "kind": "EqualsValueClause",
                                "fullStart": 466,
                                "fullEnd": 476,
                                "start": 466,
                                "end": 476,
                                "fullWidth": 10,
                                "width": 10,
                                "equalsToken": {
                                    "kind": "EqualsToken",
                                    "fullStart": 466,
                                    "fullEnd": 468,
                                    "start": 466,
                                    "end": 467,
                                    "fullWidth": 2,
                                    "width": 1,
                                    "text": "=",
                                    "value": "=",
                                    "valueText": "=",
                                    "hasTrailingTrivia": true,
                                    "trailingTrivia": [
                                        {
                                            "kind": "WhitespaceTrivia",
                                            "text": " "
                                        }
                                    ]
                                },
                                "value": {
                                    "kind": "InvocationExpression",
                                    "fullStart": 468,
                                    "fullEnd": 476,
                                    "start": 468,
                                    "end": 476,
                                    "fullWidth": 8,
                                    "width": 8,
                                    "expression": {
                                        "kind": "IdentifierName",
                                        "fullStart": 468,
                                        "fullEnd": 474,
                                        "start": 468,
                                        "end": 474,
                                        "fullWidth": 6,
                                        "width": 6,
                                        "text": "Object",
                                        "value": "Object",
                                        "valueText": "Object"
                                    },
                                    "argumentList": {
                                        "kind": "ArgumentList",
                                        "fullStart": 474,
                                        "fullEnd": 476,
                                        "start": 474,
                                        "end": 476,
                                        "fullWidth": 2,
                                        "width": 2,
                                        "openParenToken": {
                                            "kind": "OpenParenToken",
                                            "fullStart": 474,
                                            "fullEnd": 475,
                                            "start": 474,
                                            "end": 475,
                                            "fullWidth": 1,
                                            "width": 1,
                                            "text": "(",
                                            "value": "(",
                                            "valueText": "("
                                        },
                                        "arguments": [],
                                        "closeParenToken": {
                                            "kind": "CloseParenToken",
                                            "fullStart": 475,
                                            "fullEnd": 476,
                                            "start": 475,
                                            "end": 476,
                                            "fullWidth": 1,
                                            "width": 1,
                                            "text": ")",
                                            "value": ")",
                                            "valueText": ")"
                                        }
                                    }
                                }
                            }
                        }
                    ]
                },
                "semicolonToken": {
                    "kind": "SemicolonToken",
                    "fullStart": 476,
                    "fullEnd": 478,
                    "start": 476,
                    "end": 477,
                    "fullWidth": 2,
                    "width": 1,
                    "text": ";",
                    "value": ";",
                    "valueText": ";",
                    "hasTrailingTrivia": true,
                    "hasTrailingNewLine": true,
                    "trailingTrivia": [
                        {
                            "kind": "NewLineTrivia",
                            "text": "\n"
                        }
                    ]
                }
            },
            {
                "kind": "VariableStatement",
                "fullStart": 478,
                "fullEnd": 506,
                "start": 479,
                "end": 505,
                "fullWidth": 28,
                "width": 26,
                "modifiers": [],
                "variableDeclaration": {
                    "kind": "VariableDeclaration",
                    "fullStart": 478,
                    "fullEnd": 504,
                    "start": 479,
                    "end": 504,
                    "fullWidth": 26,
                    "width": 25,
                    "varKeyword": {
                        "kind": "VarKeyword",
                        "fullStart": 478,
                        "fullEnd": 483,
                        "start": 479,
                        "end": 482,
                        "fullWidth": 5,
                        "width": 3,
                        "text": "var",
                        "value": "var",
                        "valueText": "var",
                        "hasLeadingTrivia": true,
                        "hasLeadingNewLine": true,
                        "hasTrailingTrivia": true,
                        "leadingTrivia": [
                            {
                                "kind": "NewLineTrivia",
                                "text": "\n"
                            }
                        ],
                        "trailingTrivia": [
                            {
                                "kind": "WhitespaceTrivia",
                                "text": " "
                            }
                        ]
                    },
                    "variableDeclarators": [
                        {
                            "kind": "VariableDeclarator",
                            "fullStart": 483,
                            "fullEnd": 504,
                            "start": 483,
                            "end": 504,
                            "fullWidth": 21,
<<<<<<< HEAD
                            "width": 21,
                            "identifier": {
=======
                            "propertyName": {
>>>>>>> 85e84683
                                "kind": "IdentifierName",
                                "fullStart": 483,
                                "fullEnd": 490,
                                "start": 483,
                                "end": 489,
                                "fullWidth": 7,
                                "width": 6,
                                "text": "n__obj",
                                "value": "n__obj",
                                "valueText": "n__obj",
                                "hasTrailingTrivia": true,
                                "trailingTrivia": [
                                    {
                                        "kind": "WhitespaceTrivia",
                                        "text": " "
                                    }
                                ]
                            },
                            "equalsValueClause": {
                                "kind": "EqualsValueClause",
                                "fullStart": 490,
                                "fullEnd": 504,
                                "start": 490,
                                "end": 504,
                                "fullWidth": 14,
                                "width": 14,
                                "equalsToken": {
                                    "kind": "EqualsToken",
                                    "fullStart": 490,
                                    "fullEnd": 492,
                                    "start": 490,
                                    "end": 491,
                                    "fullWidth": 2,
                                    "width": 1,
                                    "text": "=",
                                    "value": "=",
                                    "valueText": "=",
                                    "hasTrailingTrivia": true,
                                    "trailingTrivia": [
                                        {
                                            "kind": "WhitespaceTrivia",
                                            "text": " "
                                        }
                                    ]
                                },
                                "value": {
                                    "kind": "ObjectCreationExpression",
                                    "fullStart": 492,
                                    "fullEnd": 504,
                                    "start": 492,
                                    "end": 504,
                                    "fullWidth": 12,
                                    "width": 12,
                                    "newKeyword": {
                                        "kind": "NewKeyword",
                                        "fullStart": 492,
                                        "fullEnd": 496,
                                        "start": 492,
                                        "end": 495,
                                        "fullWidth": 4,
                                        "width": 3,
                                        "text": "new",
                                        "value": "new",
                                        "valueText": "new",
                                        "hasTrailingTrivia": true,
                                        "trailingTrivia": [
                                            {
                                                "kind": "WhitespaceTrivia",
                                                "text": " "
                                            }
                                        ]
                                    },
                                    "expression": {
                                        "kind": "IdentifierName",
                                        "fullStart": 496,
                                        "fullEnd": 502,
                                        "start": 496,
                                        "end": 502,
                                        "fullWidth": 6,
                                        "width": 6,
                                        "text": "Object",
                                        "value": "Object",
                                        "valueText": "Object"
                                    },
                                    "argumentList": {
                                        "kind": "ArgumentList",
                                        "fullStart": 502,
                                        "fullEnd": 504,
                                        "start": 502,
                                        "end": 504,
                                        "fullWidth": 2,
                                        "width": 2,
                                        "openParenToken": {
                                            "kind": "OpenParenToken",
                                            "fullStart": 502,
                                            "fullEnd": 503,
                                            "start": 502,
                                            "end": 503,
                                            "fullWidth": 1,
                                            "width": 1,
                                            "text": "(",
                                            "value": "(",
                                            "valueText": "("
                                        },
                                        "arguments": [],
                                        "closeParenToken": {
                                            "kind": "CloseParenToken",
                                            "fullStart": 503,
                                            "fullEnd": 504,
                                            "start": 503,
                                            "end": 504,
                                            "fullWidth": 1,
                                            "width": 1,
                                            "text": ")",
                                            "value": ")",
                                            "valueText": ")"
                                        }
                                    }
                                }
                            }
                        }
                    ]
                },
                "semicolonToken": {
                    "kind": "SemicolonToken",
                    "fullStart": 504,
                    "fullEnd": 506,
                    "start": 504,
                    "end": 505,
                    "fullWidth": 2,
                    "width": 1,
                    "text": ";",
                    "value": ";",
                    "valueText": ";",
                    "hasTrailingTrivia": true,
                    "hasTrailingNewLine": true,
                    "trailingTrivia": [
                        {
                            "kind": "NewLineTrivia",
                            "text": "\n"
                        }
                    ]
                }
            },
            {
                "kind": "IfStatement",
                "fullStart": 506,
                "fullEnd": 571,
                "start": 508,
                "end": 570,
                "fullWidth": 65,
                "width": 62,
                "ifKeyword": {
                    "kind": "IfKeyword",
                    "fullStart": 506,
                    "fullEnd": 511,
                    "start": 508,
                    "end": 510,
                    "fullWidth": 5,
                    "width": 2,
                    "text": "if",
                    "value": "if",
                    "valueText": "if",
                    "hasLeadingTrivia": true,
                    "hasLeadingNewLine": true,
                    "hasTrailingTrivia": true,
                    "leadingTrivia": [
                        {
                            "kind": "WhitespaceTrivia",
                            "text": " "
                        },
                        {
                            "kind": "NewLineTrivia",
                            "text": "\n"
                        }
                    ],
                    "trailingTrivia": [
                        {
                            "kind": "WhitespaceTrivia",
                            "text": " "
                        }
                    ]
                },
                "openParenToken": {
                    "kind": "OpenParenToken",
                    "fullStart": 511,
                    "fullEnd": 512,
                    "start": 511,
                    "end": 512,
                    "fullWidth": 1,
                    "width": 1,
                    "text": "(",
                    "value": "(",
                    "valueText": "("
                },
                "condition": {
                    "kind": "NotEqualsExpression",
                    "fullStart": 512,
                    "fullEnd": 550,
                    "start": 512,
                    "end": 550,
                    "fullWidth": 38,
                    "width": 38,
                    "left": {
                        "kind": "InvocationExpression",
                        "fullStart": 512,
                        "fullEnd": 529,
                        "start": 512,
                        "end": 528,
                        "fullWidth": 17,
                        "width": 16,
                        "expression": {
                            "kind": "MemberAccessExpression",
                            "fullStart": 512,
                            "fullEnd": 526,
                            "start": 512,
                            "end": 526,
                            "fullWidth": 14,
                            "width": 14,
                            "expression": {
                                "kind": "IdentifierName",
                                "fullStart": 512,
                                "fullEnd": 517,
                                "start": 512,
                                "end": 517,
                                "fullWidth": 5,
                                "width": 5,
                                "text": "__obj",
                                "value": "__obj",
                                "valueText": "__obj"
                            },
                            "dotToken": {
                                "kind": "DotToken",
                                "fullStart": 517,
                                "fullEnd": 518,
                                "start": 517,
                                "end": 518,
                                "fullWidth": 1,
                                "width": 1,
                                "text": ".",
                                "value": ".",
                                "valueText": "."
                            },
                            "name": {
                                "kind": "IdentifierName",
                                "fullStart": 518,
                                "fullEnd": 526,
                                "start": 518,
                                "end": 526,
                                "fullWidth": 8,
                                "width": 8,
                                "text": "toString",
                                "value": "toString",
                                "valueText": "toString"
                            }
                        },
                        "argumentList": {
                            "kind": "ArgumentList",
                            "fullStart": 526,
                            "fullEnd": 529,
                            "start": 526,
                            "end": 528,
                            "fullWidth": 3,
                            "width": 2,
                            "openParenToken": {
                                "kind": "OpenParenToken",
                                "fullStart": 526,
                                "fullEnd": 527,
                                "start": 526,
                                "end": 527,
                                "fullWidth": 1,
                                "width": 1,
                                "text": "(",
                                "value": "(",
                                "valueText": "("
                            },
                            "arguments": [],
                            "closeParenToken": {
                                "kind": "CloseParenToken",
                                "fullStart": 527,
                                "fullEnd": 529,
                                "start": 527,
                                "end": 528,
                                "fullWidth": 2,
                                "width": 1,
                                "text": ")",
                                "value": ")",
                                "valueText": ")",
                                "hasTrailingTrivia": true,
                                "trailingTrivia": [
                                    {
                                        "kind": "WhitespaceTrivia",
                                        "text": " "
                                    }
                                ]
                            }
                        }
                    },
                    "operatorToken": {
                        "kind": "ExclamationEqualsEqualsToken",
                        "fullStart": 529,
                        "fullEnd": 533,
                        "start": 529,
                        "end": 532,
                        "fullWidth": 4,
                        "width": 3,
                        "text": "!==",
                        "value": "!==",
                        "valueText": "!==",
                        "hasTrailingTrivia": true,
                        "trailingTrivia": [
                            {
                                "kind": "WhitespaceTrivia",
                                "text": " "
                            }
                        ]
                    },
                    "right": {
                        "kind": "InvocationExpression",
                        "fullStart": 533,
                        "fullEnd": 550,
                        "start": 533,
                        "end": 550,
                        "fullWidth": 17,
                        "width": 17,
                        "expression": {
                            "kind": "MemberAccessExpression",
                            "fullStart": 533,
                            "fullEnd": 548,
                            "start": 533,
                            "end": 548,
                            "fullWidth": 15,
                            "width": 15,
                            "expression": {
                                "kind": "IdentifierName",
                                "fullStart": 533,
                                "fullEnd": 539,
                                "start": 533,
                                "end": 539,
                                "fullWidth": 6,
                                "width": 6,
                                "text": "n__obj",
                                "value": "n__obj",
                                "valueText": "n__obj"
                            },
                            "dotToken": {
                                "kind": "DotToken",
                                "fullStart": 539,
                                "fullEnd": 540,
                                "start": 539,
                                "end": 540,
                                "fullWidth": 1,
                                "width": 1,
                                "text": ".",
                                "value": ".",
                                "valueText": "."
                            },
                            "name": {
                                "kind": "IdentifierName",
                                "fullStart": 540,
                                "fullEnd": 548,
                                "start": 540,
                                "end": 548,
                                "fullWidth": 8,
                                "width": 8,
                                "text": "toString",
                                "value": "toString",
                                "valueText": "toString"
                            }
                        },
                        "argumentList": {
                            "kind": "ArgumentList",
                            "fullStart": 548,
                            "fullEnd": 550,
                            "start": 548,
                            "end": 550,
                            "fullWidth": 2,
                            "width": 2,
                            "openParenToken": {
                                "kind": "OpenParenToken",
                                "fullStart": 548,
                                "fullEnd": 549,
                                "start": 548,
                                "end": 549,
                                "fullWidth": 1,
                                "width": 1,
                                "text": "(",
                                "value": "(",
                                "valueText": "("
                            },
                            "arguments": [],
                            "closeParenToken": {
                                "kind": "CloseParenToken",
                                "fullStart": 549,
                                "fullEnd": 550,
                                "start": 549,
                                "end": 550,
                                "fullWidth": 1,
                                "width": 1,
                                "text": ")",
                                "value": ")",
                                "valueText": ")"
                            }
                        }
                    }
                },
                "closeParenToken": {
                    "kind": "CloseParenToken",
                    "fullStart": 550,
                    "fullEnd": 551,
                    "start": 550,
                    "end": 551,
                    "fullWidth": 1,
                    "width": 1,
                    "text": ")",
                    "value": ")",
                    "valueText": ")"
                },
                "statement": {
                    "kind": "Block",
                    "fullStart": 551,
                    "fullEnd": 571,
                    "start": 551,
                    "end": 570,
                    "fullWidth": 20,
                    "width": 19,
                    "openBraceToken": {
                        "kind": "OpenBraceToken",
                        "fullStart": 551,
                        "fullEnd": 553,
                        "start": 551,
                        "end": 552,
                        "fullWidth": 2,
                        "width": 1,
                        "text": "{",
                        "value": "{",
                        "valueText": "{",
                        "hasTrailingTrivia": true,
                        "hasTrailingNewLine": true,
                        "trailingTrivia": [
                            {
                                "kind": "NewLineTrivia",
                                "text": "\n"
                            }
                        ]
                    },
                    "statements": [
                        {
                            "kind": "ExpressionStatement",
                            "fullStart": 553,
                            "fullEnd": 569,
                            "start": 554,
                            "end": 567,
                            "fullWidth": 16,
                            "width": 13,
                            "expression": {
                                "kind": "InvocationExpression",
                                "fullStart": 553,
                                "fullEnd": 566,
                                "start": 554,
                                "end": 566,
                                "fullWidth": 13,
                                "width": 12,
                                "expression": {
                                    "kind": "IdentifierName",
                                    "fullStart": 553,
                                    "fullEnd": 560,
                                    "start": 554,
                                    "end": 560,
                                    "fullWidth": 7,
                                    "width": 6,
                                    "text": "$ERROR",
                                    "value": "$ERROR",
                                    "valueText": "$ERROR",
                                    "hasLeadingTrivia": true,
                                    "leadingTrivia": [
                                        {
                                            "kind": "WhitespaceTrivia",
                                            "text": "\t"
                                        }
                                    ]
                                },
                                "argumentList": {
                                    "kind": "ArgumentList",
                                    "fullStart": 560,
                                    "fullEnd": 566,
                                    "start": 560,
                                    "end": 566,
                                    "fullWidth": 6,
                                    "width": 6,
                                    "openParenToken": {
                                        "kind": "OpenParenToken",
                                        "fullStart": 560,
                                        "fullEnd": 561,
                                        "start": 560,
                                        "end": 561,
                                        "fullWidth": 1,
                                        "width": 1,
                                        "text": "(",
                                        "value": "(",
                                        "valueText": "("
                                    },
                                    "arguments": [
                                        {
                                            "kind": "StringLiteral",
                                            "fullStart": 561,
                                            "fullEnd": 565,
                                            "start": 561,
                                            "end": 565,
                                            "fullWidth": 4,
                                            "width": 4,
                                            "text": "'#1'",
                                            "value": "#1",
                                            "valueText": "#1"
                                        }
                                    ],
                                    "closeParenToken": {
                                        "kind": "CloseParenToken",
                                        "fullStart": 565,
                                        "fullEnd": 566,
                                        "start": 565,
                                        "end": 566,
                                        "fullWidth": 1,
                                        "width": 1,
                                        "text": ")",
                                        "value": ")",
                                        "valueText": ")"
                                    }
                                }
                            },
                            "semicolonToken": {
                                "kind": "SemicolonToken",
                                "fullStart": 566,
                                "fullEnd": 569,
                                "start": 566,
                                "end": 567,
                                "fullWidth": 3,
                                "width": 1,
                                "text": ";",
                                "value": ";",
                                "valueText": ";",
                                "hasTrailingTrivia": true,
                                "hasTrailingNewLine": true,
                                "trailingTrivia": [
                                    {
                                        "kind": "WhitespaceTrivia",
                                        "text": "\t"
                                    },
                                    {
                                        "kind": "NewLineTrivia",
                                        "text": "\n"
                                    }
                                ]
                            }
                        }
                    ],
                    "closeBraceToken": {
                        "kind": "CloseBraceToken",
                        "fullStart": 569,
                        "fullEnd": 571,
                        "start": 569,
                        "end": 570,
                        "fullWidth": 2,
                        "width": 1,
                        "text": "}",
                        "value": "}",
                        "valueText": "}",
                        "hasTrailingTrivia": true,
                        "hasTrailingNewLine": true,
                        "trailingTrivia": [
                            {
                                "kind": "NewLineTrivia",
                                "text": "\n"
                            }
                        ]
                    }
                }
            },
            {
                "kind": "IfStatement",
                "fullStart": 571,
                "fullEnd": 637,
                "start": 572,
                "end": 636,
                "fullWidth": 66,
                "width": 64,
                "isIncrementallyUnusable": true,
                "ifKeyword": {
                    "kind": "IfKeyword",
                    "fullStart": 571,
                    "fullEnd": 575,
                    "start": 572,
                    "end": 574,
                    "fullWidth": 4,
                    "width": 2,
                    "text": "if",
                    "value": "if",
                    "valueText": "if",
                    "hasLeadingTrivia": true,
                    "hasLeadingNewLine": true,
                    "hasTrailingTrivia": true,
                    "leadingTrivia": [
                        {
                            "kind": "NewLineTrivia",
                            "text": "\n"
                        }
                    ],
                    "trailingTrivia": [
                        {
                            "kind": "WhitespaceTrivia",
                            "text": " "
                        }
                    ]
                },
                "openParenToken": {
                    "kind": "OpenParenToken",
                    "fullStart": 575,
                    "fullEnd": 576,
                    "start": 575,
                    "end": 576,
                    "fullWidth": 1,
                    "width": 1,
                    "text": "(",
                    "value": "(",
                    "valueText": "("
                },
                "condition": {
                    "kind": "NotEqualsExpression",
                    "fullStart": 576,
                    "fullEnd": 616,
                    "start": 576,
                    "end": 616,
                    "fullWidth": 40,
                    "width": 40,
                    "isIncrementallyUnusable": true,
                    "left": {
                        "kind": "MemberAccessExpression",
                        "fullStart": 576,
                        "fullEnd": 594,
                        "start": 576,
                        "end": 593,
                        "fullWidth": 18,
                        "width": 17,
                        "isIncrementallyUnusable": true,
                        "expression": {
                            "kind": "IdentifierName",
                            "fullStart": 576,
                            "fullEnd": 581,
                            "start": 576,
                            "end": 581,
                            "fullWidth": 5,
                            "width": 5,
                            "text": "__obj",
                            "value": "__obj",
                            "valueText": "__obj"
                        },
                        "dotToken": {
                            "kind": "DotToken",
                            "fullStart": 581,
                            "fullEnd": 582,
                            "start": 581,
                            "end": 582,
                            "fullWidth": 1,
                            "width": 1,
                            "text": ".",
                            "value": ".",
                            "valueText": "."
                        },
                        "name": {
                            "kind": "IdentifierName",
                            "fullStart": 582,
                            "fullEnd": 594,
                            "start": 582,
                            "end": 593,
                            "fullWidth": 12,
                            "width": 11,
                            "text": "constructor",
                            "value": "constructor",
                            "valueText": "constructor",
                            "hasTrailingTrivia": true,
                            "trailingTrivia": [
                                {
                                    "kind": "WhitespaceTrivia",
                                    "text": " "
                                }
                            ]
                        }
                    },
                    "operatorToken": {
                        "kind": "ExclamationEqualsEqualsToken",
                        "fullStart": 594,
                        "fullEnd": 598,
                        "start": 594,
                        "end": 597,
                        "fullWidth": 4,
                        "width": 3,
                        "text": "!==",
                        "value": "!==",
                        "valueText": "!==",
                        "hasTrailingTrivia": true,
                        "trailingTrivia": [
                            {
                                "kind": "WhitespaceTrivia",
                                "text": " "
                            }
                        ]
                    },
                    "right": {
                        "kind": "MemberAccessExpression",
                        "fullStart": 598,
                        "fullEnd": 616,
                        "start": 598,
                        "end": 616,
                        "fullWidth": 18,
                        "width": 18,
                        "isIncrementallyUnusable": true,
                        "expression": {
                            "kind": "IdentifierName",
                            "fullStart": 598,
                            "fullEnd": 604,
                            "start": 598,
                            "end": 604,
                            "fullWidth": 6,
                            "width": 6,
                            "text": "n__obj",
                            "value": "n__obj",
                            "valueText": "n__obj"
                        },
                        "dotToken": {
                            "kind": "DotToken",
                            "fullStart": 604,
                            "fullEnd": 605,
                            "start": 604,
                            "end": 605,
                            "fullWidth": 1,
                            "width": 1,
                            "text": ".",
                            "value": ".",
                            "valueText": "."
                        },
                        "name": {
                            "kind": "IdentifierName",
                            "fullStart": 605,
                            "fullEnd": 616,
                            "start": 605,
                            "end": 616,
                            "fullWidth": 11,
                            "width": 11,
                            "text": "constructor",
                            "value": "constructor",
                            "valueText": "constructor"
                        }
                    }
                },
                "closeParenToken": {
                    "kind": "CloseParenToken",
                    "fullStart": 616,
                    "fullEnd": 618,
                    "start": 616,
                    "end": 617,
                    "fullWidth": 2,
                    "width": 1,
                    "text": ")",
                    "value": ")",
                    "valueText": ")",
                    "hasTrailingTrivia": true,
                    "trailingTrivia": [
                        {
                            "kind": "WhitespaceTrivia",
                            "text": " "
                        }
                    ]
                },
                "statement": {
                    "kind": "Block",
                    "fullStart": 618,
                    "fullEnd": 637,
                    "start": 618,
                    "end": 636,
                    "fullWidth": 19,
                    "width": 18,
                    "openBraceToken": {
                        "kind": "OpenBraceToken",
                        "fullStart": 618,
                        "fullEnd": 620,
                        "start": 618,
                        "end": 619,
                        "fullWidth": 2,
                        "width": 1,
                        "text": "{",
                        "value": "{",
                        "valueText": "{",
                        "hasTrailingTrivia": true,
                        "hasTrailingNewLine": true,
                        "trailingTrivia": [
                            {
                                "kind": "NewLineTrivia",
                                "text": "\n"
                            }
                        ]
                    },
                    "statements": [
                        {
                            "kind": "ExpressionStatement",
                            "fullStart": 620,
                            "fullEnd": 635,
                            "start": 621,
                            "end": 634,
                            "fullWidth": 15,
                            "width": 13,
                            "expression": {
                                "kind": "InvocationExpression",
                                "fullStart": 620,
                                "fullEnd": 633,
                                "start": 621,
                                "end": 633,
                                "fullWidth": 13,
                                "width": 12,
                                "expression": {
                                    "kind": "IdentifierName",
                                    "fullStart": 620,
                                    "fullEnd": 627,
                                    "start": 621,
                                    "end": 627,
                                    "fullWidth": 7,
                                    "width": 6,
                                    "text": "$ERROR",
                                    "value": "$ERROR",
                                    "valueText": "$ERROR",
                                    "hasLeadingTrivia": true,
                                    "leadingTrivia": [
                                        {
                                            "kind": "WhitespaceTrivia",
                                            "text": "\t"
                                        }
                                    ]
                                },
                                "argumentList": {
                                    "kind": "ArgumentList",
                                    "fullStart": 627,
                                    "fullEnd": 633,
                                    "start": 627,
                                    "end": 633,
                                    "fullWidth": 6,
                                    "width": 6,
                                    "openParenToken": {
                                        "kind": "OpenParenToken",
                                        "fullStart": 627,
                                        "fullEnd": 628,
                                        "start": 627,
                                        "end": 628,
                                        "fullWidth": 1,
                                        "width": 1,
                                        "text": "(",
                                        "value": "(",
                                        "valueText": "("
                                    },
                                    "arguments": [
                                        {
                                            "kind": "StringLiteral",
                                            "fullStart": 628,
                                            "fullEnd": 632,
                                            "start": 628,
                                            "end": 632,
                                            "fullWidth": 4,
                                            "width": 4,
                                            "text": "'#2'",
                                            "value": "#2",
                                            "valueText": "#2"
                                        }
                                    ],
                                    "closeParenToken": {
                                        "kind": "CloseParenToken",
                                        "fullStart": 632,
                                        "fullEnd": 633,
                                        "start": 632,
                                        "end": 633,
                                        "fullWidth": 1,
                                        "width": 1,
                                        "text": ")",
                                        "value": ")",
                                        "valueText": ")"
                                    }
                                }
                            },
                            "semicolonToken": {
                                "kind": "SemicolonToken",
                                "fullStart": 633,
                                "fullEnd": 635,
                                "start": 633,
                                "end": 634,
                                "fullWidth": 2,
                                "width": 1,
                                "text": ";",
                                "value": ";",
                                "valueText": ";",
                                "hasTrailingTrivia": true,
                                "hasTrailingNewLine": true,
                                "trailingTrivia": [
                                    {
                                        "kind": "NewLineTrivia",
                                        "text": "\n"
                                    }
                                ]
                            }
                        }
                    ],
                    "closeBraceToken": {
                        "kind": "CloseBraceToken",
                        "fullStart": 635,
                        "fullEnd": 637,
                        "start": 635,
                        "end": 636,
                        "fullWidth": 2,
                        "width": 1,
                        "text": "}",
                        "value": "}",
                        "valueText": "}",
                        "hasTrailingTrivia": true,
                        "hasTrailingNewLine": true,
                        "trailingTrivia": [
                            {
                                "kind": "NewLineTrivia",
                                "text": "\n"
                            }
                        ]
                    }
                }
            },
            {
                "kind": "IfStatement",
                "fullStart": 637,
                "fullEnd": 700,
                "start": 638,
                "end": 698,
                "fullWidth": 63,
                "width": 60,
                "ifKeyword": {
                    "kind": "IfKeyword",
                    "fullStart": 637,
                    "fullEnd": 641,
                    "start": 638,
                    "end": 640,
                    "fullWidth": 4,
                    "width": 2,
                    "text": "if",
                    "value": "if",
                    "valueText": "if",
                    "hasLeadingTrivia": true,
                    "hasLeadingNewLine": true,
                    "hasTrailingTrivia": true,
                    "leadingTrivia": [
                        {
                            "kind": "NewLineTrivia",
                            "text": "\n"
                        }
                    ],
                    "trailingTrivia": [
                        {
                            "kind": "WhitespaceTrivia",
                            "text": " "
                        }
                    ]
                },
                "openParenToken": {
                    "kind": "OpenParenToken",
                    "fullStart": 641,
                    "fullEnd": 642,
                    "start": 641,
                    "end": 642,
                    "fullWidth": 1,
                    "width": 1,
                    "text": "(",
                    "value": "(",
                    "valueText": "("
                },
                "condition": {
                    "kind": "NotEqualsExpression",
                    "fullStart": 642,
                    "fullEnd": 678,
                    "start": 642,
                    "end": 678,
                    "fullWidth": 36,
                    "width": 36,
                    "left": {
                        "kind": "MemberAccessExpression",
                        "fullStart": 642,
                        "fullEnd": 658,
                        "start": 642,
                        "end": 657,
                        "fullWidth": 16,
                        "width": 15,
                        "expression": {
                            "kind": "IdentifierName",
                            "fullStart": 642,
                            "fullEnd": 647,
                            "start": 642,
                            "end": 647,
                            "fullWidth": 5,
                            "width": 5,
                            "text": "__obj",
                            "value": "__obj",
                            "valueText": "__obj"
                        },
                        "dotToken": {
                            "kind": "DotToken",
                            "fullStart": 647,
                            "fullEnd": 648,
                            "start": 647,
                            "end": 648,
                            "fullWidth": 1,
                            "width": 1,
                            "text": ".",
                            "value": ".",
                            "valueText": "."
                        },
                        "name": {
                            "kind": "IdentifierName",
                            "fullStart": 648,
                            "fullEnd": 658,
                            "start": 648,
                            "end": 657,
                            "fullWidth": 10,
                            "width": 9,
                            "text": "prototype",
                            "value": "prototype",
                            "valueText": "prototype",
                            "hasTrailingTrivia": true,
                            "trailingTrivia": [
                                {
                                    "kind": "WhitespaceTrivia",
                                    "text": " "
                                }
                            ]
                        }
                    },
                    "operatorToken": {
                        "kind": "ExclamationEqualsEqualsToken",
                        "fullStart": 658,
                        "fullEnd": 662,
                        "start": 658,
                        "end": 661,
                        "fullWidth": 4,
                        "width": 3,
                        "text": "!==",
                        "value": "!==",
                        "valueText": "!==",
                        "hasTrailingTrivia": true,
                        "trailingTrivia": [
                            {
                                "kind": "WhitespaceTrivia",
                                "text": " "
                            }
                        ]
                    },
                    "right": {
                        "kind": "MemberAccessExpression",
                        "fullStart": 662,
                        "fullEnd": 678,
                        "start": 662,
                        "end": 678,
                        "fullWidth": 16,
                        "width": 16,
                        "expression": {
                            "kind": "IdentifierName",
                            "fullStart": 662,
                            "fullEnd": 668,
                            "start": 662,
                            "end": 668,
                            "fullWidth": 6,
                            "width": 6,
                            "text": "n__obj",
                            "value": "n__obj",
                            "valueText": "n__obj"
                        },
                        "dotToken": {
                            "kind": "DotToken",
                            "fullStart": 668,
                            "fullEnd": 669,
                            "start": 668,
                            "end": 669,
                            "fullWidth": 1,
                            "width": 1,
                            "text": ".",
                            "value": ".",
                            "valueText": "."
                        },
                        "name": {
                            "kind": "IdentifierName",
                            "fullStart": 669,
                            "fullEnd": 678,
                            "start": 669,
                            "end": 678,
                            "fullWidth": 9,
                            "width": 9,
                            "text": "prototype",
                            "value": "prototype",
                            "valueText": "prototype"
                        }
                    }
                },
                "closeParenToken": {
                    "kind": "CloseParenToken",
                    "fullStart": 678,
                    "fullEnd": 680,
                    "start": 678,
                    "end": 679,
                    "fullWidth": 2,
                    "width": 1,
                    "text": ")",
                    "value": ")",
                    "valueText": ")",
                    "hasTrailingTrivia": true,
                    "trailingTrivia": [
                        {
                            "kind": "WhitespaceTrivia",
                            "text": " "
                        }
                    ]
                },
                "statement": {
                    "kind": "Block",
                    "fullStart": 680,
                    "fullEnd": 700,
                    "start": 680,
                    "end": 698,
                    "fullWidth": 20,
                    "width": 18,
                    "openBraceToken": {
                        "kind": "OpenBraceToken",
                        "fullStart": 680,
                        "fullEnd": 682,
                        "start": 680,
                        "end": 681,
                        "fullWidth": 2,
                        "width": 1,
                        "text": "{",
                        "value": "{",
                        "valueText": "{",
                        "hasTrailingTrivia": true,
                        "hasTrailingNewLine": true,
                        "trailingTrivia": [
                            {
                                "kind": "NewLineTrivia",
                                "text": "\n"
                            }
                        ]
                    },
                    "statements": [
                        {
                            "kind": "ExpressionStatement",
                            "fullStart": 682,
                            "fullEnd": 697,
                            "start": 683,
                            "end": 696,
                            "fullWidth": 15,
                            "width": 13,
                            "expression": {
                                "kind": "InvocationExpression",
                                "fullStart": 682,
                                "fullEnd": 695,
                                "start": 683,
                                "end": 695,
                                "fullWidth": 13,
                                "width": 12,
                                "expression": {
                                    "kind": "IdentifierName",
                                    "fullStart": 682,
                                    "fullEnd": 689,
                                    "start": 683,
                                    "end": 689,
                                    "fullWidth": 7,
                                    "width": 6,
                                    "text": "$ERROR",
                                    "value": "$ERROR",
                                    "valueText": "$ERROR",
                                    "hasLeadingTrivia": true,
                                    "leadingTrivia": [
                                        {
                                            "kind": "WhitespaceTrivia",
                                            "text": "\t"
                                        }
                                    ]
                                },
                                "argumentList": {
                                    "kind": "ArgumentList",
                                    "fullStart": 689,
                                    "fullEnd": 695,
                                    "start": 689,
                                    "end": 695,
                                    "fullWidth": 6,
                                    "width": 6,
                                    "openParenToken": {
                                        "kind": "OpenParenToken",
                                        "fullStart": 689,
                                        "fullEnd": 690,
                                        "start": 689,
                                        "end": 690,
                                        "fullWidth": 1,
                                        "width": 1,
                                        "text": "(",
                                        "value": "(",
                                        "valueText": "("
                                    },
                                    "arguments": [
                                        {
                                            "kind": "StringLiteral",
                                            "fullStart": 690,
                                            "fullEnd": 694,
                                            "start": 690,
                                            "end": 694,
                                            "fullWidth": 4,
                                            "width": 4,
                                            "text": "'#3'",
                                            "value": "#3",
                                            "valueText": "#3"
                                        }
                                    ],
                                    "closeParenToken": {
                                        "kind": "CloseParenToken",
                                        "fullStart": 694,
                                        "fullEnd": 695,
                                        "start": 694,
                                        "end": 695,
                                        "fullWidth": 1,
                                        "width": 1,
                                        "text": ")",
                                        "value": ")",
                                        "valueText": ")"
                                    }
                                }
                            },
                            "semicolonToken": {
                                "kind": "SemicolonToken",
                                "fullStart": 695,
                                "fullEnd": 697,
                                "start": 695,
                                "end": 696,
                                "fullWidth": 2,
                                "width": 1,
                                "text": ";",
                                "value": ";",
                                "valueText": ";",
                                "hasTrailingTrivia": true,
                                "hasTrailingNewLine": true,
                                "trailingTrivia": [
                                    {
                                        "kind": "NewLineTrivia",
                                        "text": "\n"
                                    }
                                ]
                            }
                        }
                    ],
                    "closeBraceToken": {
                        "kind": "CloseBraceToken",
                        "fullStart": 697,
                        "fullEnd": 700,
                        "start": 697,
                        "end": 698,
                        "fullWidth": 3,
                        "width": 1,
                        "text": "}",
                        "value": "}",
                        "valueText": "}",
                        "hasTrailingTrivia": true,
                        "hasTrailingNewLine": true,
                        "trailingTrivia": [
                            {
                                "kind": "WhitespaceTrivia",
                                "text": "\t"
                            },
                            {
                                "kind": "NewLineTrivia",
                                "text": "\n"
                            }
                        ]
                    }
                }
            },
            {
                "kind": "IfStatement",
                "fullStart": 700,
                "fullEnd": 776,
                "start": 701,
                "end": 775,
                "fullWidth": 76,
                "width": 74,
                "ifKeyword": {
                    "kind": "IfKeyword",
                    "fullStart": 700,
                    "fullEnd": 704,
                    "start": 701,
                    "end": 703,
                    "fullWidth": 4,
                    "width": 2,
                    "text": "if",
                    "value": "if",
                    "valueText": "if",
                    "hasLeadingTrivia": true,
                    "hasLeadingNewLine": true,
                    "hasTrailingTrivia": true,
                    "leadingTrivia": [
                        {
                            "kind": "NewLineTrivia",
                            "text": "\n"
                        }
                    ],
                    "trailingTrivia": [
                        {
                            "kind": "WhitespaceTrivia",
                            "text": " "
                        }
                    ]
                },
                "openParenToken": {
                    "kind": "OpenParenToken",
                    "fullStart": 704,
                    "fullEnd": 705,
                    "start": 704,
                    "end": 705,
                    "fullWidth": 1,
                    "width": 1,
                    "text": "(",
                    "value": "(",
                    "valueText": "("
                },
                "condition": {
                    "kind": "NotEqualsExpression",
                    "fullStart": 705,
                    "fullEnd": 755,
                    "start": 705,
                    "end": 755,
                    "fullWidth": 50,
                    "width": 50,
                    "left": {
                        "kind": "InvocationExpression",
                        "fullStart": 705,
                        "fullEnd": 728,
                        "start": 705,
                        "end": 727,
                        "fullWidth": 23,
                        "width": 22,
                        "expression": {
                            "kind": "MemberAccessExpression",
                            "fullStart": 705,
                            "fullEnd": 725,
                            "start": 705,
                            "end": 725,
                            "fullWidth": 20,
                            "width": 20,
                            "expression": {
                                "kind": "IdentifierName",
                                "fullStart": 705,
                                "fullEnd": 710,
                                "start": 705,
                                "end": 710,
                                "fullWidth": 5,
                                "width": 5,
                                "text": "__obj",
                                "value": "__obj",
                                "valueText": "__obj"
                            },
                            "dotToken": {
                                "kind": "DotToken",
                                "fullStart": 710,
                                "fullEnd": 711,
                                "start": 710,
                                "end": 711,
                                "fullWidth": 1,
                                "width": 1,
                                "text": ".",
                                "value": ".",
                                "valueText": "."
                            },
                            "name": {
                                "kind": "IdentifierName",
                                "fullStart": 711,
                                "fullEnd": 725,
                                "start": 711,
                                "end": 725,
                                "fullWidth": 14,
                                "width": 14,
                                "text": "toLocaleString",
                                "value": "toLocaleString",
                                "valueText": "toLocaleString"
                            }
                        },
                        "argumentList": {
                            "kind": "ArgumentList",
                            "fullStart": 725,
                            "fullEnd": 728,
                            "start": 725,
                            "end": 727,
                            "fullWidth": 3,
                            "width": 2,
                            "openParenToken": {
                                "kind": "OpenParenToken",
                                "fullStart": 725,
                                "fullEnd": 726,
                                "start": 725,
                                "end": 726,
                                "fullWidth": 1,
                                "width": 1,
                                "text": "(",
                                "value": "(",
                                "valueText": "("
                            },
                            "arguments": [],
                            "closeParenToken": {
                                "kind": "CloseParenToken",
                                "fullStart": 726,
                                "fullEnd": 728,
                                "start": 726,
                                "end": 727,
                                "fullWidth": 2,
                                "width": 1,
                                "text": ")",
                                "value": ")",
                                "valueText": ")",
                                "hasTrailingTrivia": true,
                                "trailingTrivia": [
                                    {
                                        "kind": "WhitespaceTrivia",
                                        "text": " "
                                    }
                                ]
                            }
                        }
                    },
                    "operatorToken": {
                        "kind": "ExclamationEqualsEqualsToken",
                        "fullStart": 728,
                        "fullEnd": 732,
                        "start": 728,
                        "end": 731,
                        "fullWidth": 4,
                        "width": 3,
                        "text": "!==",
                        "value": "!==",
                        "valueText": "!==",
                        "hasTrailingTrivia": true,
                        "trailingTrivia": [
                            {
                                "kind": "WhitespaceTrivia",
                                "text": " "
                            }
                        ]
                    },
                    "right": {
                        "kind": "InvocationExpression",
                        "fullStart": 732,
                        "fullEnd": 755,
                        "start": 732,
                        "end": 755,
                        "fullWidth": 23,
                        "width": 23,
                        "expression": {
                            "kind": "MemberAccessExpression",
                            "fullStart": 732,
                            "fullEnd": 753,
                            "start": 732,
                            "end": 753,
                            "fullWidth": 21,
                            "width": 21,
                            "expression": {
                                "kind": "IdentifierName",
                                "fullStart": 732,
                                "fullEnd": 738,
                                "start": 732,
                                "end": 738,
                                "fullWidth": 6,
                                "width": 6,
                                "text": "n__obj",
                                "value": "n__obj",
                                "valueText": "n__obj"
                            },
                            "dotToken": {
                                "kind": "DotToken",
                                "fullStart": 738,
                                "fullEnd": 739,
                                "start": 738,
                                "end": 739,
                                "fullWidth": 1,
                                "width": 1,
                                "text": ".",
                                "value": ".",
                                "valueText": "."
                            },
                            "name": {
                                "kind": "IdentifierName",
                                "fullStart": 739,
                                "fullEnd": 753,
                                "start": 739,
                                "end": 753,
                                "fullWidth": 14,
                                "width": 14,
                                "text": "toLocaleString",
                                "value": "toLocaleString",
                                "valueText": "toLocaleString"
                            }
                        },
                        "argumentList": {
                            "kind": "ArgumentList",
                            "fullStart": 753,
                            "fullEnd": 755,
                            "start": 753,
                            "end": 755,
                            "fullWidth": 2,
                            "width": 2,
                            "openParenToken": {
                                "kind": "OpenParenToken",
                                "fullStart": 753,
                                "fullEnd": 754,
                                "start": 753,
                                "end": 754,
                                "fullWidth": 1,
                                "width": 1,
                                "text": "(",
                                "value": "(",
                                "valueText": "("
                            },
                            "arguments": [],
                            "closeParenToken": {
                                "kind": "CloseParenToken",
                                "fullStart": 754,
                                "fullEnd": 755,
                                "start": 754,
                                "end": 755,
                                "fullWidth": 1,
                                "width": 1,
                                "text": ")",
                                "value": ")",
                                "valueText": ")"
                            }
                        }
                    }
                },
                "closeParenToken": {
                    "kind": "CloseParenToken",
                    "fullStart": 755,
                    "fullEnd": 757,
                    "start": 755,
                    "end": 756,
                    "fullWidth": 2,
                    "width": 1,
                    "text": ")",
                    "value": ")",
                    "valueText": ")",
                    "hasTrailingTrivia": true,
                    "trailingTrivia": [
                        {
                            "kind": "WhitespaceTrivia",
                            "text": " "
                        }
                    ]
                },
                "statement": {
                    "kind": "Block",
                    "fullStart": 757,
                    "fullEnd": 776,
                    "start": 757,
                    "end": 775,
                    "fullWidth": 19,
                    "width": 18,
                    "openBraceToken": {
                        "kind": "OpenBraceToken",
                        "fullStart": 757,
                        "fullEnd": 759,
                        "start": 757,
                        "end": 758,
                        "fullWidth": 2,
                        "width": 1,
                        "text": "{",
                        "value": "{",
                        "valueText": "{",
                        "hasTrailingTrivia": true,
                        "hasTrailingNewLine": true,
                        "trailingTrivia": [
                            {
                                "kind": "NewLineTrivia",
                                "text": "\n"
                            }
                        ]
                    },
                    "statements": [
                        {
                            "kind": "ExpressionStatement",
                            "fullStart": 759,
                            "fullEnd": 774,
                            "start": 760,
                            "end": 773,
                            "fullWidth": 15,
                            "width": 13,
                            "expression": {
                                "kind": "InvocationExpression",
                                "fullStart": 759,
                                "fullEnd": 772,
                                "start": 760,
                                "end": 772,
                                "fullWidth": 13,
                                "width": 12,
                                "expression": {
                                    "kind": "IdentifierName",
                                    "fullStart": 759,
                                    "fullEnd": 766,
                                    "start": 760,
                                    "end": 766,
                                    "fullWidth": 7,
                                    "width": 6,
                                    "text": "$ERROR",
                                    "value": "$ERROR",
                                    "valueText": "$ERROR",
                                    "hasLeadingTrivia": true,
                                    "leadingTrivia": [
                                        {
                                            "kind": "WhitespaceTrivia",
                                            "text": "\t"
                                        }
                                    ]
                                },
                                "argumentList": {
                                    "kind": "ArgumentList",
                                    "fullStart": 766,
                                    "fullEnd": 772,
                                    "start": 766,
                                    "end": 772,
                                    "fullWidth": 6,
                                    "width": 6,
                                    "openParenToken": {
                                        "kind": "OpenParenToken",
                                        "fullStart": 766,
                                        "fullEnd": 767,
                                        "start": 766,
                                        "end": 767,
                                        "fullWidth": 1,
                                        "width": 1,
                                        "text": "(",
                                        "value": "(",
                                        "valueText": "("
                                    },
                                    "arguments": [
                                        {
                                            "kind": "StringLiteral",
                                            "fullStart": 767,
                                            "fullEnd": 771,
                                            "start": 767,
                                            "end": 771,
                                            "fullWidth": 4,
                                            "width": 4,
                                            "text": "'#4'",
                                            "value": "#4",
                                            "valueText": "#4"
                                        }
                                    ],
                                    "closeParenToken": {
                                        "kind": "CloseParenToken",
                                        "fullStart": 771,
                                        "fullEnd": 772,
                                        "start": 771,
                                        "end": 772,
                                        "fullWidth": 1,
                                        "width": 1,
                                        "text": ")",
                                        "value": ")",
                                        "valueText": ")"
                                    }
                                }
                            },
                            "semicolonToken": {
                                "kind": "SemicolonToken",
                                "fullStart": 772,
                                "fullEnd": 774,
                                "start": 772,
                                "end": 773,
                                "fullWidth": 2,
                                "width": 1,
                                "text": ";",
                                "value": ";",
                                "valueText": ";",
                                "hasTrailingTrivia": true,
                                "hasTrailingNewLine": true,
                                "trailingTrivia": [
                                    {
                                        "kind": "NewLineTrivia",
                                        "text": "\n"
                                    }
                                ]
                            }
                        }
                    ],
                    "closeBraceToken": {
                        "kind": "CloseBraceToken",
                        "fullStart": 774,
                        "fullEnd": 776,
                        "start": 774,
                        "end": 775,
                        "fullWidth": 2,
                        "width": 1,
                        "text": "}",
                        "value": "}",
                        "valueText": "}",
                        "hasTrailingTrivia": true,
                        "hasTrailingNewLine": true,
                        "trailingTrivia": [
                            {
                                "kind": "NewLineTrivia",
                                "text": "\n"
                            }
                        ]
                    }
                }
            },
            {
                "kind": "IfStatement",
                "fullStart": 776,
                "fullEnd": 832,
                "start": 777,
                "end": 831,
                "fullWidth": 56,
                "width": 54,
                "ifKeyword": {
                    "kind": "IfKeyword",
                    "fullStart": 776,
                    "fullEnd": 780,
                    "start": 777,
                    "end": 779,
                    "fullWidth": 4,
                    "width": 2,
                    "text": "if",
                    "value": "if",
                    "valueText": "if",
                    "hasLeadingTrivia": true,
                    "hasLeadingNewLine": true,
                    "hasTrailingTrivia": true,
                    "leadingTrivia": [
                        {
                            "kind": "NewLineTrivia",
                            "text": "\n"
                        }
                    ],
                    "trailingTrivia": [
                        {
                            "kind": "WhitespaceTrivia",
                            "text": " "
                        }
                    ]
                },
                "openParenToken": {
                    "kind": "OpenParenToken",
                    "fullStart": 780,
                    "fullEnd": 781,
                    "start": 780,
                    "end": 781,
                    "fullWidth": 1,
                    "width": 1,
                    "text": "(",
                    "value": "(",
                    "valueText": "("
                },
                "condition": {
                    "kind": "NotEqualsExpression",
                    "fullStart": 781,
                    "fullEnd": 811,
                    "start": 781,
                    "end": 811,
                    "fullWidth": 30,
                    "width": 30,
                    "left": {
                        "kind": "TypeOfExpression",
                        "fullStart": 781,
                        "fullEnd": 794,
                        "start": 781,
                        "end": 793,
                        "fullWidth": 13,
                        "width": 12,
                        "typeOfKeyword": {
                            "kind": "TypeOfKeyword",
                            "fullStart": 781,
                            "fullEnd": 788,
                            "start": 781,
                            "end": 787,
                            "fullWidth": 7,
                            "width": 6,
                            "text": "typeof",
                            "value": "typeof",
                            "valueText": "typeof",
                            "hasTrailingTrivia": true,
                            "trailingTrivia": [
                                {
                                    "kind": "WhitespaceTrivia",
                                    "text": " "
                                }
                            ]
                        },
                        "expression": {
                            "kind": "IdentifierName",
                            "fullStart": 788,
                            "fullEnd": 794,
                            "start": 788,
                            "end": 793,
                            "fullWidth": 6,
                            "width": 5,
                            "text": "__obj",
                            "value": "__obj",
                            "valueText": "__obj",
                            "hasTrailingTrivia": true,
                            "trailingTrivia": [
                                {
                                    "kind": "WhitespaceTrivia",
                                    "text": " "
                                }
                            ]
                        }
                    },
                    "operatorToken": {
                        "kind": "ExclamationEqualsEqualsToken",
                        "fullStart": 794,
                        "fullEnd": 798,
                        "start": 794,
                        "end": 797,
                        "fullWidth": 4,
                        "width": 3,
                        "text": "!==",
                        "value": "!==",
                        "valueText": "!==",
                        "hasTrailingTrivia": true,
                        "trailingTrivia": [
                            {
                                "kind": "WhitespaceTrivia",
                                "text": " "
                            }
                        ]
                    },
                    "right": {
                        "kind": "TypeOfExpression",
                        "fullStart": 798,
                        "fullEnd": 811,
                        "start": 798,
                        "end": 811,
                        "fullWidth": 13,
                        "width": 13,
                        "typeOfKeyword": {
                            "kind": "TypeOfKeyword",
                            "fullStart": 798,
                            "fullEnd": 805,
                            "start": 798,
                            "end": 804,
                            "fullWidth": 7,
                            "width": 6,
                            "text": "typeof",
                            "value": "typeof",
                            "valueText": "typeof",
                            "hasTrailingTrivia": true,
                            "trailingTrivia": [
                                {
                                    "kind": "WhitespaceTrivia",
                                    "text": " "
                                }
                            ]
                        },
                        "expression": {
                            "kind": "IdentifierName",
                            "fullStart": 805,
                            "fullEnd": 811,
                            "start": 805,
                            "end": 811,
                            "fullWidth": 6,
                            "width": 6,
                            "text": "n__obj",
                            "value": "n__obj",
                            "valueText": "n__obj"
                        }
                    }
                },
                "closeParenToken": {
                    "kind": "CloseParenToken",
                    "fullStart": 811,
                    "fullEnd": 813,
                    "start": 811,
                    "end": 812,
                    "fullWidth": 2,
                    "width": 1,
                    "text": ")",
                    "value": ")",
                    "valueText": ")",
                    "hasTrailingTrivia": true,
                    "trailingTrivia": [
                        {
                            "kind": "WhitespaceTrivia",
                            "text": " "
                        }
                    ]
                },
                "statement": {
                    "kind": "Block",
                    "fullStart": 813,
                    "fullEnd": 832,
                    "start": 813,
                    "end": 831,
                    "fullWidth": 19,
                    "width": 18,
                    "openBraceToken": {
                        "kind": "OpenBraceToken",
                        "fullStart": 813,
                        "fullEnd": 815,
                        "start": 813,
                        "end": 814,
                        "fullWidth": 2,
                        "width": 1,
                        "text": "{",
                        "value": "{",
                        "valueText": "{",
                        "hasTrailingTrivia": true,
                        "hasTrailingNewLine": true,
                        "trailingTrivia": [
                            {
                                "kind": "NewLineTrivia",
                                "text": "\n"
                            }
                        ]
                    },
                    "statements": [
                        {
                            "kind": "ExpressionStatement",
                            "fullStart": 815,
                            "fullEnd": 830,
                            "start": 816,
                            "end": 829,
                            "fullWidth": 15,
                            "width": 13,
                            "expression": {
                                "kind": "InvocationExpression",
                                "fullStart": 815,
                                "fullEnd": 828,
                                "start": 816,
                                "end": 828,
                                "fullWidth": 13,
                                "width": 12,
                                "expression": {
                                    "kind": "IdentifierName",
                                    "fullStart": 815,
                                    "fullEnd": 822,
                                    "start": 816,
                                    "end": 822,
                                    "fullWidth": 7,
                                    "width": 6,
                                    "text": "$ERROR",
                                    "value": "$ERROR",
                                    "valueText": "$ERROR",
                                    "hasLeadingTrivia": true,
                                    "leadingTrivia": [
                                        {
                                            "kind": "WhitespaceTrivia",
                                            "text": "\t"
                                        }
                                    ]
                                },
                                "argumentList": {
                                    "kind": "ArgumentList",
                                    "fullStart": 822,
                                    "fullEnd": 828,
                                    "start": 822,
                                    "end": 828,
                                    "fullWidth": 6,
                                    "width": 6,
                                    "openParenToken": {
                                        "kind": "OpenParenToken",
                                        "fullStart": 822,
                                        "fullEnd": 823,
                                        "start": 822,
                                        "end": 823,
                                        "fullWidth": 1,
                                        "width": 1,
                                        "text": "(",
                                        "value": "(",
                                        "valueText": "("
                                    },
                                    "arguments": [
                                        {
                                            "kind": "StringLiteral",
                                            "fullStart": 823,
                                            "fullEnd": 827,
                                            "start": 823,
                                            "end": 827,
                                            "fullWidth": 4,
                                            "width": 4,
                                            "text": "'#5'",
                                            "value": "#5",
                                            "valueText": "#5"
                                        }
                                    ],
                                    "closeParenToken": {
                                        "kind": "CloseParenToken",
                                        "fullStart": 827,
                                        "fullEnd": 828,
                                        "start": 827,
                                        "end": 828,
                                        "fullWidth": 1,
                                        "width": 1,
                                        "text": ")",
                                        "value": ")",
                                        "valueText": ")"
                                    }
                                }
                            },
                            "semicolonToken": {
                                "kind": "SemicolonToken",
                                "fullStart": 828,
                                "fullEnd": 830,
                                "start": 828,
                                "end": 829,
                                "fullWidth": 2,
                                "width": 1,
                                "text": ";",
                                "value": ";",
                                "valueText": ";",
                                "hasTrailingTrivia": true,
                                "hasTrailingNewLine": true,
                                "trailingTrivia": [
                                    {
                                        "kind": "NewLineTrivia",
                                        "text": "\n"
                                    }
                                ]
                            }
                        }
                    ],
                    "closeBraceToken": {
                        "kind": "CloseBraceToken",
                        "fullStart": 830,
                        "fullEnd": 832,
                        "start": 830,
                        "end": 831,
                        "fullWidth": 2,
                        "width": 1,
                        "text": "}",
                        "value": "}",
                        "valueText": "}",
                        "hasTrailingTrivia": true,
                        "hasTrailingNewLine": true,
                        "trailingTrivia": [
                            {
                                "kind": "NewLineTrivia",
                                "text": "\n"
                            }
                        ]
                    }
                }
            }
        ],
        "endOfFileToken": {
            "kind": "EndOfFileToken",
            "fullStart": 832,
            "fullEnd": 833,
            "start": 833,
            "end": 833,
            "fullWidth": 1,
            "width": 0,
            "text": "",
            "hasLeadingTrivia": true,
            "hasLeadingNewLine": true,
            "leadingTrivia": [
                {
                    "kind": "NewLineTrivia",
                    "text": "\n"
                }
            ]
        }
    },
    "lineMap": {
        "lineStarts": [
            0,
            61,
            132,
            133,
            137,
            223,
            341,
            344,
            389,
            451,
            455,
            456,
            478,
            479,
            506,
            508,
            553,
            569,
            571,
            572,
            620,
            635,
            637,
            638,
            682,
            697,
            700,
            701,
            759,
            774,
            776,
            777,
            815,
            830,
            832,
            833
        ],
        "length": 833
    }
}<|MERGE_RESOLUTION|>--- conflicted
+++ resolved
@@ -95,12 +95,8 @@
                             "start": 460,
                             "end": 476,
                             "fullWidth": 16,
-<<<<<<< HEAD
                             "width": 16,
-                            "identifier": {
-=======
                             "propertyName": {
->>>>>>> 85e84683
                                 "kind": "IdentifierName",
                                 "fullStart": 460,
                                 "fullEnd": 466,
@@ -278,12 +274,8 @@
                             "start": 483,
                             "end": 504,
                             "fullWidth": 21,
-<<<<<<< HEAD
                             "width": 21,
-                            "identifier": {
-=======
                             "propertyName": {
->>>>>>> 85e84683
                                 "kind": "IdentifierName",
                                 "fullStart": 483,
                                 "fullEnd": 490,
