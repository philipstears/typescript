{
    "isDeclaration": false,
    "languageVersion": "EcmaScript5",
    "parseOptions": {
        "allowAutomaticSemicolonInsertion": true
    },
    "sourceUnit": {
        "kind": "SourceUnit",
        "fullStart": 0,
        "fullEnd": 827,
        "start": 436,
        "end": 827,
        "fullWidth": 827,
        "width": 391,
        "isIncrementallyUnusable": true,
        "moduleElements": [
            {
                "kind": "IfStatement",
                "fullStart": 0,
                "fullEnd": 532,
                "start": 436,
                "end": 531,
                "fullWidth": 532,
                "width": 95,
                "ifKeyword": {
                    "kind": "IfKeyword",
                    "fullStart": 0,
                    "fullEnd": 439,
                    "start": 436,
                    "end": 438,
                    "fullWidth": 439,
                    "width": 2,
                    "text": "if",
                    "value": "if",
                    "valueText": "if",
                    "hasLeadingTrivia": true,
                    "hasLeadingComment": true,
                    "hasLeadingNewLine": true,
                    "hasTrailingTrivia": true,
                    "leadingTrivia": [
                        {
                            "kind": "SingleLineCommentTrivia",
                            "text": "// Copyright 2009 the Sputnik authors.  All rights reserved."
                        },
                        {
                            "kind": "NewLineTrivia",
                            "text": "\n"
                        },
                        {
                            "kind": "SingleLineCommentTrivia",
                            "text": "// This code is governed by the BSD license found in the LICENSE file."
                        },
                        {
                            "kind": "NewLineTrivia",
                            "text": "\n"
                        },
                        {
                            "kind": "NewLineTrivia",
                            "text": "\n"
                        },
                        {
                            "kind": "MultiLineCommentTrivia",
                            "text": "/**\n * When the Object function is called with one argument value,\n * and the value neither is null nor undefined, and is supplied, return ToObject(value)\n *\n * @path ch15/15.2/15.2.1/S15.2.1.1_A2_T11.js\n * @description Calling Object function with function declaration as argument value\n */"
                        },
                        {
                            "kind": "NewLineTrivia",
                            "text": "\n"
                        },
                        {
                            "kind": "NewLineTrivia",
                            "text": "\n"
                        },
                        {
                            "kind": "SingleLineCommentTrivia",
                            "text": "//CHECK#1"
                        },
                        {
                            "kind": "NewLineTrivia",
                            "text": "\n"
                        }
                    ],
                    "trailingTrivia": [
                        {
                            "kind": "WhitespaceTrivia",
                            "text": " "
                        }
                    ]
                },
                "openParenToken": {
                    "kind": "OpenParenToken",
                    "fullStart": 439,
                    "fullEnd": 440,
                    "start": 439,
                    "end": 440,
                    "fullWidth": 1,
                    "width": 1,
                    "text": "(",
                    "value": "(",
                    "valueText": "("
                },
                "condition": {
                    "kind": "NotEqualsExpression",
                    "fullStart": 440,
                    "fullEnd": 467,
                    "start": 440,
                    "end": 467,
                    "fullWidth": 27,
                    "width": 27,
                    "left": {
                        "kind": "TypeOfExpression",
                        "fullStart": 440,
                        "fullEnd": 452,
                        "start": 440,
                        "end": 451,
                        "fullWidth": 12,
                        "width": 11,
                        "typeOfKeyword": {
                            "kind": "TypeOfKeyword",
                            "fullStart": 440,
                            "fullEnd": 447,
                            "start": 440,
                            "end": 446,
                            "fullWidth": 7,
                            "width": 6,
                            "text": "typeof",
                            "value": "typeof",
                            "valueText": "typeof",
                            "hasTrailingTrivia": true,
                            "trailingTrivia": [
                                {
                                    "kind": "WhitespaceTrivia",
                                    "text": " "
                                }
                            ]
                        },
                        "expression": {
                            "kind": "IdentifierName",
                            "fullStart": 447,
                            "fullEnd": 452,
                            "start": 447,
                            "end": 451,
                            "fullWidth": 5,
                            "width": 4,
                            "text": "func",
                            "value": "func",
                            "valueText": "func",
                            "hasTrailingTrivia": true,
                            "trailingTrivia": [
                                {
                                    "kind": "WhitespaceTrivia",
                                    "text": " "
                                }
                            ]
                        }
                    },
                    "operatorToken": {
                        "kind": "ExclamationEqualsEqualsToken",
                        "fullStart": 452,
                        "fullEnd": 456,
                        "start": 452,
                        "end": 455,
                        "fullWidth": 4,
                        "width": 3,
                        "text": "!==",
                        "value": "!==",
                        "valueText": "!==",
                        "hasTrailingTrivia": true,
                        "trailingTrivia": [
                            {
                                "kind": "WhitespaceTrivia",
                                "text": " "
                            }
                        ]
                    },
                    "right": {
                        "kind": "StringLiteral",
                        "fullStart": 456,
                        "fullEnd": 467,
                        "start": 456,
                        "end": 467,
                        "fullWidth": 11,
                        "width": 11,
                        "text": "'undefined'",
                        "value": "undefined",
                        "valueText": "undefined"
                    }
                },
                "closeParenToken": {
                    "kind": "CloseParenToken",
                    "fullStart": 467,
                    "fullEnd": 469,
                    "start": 467,
                    "end": 468,
                    "fullWidth": 2,
                    "width": 1,
                    "text": ")",
                    "value": ")",
                    "valueText": ")",
                    "hasTrailingTrivia": true,
                    "trailingTrivia": [
                        {
                            "kind": "WhitespaceTrivia",
                            "text": " "
                        }
                    ]
                },
                "statement": {
                    "kind": "Block",
                    "fullStart": 469,
                    "fullEnd": 532,
                    "start": 469,
                    "end": 531,
                    "fullWidth": 63,
                    "width": 62,
                    "openBraceToken": {
                        "kind": "OpenBraceToken",
                        "fullStart": 469,
                        "fullEnd": 471,
                        "start": 469,
                        "end": 470,
                        "fullWidth": 2,
                        "width": 1,
                        "text": "{",
                        "value": "{",
                        "valueText": "{",
                        "hasTrailingTrivia": true,
                        "hasTrailingNewLine": true,
                        "trailingTrivia": [
                            {
                                "kind": "NewLineTrivia",
                                "text": "\n"
                            }
                        ]
                    },
                    "statements": [
                        {
                            "kind": "ExpressionStatement",
                            "fullStart": 471,
                            "fullEnd": 530,
                            "start": 473,
                            "end": 529,
                            "fullWidth": 59,
                            "width": 56,
                            "expression": {
                                "kind": "InvocationExpression",
                                "fullStart": 471,
                                "fullEnd": 528,
                                "start": 473,
                                "end": 528,
                                "fullWidth": 57,
                                "width": 55,
                                "expression": {
                                    "kind": "IdentifierName",
                                    "fullStart": 471,
                                    "fullEnd": 479,
                                    "start": 473,
                                    "end": 479,
                                    "fullWidth": 8,
                                    "width": 6,
                                    "text": "$ERROR",
                                    "value": "$ERROR",
                                    "valueText": "$ERROR",
                                    "hasLeadingTrivia": true,
                                    "leadingTrivia": [
                                        {
                                            "kind": "WhitespaceTrivia",
                                            "text": "  "
                                        }
                                    ]
                                },
                                "argumentList": {
                                    "kind": "ArgumentList",
                                    "fullStart": 479,
                                    "fullEnd": 528,
                                    "start": 479,
                                    "end": 528,
                                    "fullWidth": 49,
                                    "width": 49,
                                    "openParenToken": {
                                        "kind": "OpenParenToken",
                                        "fullStart": 479,
                                        "fullEnd": 480,
                                        "start": 479,
                                        "end": 480,
                                        "fullWidth": 1,
                                        "width": 1,
                                        "text": "(",
                                        "value": "(",
                                        "valueText": "("
                                    },
                                    "arguments": [
                                        {
                                            "kind": "StringLiteral",
                                            "fullStart": 480,
                                            "fullEnd": 527,
                                            "start": 480,
                                            "end": 527,
                                            "fullWidth": 47,
                                            "width": 47,
                                            "text": "'#1:  function expression can\\'t be declarated'",
                                            "value": "#1:  function expression can't be declarated",
                                            "valueText": "#1:  function expression can't be declarated"
                                        }
                                    ],
                                    "closeParenToken": {
                                        "kind": "CloseParenToken",
                                        "fullStart": 527,
                                        "fullEnd": 528,
                                        "start": 527,
                                        "end": 528,
                                        "fullWidth": 1,
                                        "width": 1,
                                        "text": ")",
                                        "value": ")",
                                        "valueText": ")"
                                    }
                                }
                            },
                            "semicolonToken": {
                                "kind": "SemicolonToken",
                                "fullStart": 528,
                                "fullEnd": 530,
                                "start": 528,
                                "end": 529,
                                "fullWidth": 2,
                                "width": 1,
                                "text": ";",
                                "value": ";",
                                "valueText": ";",
                                "hasTrailingTrivia": true,
                                "hasTrailingNewLine": true,
                                "trailingTrivia": [
                                    {
                                        "kind": "NewLineTrivia",
                                        "text": "\n"
                                    }
                                ]
                            }
                        }
                    ],
                    "closeBraceToken": {
                        "kind": "CloseBraceToken",
                        "fullStart": 530,
                        "fullEnd": 532,
                        "start": 530,
                        "end": 531,
                        "fullWidth": 2,
                        "width": 1,
                        "text": "}",
                        "value": "}",
                        "valueText": "}",
                        "hasTrailingTrivia": true,
                        "hasTrailingNewLine": true,
                        "trailingTrivia": [
                            {
                                "kind": "NewLineTrivia",
                                "text": "\n"
                            }
                        ]
                    }
                }
            },
            {
                "kind": "VariableStatement",
                "fullStart": 532,
                "fullEnd": 581,
                "start": 533,
                "end": 580,
                "fullWidth": 49,
                "width": 47,
                "modifiers": [],
                "variableDeclaration": {
                    "kind": "VariableDeclaration",
                    "fullStart": 532,
                    "fullEnd": 579,
                    "start": 533,
                    "end": 579,
                    "fullWidth": 47,
                    "width": 46,
                    "varKeyword": {
                        "kind": "VarKeyword",
                        "fullStart": 532,
                        "fullEnd": 537,
                        "start": 533,
                        "end": 536,
                        "fullWidth": 5,
                        "width": 3,
                        "text": "var",
                        "value": "var",
                        "valueText": "var",
                        "hasLeadingTrivia": true,
                        "hasLeadingNewLine": true,
                        "hasTrailingTrivia": true,
                        "leadingTrivia": [
                            {
                                "kind": "NewLineTrivia",
                                "text": "\n"
                            }
                        ],
                        "trailingTrivia": [
                            {
                                "kind": "WhitespaceTrivia",
                                "text": " "
                            }
                        ]
                    },
                    "variableDeclarators": [
                        {
                            "kind": "VariableDeclarator",
                            "fullStart": 537,
                            "fullEnd": 579,
                            "start": 537,
                            "end": 579,
                            "fullWidth": 42,
<<<<<<< HEAD
                            "width": 42,
                            "identifier": {
=======
                            "propertyName": {
>>>>>>> 85e84683
                                "kind": "IdentifierName",
                                "fullStart": 537,
                                "fullEnd": 543,
                                "start": 537,
                                "end": 542,
                                "fullWidth": 6,
                                "width": 5,
                                "text": "n_obj",
                                "value": "n_obj",
                                "valueText": "n_obj",
                                "hasTrailingTrivia": true,
                                "trailingTrivia": [
                                    {
                                        "kind": "WhitespaceTrivia",
                                        "text": " "
                                    }
                                ]
                            },
                            "equalsValueClause": {
                                "kind": "EqualsValueClause",
                                "fullStart": 543,
                                "fullEnd": 579,
                                "start": 543,
                                "end": 579,
                                "fullWidth": 36,
                                "width": 36,
                                "equalsToken": {
                                    "kind": "EqualsToken",
                                    "fullStart": 543,
                                    "fullEnd": 545,
                                    "start": 543,
                                    "end": 544,
                                    "fullWidth": 2,
                                    "width": 1,
                                    "text": "=",
                                    "value": "=",
                                    "valueText": "=",
                                    "hasTrailingTrivia": true,
                                    "trailingTrivia": [
                                        {
                                            "kind": "WhitespaceTrivia",
                                            "text": " "
                                        }
                                    ]
                                },
                                "value": {
                                    "kind": "InvocationExpression",
                                    "fullStart": 545,
                                    "fullEnd": 579,
                                    "start": 545,
                                    "end": 579,
                                    "fullWidth": 34,
                                    "width": 34,
                                    "expression": {
                                        "kind": "IdentifierName",
                                        "fullStart": 545,
                                        "fullEnd": 551,
                                        "start": 545,
                                        "end": 551,
                                        "fullWidth": 6,
                                        "width": 6,
                                        "text": "Object",
                                        "value": "Object",
                                        "valueText": "Object"
                                    },
                                    "argumentList": {
                                        "kind": "ArgumentList",
                                        "fullStart": 551,
                                        "fullEnd": 579,
                                        "start": 551,
                                        "end": 579,
                                        "fullWidth": 28,
                                        "width": 28,
                                        "openParenToken": {
                                            "kind": "OpenParenToken",
                                            "fullStart": 551,
                                            "fullEnd": 552,
                                            "start": 551,
                                            "end": 552,
                                            "fullWidth": 1,
                                            "width": 1,
                                            "text": "(",
                                            "value": "(",
                                            "valueText": "("
                                        },
                                        "arguments": [
                                            {
                                                "kind": "FunctionExpression",
                                                "fullStart": 552,
                                                "fullEnd": 578,
                                                "start": 552,
                                                "end": 578,
                                                "fullWidth": 26,
                                                "width": 26,
                                                "functionKeyword": {
                                                    "kind": "FunctionKeyword",
                                                    "fullStart": 552,
                                                    "fullEnd": 561,
                                                    "start": 552,
                                                    "end": 560,
                                                    "fullWidth": 9,
                                                    "width": 8,
                                                    "text": "function",
                                                    "value": "function",
                                                    "valueText": "function",
                                                    "hasTrailingTrivia": true,
                                                    "trailingTrivia": [
                                                        {
                                                            "kind": "WhitespaceTrivia",
                                                            "text": " "
                                                        }
                                                    ]
                                                },
                                                "identifier": {
                                                    "kind": "IdentifierName",
                                                    "fullStart": 561,
                                                    "fullEnd": 565,
                                                    "start": 561,
                                                    "end": 565,
                                                    "fullWidth": 4,
                                                    "width": 4,
                                                    "text": "func",
                                                    "value": "func",
                                                    "valueText": "func"
                                                },
                                                "callSignature": {
                                                    "kind": "CallSignature",
                                                    "fullStart": 565,
                                                    "fullEnd": 567,
                                                    "start": 565,
                                                    "end": 567,
                                                    "fullWidth": 2,
                                                    "width": 2,
                                                    "parameterList": {
                                                        "kind": "ParameterList",
                                                        "fullStart": 565,
                                                        "fullEnd": 567,
                                                        "start": 565,
                                                        "end": 567,
                                                        "fullWidth": 2,
                                                        "width": 2,
                                                        "openParenToken": {
                                                            "kind": "OpenParenToken",
                                                            "fullStart": 565,
                                                            "fullEnd": 566,
                                                            "start": 565,
                                                            "end": 566,
                                                            "fullWidth": 1,
                                                            "width": 1,
                                                            "text": "(",
                                                            "value": "(",
                                                            "valueText": "("
                                                        },
                                                        "parameters": [],
                                                        "closeParenToken": {
                                                            "kind": "CloseParenToken",
                                                            "fullStart": 566,
                                                            "fullEnd": 567,
                                                            "start": 566,
                                                            "end": 567,
                                                            "fullWidth": 1,
                                                            "width": 1,
                                                            "text": ")",
                                                            "value": ")",
                                                            "valueText": ")"
                                                        }
                                                    }
                                                },
                                                "block": {
                                                    "kind": "Block",
                                                    "fullStart": 567,
                                                    "fullEnd": 578,
                                                    "start": 567,
                                                    "end": 578,
                                                    "fullWidth": 11,
                                                    "width": 11,
                                                    "openBraceToken": {
                                                        "kind": "OpenBraceToken",
                                                        "fullStart": 567,
                                                        "fullEnd": 568,
                                                        "start": 567,
                                                        "end": 568,
                                                        "fullWidth": 1,
                                                        "width": 1,
                                                        "text": "{",
                                                        "value": "{",
                                                        "valueText": "{"
                                                    },
                                                    "statements": [
                                                        {
                                                            "kind": "ReturnStatement",
                                                            "fullStart": 568,
                                                            "fullEnd": 577,
                                                            "start": 568,
                                                            "end": 577,
                                                            "fullWidth": 9,
                                                            "width": 9,
                                                            "returnKeyword": {
                                                                "kind": "ReturnKeyword",
                                                                "fullStart": 568,
                                                                "fullEnd": 575,
                                                                "start": 568,
                                                                "end": 574,
                                                                "fullWidth": 7,
                                                                "width": 6,
                                                                "text": "return",
                                                                "value": "return",
                                                                "valueText": "return",
                                                                "hasTrailingTrivia": true,
                                                                "trailingTrivia": [
                                                                    {
                                                                        "kind": "WhitespaceTrivia",
                                                                        "text": " "
                                                                    }
                                                                ]
                                                            },
                                                            "expression": {
                                                                "kind": "NumericLiteral",
                                                                "fullStart": 575,
                                                                "fullEnd": 576,
                                                                "start": 575,
                                                                "end": 576,
                                                                "fullWidth": 1,
                                                                "width": 1,
                                                                "text": "1",
                                                                "value": 1,
                                                                "valueText": "1"
                                                            },
                                                            "semicolonToken": {
                                                                "kind": "SemicolonToken",
                                                                "fullStart": 576,
                                                                "fullEnd": 577,
                                                                "start": 576,
                                                                "end": 577,
                                                                "fullWidth": 1,
                                                                "width": 1,
                                                                "text": ";",
                                                                "value": ";",
                                                                "valueText": ";"
                                                            }
                                                        }
                                                    ],
                                                    "closeBraceToken": {
                                                        "kind": "CloseBraceToken",
                                                        "fullStart": 577,
                                                        "fullEnd": 578,
                                                        "start": 577,
                                                        "end": 578,
                                                        "fullWidth": 1,
                                                        "width": 1,
                                                        "text": "}",
                                                        "value": "}",
                                                        "valueText": "}"
                                                    }
                                                }
                                            }
                                        ],
                                        "closeParenToken": {
                                            "kind": "CloseParenToken",
                                            "fullStart": 578,
                                            "fullEnd": 579,
                                            "start": 578,
                                            "end": 579,
                                            "fullWidth": 1,
                                            "width": 1,
                                            "text": ")",
                                            "value": ")",
                                            "valueText": ")"
                                        }
                                    }
                                }
                            }
                        }
                    ]
                },
                "semicolonToken": {
                    "kind": "SemicolonToken",
                    "fullStart": 579,
                    "fullEnd": 581,
                    "start": 579,
                    "end": 580,
                    "fullWidth": 2,
                    "width": 1,
                    "text": ";",
                    "value": ";",
                    "valueText": ";",
                    "hasTrailingTrivia": true,
                    "hasTrailingNewLine": true,
                    "trailingTrivia": [
                        {
                            "kind": "NewLineTrivia",
                            "text": "\n"
                        }
                    ]
                }
            },
            {
                "kind": "IfStatement",
                "fullStart": 581,
                "fullEnd": 718,
                "start": 592,
                "end": 717,
                "fullWidth": 137,
                "width": 125,
                "isIncrementallyUnusable": true,
                "ifKeyword": {
                    "kind": "IfKeyword",
                    "fullStart": 581,
                    "fullEnd": 595,
                    "start": 592,
                    "end": 594,
                    "fullWidth": 14,
                    "width": 2,
                    "text": "if",
                    "value": "if",
                    "valueText": "if",
                    "hasLeadingTrivia": true,
                    "hasLeadingComment": true,
                    "hasLeadingNewLine": true,
                    "hasTrailingTrivia": true,
                    "leadingTrivia": [
                        {
                            "kind": "NewLineTrivia",
                            "text": "\n"
                        },
                        {
                            "kind": "SingleLineCommentTrivia",
                            "text": "//CHECK#2"
                        },
                        {
                            "kind": "NewLineTrivia",
                            "text": "\n"
                        }
                    ],
                    "trailingTrivia": [
                        {
                            "kind": "WhitespaceTrivia",
                            "text": " "
                        }
                    ]
                },
                "openParenToken": {
                    "kind": "OpenParenToken",
                    "fullStart": 595,
                    "fullEnd": 596,
                    "start": 595,
                    "end": 596,
                    "fullWidth": 1,
                    "width": 1,
                    "text": "(",
                    "value": "(",
                    "valueText": "("
                },
                "condition": {
                    "kind": "LogicalOrExpression",
                    "fullStart": 596,
                    "fullEnd": 643,
                    "start": 596,
                    "end": 643,
                    "fullWidth": 47,
                    "width": 47,
                    "isIncrementallyUnusable": true,
                    "left": {
                        "kind": "ParenthesizedExpression",
                        "fullStart": 596,
                        "fullEnd": 628,
                        "start": 596,
                        "end": 628,
                        "fullWidth": 32,
                        "width": 32,
                        "isIncrementallyUnusable": true,
                        "openParenToken": {
                            "kind": "OpenParenToken",
                            "fullStart": 596,
                            "fullEnd": 597,
                            "start": 596,
                            "end": 597,
                            "fullWidth": 1,
                            "width": 1,
                            "text": "(",
                            "value": "(",
                            "valueText": "("
                        },
                        "expression": {
                            "kind": "NotEqualsExpression",
                            "fullStart": 597,
                            "fullEnd": 627,
                            "start": 597,
                            "end": 627,
                            "fullWidth": 30,
                            "width": 30,
                            "isIncrementallyUnusable": true,
                            "left": {
                                "kind": "MemberAccessExpression",
                                "fullStart": 597,
                                "fullEnd": 615,
                                "start": 597,
                                "end": 614,
                                "fullWidth": 18,
                                "width": 17,
                                "isIncrementallyUnusable": true,
                                "expression": {
                                    "kind": "IdentifierName",
                                    "fullStart": 597,
                                    "fullEnd": 602,
                                    "start": 597,
                                    "end": 602,
                                    "fullWidth": 5,
                                    "width": 5,
                                    "text": "n_obj",
                                    "value": "n_obj",
                                    "valueText": "n_obj"
                                },
                                "dotToken": {
                                    "kind": "DotToken",
                                    "fullStart": 602,
                                    "fullEnd": 603,
                                    "start": 602,
                                    "end": 603,
                                    "fullWidth": 1,
                                    "width": 1,
                                    "text": ".",
                                    "value": ".",
                                    "valueText": "."
                                },
                                "name": {
                                    "kind": "IdentifierName",
                                    "fullStart": 603,
                                    "fullEnd": 615,
                                    "start": 603,
                                    "end": 614,
                                    "fullWidth": 12,
                                    "width": 11,
                                    "text": "constructor",
                                    "value": "constructor",
                                    "valueText": "constructor",
                                    "hasTrailingTrivia": true,
                                    "trailingTrivia": [
                                        {
                                            "kind": "WhitespaceTrivia",
                                            "text": " "
                                        }
                                    ]
                                }
                            },
                            "operatorToken": {
                                "kind": "ExclamationEqualsEqualsToken",
                                "fullStart": 615,
                                "fullEnd": 619,
                                "start": 615,
                                "end": 618,
                                "fullWidth": 4,
                                "width": 3,
                                "text": "!==",
                                "value": "!==",
                                "valueText": "!==",
                                "hasTrailingTrivia": true,
                                "trailingTrivia": [
                                    {
                                        "kind": "WhitespaceTrivia",
                                        "text": " "
                                    }
                                ]
                            },
                            "right": {
                                "kind": "IdentifierName",
                                "fullStart": 619,
                                "fullEnd": 627,
                                "start": 619,
                                "end": 627,
                                "fullWidth": 8,
                                "width": 8,
                                "text": "Function",
                                "value": "Function",
                                "valueText": "Function"
                            }
                        },
                        "closeParenToken": {
                            "kind": "CloseParenToken",
                            "fullStart": 627,
                            "fullEnd": 628,
                            "start": 627,
                            "end": 628,
                            "fullWidth": 1,
                            "width": 1,
                            "text": ")",
                            "value": ")",
                            "valueText": ")"
                        }
                    },
                    "operatorToken": {
                        "kind": "BarBarToken",
                        "fullStart": 628,
                        "fullEnd": 630,
                        "start": 628,
                        "end": 630,
                        "fullWidth": 2,
                        "width": 2,
                        "text": "||",
                        "value": "||",
                        "valueText": "||"
                    },
                    "right": {
                        "kind": "ParenthesizedExpression",
                        "fullStart": 630,
                        "fullEnd": 643,
                        "start": 630,
                        "end": 643,
                        "fullWidth": 13,
                        "width": 13,
                        "openParenToken": {
                            "kind": "OpenParenToken",
                            "fullStart": 630,
                            "fullEnd": 631,
                            "start": 630,
                            "end": 631,
                            "fullWidth": 1,
                            "width": 1,
                            "text": "(",
                            "value": "(",
                            "valueText": "("
                        },
                        "expression": {
                            "kind": "NotEqualsExpression",
                            "fullStart": 631,
                            "fullEnd": 642,
                            "start": 631,
                            "end": 642,
                            "fullWidth": 11,
                            "width": 11,
                            "left": {
                                "kind": "InvocationExpression",
                                "fullStart": 631,
                                "fullEnd": 638,
                                "start": 631,
                                "end": 638,
                                "fullWidth": 7,
                                "width": 7,
                                "expression": {
                                    "kind": "IdentifierName",
                                    "fullStart": 631,
                                    "fullEnd": 636,
                                    "start": 631,
                                    "end": 636,
                                    "fullWidth": 5,
                                    "width": 5,
                                    "text": "n_obj",
                                    "value": "n_obj",
                                    "valueText": "n_obj"
                                },
                                "argumentList": {
                                    "kind": "ArgumentList",
                                    "fullStart": 636,
                                    "fullEnd": 638,
                                    "start": 636,
                                    "end": 638,
                                    "fullWidth": 2,
                                    "width": 2,
                                    "openParenToken": {
                                        "kind": "OpenParenToken",
                                        "fullStart": 636,
                                        "fullEnd": 637,
                                        "start": 636,
                                        "end": 637,
                                        "fullWidth": 1,
                                        "width": 1,
                                        "text": "(",
                                        "value": "(",
                                        "valueText": "("
                                    },
                                    "arguments": [],
                                    "closeParenToken": {
                                        "kind": "CloseParenToken",
                                        "fullStart": 637,
                                        "fullEnd": 638,
                                        "start": 637,
                                        "end": 638,
                                        "fullWidth": 1,
                                        "width": 1,
                                        "text": ")",
                                        "value": ")",
                                        "valueText": ")"
                                    }
                                }
                            },
                            "operatorToken": {
                                "kind": "ExclamationEqualsEqualsToken",
                                "fullStart": 638,
                                "fullEnd": 641,
                                "start": 638,
                                "end": 641,
                                "fullWidth": 3,
                                "width": 3,
                                "text": "!==",
                                "value": "!==",
                                "valueText": "!=="
                            },
                            "right": {
                                "kind": "NumericLiteral",
                                "fullStart": 641,
                                "fullEnd": 642,
                                "start": 641,
                                "end": 642,
                                "fullWidth": 1,
                                "width": 1,
                                "text": "1",
                                "value": 1,
                                "valueText": "1"
                            }
                        },
                        "closeParenToken": {
                            "kind": "CloseParenToken",
                            "fullStart": 642,
                            "fullEnd": 643,
                            "start": 642,
                            "end": 643,
                            "fullWidth": 1,
                            "width": 1,
                            "text": ")",
                            "value": ")",
                            "valueText": ")"
                        }
                    }
                },
                "closeParenToken": {
                    "kind": "CloseParenToken",
                    "fullStart": 643,
                    "fullEnd": 645,
                    "start": 643,
                    "end": 644,
                    "fullWidth": 2,
                    "width": 1,
                    "text": ")",
                    "value": ")",
                    "valueText": ")",
                    "hasTrailingTrivia": true,
                    "trailingTrivia": [
                        {
                            "kind": "WhitespaceTrivia",
                            "text": " "
                        }
                    ]
                },
                "statement": {
                    "kind": "Block",
                    "fullStart": 645,
                    "fullEnd": 718,
                    "start": 645,
                    "end": 717,
                    "fullWidth": 73,
                    "width": 72,
                    "openBraceToken": {
                        "kind": "OpenBraceToken",
                        "fullStart": 645,
                        "fullEnd": 647,
                        "start": 645,
                        "end": 646,
                        "fullWidth": 2,
                        "width": 1,
                        "text": "{",
                        "value": "{",
                        "valueText": "{",
                        "hasTrailingTrivia": true,
                        "hasTrailingNewLine": true,
                        "trailingTrivia": [
                            {
                                "kind": "NewLineTrivia",
                                "text": "\n"
                            }
                        ]
                    },
                    "statements": [
                        {
                            "kind": "ExpressionStatement",
                            "fullStart": 647,
                            "fullEnd": 716,
                            "start": 649,
                            "end": 715,
                            "fullWidth": 69,
                            "width": 66,
                            "expression": {
                                "kind": "InvocationExpression",
                                "fullStart": 647,
                                "fullEnd": 714,
                                "start": 649,
                                "end": 714,
                                "fullWidth": 67,
                                "width": 65,
                                "expression": {
                                    "kind": "IdentifierName",
                                    "fullStart": 647,
                                    "fullEnd": 655,
                                    "start": 649,
                                    "end": 655,
                                    "fullWidth": 8,
                                    "width": 6,
                                    "text": "$ERROR",
                                    "value": "$ERROR",
                                    "valueText": "$ERROR",
                                    "hasLeadingTrivia": true,
                                    "leadingTrivia": [
                                        {
                                            "kind": "WhitespaceTrivia",
                                            "text": "  "
                                        }
                                    ]
                                },
                                "argumentList": {
                                    "kind": "ArgumentList",
                                    "fullStart": 655,
                                    "fullEnd": 714,
                                    "start": 655,
                                    "end": 714,
                                    "fullWidth": 59,
                                    "width": 59,
                                    "openParenToken": {
                                        "kind": "OpenParenToken",
                                        "fullStart": 655,
                                        "fullEnd": 656,
                                        "start": 655,
                                        "end": 656,
                                        "fullWidth": 1,
                                        "width": 1,
                                        "text": "(",
                                        "value": "(",
                                        "valueText": "("
                                    },
                                    "arguments": [
                                        {
                                            "kind": "StringLiteral",
                                            "fullStart": 656,
                                            "fullEnd": 713,
                                            "start": 656,
                                            "end": 713,
                                            "fullWidth": 57,
                                            "width": 57,
                                            "text": "'#2: Object(function func(){return 1;}) returns function'",
                                            "value": "#2: Object(function func(){return 1;}) returns function",
                                            "valueText": "#2: Object(function func(){return 1;}) returns function"
                                        }
                                    ],
                                    "closeParenToken": {
                                        "kind": "CloseParenToken",
                                        "fullStart": 713,
                                        "fullEnd": 714,
                                        "start": 713,
                                        "end": 714,
                                        "fullWidth": 1,
                                        "width": 1,
                                        "text": ")",
                                        "value": ")",
                                        "valueText": ")"
                                    }
                                }
                            },
                            "semicolonToken": {
                                "kind": "SemicolonToken",
                                "fullStart": 714,
                                "fullEnd": 716,
                                "start": 714,
                                "end": 715,
                                "fullWidth": 2,
                                "width": 1,
                                "text": ";",
                                "value": ";",
                                "valueText": ";",
                                "hasTrailingTrivia": true,
                                "hasTrailingNewLine": true,
                                "trailingTrivia": [
                                    {
                                        "kind": "NewLineTrivia",
                                        "text": "\n"
                                    }
                                ]
                            }
                        }
                    ],
                    "closeBraceToken": {
                        "kind": "CloseBraceToken",
                        "fullStart": 716,
                        "fullEnd": 718,
                        "start": 716,
                        "end": 717,
                        "fullWidth": 2,
                        "width": 1,
                        "text": "}",
                        "value": "}",
                        "valueText": "}",
                        "hasTrailingTrivia": true,
                        "hasTrailingNewLine": true,
                        "trailingTrivia": [
                            {
                                "kind": "NewLineTrivia",
                                "text": "\n"
                            }
                        ]
                    }
                }
            },
            {
                "kind": "IfStatement",
                "fullStart": 718,
                "fullEnd": 825,
                "start": 729,
                "end": 824,
                "fullWidth": 107,
                "width": 95,
                "ifKeyword": {
                    "kind": "IfKeyword",
                    "fullStart": 718,
                    "fullEnd": 732,
                    "start": 729,
                    "end": 731,
                    "fullWidth": 14,
                    "width": 2,
                    "text": "if",
                    "value": "if",
                    "valueText": "if",
                    "hasLeadingTrivia": true,
                    "hasLeadingComment": true,
                    "hasLeadingNewLine": true,
                    "hasTrailingTrivia": true,
                    "leadingTrivia": [
                        {
                            "kind": "NewLineTrivia",
                            "text": "\n"
                        },
                        {
                            "kind": "SingleLineCommentTrivia",
                            "text": "//CHECK#3"
                        },
                        {
                            "kind": "NewLineTrivia",
                            "text": "\n"
                        }
                    ],
                    "trailingTrivia": [
                        {
                            "kind": "WhitespaceTrivia",
                            "text": " "
                        }
                    ]
                },
                "openParenToken": {
                    "kind": "OpenParenToken",
                    "fullStart": 732,
                    "fullEnd": 733,
                    "start": 732,
                    "end": 733,
                    "fullWidth": 1,
                    "width": 1,
                    "text": "(",
                    "value": "(",
                    "valueText": "("
                },
                "condition": {
                    "kind": "NotEqualsExpression",
                    "fullStart": 733,
                    "fullEnd": 760,
                    "start": 733,
                    "end": 760,
                    "fullWidth": 27,
                    "width": 27,
                    "left": {
                        "kind": "TypeOfExpression",
                        "fullStart": 733,
                        "fullEnd": 745,
                        "start": 733,
                        "end": 744,
                        "fullWidth": 12,
                        "width": 11,
                        "typeOfKeyword": {
                            "kind": "TypeOfKeyword",
                            "fullStart": 733,
                            "fullEnd": 740,
                            "start": 733,
                            "end": 739,
                            "fullWidth": 7,
                            "width": 6,
                            "text": "typeof",
                            "value": "typeof",
                            "valueText": "typeof",
                            "hasTrailingTrivia": true,
                            "trailingTrivia": [
                                {
                                    "kind": "WhitespaceTrivia",
                                    "text": " "
                                }
                            ]
                        },
                        "expression": {
                            "kind": "IdentifierName",
                            "fullStart": 740,
                            "fullEnd": 745,
                            "start": 740,
                            "end": 744,
                            "fullWidth": 5,
                            "width": 4,
                            "text": "func",
                            "value": "func",
                            "valueText": "func",
                            "hasTrailingTrivia": true,
                            "trailingTrivia": [
                                {
                                    "kind": "WhitespaceTrivia",
                                    "text": " "
                                }
                            ]
                        }
                    },
                    "operatorToken": {
                        "kind": "ExclamationEqualsEqualsToken",
                        "fullStart": 745,
                        "fullEnd": 749,
                        "start": 745,
                        "end": 748,
                        "fullWidth": 4,
                        "width": 3,
                        "text": "!==",
                        "value": "!==",
                        "valueText": "!==",
                        "hasTrailingTrivia": true,
                        "trailingTrivia": [
                            {
                                "kind": "WhitespaceTrivia",
                                "text": " "
                            }
                        ]
                    },
                    "right": {
                        "kind": "StringLiteral",
                        "fullStart": 749,
                        "fullEnd": 760,
                        "start": 749,
                        "end": 760,
                        "fullWidth": 11,
                        "width": 11,
                        "text": "'undefined'",
                        "value": "undefined",
                        "valueText": "undefined"
                    }
                },
                "closeParenToken": {
                    "kind": "CloseParenToken",
                    "fullStart": 760,
                    "fullEnd": 762,
                    "start": 760,
                    "end": 761,
                    "fullWidth": 2,
                    "width": 1,
                    "text": ")",
                    "value": ")",
                    "valueText": ")",
                    "hasTrailingTrivia": true,
                    "trailingTrivia": [
                        {
                            "kind": "WhitespaceTrivia",
                            "text": " "
                        }
                    ]
                },
                "statement": {
                    "kind": "Block",
                    "fullStart": 762,
                    "fullEnd": 825,
                    "start": 762,
                    "end": 824,
                    "fullWidth": 63,
                    "width": 62,
                    "openBraceToken": {
                        "kind": "OpenBraceToken",
                        "fullStart": 762,
                        "fullEnd": 764,
                        "start": 762,
                        "end": 763,
                        "fullWidth": 2,
                        "width": 1,
                        "text": "{",
                        "value": "{",
                        "valueText": "{",
                        "hasTrailingTrivia": true,
                        "hasTrailingNewLine": true,
                        "trailingTrivia": [
                            {
                                "kind": "NewLineTrivia",
                                "text": "\n"
                            }
                        ]
                    },
                    "statements": [
                        {
                            "kind": "ExpressionStatement",
                            "fullStart": 764,
                            "fullEnd": 823,
                            "start": 766,
                            "end": 822,
                            "fullWidth": 59,
                            "width": 56,
                            "expression": {
                                "kind": "InvocationExpression",
                                "fullStart": 764,
                                "fullEnd": 821,
                                "start": 766,
                                "end": 821,
                                "fullWidth": 57,
                                "width": 55,
                                "expression": {
                                    "kind": "IdentifierName",
                                    "fullStart": 764,
                                    "fullEnd": 772,
                                    "start": 766,
                                    "end": 772,
                                    "fullWidth": 8,
                                    "width": 6,
                                    "text": "$ERROR",
                                    "value": "$ERROR",
                                    "valueText": "$ERROR",
                                    "hasLeadingTrivia": true,
                                    "leadingTrivia": [
                                        {
                                            "kind": "WhitespaceTrivia",
                                            "text": "  "
                                        }
                                    ]
                                },
                                "argumentList": {
                                    "kind": "ArgumentList",
                                    "fullStart": 772,
                                    "fullEnd": 821,
                                    "start": 772,
                                    "end": 821,
                                    "fullWidth": 49,
                                    "width": 49,
                                    "openParenToken": {
                                        "kind": "OpenParenToken",
                                        "fullStart": 772,
                                        "fullEnd": 773,
                                        "start": 772,
                                        "end": 773,
                                        "fullWidth": 1,
                                        "width": 1,
                                        "text": "(",
                                        "value": "(",
                                        "valueText": "("
                                    },
                                    "arguments": [
                                        {
                                            "kind": "StringLiteral",
                                            "fullStart": 773,
                                            "fullEnd": 820,
                                            "start": 773,
                                            "end": 820,
                                            "fullWidth": 47,
                                            "width": 47,
                                            "text": "'#3:  function expression can\\'t be declarated'",
                                            "value": "#3:  function expression can't be declarated",
                                            "valueText": "#3:  function expression can't be declarated"
                                        }
                                    ],
                                    "closeParenToken": {
                                        "kind": "CloseParenToken",
                                        "fullStart": 820,
                                        "fullEnd": 821,
                                        "start": 820,
                                        "end": 821,
                                        "fullWidth": 1,
                                        "width": 1,
                                        "text": ")",
                                        "value": ")",
                                        "valueText": ")"
                                    }
                                }
                            },
                            "semicolonToken": {
                                "kind": "SemicolonToken",
                                "fullStart": 821,
                                "fullEnd": 823,
                                "start": 821,
                                "end": 822,
                                "fullWidth": 2,
                                "width": 1,
                                "text": ";",
                                "value": ";",
                                "valueText": ";",
                                "hasTrailingTrivia": true,
                                "hasTrailingNewLine": true,
                                "trailingTrivia": [
                                    {
                                        "kind": "NewLineTrivia",
                                        "text": "\n"
                                    }
                                ]
                            }
                        }
                    ],
                    "closeBraceToken": {
                        "kind": "CloseBraceToken",
                        "fullStart": 823,
                        "fullEnd": 825,
                        "start": 823,
                        "end": 824,
                        "fullWidth": 2,
                        "width": 1,
                        "text": "}",
                        "value": "}",
                        "valueText": "}",
                        "hasTrailingTrivia": true,
                        "hasTrailingNewLine": true,
                        "trailingTrivia": [
                            {
                                "kind": "NewLineTrivia",
                                "text": "\n"
                            }
                        ]
                    }
                }
            }
        ],
        "endOfFileToken": {
            "kind": "EndOfFileToken",
            "fullStart": 825,
            "fullEnd": 827,
            "start": 827,
            "end": 827,
            "fullWidth": 2,
            "width": 0,
            "text": "",
            "hasLeadingTrivia": true,
            "hasLeadingNewLine": true,
            "leadingTrivia": [
                {
                    "kind": "NewLineTrivia",
                    "text": "\n"
                },
                {
                    "kind": "NewLineTrivia",
                    "text": "\n"
                }
            ]
        }
    },
    "lineMap": {
        "lineStarts": [
            0,
            61,
            132,
            133,
            137,
            200,
            288,
            291,
            337,
            421,
            425,
            426,
            436,
            471,
            530,
            532,
            533,
            581,
            582,
            592,
            647,
            716,
            718,
            719,
            729,
            764,
            823,
            825,
            826,
            827
        ],
        "length": 827
    }
}<|MERGE_RESOLUTION|>--- conflicted
+++ resolved
@@ -412,12 +412,8 @@
                             "start": 537,
                             "end": 579,
                             "fullWidth": 42,
-<<<<<<< HEAD
                             "width": 42,
-                            "identifier": {
-=======
                             "propertyName": {
->>>>>>> 85e84683
                                 "kind": "IdentifierName",
                                 "fullStart": 537,
                                 "fullEnd": 543,
