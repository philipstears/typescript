--- conflicted
+++ resolved
@@ -95,12 +95,8 @@
                             "start": 469,
                             "end": 494,
                             "fullWidth": 25,
-<<<<<<< HEAD
                             "width": 25,
-                            "identifier": {
-=======
                             "propertyName": {
->>>>>>> 85e84683
                                 "kind": "IdentifierName",
                                 "fullStart": 469,
                                 "fullEnd": 475,
@@ -291,12 +287,8 @@
                             "start": 501,
                             "end": 531,
                             "fullWidth": 30,
-<<<<<<< HEAD
                             "width": 30,
-                            "identifier": {
-=======
                             "propertyName": {
->>>>>>> 85e84683
                                 "kind": "IdentifierName",
                                 "fullStart": 501,
                                 "fullEnd": 508,
