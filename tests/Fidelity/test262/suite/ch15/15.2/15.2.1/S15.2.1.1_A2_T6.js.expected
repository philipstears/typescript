{
    "isDeclaration": false,
    "languageVersion": "EcmaScript5",
    "parseOptions": {
        "allowAutomaticSemicolonInsertion": true
    },
    "sourceUnit": {
        "kind": "SourceUnit",
        "fullStart": 0,
        "fullEnd": 891,
        "start": 410,
        "end": 891,
        "fullWidth": 891,
        "width": 481,
        "isIncrementallyUnusable": true,
        "moduleElements": [
            {
                "kind": "VariableStatement",
                "fullStart": 0,
                "fullEnd": 430,
                "start": 410,
                "end": 429,
                "fullWidth": 430,
                "width": 19,
                "modifiers": [],
                "variableDeclaration": {
                    "kind": "VariableDeclaration",
                    "fullStart": 0,
                    "fullEnd": 428,
                    "start": 410,
                    "end": 428,
                    "fullWidth": 428,
                    "width": 18,
                    "varKeyword": {
                        "kind": "VarKeyword",
                        "fullStart": 0,
                        "fullEnd": 414,
                        "start": 410,
                        "end": 413,
                        "fullWidth": 414,
                        "width": 3,
                        "text": "var",
                        "value": "var",
                        "valueText": "var",
                        "hasLeadingTrivia": true,
                        "hasLeadingComment": true,
                        "hasLeadingNewLine": true,
                        "hasTrailingTrivia": true,
                        "leadingTrivia": [
                            {
                                "kind": "SingleLineCommentTrivia",
                                "text": "// Copyright 2009 the Sputnik authors.  All rights reserved."
                            },
                            {
                                "kind": "NewLineTrivia",
                                "text": "\n"
                            },
                            {
                                "kind": "SingleLineCommentTrivia",
                                "text": "// This code is governed by the BSD license found in the LICENSE file."
                            },
                            {
                                "kind": "NewLineTrivia",
                                "text": "\n"
                            },
                            {
                                "kind": "NewLineTrivia",
                                "text": "\n"
                            },
                            {
                                "kind": "MultiLineCommentTrivia",
                                "text": "/**\n * When the Object function is called with one argument value,\n * and the value neither is null nor undefined, and is supplied, return ToObject(value)\n *\n * @path ch15/15.2/15.2.1/S15.2.1.1_A2_T6.js\n * @description Calling Object function with Infinity argument value\n */"
                            },
                            {
                                "kind": "NewLineTrivia",
                                "text": "\n"
                            },
                            {
                                "kind": "NewLineTrivia",
                                "text": "\n"
                            }
                        ],
                        "trailingTrivia": [
                            {
                                "kind": "WhitespaceTrivia",
                                "text": " "
                            }
                        ]
                    },
                    "variableDeclarators": [
                        {
                            "kind": "VariableDeclarator",
                            "fullStart": 414,
                            "fullEnd": 428,
                            "start": 414,
                            "end": 428,
                            "fullWidth": 14,
<<<<<<< HEAD
                            "width": 14,
                            "identifier": {
=======
                            "propertyName": {
>>>>>>> 85e84683
                                "kind": "IdentifierName",
                                "fullStart": 414,
                                "fullEnd": 418,
                                "start": 414,
                                "end": 417,
                                "fullWidth": 4,
                                "width": 3,
                                "text": "num",
                                "value": "num",
                                "valueText": "num",
                                "hasTrailingTrivia": true,
                                "trailingTrivia": [
                                    {
                                        "kind": "WhitespaceTrivia",
                                        "text": " "
                                    }
                                ]
                            },
                            "equalsValueClause": {
                                "kind": "EqualsValueClause",
                                "fullStart": 418,
                                "fullEnd": 428,
                                "start": 418,
                                "end": 428,
                                "fullWidth": 10,
                                "width": 10,
                                "equalsToken": {
                                    "kind": "EqualsToken",
                                    "fullStart": 418,
                                    "fullEnd": 420,
                                    "start": 418,
                                    "end": 419,
                                    "fullWidth": 2,
                                    "width": 1,
                                    "text": "=",
                                    "value": "=",
                                    "valueText": "=",
                                    "hasTrailingTrivia": true,
                                    "trailingTrivia": [
                                        {
                                            "kind": "WhitespaceTrivia",
                                            "text": " "
                                        }
                                    ]
                                },
                                "value": {
                                    "kind": "IdentifierName",
                                    "fullStart": 420,
                                    "fullEnd": 428,
                                    "start": 420,
                                    "end": 428,
                                    "fullWidth": 8,
                                    "width": 8,
                                    "text": "Infinity",
                                    "value": "Infinity",
                                    "valueText": "Infinity"
                                }
                            }
                        }
                    ]
                },
                "semicolonToken": {
                    "kind": "SemicolonToken",
                    "fullStart": 428,
                    "fullEnd": 430,
                    "start": 428,
                    "end": 429,
                    "fullWidth": 2,
                    "width": 1,
                    "text": ";",
                    "value": ";",
                    "valueText": ";",
                    "hasTrailingTrivia": true,
                    "hasTrailingNewLine": true,
                    "trailingTrivia": [
                        {
                            "kind": "NewLineTrivia",
                            "text": "\n"
                        }
                    ]
                }
            },
            {
                "kind": "IfStatement",
                "fullStart": 430,
                "fullEnd": 535,
                "start": 442,
                "end": 534,
                "fullWidth": 105,
                "width": 92,
                "ifKeyword": {
                    "kind": "IfKeyword",
                    "fullStart": 430,
                    "fullEnd": 444,
                    "start": 442,
                    "end": 444,
                    "fullWidth": 14,
                    "width": 2,
                    "text": "if",
                    "value": "if",
                    "valueText": "if",
                    "hasLeadingTrivia": true,
                    "hasLeadingComment": true,
                    "hasLeadingNewLine": true,
                    "leadingTrivia": [
                        {
                            "kind": "NewLineTrivia",
                            "text": "\n"
                        },
                        {
                            "kind": "SingleLineCommentTrivia",
                            "text": "// CHECK#1"
                        },
                        {
                            "kind": "NewLineTrivia",
                            "text": "\n"
                        }
                    ]
                },
                "openParenToken": {
                    "kind": "OpenParenToken",
                    "fullStart": 444,
                    "fullEnd": 445,
                    "start": 444,
                    "end": 445,
                    "fullWidth": 1,
                    "width": 1,
                    "text": "(",
                    "value": "(",
                    "valueText": "("
                },
                "condition": {
                    "kind": "NotEqualsExpression",
                    "fullStart": 445,
                    "fullEnd": 469,
                    "start": 445,
                    "end": 469,
                    "fullWidth": 24,
                    "width": 24,
                    "left": {
                        "kind": "TypeOfExpression",
                        "fullStart": 445,
                        "fullEnd": 457,
                        "start": 445,
                        "end": 455,
                        "fullWidth": 12,
                        "width": 10,
                        "typeOfKeyword": {
                            "kind": "TypeOfKeyword",
                            "fullStart": 445,
                            "fullEnd": 452,
                            "start": 445,
                            "end": 451,
                            "fullWidth": 7,
                            "width": 6,
                            "text": "typeof",
                            "value": "typeof",
                            "valueText": "typeof",
                            "hasTrailingTrivia": true,
                            "trailingTrivia": [
                                {
                                    "kind": "WhitespaceTrivia",
                                    "text": " "
                                }
                            ]
                        },
                        "expression": {
                            "kind": "IdentifierName",
                            "fullStart": 452,
                            "fullEnd": 457,
                            "start": 452,
                            "end": 455,
                            "fullWidth": 5,
                            "width": 3,
                            "text": "num",
                            "value": "num",
                            "valueText": "num",
                            "hasTrailingTrivia": true,
                            "trailingTrivia": [
                                {
                                    "kind": "WhitespaceTrivia",
                                    "text": "  "
                                }
                            ]
                        }
                    },
                    "operatorToken": {
                        "kind": "ExclamationEqualsEqualsToken",
                        "fullStart": 457,
                        "fullEnd": 461,
                        "start": 457,
                        "end": 460,
                        "fullWidth": 4,
                        "width": 3,
                        "text": "!==",
                        "value": "!==",
                        "valueText": "!==",
                        "hasTrailingTrivia": true,
                        "trailingTrivia": [
                            {
                                "kind": "WhitespaceTrivia",
                                "text": " "
                            }
                        ]
                    },
                    "right": {
                        "kind": "StringLiteral",
                        "fullStart": 461,
                        "fullEnd": 469,
                        "start": 461,
                        "end": 469,
                        "fullWidth": 8,
                        "width": 8,
                        "text": "'number'",
                        "value": "number",
                        "valueText": "number"
                    }
                },
                "closeParenToken": {
                    "kind": "CloseParenToken",
                    "fullStart": 469,
                    "fullEnd": 470,
                    "start": 469,
                    "end": 470,
                    "fullWidth": 1,
                    "width": 1,
                    "text": ")",
                    "value": ")",
                    "valueText": ")"
                },
                "statement": {
                    "kind": "Block",
                    "fullStart": 470,
                    "fullEnd": 535,
                    "start": 470,
                    "end": 534,
                    "fullWidth": 65,
                    "width": 64,
                    "openBraceToken": {
                        "kind": "OpenBraceToken",
                        "fullStart": 470,
                        "fullEnd": 472,
                        "start": 470,
                        "end": 471,
                        "fullWidth": 2,
                        "width": 1,
                        "text": "{",
                        "value": "{",
                        "valueText": "{",
                        "hasTrailingTrivia": true,
                        "hasTrailingNewLine": true,
                        "trailingTrivia": [
                            {
                                "kind": "NewLineTrivia",
                                "text": "\n"
                            }
                        ]
                    },
                    "statements": [
                        {
                            "kind": "ExpressionStatement",
                            "fullStart": 472,
                            "fullEnd": 533,
                            "start": 474,
                            "end": 532,
                            "fullWidth": 61,
                            "width": 58,
                            "expression": {
                                "kind": "InvocationExpression",
                                "fullStart": 472,
                                "fullEnd": 531,
                                "start": 474,
                                "end": 531,
                                "fullWidth": 59,
                                "width": 57,
                                "expression": {
                                    "kind": "IdentifierName",
                                    "fullStart": 472,
                                    "fullEnd": 480,
                                    "start": 474,
                                    "end": 480,
                                    "fullWidth": 8,
                                    "width": 6,
                                    "text": "$ERROR",
                                    "value": "$ERROR",
                                    "valueText": "$ERROR",
                                    "hasLeadingTrivia": true,
                                    "leadingTrivia": [
                                        {
                                            "kind": "WhitespaceTrivia",
                                            "text": "  "
                                        }
                                    ]
                                },
                                "argumentList": {
                                    "kind": "ArgumentList",
                                    "fullStart": 480,
                                    "fullEnd": 531,
                                    "start": 480,
                                    "end": 531,
                                    "fullWidth": 51,
                                    "width": 51,
                                    "openParenToken": {
                                        "kind": "OpenParenToken",
                                        "fullStart": 480,
                                        "fullEnd": 481,
                                        "start": 480,
                                        "end": 481,
                                        "fullWidth": 1,
                                        "width": 1,
                                        "text": "(",
                                        "value": "(",
                                        "valueText": "("
                                    },
                                    "arguments": [
                                        {
                                            "kind": "StringLiteral",
                                            "fullStart": 481,
                                            "fullEnd": 530,
                                            "start": 481,
                                            "end": 530,
                                            "fullWidth": 49,
                                            "width": 49,
                                            "text": "'#1: num = Infinity should be a Number primitive'",
                                            "value": "#1: num = Infinity should be a Number primitive",
                                            "valueText": "#1: num = Infinity should be a Number primitive"
                                        }
                                    ],
                                    "closeParenToken": {
                                        "kind": "CloseParenToken",
                                        "fullStart": 530,
                                        "fullEnd": 531,
                                        "start": 530,
                                        "end": 531,
                                        "fullWidth": 1,
                                        "width": 1,
                                        "text": ")",
                                        "value": ")",
                                        "valueText": ")"
                                    }
                                }
                            },
                            "semicolonToken": {
                                "kind": "SemicolonToken",
                                "fullStart": 531,
                                "fullEnd": 533,
                                "start": 531,
                                "end": 532,
                                "fullWidth": 2,
                                "width": 1,
                                "text": ";",
                                "value": ";",
                                "valueText": ";",
                                "hasTrailingTrivia": true,
                                "hasTrailingNewLine": true,
                                "trailingTrivia": [
                                    {
                                        "kind": "NewLineTrivia",
                                        "text": "\n"
                                    }
                                ]
                            }
                        }
                    ],
                    "closeBraceToken": {
                        "kind": "CloseBraceToken",
                        "fullStart": 533,
                        "fullEnd": 535,
                        "start": 533,
                        "end": 534,
                        "fullWidth": 2,
                        "width": 1,
                        "text": "}",
                        "value": "}",
                        "valueText": "}",
                        "hasTrailingTrivia": true,
                        "hasTrailingNewLine": true,
                        "trailingTrivia": [
                            {
                                "kind": "NewLineTrivia",
                                "text": "\n"
                            }
                        ]
                    }
                }
            },
            {
                "kind": "VariableStatement",
                "fullStart": 535,
                "fullEnd": 559,
                "start": 536,
                "end": 558,
                "fullWidth": 24,
                "width": 22,
                "modifiers": [],
                "variableDeclaration": {
                    "kind": "VariableDeclaration",
                    "fullStart": 535,
                    "fullEnd": 557,
                    "start": 536,
                    "end": 557,
                    "fullWidth": 22,
                    "width": 21,
                    "varKeyword": {
                        "kind": "VarKeyword",
                        "fullStart": 535,
                        "fullEnd": 540,
                        "start": 536,
                        "end": 539,
                        "fullWidth": 5,
                        "width": 3,
                        "text": "var",
                        "value": "var",
                        "valueText": "var",
                        "hasLeadingTrivia": true,
                        "hasLeadingNewLine": true,
                        "hasTrailingTrivia": true,
                        "leadingTrivia": [
                            {
                                "kind": "NewLineTrivia",
                                "text": "\n"
                            }
                        ],
                        "trailingTrivia": [
                            {
                                "kind": "WhitespaceTrivia",
                                "text": " "
                            }
                        ]
                    },
                    "variableDeclarators": [
                        {
                            "kind": "VariableDeclarator",
                            "fullStart": 540,
                            "fullEnd": 557,
                            "start": 540,
                            "end": 557,
                            "fullWidth": 17,
<<<<<<< HEAD
                            "width": 17,
                            "identifier": {
=======
                            "propertyName": {
>>>>>>> 85e84683
                                "kind": "IdentifierName",
                                "fullStart": 540,
                                "fullEnd": 544,
                                "start": 540,
                                "end": 543,
                                "fullWidth": 4,
                                "width": 3,
                                "text": "obj",
                                "value": "obj",
                                "valueText": "obj",
                                "hasTrailingTrivia": true,
                                "trailingTrivia": [
                                    {
                                        "kind": "WhitespaceTrivia",
                                        "text": " "
                                    }
                                ]
                            },
                            "equalsValueClause": {
                                "kind": "EqualsValueClause",
                                "fullStart": 544,
                                "fullEnd": 557,
                                "start": 544,
                                "end": 557,
                                "fullWidth": 13,
                                "width": 13,
                                "equalsToken": {
                                    "kind": "EqualsToken",
                                    "fullStart": 544,
                                    "fullEnd": 546,
                                    "start": 544,
                                    "end": 545,
                                    "fullWidth": 2,
                                    "width": 1,
                                    "text": "=",
                                    "value": "=",
                                    "valueText": "=",
                                    "hasTrailingTrivia": true,
                                    "trailingTrivia": [
                                        {
                                            "kind": "WhitespaceTrivia",
                                            "text": " "
                                        }
                                    ]
                                },
                                "value": {
                                    "kind": "InvocationExpression",
                                    "fullStart": 546,
                                    "fullEnd": 557,
                                    "start": 546,
                                    "end": 557,
                                    "fullWidth": 11,
                                    "width": 11,
                                    "expression": {
                                        "kind": "IdentifierName",
                                        "fullStart": 546,
                                        "fullEnd": 552,
                                        "start": 546,
                                        "end": 552,
                                        "fullWidth": 6,
                                        "width": 6,
                                        "text": "Object",
                                        "value": "Object",
                                        "valueText": "Object"
                                    },
                                    "argumentList": {
                                        "kind": "ArgumentList",
                                        "fullStart": 552,
                                        "fullEnd": 557,
                                        "start": 552,
                                        "end": 557,
                                        "fullWidth": 5,
                                        "width": 5,
                                        "openParenToken": {
                                            "kind": "OpenParenToken",
                                            "fullStart": 552,
                                            "fullEnd": 553,
                                            "start": 552,
                                            "end": 553,
                                            "fullWidth": 1,
                                            "width": 1,
                                            "text": "(",
                                            "value": "(",
                                            "valueText": "("
                                        },
                                        "arguments": [
                                            {
                                                "kind": "IdentifierName",
                                                "fullStart": 553,
                                                "fullEnd": 556,
                                                "start": 553,
                                                "end": 556,
                                                "fullWidth": 3,
                                                "width": 3,
                                                "text": "num",
                                                "value": "num",
                                                "valueText": "num"
                                            }
                                        ],
                                        "closeParenToken": {
                                            "kind": "CloseParenToken",
                                            "fullStart": 556,
                                            "fullEnd": 557,
                                            "start": 556,
                                            "end": 557,
                                            "fullWidth": 1,
                                            "width": 1,
                                            "text": ")",
                                            "value": ")",
                                            "valueText": ")"
                                        }
                                    }
                                }
                            }
                        }
                    ]
                },
                "semicolonToken": {
                    "kind": "SemicolonToken",
                    "fullStart": 557,
                    "fullEnd": 559,
                    "start": 557,
                    "end": 558,
                    "fullWidth": 2,
                    "width": 1,
                    "text": ";",
                    "value": ";",
                    "valueText": ";",
                    "hasTrailingTrivia": true,
                    "hasTrailingNewLine": true,
                    "trailingTrivia": [
                        {
                            "kind": "NewLineTrivia",
                            "text": "\n"
                        }
                    ]
                }
            },
            {
                "kind": "IfStatement",
                "fullStart": 559,
                "fullEnd": 667,
                "start": 570,
                "end": 666,
                "fullWidth": 108,
                "width": 96,
                "isIncrementallyUnusable": true,
                "ifKeyword": {
                    "kind": "IfKeyword",
                    "fullStart": 559,
                    "fullEnd": 573,
                    "start": 570,
                    "end": 572,
                    "fullWidth": 14,
                    "width": 2,
                    "text": "if",
                    "value": "if",
                    "valueText": "if",
                    "hasLeadingTrivia": true,
                    "hasLeadingComment": true,
                    "hasLeadingNewLine": true,
                    "hasTrailingTrivia": true,
                    "leadingTrivia": [
                        {
                            "kind": "NewLineTrivia",
                            "text": "\n"
                        },
                        {
                            "kind": "SingleLineCommentTrivia",
                            "text": "//CHECK#2"
                        },
                        {
                            "kind": "NewLineTrivia",
                            "text": "\n"
                        }
                    ],
                    "trailingTrivia": [
                        {
                            "kind": "WhitespaceTrivia",
                            "text": " "
                        }
                    ]
                },
                "openParenToken": {
                    "kind": "OpenParenToken",
                    "fullStart": 573,
                    "fullEnd": 574,
                    "start": 573,
                    "end": 574,
                    "fullWidth": 1,
                    "width": 1,
                    "text": "(",
                    "value": "(",
                    "valueText": "("
                },
                "condition": {
                    "kind": "NotEqualsExpression",
                    "fullStart": 574,
                    "fullEnd": 600,
                    "start": 574,
                    "end": 600,
                    "fullWidth": 26,
                    "width": 26,
                    "isIncrementallyUnusable": true,
                    "left": {
                        "kind": "MemberAccessExpression",
                        "fullStart": 574,
                        "fullEnd": 590,
                        "start": 574,
                        "end": 589,
                        "fullWidth": 16,
                        "width": 15,
                        "isIncrementallyUnusable": true,
                        "expression": {
                            "kind": "IdentifierName",
                            "fullStart": 574,
                            "fullEnd": 577,
                            "start": 574,
                            "end": 577,
                            "fullWidth": 3,
                            "width": 3,
                            "text": "obj",
                            "value": "obj",
                            "valueText": "obj"
                        },
                        "dotToken": {
                            "kind": "DotToken",
                            "fullStart": 577,
                            "fullEnd": 578,
                            "start": 577,
                            "end": 578,
                            "fullWidth": 1,
                            "width": 1,
                            "text": ".",
                            "value": ".",
                            "valueText": "."
                        },
                        "name": {
                            "kind": "IdentifierName",
                            "fullStart": 578,
                            "fullEnd": 590,
                            "start": 578,
                            "end": 589,
                            "fullWidth": 12,
                            "width": 11,
                            "text": "constructor",
                            "value": "constructor",
                            "valueText": "constructor",
                            "hasTrailingTrivia": true,
                            "trailingTrivia": [
                                {
                                    "kind": "WhitespaceTrivia",
                                    "text": " "
                                }
                            ]
                        }
                    },
                    "operatorToken": {
                        "kind": "ExclamationEqualsEqualsToken",
                        "fullStart": 590,
                        "fullEnd": 594,
                        "start": 590,
                        "end": 593,
                        "fullWidth": 4,
                        "width": 3,
                        "text": "!==",
                        "value": "!==",
                        "valueText": "!==",
                        "hasTrailingTrivia": true,
                        "trailingTrivia": [
                            {
                                "kind": "WhitespaceTrivia",
                                "text": " "
                            }
                        ]
                    },
                    "right": {
                        "kind": "IdentifierName",
                        "fullStart": 594,
                        "fullEnd": 600,
                        "start": 594,
                        "end": 600,
                        "fullWidth": 6,
                        "width": 6,
                        "text": "Number",
                        "value": "Number",
                        "valueText": "Number"
                    }
                },
                "closeParenToken": {
                    "kind": "CloseParenToken",
                    "fullStart": 600,
                    "fullEnd": 602,
                    "start": 600,
                    "end": 601,
                    "fullWidth": 2,
                    "width": 1,
                    "text": ")",
                    "value": ")",
                    "valueText": ")",
                    "hasTrailingTrivia": true,
                    "trailingTrivia": [
                        {
                            "kind": "WhitespaceTrivia",
                            "text": " "
                        }
                    ]
                },
                "statement": {
                    "kind": "Block",
                    "fullStart": 602,
                    "fullEnd": 667,
                    "start": 602,
                    "end": 666,
                    "fullWidth": 65,
                    "width": 64,
                    "openBraceToken": {
                        "kind": "OpenBraceToken",
                        "fullStart": 602,
                        "fullEnd": 604,
                        "start": 602,
                        "end": 603,
                        "fullWidth": 2,
                        "width": 1,
                        "text": "{",
                        "value": "{",
                        "valueText": "{",
                        "hasTrailingTrivia": true,
                        "hasTrailingNewLine": true,
                        "trailingTrivia": [
                            {
                                "kind": "NewLineTrivia",
                                "text": "\n"
                            }
                        ]
                    },
                    "statements": [
                        {
                            "kind": "ExpressionStatement",
                            "fullStart": 604,
                            "fullEnd": 665,
                            "start": 606,
                            "end": 664,
                            "fullWidth": 61,
                            "width": 58,
                            "expression": {
                                "kind": "InvocationExpression",
                                "fullStart": 604,
                                "fullEnd": 663,
                                "start": 606,
                                "end": 663,
                                "fullWidth": 59,
                                "width": 57,
                                "expression": {
                                    "kind": "IdentifierName",
                                    "fullStart": 604,
                                    "fullEnd": 612,
                                    "start": 606,
                                    "end": 612,
                                    "fullWidth": 8,
                                    "width": 6,
                                    "text": "$ERROR",
                                    "value": "$ERROR",
                                    "valueText": "$ERROR",
                                    "hasLeadingTrivia": true,
                                    "leadingTrivia": [
                                        {
                                            "kind": "WhitespaceTrivia",
                                            "text": "  "
                                        }
                                    ]
                                },
                                "argumentList": {
                                    "kind": "ArgumentList",
                                    "fullStart": 612,
                                    "fullEnd": 663,
                                    "start": 612,
                                    "end": 663,
                                    "fullWidth": 51,
                                    "width": 51,
                                    "openParenToken": {
                                        "kind": "OpenParenToken",
                                        "fullStart": 612,
                                        "fullEnd": 613,
                                        "start": 612,
                                        "end": 613,
                                        "fullWidth": 1,
                                        "width": 1,
                                        "text": "(",
                                        "value": "(",
                                        "valueText": "("
                                    },
                                    "arguments": [
                                        {
                                            "kind": "StringLiteral",
                                            "fullStart": 613,
                                            "fullEnd": 662,
                                            "start": 613,
                                            "end": 662,
                                            "fullWidth": 49,
                                            "width": 49,
                                            "text": "'#2: Object(Infinity) returns ToObject(Infinity)'",
                                            "value": "#2: Object(Infinity) returns ToObject(Infinity)",
                                            "valueText": "#2: Object(Infinity) returns ToObject(Infinity)"
                                        }
                                    ],
                                    "closeParenToken": {
                                        "kind": "CloseParenToken",
                                        "fullStart": 662,
                                        "fullEnd": 663,
                                        "start": 662,
                                        "end": 663,
                                        "fullWidth": 1,
                                        "width": 1,
                                        "text": ")",
                                        "value": ")",
                                        "valueText": ")"
                                    }
                                }
                            },
                            "semicolonToken": {
                                "kind": "SemicolonToken",
                                "fullStart": 663,
                                "fullEnd": 665,
                                "start": 663,
                                "end": 664,
                                "fullWidth": 2,
                                "width": 1,
                                "text": ";",
                                "value": ";",
                                "valueText": ";",
                                "hasTrailingTrivia": true,
                                "hasTrailingNewLine": true,
                                "trailingTrivia": [
                                    {
                                        "kind": "NewLineTrivia",
                                        "text": "\n"
                                    }
                                ]
                            }
                        }
                    ],
                    "closeBraceToken": {
                        "kind": "CloseBraceToken",
                        "fullStart": 665,
                        "fullEnd": 667,
                        "start": 665,
                        "end": 666,
                        "fullWidth": 2,
                        "width": 1,
                        "text": "}",
                        "value": "}",
                        "valueText": "}",
                        "hasTrailingTrivia": true,
                        "hasTrailingNewLine": true,
                        "trailingTrivia": [
                            {
                                "kind": "NewLineTrivia",
                                "text": "\n"
                            }
                        ]
                    }
                }
            },
            {
                "kind": "IfStatement",
                "fullStart": 667,
                "fullEnd": 770,
                "start": 678,
                "end": 769,
                "fullWidth": 103,
                "width": 91,
                "ifKeyword": {
                    "kind": "IfKeyword",
                    "fullStart": 667,
                    "fullEnd": 681,
                    "start": 678,
                    "end": 680,
                    "fullWidth": 14,
                    "width": 2,
                    "text": "if",
                    "value": "if",
                    "valueText": "if",
                    "hasLeadingTrivia": true,
                    "hasLeadingComment": true,
                    "hasLeadingNewLine": true,
                    "hasTrailingTrivia": true,
                    "leadingTrivia": [
                        {
                            "kind": "NewLineTrivia",
                            "text": "\n"
                        },
                        {
                            "kind": "SingleLineCommentTrivia",
                            "text": "//CHECK#3"
                        },
                        {
                            "kind": "NewLineTrivia",
                            "text": "\n"
                        }
                    ],
                    "trailingTrivia": [
                        {
                            "kind": "WhitespaceTrivia",
                            "text": " "
                        }
                    ]
                },
                "openParenToken": {
                    "kind": "OpenParenToken",
                    "fullStart": 681,
                    "fullEnd": 682,
                    "start": 681,
                    "end": 682,
                    "fullWidth": 1,
                    "width": 1,
                    "text": "(",
                    "value": "(",
                    "valueText": "("
                },
                "condition": {
                    "kind": "NotEqualsExpression",
                    "fullStart": 682,
                    "fullEnd": 703,
                    "start": 682,
                    "end": 703,
                    "fullWidth": 21,
                    "width": 21,
                    "left": {
                        "kind": "TypeOfExpression",
                        "fullStart": 682,
                        "fullEnd": 692,
                        "start": 682,
                        "end": 692,
                        "fullWidth": 10,
                        "width": 10,
                        "typeOfKeyword": {
                            "kind": "TypeOfKeyword",
                            "fullStart": 682,
                            "fullEnd": 689,
                            "start": 682,
                            "end": 688,
                            "fullWidth": 7,
                            "width": 6,
                            "text": "typeof",
                            "value": "typeof",
                            "valueText": "typeof",
                            "hasTrailingTrivia": true,
                            "trailingTrivia": [
                                {
                                    "kind": "WhitespaceTrivia",
                                    "text": " "
                                }
                            ]
                        },
                        "expression": {
                            "kind": "IdentifierName",
                            "fullStart": 689,
                            "fullEnd": 692,
                            "start": 689,
                            "end": 692,
                            "fullWidth": 3,
                            "width": 3,
                            "text": "obj",
                            "value": "obj",
                            "valueText": "obj"
                        }
                    },
                    "operatorToken": {
                        "kind": "ExclamationEqualsEqualsToken",
                        "fullStart": 692,
                        "fullEnd": 695,
                        "start": 692,
                        "end": 695,
                        "fullWidth": 3,
                        "width": 3,
                        "text": "!==",
                        "value": "!==",
                        "valueText": "!=="
                    },
                    "right": {
                        "kind": "StringLiteral",
                        "fullStart": 695,
                        "fullEnd": 703,
                        "start": 695,
                        "end": 703,
                        "fullWidth": 8,
                        "width": 8,
                        "text": "\"object\"",
                        "value": "object",
                        "valueText": "object"
                    }
                },
                "closeParenToken": {
                    "kind": "CloseParenToken",
                    "fullStart": 703,
                    "fullEnd": 705,
                    "start": 703,
                    "end": 704,
                    "fullWidth": 2,
                    "width": 1,
                    "text": ")",
                    "value": ")",
                    "valueText": ")",
                    "hasTrailingTrivia": true,
                    "trailingTrivia": [
                        {
                            "kind": "WhitespaceTrivia",
                            "text": " "
                        }
                    ]
                },
                "statement": {
                    "kind": "Block",
                    "fullStart": 705,
                    "fullEnd": 770,
                    "start": 705,
                    "end": 769,
                    "fullWidth": 65,
                    "width": 64,
                    "openBraceToken": {
                        "kind": "OpenBraceToken",
                        "fullStart": 705,
                        "fullEnd": 707,
                        "start": 705,
                        "end": 706,
                        "fullWidth": 2,
                        "width": 1,
                        "text": "{",
                        "value": "{",
                        "valueText": "{",
                        "hasTrailingTrivia": true,
                        "hasTrailingNewLine": true,
                        "trailingTrivia": [
                            {
                                "kind": "NewLineTrivia",
                                "text": "\n"
                            }
                        ]
                    },
                    "statements": [
                        {
                            "kind": "ExpressionStatement",
                            "fullStart": 707,
                            "fullEnd": 768,
                            "start": 709,
                            "end": 767,
                            "fullWidth": 61,
                            "width": 58,
                            "expression": {
                                "kind": "InvocationExpression",
                                "fullStart": 707,
                                "fullEnd": 766,
                                "start": 709,
                                "end": 766,
                                "fullWidth": 59,
                                "width": 57,
                                "expression": {
                                    "kind": "IdentifierName",
                                    "fullStart": 707,
                                    "fullEnd": 715,
                                    "start": 709,
                                    "end": 715,
                                    "fullWidth": 8,
                                    "width": 6,
                                    "text": "$ERROR",
                                    "value": "$ERROR",
                                    "valueText": "$ERROR",
                                    "hasLeadingTrivia": true,
                                    "leadingTrivia": [
                                        {
                                            "kind": "WhitespaceTrivia",
                                            "text": "  "
                                        }
                                    ]
                                },
                                "argumentList": {
                                    "kind": "ArgumentList",
                                    "fullStart": 715,
                                    "fullEnd": 766,
                                    "start": 715,
                                    "end": 766,
                                    "fullWidth": 51,
                                    "width": 51,
                                    "openParenToken": {
                                        "kind": "OpenParenToken",
                                        "fullStart": 715,
                                        "fullEnd": 716,
                                        "start": 715,
                                        "end": 716,
                                        "fullWidth": 1,
                                        "width": 1,
                                        "text": "(",
                                        "value": "(",
                                        "valueText": "("
                                    },
                                    "arguments": [
                                        {
                                            "kind": "StringLiteral",
                                            "fullStart": 716,
                                            "fullEnd": 765,
                                            "start": 716,
                                            "end": 765,
                                            "fullWidth": 49,
                                            "width": 49,
                                            "text": "'#3: Object(Infinity) returns ToObject(Infinity)'",
                                            "value": "#3: Object(Infinity) returns ToObject(Infinity)",
                                            "valueText": "#3: Object(Infinity) returns ToObject(Infinity)"
                                        }
                                    ],
                                    "closeParenToken": {
                                        "kind": "CloseParenToken",
                                        "fullStart": 765,
                                        "fullEnd": 766,
                                        "start": 765,
                                        "end": 766,
                                        "fullWidth": 1,
                                        "width": 1,
                                        "text": ")",
                                        "value": ")",
                                        "valueText": ")"
                                    }
                                }
                            },
                            "semicolonToken": {
                                "kind": "SemicolonToken",
                                "fullStart": 766,
                                "fullEnd": 768,
                                "start": 766,
                                "end": 767,
                                "fullWidth": 2,
                                "width": 1,
                                "text": ";",
                                "value": ";",
                                "valueText": ";",
                                "hasTrailingTrivia": true,
                                "hasTrailingNewLine": true,
                                "trailingTrivia": [
                                    {
                                        "kind": "NewLineTrivia",
                                        "text": "\n"
                                    }
                                ]
                            }
                        }
                    ],
                    "closeBraceToken": {
                        "kind": "CloseBraceToken",
                        "fullStart": 768,
                        "fullEnd": 770,
                        "start": 768,
                        "end": 769,
                        "fullWidth": 2,
                        "width": 1,
                        "text": "}",
                        "value": "}",
                        "valueText": "}",
                        "hasTrailingTrivia": true,
                        "hasTrailingNewLine": true,
                        "trailingTrivia": [
                            {
                                "kind": "NewLineTrivia",
                                "text": "\n"
                            }
                        ]
                    }
                }
            },
            {
                "kind": "IfStatement",
                "fullStart": 770,
                "fullEnd": 889,
                "start": 781,
                "end": 888,
                "fullWidth": 119,
                "width": 107,
                "ifKeyword": {
                    "kind": "IfKeyword",
                    "fullStart": 770,
                    "fullEnd": 784,
                    "start": 781,
                    "end": 783,
                    "fullWidth": 14,
                    "width": 2,
                    "text": "if",
                    "value": "if",
                    "valueText": "if",
                    "hasLeadingTrivia": true,
                    "hasLeadingComment": true,
                    "hasLeadingNewLine": true,
                    "hasTrailingTrivia": true,
                    "leadingTrivia": [
                        {
                            "kind": "NewLineTrivia",
                            "text": "\n"
                        },
                        {
                            "kind": "SingleLineCommentTrivia",
                            "text": "//CHECK#4"
                        },
                        {
                            "kind": "NewLineTrivia",
                            "text": "\n"
                        }
                    ],
                    "trailingTrivia": [
                        {
                            "kind": "WhitespaceTrivia",
                            "text": " "
                        }
                    ]
                },
                "openParenToken": {
                    "kind": "OpenParenToken",
                    "fullStart": 784,
                    "fullEnd": 785,
                    "start": 784,
                    "end": 785,
                    "fullWidth": 1,
                    "width": 1,
                    "text": "(",
                    "value": "(",
                    "valueText": "("
                },
                "condition": {
                    "kind": "LogicalOrExpression",
                    "fullStart": 785,
                    "fullEnd": 822,
                    "start": 785,
                    "end": 822,
                    "fullWidth": 37,
                    "width": 37,
                    "left": {
                        "kind": "ParenthesizedExpression",
                        "fullStart": 785,
                        "fullEnd": 802,
                        "start": 785,
                        "end": 802,
                        "fullWidth": 17,
                        "width": 17,
                        "openParenToken": {
                            "kind": "OpenParenToken",
                            "fullStart": 785,
                            "fullEnd": 786,
                            "start": 785,
                            "end": 786,
                            "fullWidth": 1,
                            "width": 1,
                            "text": "(",
                            "value": "(",
                            "valueText": "("
                        },
                        "expression": {
                            "kind": "NotEqualsWithTypeConversionExpression",
                            "fullStart": 786,
                            "fullEnd": 801,
                            "start": 786,
                            "end": 801,
                            "fullWidth": 15,
                            "width": 15,
                            "left": {
                                "kind": "IdentifierName",
                                "fullStart": 786,
                                "fullEnd": 790,
                                "start": 786,
                                "end": 789,
                                "fullWidth": 4,
                                "width": 3,
                                "text": "obj",
                                "value": "obj",
                                "valueText": "obj",
                                "hasTrailingTrivia": true,
                                "trailingTrivia": [
                                    {
                                        "kind": "WhitespaceTrivia",
                                        "text": " "
                                    }
                                ]
                            },
                            "operatorToken": {
                                "kind": "ExclamationEqualsToken",
                                "fullStart": 790,
                                "fullEnd": 793,
                                "start": 790,
                                "end": 792,
                                "fullWidth": 3,
                                "width": 2,
                                "text": "!=",
                                "value": "!=",
                                "valueText": "!=",
                                "hasTrailingTrivia": true,
                                "trailingTrivia": [
                                    {
                                        "kind": "WhitespaceTrivia",
                                        "text": " "
                                    }
                                ]
                            },
                            "right": {
                                "kind": "IdentifierName",
                                "fullStart": 793,
                                "fullEnd": 801,
                                "start": 793,
                                "end": 801,
                                "fullWidth": 8,
                                "width": 8,
                                "text": "Infinity",
                                "value": "Infinity",
                                "valueText": "Infinity"
                            }
                        },
                        "closeParenToken": {
                            "kind": "CloseParenToken",
                            "fullStart": 801,
                            "fullEnd": 802,
                            "start": 801,
                            "end": 802,
                            "fullWidth": 1,
                            "width": 1,
                            "text": ")",
                            "value": ")",
                            "valueText": ")"
                        }
                    },
                    "operatorToken": {
                        "kind": "BarBarToken",
                        "fullStart": 802,
                        "fullEnd": 804,
                        "start": 802,
                        "end": 804,
                        "fullWidth": 2,
                        "width": 2,
                        "text": "||",
                        "value": "||",
                        "valueText": "||"
                    },
                    "right": {
                        "kind": "ParenthesizedExpression",
                        "fullStart": 804,
                        "fullEnd": 822,
                        "start": 804,
                        "end": 822,
                        "fullWidth": 18,
                        "width": 18,
                        "openParenToken": {
                            "kind": "OpenParenToken",
                            "fullStart": 804,
                            "fullEnd": 805,
                            "start": 804,
                            "end": 805,
                            "fullWidth": 1,
                            "width": 1,
                            "text": "(",
                            "value": "(",
                            "valueText": "("
                        },
                        "expression": {
                            "kind": "EqualsExpression",
                            "fullStart": 805,
                            "fullEnd": 821,
                            "start": 805,
                            "end": 821,
                            "fullWidth": 16,
                            "width": 16,
                            "left": {
                                "kind": "IdentifierName",
                                "fullStart": 805,
                                "fullEnd": 809,
                                "start": 805,
                                "end": 808,
                                "fullWidth": 4,
                                "width": 3,
                                "text": "obj",
                                "value": "obj",
                                "valueText": "obj",
                                "hasTrailingTrivia": true,
                                "trailingTrivia": [
                                    {
                                        "kind": "WhitespaceTrivia",
                                        "text": " "
                                    }
                                ]
                            },
                            "operatorToken": {
                                "kind": "EqualsEqualsEqualsToken",
                                "fullStart": 809,
                                "fullEnd": 813,
                                "start": 809,
                                "end": 812,
                                "fullWidth": 4,
                                "width": 3,
                                "text": "===",
                                "value": "===",
                                "valueText": "===",
                                "hasTrailingTrivia": true,
                                "trailingTrivia": [
                                    {
                                        "kind": "WhitespaceTrivia",
                                        "text": " "
                                    }
                                ]
                            },
                            "right": {
                                "kind": "IdentifierName",
                                "fullStart": 813,
                                "fullEnd": 821,
                                "start": 813,
                                "end": 821,
                                "fullWidth": 8,
                                "width": 8,
                                "text": "Infinity",
                                "value": "Infinity",
                                "valueText": "Infinity"
                            }
                        },
                        "closeParenToken": {
                            "kind": "CloseParenToken",
                            "fullStart": 821,
                            "fullEnd": 822,
                            "start": 821,
                            "end": 822,
                            "fullWidth": 1,
                            "width": 1,
                            "text": ")",
                            "value": ")",
                            "valueText": ")"
                        }
                    }
                },
                "closeParenToken": {
                    "kind": "CloseParenToken",
                    "fullStart": 822,
                    "fullEnd": 824,
                    "start": 822,
                    "end": 823,
                    "fullWidth": 2,
                    "width": 1,
                    "text": ")",
                    "value": ")",
                    "valueText": ")",
                    "hasTrailingTrivia": true,
                    "trailingTrivia": [
                        {
                            "kind": "WhitespaceTrivia",
                            "text": " "
                        }
                    ]
                },
                "statement": {
                    "kind": "Block",
                    "fullStart": 824,
                    "fullEnd": 889,
                    "start": 824,
                    "end": 888,
                    "fullWidth": 65,
                    "width": 64,
                    "openBraceToken": {
                        "kind": "OpenBraceToken",
                        "fullStart": 824,
                        "fullEnd": 826,
                        "start": 824,
                        "end": 825,
                        "fullWidth": 2,
                        "width": 1,
                        "text": "{",
                        "value": "{",
                        "valueText": "{",
                        "hasTrailingTrivia": true,
                        "hasTrailingNewLine": true,
                        "trailingTrivia": [
                            {
                                "kind": "NewLineTrivia",
                                "text": "\n"
                            }
                        ]
                    },
                    "statements": [
                        {
                            "kind": "ExpressionStatement",
                            "fullStart": 826,
                            "fullEnd": 887,
                            "start": 828,
                            "end": 886,
                            "fullWidth": 61,
                            "width": 58,
                            "expression": {
                                "kind": "InvocationExpression",
                                "fullStart": 826,
                                "fullEnd": 885,
                                "start": 828,
                                "end": 885,
                                "fullWidth": 59,
                                "width": 57,
                                "expression": {
                                    "kind": "IdentifierName",
                                    "fullStart": 826,
                                    "fullEnd": 834,
                                    "start": 828,
                                    "end": 834,
                                    "fullWidth": 8,
                                    "width": 6,
                                    "text": "$ERROR",
                                    "value": "$ERROR",
                                    "valueText": "$ERROR",
                                    "hasLeadingTrivia": true,
                                    "leadingTrivia": [
                                        {
                                            "kind": "WhitespaceTrivia",
                                            "text": "  "
                                        }
                                    ]
                                },
                                "argumentList": {
                                    "kind": "ArgumentList",
                                    "fullStart": 834,
                                    "fullEnd": 885,
                                    "start": 834,
                                    "end": 885,
                                    "fullWidth": 51,
                                    "width": 51,
                                    "openParenToken": {
                                        "kind": "OpenParenToken",
                                        "fullStart": 834,
                                        "fullEnd": 835,
                                        "start": 834,
                                        "end": 835,
                                        "fullWidth": 1,
                                        "width": 1,
                                        "text": "(",
                                        "value": "(",
                                        "valueText": "("
                                    },
                                    "arguments": [
                                        {
                                            "kind": "StringLiteral",
                                            "fullStart": 835,
                                            "fullEnd": 884,
                                            "start": 835,
                                            "end": 884,
                                            "fullWidth": 49,
                                            "width": 49,
                                            "text": "'#4: Object(Infinity) returns ToObject(Infinity)'",
                                            "value": "#4: Object(Infinity) returns ToObject(Infinity)",
                                            "valueText": "#4: Object(Infinity) returns ToObject(Infinity)"
                                        }
                                    ],
                                    "closeParenToken": {
                                        "kind": "CloseParenToken",
                                        "fullStart": 884,
                                        "fullEnd": 885,
                                        "start": 884,
                                        "end": 885,
                                        "fullWidth": 1,
                                        "width": 1,
                                        "text": ")",
                                        "value": ")",
                                        "valueText": ")"
                                    }
                                }
                            },
                            "semicolonToken": {
                                "kind": "SemicolonToken",
                                "fullStart": 885,
                                "fullEnd": 887,
                                "start": 885,
                                "end": 886,
                                "fullWidth": 2,
                                "width": 1,
                                "text": ";",
                                "value": ";",
                                "valueText": ";",
                                "hasTrailingTrivia": true,
                                "hasTrailingNewLine": true,
                                "trailingTrivia": [
                                    {
                                        "kind": "NewLineTrivia",
                                        "text": "\n"
                                    }
                                ]
                            }
                        }
                    ],
                    "closeBraceToken": {
                        "kind": "CloseBraceToken",
                        "fullStart": 887,
                        "fullEnd": 889,
                        "start": 887,
                        "end": 888,
                        "fullWidth": 2,
                        "width": 1,
                        "text": "}",
                        "value": "}",
                        "valueText": "}",
                        "hasTrailingTrivia": true,
                        "hasTrailingNewLine": true,
                        "trailingTrivia": [
                            {
                                "kind": "NewLineTrivia",
                                "text": "\n"
                            }
                        ]
                    }
                }
            }
        ],
        "endOfFileToken": {
            "kind": "EndOfFileToken",
            "fullStart": 889,
            "fullEnd": 891,
            "start": 891,
            "end": 891,
            "fullWidth": 2,
            "width": 0,
            "text": "",
            "hasLeadingTrivia": true,
            "hasLeadingNewLine": true,
            "leadingTrivia": [
                {
                    "kind": "NewLineTrivia",
                    "text": "\n"
                },
                {
                    "kind": "NewLineTrivia",
                    "text": "\n"
                }
            ]
        }
    },
    "lineMap": {
        "lineStarts": [
            0,
            61,
            132,
            133,
            137,
            200,
            288,
            291,
            336,
            405,
            409,
            410,
            430,
            431,
            442,
            472,
            533,
            535,
            536,
            559,
            560,
            570,
            604,
            665,
            667,
            668,
            678,
            707,
            768,
            770,
            771,
            781,
            826,
            887,
            889,
            890,
            891
        ],
        "length": 891
    }
}<|MERGE_RESOLUTION|>--- conflicted
+++ resolved
@@ -95,12 +95,8 @@
                             "start": 414,
                             "end": 428,
                             "fullWidth": 14,
-<<<<<<< HEAD
                             "width": 14,
-                            "identifier": {
-=======
                             "propertyName": {
->>>>>>> 85e84683
                                 "kind": "IdentifierName",
                                 "fullStart": 414,
                                 "fullEnd": 418,
@@ -539,12 +535,8 @@
                             "start": 540,
                             "end": 557,
                             "fullWidth": 17,
-<<<<<<< HEAD
                             "width": 17,
-                            "identifier": {
-=======
                             "propertyName": {
->>>>>>> 85e84683
                                 "kind": "IdentifierName",
                                 "fullStart": 540,
                                 "fullEnd": 544,
