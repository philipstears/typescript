{
    "isDeclaration": false,
    "languageVersion": "EcmaScript5",
    "parseOptions": {
        "allowAutomaticSemicolonInsertion": true
    },
    "sourceUnit": {
        "kind": "SourceUnit",
        "fullStart": 0,
        "fullEnd": 1114,
        "start": 524,
        "end": 1114,
        "fullWidth": 1114,
        "width": 590,
        "isIncrementallyUnusable": true,
        "moduleElements": [
            {
                "kind": "FunctionDeclaration",
                "fullStart": 0,
                "fullEnd": 1090,
                "start": 524,
                "end": 1088,
                "fullWidth": 1090,
                "width": 564,
                "isIncrementallyUnusable": true,
                "modifiers": [],
                "functionKeyword": {
                    "kind": "FunctionKeyword",
                    "fullStart": 0,
                    "fullEnd": 533,
                    "start": 524,
                    "end": 532,
                    "fullWidth": 533,
                    "width": 8,
                    "text": "function",
                    "value": "function",
                    "valueText": "function",
                    "hasLeadingTrivia": true,
                    "hasLeadingComment": true,
                    "hasLeadingNewLine": true,
                    "hasTrailingTrivia": true,
                    "leadingTrivia": [
                        {
                            "kind": "SingleLineCommentTrivia",
                            "text": "/// Copyright (c) 2012 Ecma International.  All rights reserved. "
                        },
                        {
                            "kind": "NewLineTrivia",
                            "text": "\r\n"
                        },
                        {
                            "kind": "SingleLineCommentTrivia",
                            "text": "/// Ecma International makes this code available under the terms and conditions set"
                        },
                        {
                            "kind": "NewLineTrivia",
                            "text": "\r\n"
                        },
                        {
                            "kind": "SingleLineCommentTrivia",
                            "text": "/// forth on http://hg.ecmascript.org/tests/test262/raw-file/tip/LICENSE (the "
                        },
                        {
                            "kind": "NewLineTrivia",
                            "text": "\r\n"
                        },
                        {
                            "kind": "SingleLineCommentTrivia",
                            "text": "/// \"Use Terms\").   Any redistribution of this code must retain the above "
                        },
                        {
                            "kind": "NewLineTrivia",
                            "text": "\r\n"
                        },
                        {
                            "kind": "SingleLineCommentTrivia",
                            "text": "/// copyright and this notice and otherwise comply with the Use Terms."
                        },
                        {
                            "kind": "NewLineTrivia",
                            "text": "\r\n"
                        },
                        {
                            "kind": "MultiLineCommentTrivia",
                            "text": "/**\r\n * @path ch15/15.2/15.2.3/15.2.3.9/15.2.3.9-2-3.js\r\n * @description Object.freeze - inherited accessor properties are not frozen\r\n */"
                        },
                        {
                            "kind": "NewLineTrivia",
                            "text": "\r\n"
                        },
                        {
                            "kind": "NewLineTrivia",
                            "text": "\r\n"
                        },
                        {
                            "kind": "NewLineTrivia",
                            "text": "\r\n"
                        }
                    ],
                    "trailingTrivia": [
                        {
                            "kind": "WhitespaceTrivia",
                            "text": " "
                        }
                    ]
                },
                "identifier": {
                    "kind": "IdentifierName",
                    "fullStart": 533,
                    "fullEnd": 541,
                    "start": 533,
                    "end": 541,
                    "fullWidth": 8,
                    "width": 8,
                    "text": "testcase",
                    "value": "testcase",
                    "valueText": "testcase"
                },
                "callSignature": {
                    "kind": "CallSignature",
                    "fullStart": 541,
                    "fullEnd": 544,
                    "start": 541,
                    "end": 543,
                    "fullWidth": 3,
                    "width": 2,
                    "parameterList": {
                        "kind": "ParameterList",
                        "fullStart": 541,
                        "fullEnd": 544,
                        "start": 541,
                        "end": 543,
                        "fullWidth": 3,
                        "width": 2,
                        "openParenToken": {
                            "kind": "OpenParenToken",
                            "fullStart": 541,
                            "fullEnd": 542,
                            "start": 541,
                            "end": 542,
                            "fullWidth": 1,
                            "width": 1,
                            "text": "(",
                            "value": "(",
                            "valueText": "("
                        },
                        "parameters": [],
                        "closeParenToken": {
                            "kind": "CloseParenToken",
                            "fullStart": 542,
                            "fullEnd": 544,
                            "start": 542,
                            "end": 543,
                            "fullWidth": 2,
                            "width": 1,
                            "text": ")",
                            "value": ")",
                            "valueText": ")",
                            "hasTrailingTrivia": true,
                            "trailingTrivia": [
                                {
                                    "kind": "WhitespaceTrivia",
                                    "text": " "
                                }
                            ]
                        }
                    }
                },
                "block": {
                    "kind": "Block",
                    "fullStart": 544,
                    "fullEnd": 1090,
                    "start": 544,
                    "end": 1088,
                    "fullWidth": 546,
                    "width": 544,
                    "isIncrementallyUnusable": true,
                    "openBraceToken": {
                        "kind": "OpenBraceToken",
                        "fullStart": 544,
                        "fullEnd": 547,
                        "start": 544,
                        "end": 545,
                        "fullWidth": 3,
                        "width": 1,
                        "text": "{",
                        "value": "{",
                        "valueText": "{",
                        "hasTrailingTrivia": true,
                        "hasTrailingNewLine": true,
                        "trailingTrivia": [
                            {
                                "kind": "NewLineTrivia",
                                "text": "\r\n"
                            }
                        ]
                    },
                    "statements": [
                        {
                            "kind": "VariableStatement",
                            "fullStart": 547,
                            "fullEnd": 572,
                            "start": 555,
                            "end": 570,
                            "fullWidth": 25,
                            "width": 15,
                            "modifiers": [],
                            "variableDeclaration": {
                                "kind": "VariableDeclaration",
                                "fullStart": 547,
                                "fullEnd": 569,
                                "start": 555,
                                "end": 569,
                                "fullWidth": 22,
                                "width": 14,
                                "varKeyword": {
                                    "kind": "VarKeyword",
                                    "fullStart": 547,
                                    "fullEnd": 559,
                                    "start": 555,
                                    "end": 558,
                                    "fullWidth": 12,
                                    "width": 3,
                                    "text": "var",
                                    "value": "var",
                                    "valueText": "var",
                                    "hasLeadingTrivia": true,
                                    "hasTrailingTrivia": true,
                                    "leadingTrivia": [
                                        {
                                            "kind": "WhitespaceTrivia",
                                            "text": "        "
                                        }
                                    ],
                                    "trailingTrivia": [
                                        {
                                            "kind": "WhitespaceTrivia",
                                            "text": " "
                                        }
                                    ]
                                },
                                "variableDeclarators": [
                                    {
                                        "kind": "VariableDeclarator",
                                        "fullStart": 559,
                                        "fullEnd": 569,
                                        "start": 559,
                                        "end": 569,
                                        "fullWidth": 10,
<<<<<<< HEAD
                                        "width": 10,
                                        "identifier": {
=======
                                        "propertyName": {
>>>>>>> 85e84683
                                            "kind": "IdentifierName",
                                            "fullStart": 559,
                                            "fullEnd": 565,
                                            "start": 559,
                                            "end": 564,
                                            "fullWidth": 6,
                                            "width": 5,
                                            "text": "proto",
                                            "value": "proto",
                                            "valueText": "proto",
                                            "hasTrailingTrivia": true,
                                            "trailingTrivia": [
                                                {
                                                    "kind": "WhitespaceTrivia",
                                                    "text": " "
                                                }
                                            ]
                                        },
                                        "equalsValueClause": {
                                            "kind": "EqualsValueClause",
                                            "fullStart": 565,
                                            "fullEnd": 569,
                                            "start": 565,
                                            "end": 569,
                                            "fullWidth": 4,
                                            "width": 4,
                                            "equalsToken": {
                                                "kind": "EqualsToken",
                                                "fullStart": 565,
                                                "fullEnd": 567,
                                                "start": 565,
                                                "end": 566,
                                                "fullWidth": 2,
                                                "width": 1,
                                                "text": "=",
                                                "value": "=",
                                                "valueText": "=",
                                                "hasTrailingTrivia": true,
                                                "trailingTrivia": [
                                                    {
                                                        "kind": "WhitespaceTrivia",
                                                        "text": " "
                                                    }
                                                ]
                                            },
                                            "value": {
                                                "kind": "ObjectLiteralExpression",
                                                "fullStart": 567,
                                                "fullEnd": 569,
                                                "start": 567,
                                                "end": 569,
                                                "fullWidth": 2,
                                                "width": 2,
                                                "openBraceToken": {
                                                    "kind": "OpenBraceToken",
                                                    "fullStart": 567,
                                                    "fullEnd": 568,
                                                    "start": 567,
                                                    "end": 568,
                                                    "fullWidth": 1,
                                                    "width": 1,
                                                    "text": "{",
                                                    "value": "{",
                                                    "valueText": "{"
                                                },
                                                "propertyAssignments": [],
                                                "closeBraceToken": {
                                                    "kind": "CloseBraceToken",
                                                    "fullStart": 568,
                                                    "fullEnd": 569,
                                                    "start": 568,
                                                    "end": 569,
                                                    "fullWidth": 1,
                                                    "width": 1,
                                                    "text": "}",
                                                    "value": "}",
                                                    "valueText": "}"
                                                }
                                            }
                                        }
                                    }
                                ]
                            },
                            "semicolonToken": {
                                "kind": "SemicolonToken",
                                "fullStart": 569,
                                "fullEnd": 572,
                                "start": 569,
                                "end": 570,
                                "fullWidth": 3,
                                "width": 1,
                                "text": ";",
                                "value": ";",
                                "valueText": ";",
                                "hasTrailingTrivia": true,
                                "hasTrailingNewLine": true,
                                "trailingTrivia": [
                                    {
                                        "kind": "NewLineTrivia",
                                        "text": "\r\n"
                                    }
                                ]
                            }
                        },
                        {
                            "kind": "ExpressionStatement",
                            "fullStart": 572,
                            "fullEnd": 745,
                            "start": 582,
                            "end": 743,
                            "fullWidth": 173,
                            "width": 161,
                            "isIncrementallyUnusable": true,
                            "expression": {
                                "kind": "InvocationExpression",
                                "fullStart": 572,
                                "fullEnd": 742,
                                "start": 582,
                                "end": 742,
                                "fullWidth": 170,
                                "width": 160,
                                "isIncrementallyUnusable": true,
                                "expression": {
                                    "kind": "MemberAccessExpression",
                                    "fullStart": 572,
                                    "fullEnd": 603,
                                    "start": 582,
                                    "end": 603,
                                    "fullWidth": 31,
                                    "width": 21,
                                    "expression": {
                                        "kind": "IdentifierName",
                                        "fullStart": 572,
                                        "fullEnd": 588,
                                        "start": 582,
                                        "end": 588,
                                        "fullWidth": 16,
                                        "width": 6,
                                        "text": "Object",
                                        "value": "Object",
                                        "valueText": "Object",
                                        "hasLeadingTrivia": true,
                                        "hasLeadingNewLine": true,
                                        "leadingTrivia": [
                                            {
                                                "kind": "NewLineTrivia",
                                                "text": "\r\n"
                                            },
                                            {
                                                "kind": "WhitespaceTrivia",
                                                "text": "        "
                                            }
                                        ]
                                    },
                                    "dotToken": {
                                        "kind": "DotToken",
                                        "fullStart": 588,
                                        "fullEnd": 589,
                                        "start": 588,
                                        "end": 589,
                                        "fullWidth": 1,
                                        "width": 1,
                                        "text": ".",
                                        "value": ".",
                                        "valueText": "."
                                    },
                                    "name": {
                                        "kind": "IdentifierName",
                                        "fullStart": 589,
                                        "fullEnd": 603,
                                        "start": 589,
                                        "end": 603,
                                        "fullWidth": 14,
                                        "width": 14,
                                        "text": "defineProperty",
                                        "value": "defineProperty",
                                        "valueText": "defineProperty"
                                    }
                                },
                                "argumentList": {
                                    "kind": "ArgumentList",
                                    "fullStart": 603,
                                    "fullEnd": 742,
                                    "start": 603,
                                    "end": 742,
                                    "fullWidth": 139,
                                    "width": 139,
                                    "isIncrementallyUnusable": true,
                                    "openParenToken": {
                                        "kind": "OpenParenToken",
                                        "fullStart": 603,
                                        "fullEnd": 604,
                                        "start": 603,
                                        "end": 604,
                                        "fullWidth": 1,
                                        "width": 1,
                                        "text": "(",
                                        "value": "(",
                                        "valueText": "("
                                    },
                                    "arguments": [
                                        {
                                            "kind": "IdentifierName",
                                            "fullStart": 604,
                                            "fullEnd": 609,
                                            "start": 604,
                                            "end": 609,
                                            "fullWidth": 5,
                                            "width": 5,
                                            "text": "proto",
                                            "value": "proto",
                                            "valueText": "proto"
                                        },
                                        {
                                            "kind": "CommaToken",
                                            "fullStart": 609,
                                            "fullEnd": 611,
                                            "start": 609,
                                            "end": 610,
                                            "fullWidth": 2,
                                            "width": 1,
                                            "text": ",",
                                            "value": ",",
                                            "valueText": ",",
                                            "hasTrailingTrivia": true,
                                            "trailingTrivia": [
                                                {
                                                    "kind": "WhitespaceTrivia",
                                                    "text": " "
                                                }
                                            ]
                                        },
                                        {
                                            "kind": "StringLiteral",
                                            "fullStart": 611,
                                            "fullEnd": 619,
                                            "start": 611,
                                            "end": 619,
                                            "fullWidth": 8,
                                            "width": 8,
                                            "text": "\"Father\"",
                                            "value": "Father",
                                            "valueText": "Father"
                                        },
                                        {
                                            "kind": "CommaToken",
                                            "fullStart": 619,
                                            "fullEnd": 621,
                                            "start": 619,
                                            "end": 620,
                                            "fullWidth": 2,
                                            "width": 1,
                                            "text": ",",
                                            "value": ",",
                                            "valueText": ",",
                                            "hasTrailingTrivia": true,
                                            "trailingTrivia": [
                                                {
                                                    "kind": "WhitespaceTrivia",
                                                    "text": " "
                                                }
                                            ]
                                        },
                                        {
                                            "kind": "ObjectLiteralExpression",
                                            "fullStart": 621,
                                            "fullEnd": 741,
                                            "start": 621,
                                            "end": 741,
                                            "fullWidth": 120,
                                            "width": 120,
                                            "isIncrementallyUnusable": true,
                                            "openBraceToken": {
                                                "kind": "OpenBraceToken",
                                                "fullStart": 621,
                                                "fullEnd": 624,
                                                "start": 621,
                                                "end": 622,
                                                "fullWidth": 3,
                                                "width": 1,
                                                "text": "{",
                                                "value": "{",
                                                "valueText": "{",
                                                "hasTrailingTrivia": true,
                                                "hasTrailingNewLine": true,
                                                "trailingTrivia": [
                                                    {
                                                        "kind": "NewLineTrivia",
                                                        "text": "\r\n"
                                                    }
                                                ]
                                            },
                                            "propertyAssignments": [
                                                {
                                                    "kind": "SimplePropertyAssignment",
                                                    "fullStart": 624,
                                                    "fullEnd": 697,
                                                    "start": 636,
                                                    "end": 697,
                                                    "fullWidth": 73,
                                                    "width": 61,
                                                    "isIncrementallyUnusable": true,
                                                    "propertyName": {
                                                        "kind": "IdentifierName",
                                                        "fullStart": 624,
                                                        "fullEnd": 639,
                                                        "start": 636,
                                                        "end": 639,
                                                        "fullWidth": 15,
                                                        "width": 3,
                                                        "text": "get",
                                                        "value": "get",
                                                        "valueText": "get",
                                                        "hasLeadingTrivia": true,
                                                        "leadingTrivia": [
                                                            {
                                                                "kind": "WhitespaceTrivia",
                                                                "text": "            "
                                                            }
                                                        ]
                                                    },
                                                    "colonToken": {
                                                        "kind": "ColonToken",
                                                        "fullStart": 639,
                                                        "fullEnd": 641,
                                                        "start": 639,
                                                        "end": 640,
                                                        "fullWidth": 2,
                                                        "width": 1,
                                                        "text": ":",
                                                        "value": ":",
                                                        "valueText": ":",
                                                        "hasTrailingTrivia": true,
                                                        "trailingTrivia": [
                                                            {
                                                                "kind": "WhitespaceTrivia",
                                                                "text": " "
                                                            }
                                                        ]
                                                    },
                                                    "expression": {
                                                        "kind": "FunctionExpression",
                                                        "fullStart": 641,
                                                        "fullEnd": 697,
                                                        "start": 641,
                                                        "end": 697,
                                                        "fullWidth": 56,
                                                        "width": 56,
                                                        "functionKeyword": {
                                                            "kind": "FunctionKeyword",
                                                            "fullStart": 641,
                                                            "fullEnd": 650,
                                                            "start": 641,
                                                            "end": 649,
                                                            "fullWidth": 9,
                                                            "width": 8,
                                                            "text": "function",
                                                            "value": "function",
                                                            "valueText": "function",
                                                            "hasTrailingTrivia": true,
                                                            "trailingTrivia": [
                                                                {
                                                                    "kind": "WhitespaceTrivia",
                                                                    "text": " "
                                                                }
                                                            ]
                                                        },
                                                        "callSignature": {
                                                            "kind": "CallSignature",
                                                            "fullStart": 650,
                                                            "fullEnd": 653,
                                                            "start": 650,
                                                            "end": 652,
                                                            "fullWidth": 3,
                                                            "width": 2,
                                                            "parameterList": {
                                                                "kind": "ParameterList",
                                                                "fullStart": 650,
                                                                "fullEnd": 653,
                                                                "start": 650,
                                                                "end": 652,
                                                                "fullWidth": 3,
                                                                "width": 2,
                                                                "openParenToken": {
                                                                    "kind": "OpenParenToken",
                                                                    "fullStart": 650,
                                                                    "fullEnd": 651,
                                                                    "start": 650,
                                                                    "end": 651,
                                                                    "fullWidth": 1,
                                                                    "width": 1,
                                                                    "text": "(",
                                                                    "value": "(",
                                                                    "valueText": "("
                                                                },
                                                                "parameters": [],
                                                                "closeParenToken": {
                                                                    "kind": "CloseParenToken",
                                                                    "fullStart": 651,
                                                                    "fullEnd": 653,
                                                                    "start": 651,
                                                                    "end": 652,
                                                                    "fullWidth": 2,
                                                                    "width": 1,
                                                                    "text": ")",
                                                                    "value": ")",
                                                                    "valueText": ")",
                                                                    "hasTrailingTrivia": true,
                                                                    "trailingTrivia": [
                                                                        {
                                                                            "kind": "WhitespaceTrivia",
                                                                            "text": " "
                                                                        }
                                                                    ]
                                                                }
                                                            }
                                                        },
                                                        "block": {
                                                            "kind": "Block",
                                                            "fullStart": 653,
                                                            "fullEnd": 697,
                                                            "start": 653,
                                                            "end": 697,
                                                            "fullWidth": 44,
                                                            "width": 44,
                                                            "openBraceToken": {
                                                                "kind": "OpenBraceToken",
                                                                "fullStart": 653,
                                                                "fullEnd": 656,
                                                                "start": 653,
                                                                "end": 654,
                                                                "fullWidth": 3,
                                                                "width": 1,
                                                                "text": "{",
                                                                "value": "{",
                                                                "valueText": "{",
                                                                "hasTrailingTrivia": true,
                                                                "hasTrailingNewLine": true,
                                                                "trailingTrivia": [
                                                                    {
                                                                        "kind": "NewLineTrivia",
                                                                        "text": "\r\n"
                                                                    }
                                                                ]
                                                            },
                                                            "statements": [
                                                                {
                                                                    "kind": "ReturnStatement",
                                                                    "fullStart": 656,
                                                                    "fullEnd": 684,
                                                                    "start": 672,
                                                                    "end": 682,
                                                                    "fullWidth": 28,
                                                                    "width": 10,
                                                                    "returnKeyword": {
                                                                        "kind": "ReturnKeyword",
                                                                        "fullStart": 656,
                                                                        "fullEnd": 679,
                                                                        "start": 672,
                                                                        "end": 678,
                                                                        "fullWidth": 23,
                                                                        "width": 6,
                                                                        "text": "return",
                                                                        "value": "return",
                                                                        "valueText": "return",
                                                                        "hasLeadingTrivia": true,
                                                                        "hasTrailingTrivia": true,
                                                                        "leadingTrivia": [
                                                                            {
                                                                                "kind": "WhitespaceTrivia",
                                                                                "text": "                "
                                                                            }
                                                                        ],
                                                                        "trailingTrivia": [
                                                                            {
                                                                                "kind": "WhitespaceTrivia",
                                                                                "text": " "
                                                                            }
                                                                        ]
                                                                    },
                                                                    "expression": {
                                                                        "kind": "NumericLiteral",
                                                                        "fullStart": 679,
                                                                        "fullEnd": 681,
                                                                        "start": 679,
                                                                        "end": 681,
                                                                        "fullWidth": 2,
                                                                        "width": 2,
                                                                        "text": "10",
                                                                        "value": 10,
                                                                        "valueText": "10"
                                                                    },
                                                                    "semicolonToken": {
                                                                        "kind": "SemicolonToken",
                                                                        "fullStart": 681,
                                                                        "fullEnd": 684,
                                                                        "start": 681,
                                                                        "end": 682,
                                                                        "fullWidth": 3,
                                                                        "width": 1,
                                                                        "text": ";",
                                                                        "value": ";",
                                                                        "valueText": ";",
                                                                        "hasTrailingTrivia": true,
                                                                        "hasTrailingNewLine": true,
                                                                        "trailingTrivia": [
                                                                            {
                                                                                "kind": "NewLineTrivia",
                                                                                "text": "\r\n"
                                                                            }
                                                                        ]
                                                                    }
                                                                }
                                                            ],
                                                            "closeBraceToken": {
                                                                "kind": "CloseBraceToken",
                                                                "fullStart": 684,
                                                                "fullEnd": 697,
                                                                "start": 696,
                                                                "end": 697,
                                                                "fullWidth": 13,
                                                                "width": 1,
                                                                "text": "}",
                                                                "value": "}",
                                                                "valueText": "}",
                                                                "hasLeadingTrivia": true,
                                                                "leadingTrivia": [
                                                                    {
                                                                        "kind": "WhitespaceTrivia",
                                                                        "text": "            "
                                                                    }
                                                                ]
                                                            }
                                                        }
                                                    }
                                                },
                                                {
                                                    "kind": "CommaToken",
                                                    "fullStart": 697,
                                                    "fullEnd": 700,
                                                    "start": 697,
                                                    "end": 698,
                                                    "fullWidth": 3,
                                                    "width": 1,
                                                    "text": ",",
                                                    "value": ",",
                                                    "valueText": ",",
                                                    "hasTrailingTrivia": true,
                                                    "hasTrailingNewLine": true,
                                                    "trailingTrivia": [
                                                        {
                                                            "kind": "NewLineTrivia",
                                                            "text": "\r\n"
                                                        }
                                                    ]
                                                },
                                                {
                                                    "kind": "SimplePropertyAssignment",
                                                    "fullStart": 700,
                                                    "fullEnd": 732,
                                                    "start": 712,
                                                    "end": 730,
                                                    "fullWidth": 32,
                                                    "width": 18,
                                                    "propertyName": {
                                                        "kind": "IdentifierName",
                                                        "fullStart": 700,
                                                        "fullEnd": 724,
                                                        "start": 712,
                                                        "end": 724,
                                                        "fullWidth": 24,
                                                        "width": 12,
                                                        "text": "configurable",
                                                        "value": "configurable",
                                                        "valueText": "configurable",
                                                        "hasLeadingTrivia": true,
                                                        "leadingTrivia": [
                                                            {
                                                                "kind": "WhitespaceTrivia",
                                                                "text": "            "
                                                            }
                                                        ]
                                                    },
                                                    "colonToken": {
                                                        "kind": "ColonToken",
                                                        "fullStart": 724,
                                                        "fullEnd": 726,
                                                        "start": 724,
                                                        "end": 725,
                                                        "fullWidth": 2,
                                                        "width": 1,
                                                        "text": ":",
                                                        "value": ":",
                                                        "valueText": ":",
                                                        "hasTrailingTrivia": true,
                                                        "trailingTrivia": [
                                                            {
                                                                "kind": "WhitespaceTrivia",
                                                                "text": " "
                                                            }
                                                        ]
                                                    },
                                                    "expression": {
                                                        "kind": "TrueKeyword",
                                                        "fullStart": 726,
                                                        "fullEnd": 732,
                                                        "start": 726,
                                                        "end": 730,
                                                        "fullWidth": 6,
                                                        "width": 4,
                                                        "text": "true",
                                                        "value": true,
                                                        "valueText": "true",
                                                        "hasTrailingTrivia": true,
                                                        "hasTrailingNewLine": true,
                                                        "trailingTrivia": [
                                                            {
                                                                "kind": "NewLineTrivia",
                                                                "text": "\r\n"
                                                            }
                                                        ]
                                                    }
                                                }
                                            ],
                                            "closeBraceToken": {
                                                "kind": "CloseBraceToken",
                                                "fullStart": 732,
                                                "fullEnd": 741,
                                                "start": 740,
                                                "end": 741,
                                                "fullWidth": 9,
                                                "width": 1,
                                                "text": "}",
                                                "value": "}",
                                                "valueText": "}",
                                                "hasLeadingTrivia": true,
                                                "leadingTrivia": [
                                                    {
                                                        "kind": "WhitespaceTrivia",
                                                        "text": "        "
                                                    }
                                                ]
                                            }
                                        }
                                    ],
                                    "closeParenToken": {
                                        "kind": "CloseParenToken",
                                        "fullStart": 741,
                                        "fullEnd": 742,
                                        "start": 741,
                                        "end": 742,
                                        "fullWidth": 1,
                                        "width": 1,
                                        "text": ")",
                                        "value": ")",
                                        "valueText": ")"
                                    }
                                }
                            },
                            "semicolonToken": {
                                "kind": "SemicolonToken",
                                "fullStart": 742,
                                "fullEnd": 745,
                                "start": 742,
                                "end": 743,
                                "fullWidth": 3,
                                "width": 1,
                                "text": ";",
                                "value": ";",
                                "valueText": ";",
                                "hasTrailingTrivia": true,
                                "hasTrailingNewLine": true,
                                "trailingTrivia": [
                                    {
                                        "kind": "NewLineTrivia",
                                        "text": "\r\n"
                                    }
                                ]
                            }
                        },
                        {
                            "kind": "VariableStatement",
                            "fullStart": 745,
                            "fullEnd": 783,
                            "start": 755,
                            "end": 781,
                            "fullWidth": 38,
                            "width": 26,
                            "modifiers": [],
                            "variableDeclaration": {
                                "kind": "VariableDeclaration",
                                "fullStart": 745,
                                "fullEnd": 780,
                                "start": 755,
                                "end": 780,
                                "fullWidth": 35,
                                "width": 25,
                                "varKeyword": {
                                    "kind": "VarKeyword",
                                    "fullStart": 745,
                                    "fullEnd": 759,
                                    "start": 755,
                                    "end": 758,
                                    "fullWidth": 14,
                                    "width": 3,
                                    "text": "var",
                                    "value": "var",
                                    "valueText": "var",
                                    "hasLeadingTrivia": true,
                                    "hasLeadingNewLine": true,
                                    "hasTrailingTrivia": true,
                                    "leadingTrivia": [
                                        {
                                            "kind": "NewLineTrivia",
                                            "text": "\r\n"
                                        },
                                        {
                                            "kind": "WhitespaceTrivia",
                                            "text": "        "
                                        }
                                    ],
                                    "trailingTrivia": [
                                        {
                                            "kind": "WhitespaceTrivia",
                                            "text": " "
                                        }
                                    ]
                                },
                                "variableDeclarators": [
                                    {
                                        "kind": "VariableDeclarator",
                                        "fullStart": 759,
                                        "fullEnd": 780,
                                        "start": 759,
                                        "end": 780,
                                        "fullWidth": 21,
<<<<<<< HEAD
                                        "width": 21,
                                        "identifier": {
=======
                                        "propertyName": {
>>>>>>> 85e84683
                                            "kind": "IdentifierName",
                                            "fullStart": 759,
                                            "fullEnd": 763,
                                            "start": 759,
                                            "end": 762,
                                            "fullWidth": 4,
                                            "width": 3,
                                            "text": "Con",
                                            "value": "Con",
                                            "valueText": "Con",
                                            "hasTrailingTrivia": true,
                                            "trailingTrivia": [
                                                {
                                                    "kind": "WhitespaceTrivia",
                                                    "text": " "
                                                }
                                            ]
                                        },
                                        "equalsValueClause": {
                                            "kind": "EqualsValueClause",
                                            "fullStart": 763,
                                            "fullEnd": 780,
                                            "start": 763,
                                            "end": 780,
                                            "fullWidth": 17,
                                            "width": 17,
                                            "equalsToken": {
                                                "kind": "EqualsToken",
                                                "fullStart": 763,
                                                "fullEnd": 765,
                                                "start": 763,
                                                "end": 764,
                                                "fullWidth": 2,
                                                "width": 1,
                                                "text": "=",
                                                "value": "=",
                                                "valueText": "=",
                                                "hasTrailingTrivia": true,
                                                "trailingTrivia": [
                                                    {
                                                        "kind": "WhitespaceTrivia",
                                                        "text": " "
                                                    }
                                                ]
                                            },
                                            "value": {
                                                "kind": "FunctionExpression",
                                                "fullStart": 765,
                                                "fullEnd": 780,
                                                "start": 765,
                                                "end": 780,
                                                "fullWidth": 15,
                                                "width": 15,
                                                "functionKeyword": {
                                                    "kind": "FunctionKeyword",
                                                    "fullStart": 765,
                                                    "fullEnd": 774,
                                                    "start": 765,
                                                    "end": 773,
                                                    "fullWidth": 9,
                                                    "width": 8,
                                                    "text": "function",
                                                    "value": "function",
                                                    "valueText": "function",
                                                    "hasTrailingTrivia": true,
                                                    "trailingTrivia": [
                                                        {
                                                            "kind": "WhitespaceTrivia",
                                                            "text": " "
                                                        }
                                                    ]
                                                },
                                                "callSignature": {
                                                    "kind": "CallSignature",
                                                    "fullStart": 774,
                                                    "fullEnd": 777,
                                                    "start": 774,
                                                    "end": 776,
                                                    "fullWidth": 3,
                                                    "width": 2,
                                                    "parameterList": {
                                                        "kind": "ParameterList",
                                                        "fullStart": 774,
                                                        "fullEnd": 777,
                                                        "start": 774,
                                                        "end": 776,
                                                        "fullWidth": 3,
                                                        "width": 2,
                                                        "openParenToken": {
                                                            "kind": "OpenParenToken",
                                                            "fullStart": 774,
                                                            "fullEnd": 775,
                                                            "start": 774,
                                                            "end": 775,
                                                            "fullWidth": 1,
                                                            "width": 1,
                                                            "text": "(",
                                                            "value": "(",
                                                            "valueText": "("
                                                        },
                                                        "parameters": [],
                                                        "closeParenToken": {
                                                            "kind": "CloseParenToken",
                                                            "fullStart": 775,
                                                            "fullEnd": 777,
                                                            "start": 775,
                                                            "end": 776,
                                                            "fullWidth": 2,
                                                            "width": 1,
                                                            "text": ")",
                                                            "value": ")",
                                                            "valueText": ")",
                                                            "hasTrailingTrivia": true,
                                                            "trailingTrivia": [
                                                                {
                                                                    "kind": "WhitespaceTrivia",
                                                                    "text": " "
                                                                }
                                                            ]
                                                        }
                                                    }
                                                },
                                                "block": {
                                                    "kind": "Block",
                                                    "fullStart": 777,
                                                    "fullEnd": 780,
                                                    "start": 777,
                                                    "end": 780,
                                                    "fullWidth": 3,
                                                    "width": 3,
                                                    "openBraceToken": {
                                                        "kind": "OpenBraceToken",
                                                        "fullStart": 777,
                                                        "fullEnd": 779,
                                                        "start": 777,
                                                        "end": 778,
                                                        "fullWidth": 2,
                                                        "width": 1,
                                                        "text": "{",
                                                        "value": "{",
                                                        "valueText": "{",
                                                        "hasTrailingTrivia": true,
                                                        "trailingTrivia": [
                                                            {
                                                                "kind": "WhitespaceTrivia",
                                                                "text": " "
                                                            }
                                                        ]
                                                    },
                                                    "statements": [],
                                                    "closeBraceToken": {
                                                        "kind": "CloseBraceToken",
                                                        "fullStart": 779,
                                                        "fullEnd": 780,
                                                        "start": 779,
                                                        "end": 780,
                                                        "fullWidth": 1,
                                                        "width": 1,
                                                        "text": "}",
                                                        "value": "}",
                                                        "valueText": "}"
                                                    }
                                                }
                                            }
                                        }
                                    }
                                ]
                            },
                            "semicolonToken": {
                                "kind": "SemicolonToken",
                                "fullStart": 780,
                                "fullEnd": 783,
                                "start": 780,
                                "end": 781,
                                "fullWidth": 3,
                                "width": 1,
                                "text": ";",
                                "value": ";",
                                "valueText": ";",
                                "hasTrailingTrivia": true,
                                "hasTrailingNewLine": true,
                                "trailingTrivia": [
                                    {
                                        "kind": "NewLineTrivia",
                                        "text": "\r\n"
                                    }
                                ]
                            }
                        },
                        {
                            "kind": "ExpressionStatement",
                            "fullStart": 783,
                            "fullEnd": 815,
                            "start": 791,
                            "end": 813,
                            "fullWidth": 32,
                            "width": 22,
                            "expression": {
                                "kind": "AssignmentExpression",
                                "fullStart": 783,
                                "fullEnd": 812,
                                "start": 791,
                                "end": 812,
                                "fullWidth": 29,
                                "width": 21,
                                "left": {
                                    "kind": "MemberAccessExpression",
                                    "fullStart": 783,
                                    "fullEnd": 805,
                                    "start": 791,
                                    "end": 804,
                                    "fullWidth": 22,
                                    "width": 13,
                                    "expression": {
                                        "kind": "IdentifierName",
                                        "fullStart": 783,
                                        "fullEnd": 794,
                                        "start": 791,
                                        "end": 794,
                                        "fullWidth": 11,
                                        "width": 3,
                                        "text": "Con",
                                        "value": "Con",
                                        "valueText": "Con",
                                        "hasLeadingTrivia": true,
                                        "leadingTrivia": [
                                            {
                                                "kind": "WhitespaceTrivia",
                                                "text": "        "
                                            }
                                        ]
                                    },
                                    "dotToken": {
                                        "kind": "DotToken",
                                        "fullStart": 794,
                                        "fullEnd": 795,
                                        "start": 794,
                                        "end": 795,
                                        "fullWidth": 1,
                                        "width": 1,
                                        "text": ".",
                                        "value": ".",
                                        "valueText": "."
                                    },
                                    "name": {
                                        "kind": "IdentifierName",
                                        "fullStart": 795,
                                        "fullEnd": 805,
                                        "start": 795,
                                        "end": 804,
                                        "fullWidth": 10,
                                        "width": 9,
                                        "text": "prototype",
                                        "value": "prototype",
                                        "valueText": "prototype",
                                        "hasTrailingTrivia": true,
                                        "trailingTrivia": [
                                            {
                                                "kind": "WhitespaceTrivia",
                                                "text": " "
                                            }
                                        ]
                                    }
                                },
                                "operatorToken": {
                                    "kind": "EqualsToken",
                                    "fullStart": 805,
                                    "fullEnd": 807,
                                    "start": 805,
                                    "end": 806,
                                    "fullWidth": 2,
                                    "width": 1,
                                    "text": "=",
                                    "value": "=",
                                    "valueText": "=",
                                    "hasTrailingTrivia": true,
                                    "trailingTrivia": [
                                        {
                                            "kind": "WhitespaceTrivia",
                                            "text": " "
                                        }
                                    ]
                                },
                                "right": {
                                    "kind": "IdentifierName",
                                    "fullStart": 807,
                                    "fullEnd": 812,
                                    "start": 807,
                                    "end": 812,
                                    "fullWidth": 5,
                                    "width": 5,
                                    "text": "proto",
                                    "value": "proto",
                                    "valueText": "proto"
                                }
                            },
                            "semicolonToken": {
                                "kind": "SemicolonToken",
                                "fullStart": 812,
                                "fullEnd": 815,
                                "start": 812,
                                "end": 813,
                                "fullWidth": 3,
                                "width": 1,
                                "text": ";",
                                "value": ";",
                                "valueText": ";",
                                "hasTrailingTrivia": true,
                                "hasTrailingNewLine": true,
                                "trailingTrivia": [
                                    {
                                        "kind": "NewLineTrivia",
                                        "text": "\r\n"
                                    }
                                ]
                            }
                        },
                        {
                            "kind": "VariableStatement",
                            "fullStart": 815,
                            "fullEnd": 849,
                            "start": 825,
                            "end": 847,
                            "fullWidth": 34,
                            "width": 22,
                            "modifiers": [],
                            "variableDeclaration": {
                                "kind": "VariableDeclaration",
                                "fullStart": 815,
                                "fullEnd": 846,
                                "start": 825,
                                "end": 846,
                                "fullWidth": 31,
                                "width": 21,
                                "varKeyword": {
                                    "kind": "VarKeyword",
                                    "fullStart": 815,
                                    "fullEnd": 829,
                                    "start": 825,
                                    "end": 828,
                                    "fullWidth": 14,
                                    "width": 3,
                                    "text": "var",
                                    "value": "var",
                                    "valueText": "var",
                                    "hasLeadingTrivia": true,
                                    "hasLeadingNewLine": true,
                                    "hasTrailingTrivia": true,
                                    "leadingTrivia": [
                                        {
                                            "kind": "NewLineTrivia",
                                            "text": "\r\n"
                                        },
                                        {
                                            "kind": "WhitespaceTrivia",
                                            "text": "        "
                                        }
                                    ],
                                    "trailingTrivia": [
                                        {
                                            "kind": "WhitespaceTrivia",
                                            "text": " "
                                        }
                                    ]
                                },
                                "variableDeclarators": [
                                    {
                                        "kind": "VariableDeclarator",
                                        "fullStart": 829,
                                        "fullEnd": 846,
                                        "start": 829,
                                        "end": 846,
                                        "fullWidth": 17,
<<<<<<< HEAD
                                        "width": 17,
                                        "identifier": {
=======
                                        "propertyName": {
>>>>>>> 85e84683
                                            "kind": "IdentifierName",
                                            "fullStart": 829,
                                            "fullEnd": 835,
                                            "start": 829,
                                            "end": 834,
                                            "fullWidth": 6,
                                            "width": 5,
                                            "text": "child",
                                            "value": "child",
                                            "valueText": "child",
                                            "hasTrailingTrivia": true,
                                            "trailingTrivia": [
                                                {
                                                    "kind": "WhitespaceTrivia",
                                                    "text": " "
                                                }
                                            ]
                                        },
                                        "equalsValueClause": {
                                            "kind": "EqualsValueClause",
                                            "fullStart": 835,
                                            "fullEnd": 846,
                                            "start": 835,
                                            "end": 846,
                                            "fullWidth": 11,
                                            "width": 11,
                                            "equalsToken": {
                                                "kind": "EqualsToken",
                                                "fullStart": 835,
                                                "fullEnd": 837,
                                                "start": 835,
                                                "end": 836,
                                                "fullWidth": 2,
                                                "width": 1,
                                                "text": "=",
                                                "value": "=",
                                                "valueText": "=",
                                                "hasTrailingTrivia": true,
                                                "trailingTrivia": [
                                                    {
                                                        "kind": "WhitespaceTrivia",
                                                        "text": " "
                                                    }
                                                ]
                                            },
                                            "value": {
                                                "kind": "ObjectCreationExpression",
                                                "fullStart": 837,
                                                "fullEnd": 846,
                                                "start": 837,
                                                "end": 846,
                                                "fullWidth": 9,
                                                "width": 9,
                                                "newKeyword": {
                                                    "kind": "NewKeyword",
                                                    "fullStart": 837,
                                                    "fullEnd": 841,
                                                    "start": 837,
                                                    "end": 840,
                                                    "fullWidth": 4,
                                                    "width": 3,
                                                    "text": "new",
                                                    "value": "new",
                                                    "valueText": "new",
                                                    "hasTrailingTrivia": true,
                                                    "trailingTrivia": [
                                                        {
                                                            "kind": "WhitespaceTrivia",
                                                            "text": " "
                                                        }
                                                    ]
                                                },
                                                "expression": {
                                                    "kind": "IdentifierName",
                                                    "fullStart": 841,
                                                    "fullEnd": 844,
                                                    "start": 841,
                                                    "end": 844,
                                                    "fullWidth": 3,
                                                    "width": 3,
                                                    "text": "Con",
                                                    "value": "Con",
                                                    "valueText": "Con"
                                                },
                                                "argumentList": {
                                                    "kind": "ArgumentList",
                                                    "fullStart": 844,
                                                    "fullEnd": 846,
                                                    "start": 844,
                                                    "end": 846,
                                                    "fullWidth": 2,
                                                    "width": 2,
                                                    "openParenToken": {
                                                        "kind": "OpenParenToken",
                                                        "fullStart": 844,
                                                        "fullEnd": 845,
                                                        "start": 844,
                                                        "end": 845,
                                                        "fullWidth": 1,
                                                        "width": 1,
                                                        "text": "(",
                                                        "value": "(",
                                                        "valueText": "("
                                                    },
                                                    "arguments": [],
                                                    "closeParenToken": {
                                                        "kind": "CloseParenToken",
                                                        "fullStart": 845,
                                                        "fullEnd": 846,
                                                        "start": 845,
                                                        "end": 846,
                                                        "fullWidth": 1,
                                                        "width": 1,
                                                        "text": ")",
                                                        "value": ")",
                                                        "valueText": ")"
                                                    }
                                                }
                                            }
                                        }
                                    }
                                ]
                            },
                            "semicolonToken": {
                                "kind": "SemicolonToken",
                                "fullStart": 846,
                                "fullEnd": 849,
                                "start": 846,
                                "end": 847,
                                "fullWidth": 3,
                                "width": 1,
                                "text": ";",
                                "value": ";",
                                "valueText": ";",
                                "hasTrailingTrivia": true,
                                "hasTrailingNewLine": true,
                                "trailingTrivia": [
                                    {
                                        "kind": "NewLineTrivia",
                                        "text": "\r\n"
                                    }
                                ]
                            }
                        },
                        {
                            "kind": "ExpressionStatement",
                            "fullStart": 849,
                            "fullEnd": 880,
                            "start": 857,
                            "end": 878,
                            "fullWidth": 31,
                            "width": 21,
                            "expression": {
                                "kind": "InvocationExpression",
                                "fullStart": 849,
                                "fullEnd": 877,
                                "start": 857,
                                "end": 877,
                                "fullWidth": 28,
                                "width": 20,
                                "expression": {
                                    "kind": "MemberAccessExpression",
                                    "fullStart": 849,
                                    "fullEnd": 870,
                                    "start": 857,
                                    "end": 870,
                                    "fullWidth": 21,
                                    "width": 13,
                                    "expression": {
                                        "kind": "IdentifierName",
                                        "fullStart": 849,
                                        "fullEnd": 863,
                                        "start": 857,
                                        "end": 863,
                                        "fullWidth": 14,
                                        "width": 6,
                                        "text": "Object",
                                        "value": "Object",
                                        "valueText": "Object",
                                        "hasLeadingTrivia": true,
                                        "leadingTrivia": [
                                            {
                                                "kind": "WhitespaceTrivia",
                                                "text": "        "
                                            }
                                        ]
                                    },
                                    "dotToken": {
                                        "kind": "DotToken",
                                        "fullStart": 863,
                                        "fullEnd": 864,
                                        "start": 863,
                                        "end": 864,
                                        "fullWidth": 1,
                                        "width": 1,
                                        "text": ".",
                                        "value": ".",
                                        "valueText": "."
                                    },
                                    "name": {
                                        "kind": "IdentifierName",
                                        "fullStart": 864,
                                        "fullEnd": 870,
                                        "start": 864,
                                        "end": 870,
                                        "fullWidth": 6,
                                        "width": 6,
                                        "text": "freeze",
                                        "value": "freeze",
                                        "valueText": "freeze"
                                    }
                                },
                                "argumentList": {
                                    "kind": "ArgumentList",
                                    "fullStart": 870,
                                    "fullEnd": 877,
                                    "start": 870,
                                    "end": 877,
                                    "fullWidth": 7,
                                    "width": 7,
                                    "openParenToken": {
                                        "kind": "OpenParenToken",
                                        "fullStart": 870,
                                        "fullEnd": 871,
                                        "start": 870,
                                        "end": 871,
                                        "fullWidth": 1,
                                        "width": 1,
                                        "text": "(",
                                        "value": "(",
                                        "valueText": "("
                                    },
                                    "arguments": [
                                        {
                                            "kind": "IdentifierName",
                                            "fullStart": 871,
                                            "fullEnd": 876,
                                            "start": 871,
                                            "end": 876,
                                            "fullWidth": 5,
                                            "width": 5,
                                            "text": "child",
                                            "value": "child",
                                            "valueText": "child"
                                        }
                                    ],
                                    "closeParenToken": {
                                        "kind": "CloseParenToken",
                                        "fullStart": 876,
                                        "fullEnd": 877,
                                        "start": 876,
                                        "end": 877,
                                        "fullWidth": 1,
                                        "width": 1,
                                        "text": ")",
                                        "value": ")",
                                        "valueText": ")"
                                    }
                                }
                            },
                            "semicolonToken": {
                                "kind": "SemicolonToken",
                                "fullStart": 877,
                                "fullEnd": 880,
                                "start": 877,
                                "end": 878,
                                "fullWidth": 3,
                                "width": 1,
                                "text": ";",
                                "value": ";",
                                "valueText": ";",
                                "hasTrailingTrivia": true,
                                "hasTrailingNewLine": true,
                                "trailingTrivia": [
                                    {
                                        "kind": "NewLineTrivia",
                                        "text": "\r\n"
                                    }
                                ]
                            }
                        },
                        {
                            "kind": "VariableStatement",
                            "fullStart": 880,
                            "fullEnd": 943,
                            "start": 890,
                            "end": 941,
                            "fullWidth": 63,
                            "width": 51,
                            "modifiers": [],
                            "variableDeclaration": {
                                "kind": "VariableDeclaration",
                                "fullStart": 880,
                                "fullEnd": 940,
                                "start": 890,
                                "end": 940,
                                "fullWidth": 60,
                                "width": 50,
                                "varKeyword": {
                                    "kind": "VarKeyword",
                                    "fullStart": 880,
                                    "fullEnd": 894,
                                    "start": 890,
                                    "end": 893,
                                    "fullWidth": 14,
                                    "width": 3,
                                    "text": "var",
                                    "value": "var",
                                    "valueText": "var",
                                    "hasLeadingTrivia": true,
                                    "hasLeadingNewLine": true,
                                    "hasTrailingTrivia": true,
                                    "leadingTrivia": [
                                        {
                                            "kind": "NewLineTrivia",
                                            "text": "\r\n"
                                        },
                                        {
                                            "kind": "WhitespaceTrivia",
                                            "text": "        "
                                        }
                                    ],
                                    "trailingTrivia": [
                                        {
                                            "kind": "WhitespaceTrivia",
                                            "text": " "
                                        }
                                    ]
                                },
                                "variableDeclarators": [
                                    {
                                        "kind": "VariableDeclarator",
                                        "fullStart": 894,
                                        "fullEnd": 940,
                                        "start": 894,
                                        "end": 940,
                                        "fullWidth": 46,
<<<<<<< HEAD
                                        "width": 46,
                                        "identifier": {
=======
                                        "propertyName": {
>>>>>>> 85e84683
                                            "kind": "IdentifierName",
                                            "fullStart": 894,
                                            "fullEnd": 908,
                                            "start": 894,
                                            "end": 907,
                                            "fullWidth": 14,
                                            "width": 13,
                                            "text": "beforeDeleted",
                                            "value": "beforeDeleted",
                                            "valueText": "beforeDeleted",
                                            "hasTrailingTrivia": true,
                                            "trailingTrivia": [
                                                {
                                                    "kind": "WhitespaceTrivia",
                                                    "text": " "
                                                }
                                            ]
                                        },
                                        "equalsValueClause": {
                                            "kind": "EqualsValueClause",
                                            "fullStart": 908,
                                            "fullEnd": 940,
                                            "start": 908,
                                            "end": 940,
                                            "fullWidth": 32,
                                            "width": 32,
                                            "equalsToken": {
                                                "kind": "EqualsToken",
                                                "fullStart": 908,
                                                "fullEnd": 910,
                                                "start": 908,
                                                "end": 909,
                                                "fullWidth": 2,
                                                "width": 1,
                                                "text": "=",
                                                "value": "=",
                                                "valueText": "=",
                                                "hasTrailingTrivia": true,
                                                "trailingTrivia": [
                                                    {
                                                        "kind": "WhitespaceTrivia",
                                                        "text": " "
                                                    }
                                                ]
                                            },
                                            "value": {
                                                "kind": "InvocationExpression",
                                                "fullStart": 910,
                                                "fullEnd": 940,
                                                "start": 910,
                                                "end": 940,
                                                "fullWidth": 30,
                                                "width": 30,
                                                "expression": {
                                                    "kind": "MemberAccessExpression",
                                                    "fullStart": 910,
                                                    "fullEnd": 930,
                                                    "start": 910,
                                                    "end": 930,
                                                    "fullWidth": 20,
                                                    "width": 20,
                                                    "expression": {
                                                        "kind": "IdentifierName",
                                                        "fullStart": 910,
                                                        "fullEnd": 915,
                                                        "start": 910,
                                                        "end": 915,
                                                        "fullWidth": 5,
                                                        "width": 5,
                                                        "text": "proto",
                                                        "value": "proto",
                                                        "valueText": "proto"
                                                    },
                                                    "dotToken": {
                                                        "kind": "DotToken",
                                                        "fullStart": 915,
                                                        "fullEnd": 916,
                                                        "start": 915,
                                                        "end": 916,
                                                        "fullWidth": 1,
                                                        "width": 1,
                                                        "text": ".",
                                                        "value": ".",
                                                        "valueText": "."
                                                    },
                                                    "name": {
                                                        "kind": "IdentifierName",
                                                        "fullStart": 916,
                                                        "fullEnd": 930,
                                                        "start": 916,
                                                        "end": 930,
                                                        "fullWidth": 14,
                                                        "width": 14,
                                                        "text": "hasOwnProperty",
                                                        "value": "hasOwnProperty",
                                                        "valueText": "hasOwnProperty"
                                                    }
                                                },
                                                "argumentList": {
                                                    "kind": "ArgumentList",
                                                    "fullStart": 930,
                                                    "fullEnd": 940,
                                                    "start": 930,
                                                    "end": 940,
                                                    "fullWidth": 10,
                                                    "width": 10,
                                                    "openParenToken": {
                                                        "kind": "OpenParenToken",
                                                        "fullStart": 930,
                                                        "fullEnd": 931,
                                                        "start": 930,
                                                        "end": 931,
                                                        "fullWidth": 1,
                                                        "width": 1,
                                                        "text": "(",
                                                        "value": "(",
                                                        "valueText": "("
                                                    },
                                                    "arguments": [
                                                        {
                                                            "kind": "StringLiteral",
                                                            "fullStart": 931,
                                                            "fullEnd": 939,
                                                            "start": 931,
                                                            "end": 939,
                                                            "fullWidth": 8,
                                                            "width": 8,
                                                            "text": "\"Father\"",
                                                            "value": "Father",
                                                            "valueText": "Father"
                                                        }
                                                    ],
                                                    "closeParenToken": {
                                                        "kind": "CloseParenToken",
                                                        "fullStart": 939,
                                                        "fullEnd": 940,
                                                        "start": 939,
                                                        "end": 940,
                                                        "fullWidth": 1,
                                                        "width": 1,
                                                        "text": ")",
                                                        "value": ")",
                                                        "valueText": ")"
                                                    }
                                                }
                                            }
                                        }
                                    }
                                ]
                            },
                            "semicolonToken": {
                                "kind": "SemicolonToken",
                                "fullStart": 940,
                                "fullEnd": 943,
                                "start": 940,
                                "end": 941,
                                "fullWidth": 3,
                                "width": 1,
                                "text": ";",
                                "value": ";",
                                "valueText": ";",
                                "hasTrailingTrivia": true,
                                "hasTrailingNewLine": true,
                                "trailingTrivia": [
                                    {
                                        "kind": "NewLineTrivia",
                                        "text": "\r\n"
                                    }
                                ]
                            }
                        },
                        {
                            "kind": "ExpressionStatement",
                            "fullStart": 943,
                            "fullEnd": 973,
                            "start": 951,
                            "end": 971,
                            "fullWidth": 30,
                            "width": 20,
                            "expression": {
                                "kind": "DeleteExpression",
                                "fullStart": 943,
                                "fullEnd": 970,
                                "start": 951,
                                "end": 970,
                                "fullWidth": 27,
                                "width": 19,
                                "deleteKeyword": {
                                    "kind": "DeleteKeyword",
                                    "fullStart": 943,
                                    "fullEnd": 958,
                                    "start": 951,
                                    "end": 957,
                                    "fullWidth": 15,
                                    "width": 6,
                                    "text": "delete",
                                    "value": "delete",
                                    "valueText": "delete",
                                    "hasLeadingTrivia": true,
                                    "hasTrailingTrivia": true,
                                    "leadingTrivia": [
                                        {
                                            "kind": "WhitespaceTrivia",
                                            "text": "        "
                                        }
                                    ],
                                    "trailingTrivia": [
                                        {
                                            "kind": "WhitespaceTrivia",
                                            "text": " "
                                        }
                                    ]
                                },
                                "expression": {
                                    "kind": "MemberAccessExpression",
                                    "fullStart": 958,
                                    "fullEnd": 970,
                                    "start": 958,
                                    "end": 970,
                                    "fullWidth": 12,
                                    "width": 12,
                                    "expression": {
                                        "kind": "IdentifierName",
                                        "fullStart": 958,
                                        "fullEnd": 963,
                                        "start": 958,
                                        "end": 963,
                                        "fullWidth": 5,
                                        "width": 5,
                                        "text": "proto",
                                        "value": "proto",
                                        "valueText": "proto"
                                    },
                                    "dotToken": {
                                        "kind": "DotToken",
                                        "fullStart": 963,
                                        "fullEnd": 964,
                                        "start": 963,
                                        "end": 964,
                                        "fullWidth": 1,
                                        "width": 1,
                                        "text": ".",
                                        "value": ".",
                                        "valueText": "."
                                    },
                                    "name": {
                                        "kind": "IdentifierName",
                                        "fullStart": 964,
                                        "fullEnd": 970,
                                        "start": 964,
                                        "end": 970,
                                        "fullWidth": 6,
                                        "width": 6,
                                        "text": "Father",
                                        "value": "Father",
                                        "valueText": "Father"
                                    }
                                }
                            },
                            "semicolonToken": {
                                "kind": "SemicolonToken",
                                "fullStart": 970,
                                "fullEnd": 973,
                                "start": 970,
                                "end": 971,
                                "fullWidth": 3,
                                "width": 1,
                                "text": ";",
                                "value": ";",
                                "valueText": ";",
                                "hasTrailingTrivia": true,
                                "hasTrailingNewLine": true,
                                "trailingTrivia": [
                                    {
                                        "kind": "NewLineTrivia",
                                        "text": "\r\n"
                                    }
                                ]
                            }
                        },
                        {
                            "kind": "VariableStatement",
                            "fullStart": 973,
                            "fullEnd": 1033,
                            "start": 981,
                            "end": 1031,
                            "fullWidth": 60,
                            "width": 50,
                            "modifiers": [],
                            "variableDeclaration": {
                                "kind": "VariableDeclaration",
                                "fullStart": 973,
                                "fullEnd": 1030,
                                "start": 981,
                                "end": 1030,
                                "fullWidth": 57,
                                "width": 49,
                                "varKeyword": {
                                    "kind": "VarKeyword",
                                    "fullStart": 973,
                                    "fullEnd": 985,
                                    "start": 981,
                                    "end": 984,
                                    "fullWidth": 12,
                                    "width": 3,
                                    "text": "var",
                                    "value": "var",
                                    "valueText": "var",
                                    "hasLeadingTrivia": true,
                                    "hasTrailingTrivia": true,
                                    "leadingTrivia": [
                                        {
                                            "kind": "WhitespaceTrivia",
                                            "text": "        "
                                        }
                                    ],
                                    "trailingTrivia": [
                                        {
                                            "kind": "WhitespaceTrivia",
                                            "text": " "
                                        }
                                    ]
                                },
                                "variableDeclarators": [
                                    {
                                        "kind": "VariableDeclarator",
                                        "fullStart": 985,
                                        "fullEnd": 1030,
                                        "start": 985,
                                        "end": 1030,
                                        "fullWidth": 45,
<<<<<<< HEAD
                                        "width": 45,
                                        "identifier": {
=======
                                        "propertyName": {
>>>>>>> 85e84683
                                            "kind": "IdentifierName",
                                            "fullStart": 985,
                                            "fullEnd": 998,
                                            "start": 985,
                                            "end": 997,
                                            "fullWidth": 13,
                                            "width": 12,
                                            "text": "afterDeleted",
                                            "value": "afterDeleted",
                                            "valueText": "afterDeleted",
                                            "hasTrailingTrivia": true,
                                            "trailingTrivia": [
                                                {
                                                    "kind": "WhitespaceTrivia",
                                                    "text": " "
                                                }
                                            ]
                                        },
                                        "equalsValueClause": {
                                            "kind": "EqualsValueClause",
                                            "fullStart": 998,
                                            "fullEnd": 1030,
                                            "start": 998,
                                            "end": 1030,
                                            "fullWidth": 32,
                                            "width": 32,
                                            "equalsToken": {
                                                "kind": "EqualsToken",
                                                "fullStart": 998,
                                                "fullEnd": 1000,
                                                "start": 998,
                                                "end": 999,
                                                "fullWidth": 2,
                                                "width": 1,
                                                "text": "=",
                                                "value": "=",
                                                "valueText": "=",
                                                "hasTrailingTrivia": true,
                                                "trailingTrivia": [
                                                    {
                                                        "kind": "WhitespaceTrivia",
                                                        "text": " "
                                                    }
                                                ]
                                            },
                                            "value": {
                                                "kind": "InvocationExpression",
                                                "fullStart": 1000,
                                                "fullEnd": 1030,
                                                "start": 1000,
                                                "end": 1030,
                                                "fullWidth": 30,
                                                "width": 30,
                                                "expression": {
                                                    "kind": "MemberAccessExpression",
                                                    "fullStart": 1000,
                                                    "fullEnd": 1020,
                                                    "start": 1000,
                                                    "end": 1020,
                                                    "fullWidth": 20,
                                                    "width": 20,
                                                    "expression": {
                                                        "kind": "IdentifierName",
                                                        "fullStart": 1000,
                                                        "fullEnd": 1005,
                                                        "start": 1000,
                                                        "end": 1005,
                                                        "fullWidth": 5,
                                                        "width": 5,
                                                        "text": "proto",
                                                        "value": "proto",
                                                        "valueText": "proto"
                                                    },
                                                    "dotToken": {
                                                        "kind": "DotToken",
                                                        "fullStart": 1005,
                                                        "fullEnd": 1006,
                                                        "start": 1005,
                                                        "end": 1006,
                                                        "fullWidth": 1,
                                                        "width": 1,
                                                        "text": ".",
                                                        "value": ".",
                                                        "valueText": "."
                                                    },
                                                    "name": {
                                                        "kind": "IdentifierName",
                                                        "fullStart": 1006,
                                                        "fullEnd": 1020,
                                                        "start": 1006,
                                                        "end": 1020,
                                                        "fullWidth": 14,
                                                        "width": 14,
                                                        "text": "hasOwnProperty",
                                                        "value": "hasOwnProperty",
                                                        "valueText": "hasOwnProperty"
                                                    }
                                                },
                                                "argumentList": {
                                                    "kind": "ArgumentList",
                                                    "fullStart": 1020,
                                                    "fullEnd": 1030,
                                                    "start": 1020,
                                                    "end": 1030,
                                                    "fullWidth": 10,
                                                    "width": 10,
                                                    "openParenToken": {
                                                        "kind": "OpenParenToken",
                                                        "fullStart": 1020,
                                                        "fullEnd": 1021,
                                                        "start": 1020,
                                                        "end": 1021,
                                                        "fullWidth": 1,
                                                        "width": 1,
                                                        "text": "(",
                                                        "value": "(",
                                                        "valueText": "("
                                                    },
                                                    "arguments": [
                                                        {
                                                            "kind": "StringLiteral",
                                                            "fullStart": 1021,
                                                            "fullEnd": 1029,
                                                            "start": 1021,
                                                            "end": 1029,
                                                            "fullWidth": 8,
                                                            "width": 8,
                                                            "text": "\"Father\"",
                                                            "value": "Father",
                                                            "valueText": "Father"
                                                        }
                                                    ],
                                                    "closeParenToken": {
                                                        "kind": "CloseParenToken",
                                                        "fullStart": 1029,
                                                        "fullEnd": 1030,
                                                        "start": 1029,
                                                        "end": 1030,
                                                        "fullWidth": 1,
                                                        "width": 1,
                                                        "text": ")",
                                                        "value": ")",
                                                        "valueText": ")"
                                                    }
                                                }
                                            }
                                        }
                                    }
                                ]
                            },
                            "semicolonToken": {
                                "kind": "SemicolonToken",
                                "fullStart": 1030,
                                "fullEnd": 1033,
                                "start": 1030,
                                "end": 1031,
                                "fullWidth": 3,
                                "width": 1,
                                "text": ";",
                                "value": ";",
                                "valueText": ";",
                                "hasTrailingTrivia": true,
                                "hasTrailingNewLine": true,
                                "trailingTrivia": [
                                    {
                                        "kind": "NewLineTrivia",
                                        "text": "\r\n"
                                    }
                                ]
                            }
                        },
                        {
                            "kind": "ReturnStatement",
                            "fullStart": 1033,
                            "fullEnd": 1083,
                            "start": 1043,
                            "end": 1081,
                            "fullWidth": 50,
                            "width": 38,
                            "returnKeyword": {
                                "kind": "ReturnKeyword",
                                "fullStart": 1033,
                                "fullEnd": 1050,
                                "start": 1043,
                                "end": 1049,
                                "fullWidth": 17,
                                "width": 6,
                                "text": "return",
                                "value": "return",
                                "valueText": "return",
                                "hasLeadingTrivia": true,
                                "hasLeadingNewLine": true,
                                "hasTrailingTrivia": true,
                                "leadingTrivia": [
                                    {
                                        "kind": "NewLineTrivia",
                                        "text": "\r\n"
                                    },
                                    {
                                        "kind": "WhitespaceTrivia",
                                        "text": "        "
                                    }
                                ],
                                "trailingTrivia": [
                                    {
                                        "kind": "WhitespaceTrivia",
                                        "text": " "
                                    }
                                ]
                            },
                            "expression": {
                                "kind": "LogicalAndExpression",
                                "fullStart": 1050,
                                "fullEnd": 1080,
                                "start": 1050,
                                "end": 1080,
                                "fullWidth": 30,
                                "width": 30,
                                "left": {
                                    "kind": "IdentifierName",
                                    "fullStart": 1050,
                                    "fullEnd": 1064,
                                    "start": 1050,
                                    "end": 1063,
                                    "fullWidth": 14,
                                    "width": 13,
                                    "text": "beforeDeleted",
                                    "value": "beforeDeleted",
                                    "valueText": "beforeDeleted",
                                    "hasTrailingTrivia": true,
                                    "trailingTrivia": [
                                        {
                                            "kind": "WhitespaceTrivia",
                                            "text": " "
                                        }
                                    ]
                                },
                                "operatorToken": {
                                    "kind": "AmpersandAmpersandToken",
                                    "fullStart": 1064,
                                    "fullEnd": 1067,
                                    "start": 1064,
                                    "end": 1066,
                                    "fullWidth": 3,
                                    "width": 2,
                                    "text": "&&",
                                    "value": "&&",
                                    "valueText": "&&",
                                    "hasTrailingTrivia": true,
                                    "trailingTrivia": [
                                        {
                                            "kind": "WhitespaceTrivia",
                                            "text": " "
                                        }
                                    ]
                                },
                                "right": {
                                    "kind": "LogicalNotExpression",
                                    "fullStart": 1067,
                                    "fullEnd": 1080,
                                    "start": 1067,
                                    "end": 1080,
                                    "fullWidth": 13,
                                    "width": 13,
                                    "operatorToken": {
                                        "kind": "ExclamationToken",
                                        "fullStart": 1067,
                                        "fullEnd": 1068,
                                        "start": 1067,
                                        "end": 1068,
                                        "fullWidth": 1,
                                        "width": 1,
                                        "text": "!",
                                        "value": "!",
                                        "valueText": "!"
                                    },
                                    "operand": {
                                        "kind": "IdentifierName",
                                        "fullStart": 1068,
                                        "fullEnd": 1080,
                                        "start": 1068,
                                        "end": 1080,
                                        "fullWidth": 12,
                                        "width": 12,
                                        "text": "afterDeleted",
                                        "value": "afterDeleted",
                                        "valueText": "afterDeleted"
                                    }
                                }
                            },
                            "semicolonToken": {
                                "kind": "SemicolonToken",
                                "fullStart": 1080,
                                "fullEnd": 1083,
                                "start": 1080,
                                "end": 1081,
                                "fullWidth": 3,
                                "width": 1,
                                "text": ";",
                                "value": ";",
                                "valueText": ";",
                                "hasTrailingTrivia": true,
                                "hasTrailingNewLine": true,
                                "trailingTrivia": [
                                    {
                                        "kind": "NewLineTrivia",
                                        "text": "\r\n"
                                    }
                                ]
                            }
                        }
                    ],
                    "closeBraceToken": {
                        "kind": "CloseBraceToken",
                        "fullStart": 1083,
                        "fullEnd": 1090,
                        "start": 1087,
                        "end": 1088,
                        "fullWidth": 7,
                        "width": 1,
                        "text": "}",
                        "value": "}",
                        "valueText": "}",
                        "hasLeadingTrivia": true,
                        "hasTrailingTrivia": true,
                        "hasTrailingNewLine": true,
                        "leadingTrivia": [
                            {
                                "kind": "WhitespaceTrivia",
                                "text": "    "
                            }
                        ],
                        "trailingTrivia": [
                            {
                                "kind": "NewLineTrivia",
                                "text": "\r\n"
                            }
                        ]
                    }
                }
            },
            {
                "kind": "ExpressionStatement",
                "fullStart": 1090,
                "fullEnd": 1114,
                "start": 1090,
                "end": 1112,
                "fullWidth": 24,
                "width": 22,
                "expression": {
                    "kind": "InvocationExpression",
                    "fullStart": 1090,
                    "fullEnd": 1111,
                    "start": 1090,
                    "end": 1111,
                    "fullWidth": 21,
                    "width": 21,
                    "expression": {
                        "kind": "IdentifierName",
                        "fullStart": 1090,
                        "fullEnd": 1101,
                        "start": 1090,
                        "end": 1101,
                        "fullWidth": 11,
                        "width": 11,
                        "text": "runTestCase",
                        "value": "runTestCase",
                        "valueText": "runTestCase"
                    },
                    "argumentList": {
                        "kind": "ArgumentList",
                        "fullStart": 1101,
                        "fullEnd": 1111,
                        "start": 1101,
                        "end": 1111,
                        "fullWidth": 10,
                        "width": 10,
                        "openParenToken": {
                            "kind": "OpenParenToken",
                            "fullStart": 1101,
                            "fullEnd": 1102,
                            "start": 1101,
                            "end": 1102,
                            "fullWidth": 1,
                            "width": 1,
                            "text": "(",
                            "value": "(",
                            "valueText": "("
                        },
                        "arguments": [
                            {
                                "kind": "IdentifierName",
                                "fullStart": 1102,
                                "fullEnd": 1110,
                                "start": 1102,
                                "end": 1110,
                                "fullWidth": 8,
                                "width": 8,
                                "text": "testcase",
                                "value": "testcase",
                                "valueText": "testcase"
                            }
                        ],
                        "closeParenToken": {
                            "kind": "CloseParenToken",
                            "fullStart": 1110,
                            "fullEnd": 1111,
                            "start": 1110,
                            "end": 1111,
                            "fullWidth": 1,
                            "width": 1,
                            "text": ")",
                            "value": ")",
                            "valueText": ")"
                        }
                    }
                },
                "semicolonToken": {
                    "kind": "SemicolonToken",
                    "fullStart": 1111,
                    "fullEnd": 1114,
                    "start": 1111,
                    "end": 1112,
                    "fullWidth": 3,
                    "width": 1,
                    "text": ";",
                    "value": ";",
                    "valueText": ";",
                    "hasTrailingTrivia": true,
                    "hasTrailingNewLine": true,
                    "trailingTrivia": [
                        {
                            "kind": "NewLineTrivia",
                            "text": "\r\n"
                        }
                    ]
                }
            }
        ],
        "endOfFileToken": {
            "kind": "EndOfFileToken",
            "fullStart": 1114,
            "fullEnd": 1114,
            "start": 1114,
            "end": 1114,
            "fullWidth": 0,
            "width": 0,
            "text": ""
        }
    },
    "lineMap": {
        "lineStarts": [
            0,
            67,
            152,
            232,
            308,
            380,
            385,
            437,
            515,
            520,
            522,
            524,
            547,
            572,
            574,
            624,
            656,
            684,
            700,
            732,
            745,
            747,
            783,
            815,
            817,
            849,
            880,
            882,
            943,
            973,
            1033,
            1035,
            1083,
            1090,
            1114
        ],
        "length": 1114
    }
}<|MERGE_RESOLUTION|>--- conflicted
+++ resolved
@@ -247,12 +247,8 @@
                                         "start": 559,
                                         "end": 569,
                                         "fullWidth": 10,
-<<<<<<< HEAD
                                         "width": 10,
-                                        "identifier": {
-=======
                                         "propertyName": {
->>>>>>> 85e84683
                                             "kind": "IdentifierName",
                                             "fullStart": 559,
                                             "fullEnd": 565,
@@ -989,12 +985,8 @@
                                         "start": 759,
                                         "end": 780,
                                         "fullWidth": 21,
-<<<<<<< HEAD
                                         "width": 21,
-                                        "identifier": {
-=======
                                         "propertyName": {
->>>>>>> 85e84683
                                             "kind": "IdentifierName",
                                             "fullStart": 759,
                                             "fullEnd": 763,
@@ -1368,12 +1360,8 @@
                                         "start": 829,
                                         "end": 846,
                                         "fullWidth": 17,
-<<<<<<< HEAD
                                         "width": 17,
-                                        "identifier": {
-=======
                                         "propertyName": {
->>>>>>> 85e84683
                                             "kind": "IdentifierName",
                                             "fullStart": 829,
                                             "fullEnd": 835,
@@ -1711,12 +1699,8 @@
                                         "start": 894,
                                         "end": 940,
                                         "fullWidth": 46,
-<<<<<<< HEAD
                                         "width": 46,
-                                        "identifier": {
-=======
                                         "propertyName": {
->>>>>>> 85e84683
                                             "kind": "IdentifierName",
                                             "fullStart": 894,
                                             "fullEnd": 908,
@@ -2048,12 +2032,8 @@
                                         "start": 985,
                                         "end": 1030,
                                         "fullWidth": 45,
-<<<<<<< HEAD
                                         "width": 45,
-                                        "identifier": {
-=======
                                         "propertyName": {
->>>>>>> 85e84683
                                             "kind": "IdentifierName",
                                             "fullStart": 985,
                                             "fullEnd": 998,
