{
    "isDeclaration": false,
    "languageVersion": "EcmaScript5",
    "parseOptions": {
        "allowAutomaticSemicolonInsertion": true
    },
    "sourceUnit": {
        "kind": "SourceUnit",
        "fullStart": 0,
        "fullEnd": 2109,
        "start": 597,
        "end": 2109,
        "fullWidth": 2109,
        "width": 1512,
        "isIncrementallyUnusable": true,
        "moduleElements": [
            {
                "kind": "FunctionDeclaration",
                "fullStart": 0,
                "fullEnd": 2085,
                "start": 597,
                "end": 2083,
                "fullWidth": 2085,
                "width": 1486,
                "isIncrementallyUnusable": true,
                "modifiers": [],
                "functionKeyword": {
                    "kind": "FunctionKeyword",
                    "fullStart": 0,
                    "fullEnd": 606,
                    "start": 597,
                    "end": 605,
                    "fullWidth": 606,
                    "width": 8,
                    "text": "function",
                    "value": "function",
                    "valueText": "function",
                    "hasLeadingTrivia": true,
                    "hasLeadingComment": true,
                    "hasLeadingNewLine": true,
                    "hasTrailingTrivia": true,
                    "leadingTrivia": [
                        {
                            "kind": "SingleLineCommentTrivia",
                            "text": "/// Copyright (c) 2012 Ecma International.  All rights reserved. "
                        },
                        {
                            "kind": "NewLineTrivia",
                            "text": "\r\n"
                        },
                        {
                            "kind": "SingleLineCommentTrivia",
                            "text": "/// Ecma International makes this code available under the terms and conditions set"
                        },
                        {
                            "kind": "NewLineTrivia",
                            "text": "\r\n"
                        },
                        {
                            "kind": "SingleLineCommentTrivia",
                            "text": "/// forth on http://hg.ecmascript.org/tests/test262/raw-file/tip/LICENSE (the "
                        },
                        {
                            "kind": "NewLineTrivia",
                            "text": "\r\n"
                        },
                        {
                            "kind": "SingleLineCommentTrivia",
                            "text": "/// \"Use Terms\").   Any redistribution of this code must retain the above "
                        },
                        {
                            "kind": "NewLineTrivia",
                            "text": "\r\n"
                        },
                        {
                            "kind": "SingleLineCommentTrivia",
                            "text": "/// copyright and this notice and otherwise comply with the Use Terms."
                        },
                        {
                            "kind": "NewLineTrivia",
                            "text": "\r\n"
                        },
                        {
                            "kind": "MultiLineCommentTrivia",
                            "text": "/**\r\n * @path ch15/15.2/15.2.3/15.2.3.9/15.2.3.9-2-c-3.js\r\n * @description Object.freeze - The [[Configurable]] attribute of all own data property of 'O' is set to false while other attributes are unchanged\r\n */"
                        },
                        {
                            "kind": "NewLineTrivia",
                            "text": "\r\n"
                        },
                        {
                            "kind": "NewLineTrivia",
                            "text": "\r\n"
                        },
                        {
                            "kind": "NewLineTrivia",
                            "text": "\r\n"
                        }
                    ],
                    "trailingTrivia": [
                        {
                            "kind": "WhitespaceTrivia",
                            "text": " "
                        }
                    ]
                },
                "identifier": {
                    "kind": "IdentifierName",
                    "fullStart": 606,
                    "fullEnd": 614,
                    "start": 606,
                    "end": 614,
                    "fullWidth": 8,
                    "width": 8,
                    "text": "testcase",
                    "value": "testcase",
                    "valueText": "testcase"
                },
                "callSignature": {
                    "kind": "CallSignature",
                    "fullStart": 614,
                    "fullEnd": 617,
                    "start": 614,
                    "end": 616,
                    "fullWidth": 3,
                    "width": 2,
                    "parameterList": {
                        "kind": "ParameterList",
                        "fullStart": 614,
                        "fullEnd": 617,
                        "start": 614,
                        "end": 616,
                        "fullWidth": 3,
                        "width": 2,
                        "openParenToken": {
                            "kind": "OpenParenToken",
                            "fullStart": 614,
                            "fullEnd": 615,
                            "start": 614,
                            "end": 615,
                            "fullWidth": 1,
                            "width": 1,
                            "text": "(",
                            "value": "(",
                            "valueText": "("
                        },
                        "parameters": [],
                        "closeParenToken": {
                            "kind": "CloseParenToken",
                            "fullStart": 615,
                            "fullEnd": 617,
                            "start": 615,
                            "end": 616,
                            "fullWidth": 2,
                            "width": 1,
                            "text": ")",
                            "value": ")",
                            "valueText": ")",
                            "hasTrailingTrivia": true,
                            "trailingTrivia": [
                                {
                                    "kind": "WhitespaceTrivia",
                                    "text": " "
                                }
                            ]
                        }
                    }
                },
                "block": {
                    "kind": "Block",
                    "fullStart": 617,
                    "fullEnd": 2085,
                    "start": 617,
                    "end": 2083,
                    "fullWidth": 1468,
                    "width": 1466,
                    "isIncrementallyUnusable": true,
                    "openBraceToken": {
                        "kind": "OpenBraceToken",
                        "fullStart": 617,
                        "fullEnd": 620,
                        "start": 617,
                        "end": 618,
                        "fullWidth": 3,
                        "width": 1,
                        "text": "{",
                        "value": "{",
                        "valueText": "{",
                        "hasTrailingTrivia": true,
                        "hasTrailingNewLine": true,
                        "trailingTrivia": [
                            {
                                "kind": "NewLineTrivia",
                                "text": "\r\n"
                            }
                        ]
                    },
                    "statements": [
                        {
                            "kind": "VariableStatement",
                            "fullStart": 620,
                            "fullEnd": 645,
                            "start": 630,
                            "end": 643,
                            "fullWidth": 25,
                            "width": 13,
                            "modifiers": [],
                            "variableDeclaration": {
                                "kind": "VariableDeclaration",
                                "fullStart": 620,
                                "fullEnd": 642,
                                "start": 630,
                                "end": 642,
                                "fullWidth": 22,
                                "width": 12,
                                "varKeyword": {
                                    "kind": "VarKeyword",
                                    "fullStart": 620,
                                    "fullEnd": 634,
                                    "start": 630,
                                    "end": 633,
                                    "fullWidth": 14,
                                    "width": 3,
                                    "text": "var",
                                    "value": "var",
                                    "valueText": "var",
                                    "hasLeadingTrivia": true,
                                    "hasLeadingNewLine": true,
                                    "hasTrailingTrivia": true,
                                    "leadingTrivia": [
                                        {
                                            "kind": "NewLineTrivia",
                                            "text": "\r\n"
                                        },
                                        {
                                            "kind": "WhitespaceTrivia",
                                            "text": "        "
                                        }
                                    ],
                                    "trailingTrivia": [
                                        {
                                            "kind": "WhitespaceTrivia",
                                            "text": " "
                                        }
                                    ]
                                },
                                "variableDeclarators": [
                                    {
                                        "kind": "VariableDeclarator",
                                        "fullStart": 634,
                                        "fullEnd": 642,
                                        "start": 634,
                                        "end": 642,
                                        "fullWidth": 8,
<<<<<<< HEAD
                                        "width": 8,
                                        "identifier": {
=======
                                        "propertyName": {
>>>>>>> 85e84683
                                            "kind": "IdentifierName",
                                            "fullStart": 634,
                                            "fullEnd": 638,
                                            "start": 634,
                                            "end": 637,
                                            "fullWidth": 4,
                                            "width": 3,
                                            "text": "obj",
                                            "value": "obj",
                                            "valueText": "obj",
                                            "hasTrailingTrivia": true,
                                            "trailingTrivia": [
                                                {
                                                    "kind": "WhitespaceTrivia",
                                                    "text": " "
                                                }
                                            ]
                                        },
                                        "equalsValueClause": {
                                            "kind": "EqualsValueClause",
                                            "fullStart": 638,
                                            "fullEnd": 642,
                                            "start": 638,
                                            "end": 642,
                                            "fullWidth": 4,
                                            "width": 4,
                                            "equalsToken": {
                                                "kind": "EqualsToken",
                                                "fullStart": 638,
                                                "fullEnd": 640,
                                                "start": 638,
                                                "end": 639,
                                                "fullWidth": 2,
                                                "width": 1,
                                                "text": "=",
                                                "value": "=",
                                                "valueText": "=",
                                                "hasTrailingTrivia": true,
                                                "trailingTrivia": [
                                                    {
                                                        "kind": "WhitespaceTrivia",
                                                        "text": " "
                                                    }
                                                ]
                                            },
                                            "value": {
                                                "kind": "ObjectLiteralExpression",
                                                "fullStart": 640,
                                                "fullEnd": 642,
                                                "start": 640,
                                                "end": 642,
                                                "fullWidth": 2,
                                                "width": 2,
                                                "openBraceToken": {
                                                    "kind": "OpenBraceToken",
                                                    "fullStart": 640,
                                                    "fullEnd": 641,
                                                    "start": 640,
                                                    "end": 641,
                                                    "fullWidth": 1,
                                                    "width": 1,
                                                    "text": "{",
                                                    "value": "{",
                                                    "valueText": "{"
                                                },
                                                "propertyAssignments": [],
                                                "closeBraceToken": {
                                                    "kind": "CloseBraceToken",
                                                    "fullStart": 641,
                                                    "fullEnd": 642,
                                                    "start": 641,
                                                    "end": 642,
                                                    "fullWidth": 1,
                                                    "width": 1,
                                                    "text": "}",
                                                    "value": "}",
                                                    "valueText": "}"
                                                }
                                            }
                                        }
                                    }
                                ]
                            },
                            "semicolonToken": {
                                "kind": "SemicolonToken",
                                "fullStart": 642,
                                "fullEnd": 645,
                                "start": 642,
                                "end": 643,
                                "fullWidth": 3,
                                "width": 1,
                                "text": ";",
                                "value": ";",
                                "valueText": ";",
                                "hasTrailingTrivia": true,
                                "hasTrailingNewLine": true,
                                "trailingTrivia": [
                                    {
                                        "kind": "NewLineTrivia",
                                        "text": "\r\n"
                                    }
                                ]
                            }
                        },
                        {
                            "kind": "VariableStatement",
                            "fullStart": 645,
                            "fullEnd": 680,
                            "start": 653,
                            "end": 678,
                            "fullWidth": 35,
                            "width": 25,
                            "modifiers": [],
                            "variableDeclaration": {
                                "kind": "VariableDeclaration",
                                "fullStart": 645,
                                "fullEnd": 677,
                                "start": 653,
                                "end": 677,
                                "fullWidth": 32,
                                "width": 24,
                                "varKeyword": {
                                    "kind": "VarKeyword",
                                    "fullStart": 645,
                                    "fullEnd": 657,
                                    "start": 653,
                                    "end": 656,
                                    "fullWidth": 12,
                                    "width": 3,
                                    "text": "var",
                                    "value": "var",
                                    "valueText": "var",
                                    "hasLeadingTrivia": true,
                                    "hasTrailingTrivia": true,
                                    "leadingTrivia": [
                                        {
                                            "kind": "WhitespaceTrivia",
                                            "text": "        "
                                        }
                                    ],
                                    "trailingTrivia": [
                                        {
                                            "kind": "WhitespaceTrivia",
                                            "text": " "
                                        }
                                    ]
                                },
                                "variableDeclarators": [
                                    {
                                        "kind": "VariableDeclarator",
                                        "fullStart": 657,
                                        "fullEnd": 677,
                                        "start": 657,
                                        "end": 677,
                                        "fullWidth": 20,
<<<<<<< HEAD
                                        "width": 20,
                                        "identifier": {
=======
                                        "propertyName": {
>>>>>>> 85e84683
                                            "kind": "IdentifierName",
                                            "fullStart": 657,
                                            "fullEnd": 670,
                                            "start": 657,
                                            "end": 669,
                                            "fullWidth": 13,
                                            "width": 12,
                                            "text": "resultSetFun",
                                            "value": "resultSetFun",
                                            "valueText": "resultSetFun",
                                            "hasTrailingTrivia": true,
                                            "trailingTrivia": [
                                                {
                                                    "kind": "WhitespaceTrivia",
                                                    "text": " "
                                                }
                                            ]
                                        },
                                        "equalsValueClause": {
                                            "kind": "EqualsValueClause",
                                            "fullStart": 670,
                                            "fullEnd": 677,
                                            "start": 670,
                                            "end": 677,
                                            "fullWidth": 7,
                                            "width": 7,
                                            "equalsToken": {
                                                "kind": "EqualsToken",
                                                "fullStart": 670,
                                                "fullEnd": 672,
                                                "start": 670,
                                                "end": 671,
                                                "fullWidth": 2,
                                                "width": 1,
                                                "text": "=",
                                                "value": "=",
                                                "valueText": "=",
                                                "hasTrailingTrivia": true,
                                                "trailingTrivia": [
                                                    {
                                                        "kind": "WhitespaceTrivia",
                                                        "text": " "
                                                    }
                                                ]
                                            },
                                            "value": {
                                                "kind": "FalseKeyword",
                                                "fullStart": 672,
                                                "fullEnd": 677,
                                                "start": 672,
                                                "end": 677,
                                                "fullWidth": 5,
                                                "width": 5,
                                                "text": "false",
                                                "value": false,
                                                "valueText": "false"
                                            }
                                        }
                                    }
                                ]
                            },
                            "semicolonToken": {
                                "kind": "SemicolonToken",
                                "fullStart": 677,
                                "fullEnd": 680,
                                "start": 677,
                                "end": 678,
                                "fullWidth": 3,
                                "width": 1,
                                "text": ";",
                                "value": ";",
                                "valueText": ";",
                                "hasTrailingTrivia": true,
                                "hasTrailingNewLine": true,
                                "trailingTrivia": [
                                    {
                                        "kind": "NewLineTrivia",
                                        "text": "\r\n"
                                    }
                                ]
                            }
                        },
                        {
                            "kind": "ExpressionStatement",
                            "fullStart": 680,
                            "fullEnd": 858,
                            "start": 690,
                            "end": 856,
                            "fullWidth": 178,
                            "width": 166,
                            "expression": {
                                "kind": "InvocationExpression",
                                "fullStart": 680,
                                "fullEnd": 855,
                                "start": 690,
                                "end": 855,
                                "fullWidth": 175,
                                "width": 165,
                                "expression": {
                                    "kind": "MemberAccessExpression",
                                    "fullStart": 680,
                                    "fullEnd": 711,
                                    "start": 690,
                                    "end": 711,
                                    "fullWidth": 31,
                                    "width": 21,
                                    "expression": {
                                        "kind": "IdentifierName",
                                        "fullStart": 680,
                                        "fullEnd": 696,
                                        "start": 690,
                                        "end": 696,
                                        "fullWidth": 16,
                                        "width": 6,
                                        "text": "Object",
                                        "value": "Object",
                                        "valueText": "Object",
                                        "hasLeadingTrivia": true,
                                        "hasLeadingNewLine": true,
                                        "leadingTrivia": [
                                            {
                                                "kind": "NewLineTrivia",
                                                "text": "\r\n"
                                            },
                                            {
                                                "kind": "WhitespaceTrivia",
                                                "text": "        "
                                            }
                                        ]
                                    },
                                    "dotToken": {
                                        "kind": "DotToken",
                                        "fullStart": 696,
                                        "fullEnd": 697,
                                        "start": 696,
                                        "end": 697,
                                        "fullWidth": 1,
                                        "width": 1,
                                        "text": ".",
                                        "value": ".",
                                        "valueText": "."
                                    },
                                    "name": {
                                        "kind": "IdentifierName",
                                        "fullStart": 697,
                                        "fullEnd": 711,
                                        "start": 697,
                                        "end": 711,
                                        "fullWidth": 14,
                                        "width": 14,
                                        "text": "defineProperty",
                                        "value": "defineProperty",
                                        "valueText": "defineProperty"
                                    }
                                },
                                "argumentList": {
                                    "kind": "ArgumentList",
                                    "fullStart": 711,
                                    "fullEnd": 855,
                                    "start": 711,
                                    "end": 855,
                                    "fullWidth": 144,
                                    "width": 144,
                                    "openParenToken": {
                                        "kind": "OpenParenToken",
                                        "fullStart": 711,
                                        "fullEnd": 712,
                                        "start": 711,
                                        "end": 712,
                                        "fullWidth": 1,
                                        "width": 1,
                                        "text": "(",
                                        "value": "(",
                                        "valueText": "("
                                    },
                                    "arguments": [
                                        {
                                            "kind": "IdentifierName",
                                            "fullStart": 712,
                                            "fullEnd": 715,
                                            "start": 712,
                                            "end": 715,
                                            "fullWidth": 3,
                                            "width": 3,
                                            "text": "obj",
                                            "value": "obj",
                                            "valueText": "obj"
                                        },
                                        {
                                            "kind": "CommaToken",
                                            "fullStart": 715,
                                            "fullEnd": 717,
                                            "start": 715,
                                            "end": 716,
                                            "fullWidth": 2,
                                            "width": 1,
                                            "text": ",",
                                            "value": ",",
                                            "valueText": ",",
                                            "hasTrailingTrivia": true,
                                            "trailingTrivia": [
                                                {
                                                    "kind": "WhitespaceTrivia",
                                                    "text": " "
                                                }
                                            ]
                                        },
                                        {
                                            "kind": "StringLiteral",
                                            "fullStart": 717,
                                            "fullEnd": 723,
                                            "start": 717,
                                            "end": 723,
                                            "fullWidth": 6,
                                            "width": 6,
                                            "text": "\"foo1\"",
                                            "value": "foo1",
                                            "valueText": "foo1"
                                        },
                                        {
                                            "kind": "CommaToken",
                                            "fullStart": 723,
                                            "fullEnd": 725,
                                            "start": 723,
                                            "end": 724,
                                            "fullWidth": 2,
                                            "width": 1,
                                            "text": ",",
                                            "value": ",",
                                            "valueText": ",",
                                            "hasTrailingTrivia": true,
                                            "trailingTrivia": [
                                                {
                                                    "kind": "WhitespaceTrivia",
                                                    "text": " "
                                                }
                                            ]
                                        },
                                        {
                                            "kind": "ObjectLiteralExpression",
                                            "fullStart": 725,
                                            "fullEnd": 854,
                                            "start": 725,
                                            "end": 854,
                                            "fullWidth": 129,
                                            "width": 129,
                                            "openBraceToken": {
                                                "kind": "OpenBraceToken",
                                                "fullStart": 725,
                                                "fullEnd": 728,
                                                "start": 725,
                                                "end": 726,
                                                "fullWidth": 3,
                                                "width": 1,
                                                "text": "{",
                                                "value": "{",
                                                "valueText": "{",
                                                "hasTrailingTrivia": true,
                                                "hasTrailingNewLine": true,
                                                "trailingTrivia": [
                                                    {
                                                        "kind": "NewLineTrivia",
                                                        "text": "\r\n"
                                                    }
                                                ]
                                            },
                                            "propertyAssignments": [
                                                {
                                                    "kind": "SimplePropertyAssignment",
                                                    "fullStart": 728,
                                                    "fullEnd": 749,
                                                    "start": 740,
                                                    "end": 749,
                                                    "fullWidth": 21,
                                                    "width": 9,
                                                    "propertyName": {
                                                        "kind": "IdentifierName",
                                                        "fullStart": 728,
                                                        "fullEnd": 745,
                                                        "start": 740,
                                                        "end": 745,
                                                        "fullWidth": 17,
                                                        "width": 5,
                                                        "text": "value",
                                                        "value": "value",
                                                        "valueText": "value",
                                                        "hasLeadingTrivia": true,
                                                        "leadingTrivia": [
                                                            {
                                                                "kind": "WhitespaceTrivia",
                                                                "text": "            "
                                                            }
                                                        ]
                                                    },
                                                    "colonToken": {
                                                        "kind": "ColonToken",
                                                        "fullStart": 745,
                                                        "fullEnd": 747,
                                                        "start": 745,
                                                        "end": 746,
                                                        "fullWidth": 2,
                                                        "width": 1,
                                                        "text": ":",
                                                        "value": ":",
                                                        "valueText": ":",
                                                        "hasTrailingTrivia": true,
                                                        "trailingTrivia": [
                                                            {
                                                                "kind": "WhitespaceTrivia",
                                                                "text": " "
                                                            }
                                                        ]
                                                    },
                                                    "expression": {
                                                        "kind": "NumericLiteral",
                                                        "fullStart": 747,
                                                        "fullEnd": 749,
                                                        "start": 747,
                                                        "end": 749,
                                                        "fullWidth": 2,
                                                        "width": 2,
                                                        "text": "10",
                                                        "value": 10,
                                                        "valueText": "10"
                                                    }
                                                },
                                                {
                                                    "kind": "CommaToken",
                                                    "fullStart": 749,
                                                    "fullEnd": 752,
                                                    "start": 749,
                                                    "end": 750,
                                                    "fullWidth": 3,
                                                    "width": 1,
                                                    "text": ",",
                                                    "value": ",",
                                                    "valueText": ",",
                                                    "hasTrailingTrivia": true,
                                                    "hasTrailingNewLine": true,
                                                    "trailingTrivia": [
                                                        {
                                                            "kind": "NewLineTrivia",
                                                            "text": "\r\n"
                                                        }
                                                    ]
                                                },
                                                {
                                                    "kind": "SimplePropertyAssignment",
                                                    "fullStart": 752,
                                                    "fullEnd": 779,
                                                    "start": 764,
                                                    "end": 779,
                                                    "fullWidth": 27,
                                                    "width": 15,
                                                    "propertyName": {
                                                        "kind": "IdentifierName",
                                                        "fullStart": 752,
                                                        "fullEnd": 772,
                                                        "start": 764,
                                                        "end": 772,
                                                        "fullWidth": 20,
                                                        "width": 8,
                                                        "text": "writable",
                                                        "value": "writable",
                                                        "valueText": "writable",
                                                        "hasLeadingTrivia": true,
                                                        "leadingTrivia": [
                                                            {
                                                                "kind": "WhitespaceTrivia",
                                                                "text": "            "
                                                            }
                                                        ]
                                                    },
                                                    "colonToken": {
                                                        "kind": "ColonToken",
                                                        "fullStart": 772,
                                                        "fullEnd": 774,
                                                        "start": 772,
                                                        "end": 773,
                                                        "fullWidth": 2,
                                                        "width": 1,
                                                        "text": ":",
                                                        "value": ":",
                                                        "valueText": ":",
                                                        "hasTrailingTrivia": true,
                                                        "trailingTrivia": [
                                                            {
                                                                "kind": "WhitespaceTrivia",
                                                                "text": " "
                                                            }
                                                        ]
                                                    },
                                                    "expression": {
                                                        "kind": "FalseKeyword",
                                                        "fullStart": 774,
                                                        "fullEnd": 779,
                                                        "start": 774,
                                                        "end": 779,
                                                        "fullWidth": 5,
                                                        "width": 5,
                                                        "text": "false",
                                                        "value": false,
                                                        "valueText": "false"
                                                    }
                                                },
                                                {
                                                    "kind": "CommaToken",
                                                    "fullStart": 779,
                                                    "fullEnd": 782,
                                                    "start": 779,
                                                    "end": 780,
                                                    "fullWidth": 3,
                                                    "width": 1,
                                                    "text": ",",
                                                    "value": ",",
                                                    "valueText": ",",
                                                    "hasTrailingTrivia": true,
                                                    "hasTrailingNewLine": true,
                                                    "trailingTrivia": [
                                                        {
                                                            "kind": "NewLineTrivia",
                                                            "text": "\r\n"
                                                        }
                                                    ]
                                                },
                                                {
                                                    "kind": "SimplePropertyAssignment",
                                                    "fullStart": 782,
                                                    "fullEnd": 810,
                                                    "start": 794,
                                                    "end": 810,
                                                    "fullWidth": 28,
                                                    "width": 16,
                                                    "propertyName": {
                                                        "kind": "IdentifierName",
                                                        "fullStart": 782,
                                                        "fullEnd": 804,
                                                        "start": 794,
                                                        "end": 804,
                                                        "fullWidth": 22,
                                                        "width": 10,
                                                        "text": "enumerable",
                                                        "value": "enumerable",
                                                        "valueText": "enumerable",
                                                        "hasLeadingTrivia": true,
                                                        "leadingTrivia": [
                                                            {
                                                                "kind": "WhitespaceTrivia",
                                                                "text": "            "
                                                            }
                                                        ]
                                                    },
                                                    "colonToken": {
                                                        "kind": "ColonToken",
                                                        "fullStart": 804,
                                                        "fullEnd": 806,
                                                        "start": 804,
                                                        "end": 805,
                                                        "fullWidth": 2,
                                                        "width": 1,
                                                        "text": ":",
                                                        "value": ":",
                                                        "valueText": ":",
                                                        "hasTrailingTrivia": true,
                                                        "trailingTrivia": [
                                                            {
                                                                "kind": "WhitespaceTrivia",
                                                                "text": " "
                                                            }
                                                        ]
                                                    },
                                                    "expression": {
                                                        "kind": "TrueKeyword",
                                                        "fullStart": 806,
                                                        "fullEnd": 810,
                                                        "start": 806,
                                                        "end": 810,
                                                        "fullWidth": 4,
                                                        "width": 4,
                                                        "text": "true",
                                                        "value": true,
                                                        "valueText": "true"
                                                    }
                                                },
                                                {
                                                    "kind": "CommaToken",
                                                    "fullStart": 810,
                                                    "fullEnd": 813,
                                                    "start": 810,
                                                    "end": 811,
                                                    "fullWidth": 3,
                                                    "width": 1,
                                                    "text": ",",
                                                    "value": ",",
                                                    "valueText": ",",
                                                    "hasTrailingTrivia": true,
                                                    "hasTrailingNewLine": true,
                                                    "trailingTrivia": [
                                                        {
                                                            "kind": "NewLineTrivia",
                                                            "text": "\r\n"
                                                        }
                                                    ]
                                                },
                                                {
                                                    "kind": "SimplePropertyAssignment",
                                                    "fullStart": 813,
                                                    "fullEnd": 845,
                                                    "start": 825,
                                                    "end": 843,
                                                    "fullWidth": 32,
                                                    "width": 18,
                                                    "propertyName": {
                                                        "kind": "IdentifierName",
                                                        "fullStart": 813,
                                                        "fullEnd": 837,
                                                        "start": 825,
                                                        "end": 837,
                                                        "fullWidth": 24,
                                                        "width": 12,
                                                        "text": "configurable",
                                                        "value": "configurable",
                                                        "valueText": "configurable",
                                                        "hasLeadingTrivia": true,
                                                        "leadingTrivia": [
                                                            {
                                                                "kind": "WhitespaceTrivia",
                                                                "text": "            "
                                                            }
                                                        ]
                                                    },
                                                    "colonToken": {
                                                        "kind": "ColonToken",
                                                        "fullStart": 837,
                                                        "fullEnd": 839,
                                                        "start": 837,
                                                        "end": 838,
                                                        "fullWidth": 2,
                                                        "width": 1,
                                                        "text": ":",
                                                        "value": ":",
                                                        "valueText": ":",
                                                        "hasTrailingTrivia": true,
                                                        "trailingTrivia": [
                                                            {
                                                                "kind": "WhitespaceTrivia",
                                                                "text": " "
                                                            }
                                                        ]
                                                    },
                                                    "expression": {
                                                        "kind": "TrueKeyword",
                                                        "fullStart": 839,
                                                        "fullEnd": 845,
                                                        "start": 839,
                                                        "end": 843,
                                                        "fullWidth": 6,
                                                        "width": 4,
                                                        "text": "true",
                                                        "value": true,
                                                        "valueText": "true",
                                                        "hasTrailingTrivia": true,
                                                        "hasTrailingNewLine": true,
                                                        "trailingTrivia": [
                                                            {
                                                                "kind": "NewLineTrivia",
                                                                "text": "\r\n"
                                                            }
                                                        ]
                                                    }
                                                }
                                            ],
                                            "closeBraceToken": {
                                                "kind": "CloseBraceToken",
                                                "fullStart": 845,
                                                "fullEnd": 854,
                                                "start": 853,
                                                "end": 854,
                                                "fullWidth": 9,
                                                "width": 1,
                                                "text": "}",
                                                "value": "}",
                                                "valueText": "}",
                                                "hasLeadingTrivia": true,
                                                "leadingTrivia": [
                                                    {
                                                        "kind": "WhitespaceTrivia",
                                                        "text": "        "
                                                    }
                                                ]
                                            }
                                        }
                                    ],
                                    "closeParenToken": {
                                        "kind": "CloseParenToken",
                                        "fullStart": 854,
                                        "fullEnd": 855,
                                        "start": 854,
                                        "end": 855,
                                        "fullWidth": 1,
                                        "width": 1,
                                        "text": ")",
                                        "value": ")",
                                        "valueText": ")"
                                    }
                                }
                            },
                            "semicolonToken": {
                                "kind": "SemicolonToken",
                                "fullStart": 855,
                                "fullEnd": 858,
                                "start": 855,
                                "end": 856,
                                "fullWidth": 3,
                                "width": 1,
                                "text": ";",
                                "value": ";",
                                "valueText": ";",
                                "hasTrailingTrivia": true,
                                "hasTrailingNewLine": true,
                                "trailingTrivia": [
                                    {
                                        "kind": "NewLineTrivia",
                                        "text": "\r\n"
                                    }
                                ]
                            }
                        },
                        {
                            "kind": "FunctionDeclaration",
                            "fullStart": 858,
                            "fullEnd": 926,
                            "start": 868,
                            "end": 924,
                            "fullWidth": 68,
                            "width": 56,
                            "modifiers": [],
                            "functionKeyword": {
                                "kind": "FunctionKeyword",
                                "fullStart": 858,
                                "fullEnd": 877,
                                "start": 868,
                                "end": 876,
                                "fullWidth": 19,
                                "width": 8,
                                "text": "function",
                                "value": "function",
                                "valueText": "function",
                                "hasLeadingTrivia": true,
                                "hasLeadingNewLine": true,
                                "hasTrailingTrivia": true,
                                "leadingTrivia": [
                                    {
                                        "kind": "NewLineTrivia",
                                        "text": "\r\n"
                                    },
                                    {
                                        "kind": "WhitespaceTrivia",
                                        "text": "        "
                                    }
                                ],
                                "trailingTrivia": [
                                    {
                                        "kind": "WhitespaceTrivia",
                                        "text": " "
                                    }
                                ]
                            },
                            "identifier": {
                                "kind": "IdentifierName",
                                "fullStart": 877,
                                "fullEnd": 885,
                                "start": 877,
                                "end": 885,
                                "fullWidth": 8,
                                "width": 8,
                                "text": "get_func",
                                "value": "get_func",
                                "valueText": "get_func"
                            },
                            "callSignature": {
                                "kind": "CallSignature",
                                "fullStart": 885,
                                "fullEnd": 888,
                                "start": 885,
                                "end": 887,
                                "fullWidth": 3,
                                "width": 2,
                                "parameterList": {
                                    "kind": "ParameterList",
                                    "fullStart": 885,
                                    "fullEnd": 888,
                                    "start": 885,
                                    "end": 887,
                                    "fullWidth": 3,
                                    "width": 2,
                                    "openParenToken": {
                                        "kind": "OpenParenToken",
                                        "fullStart": 885,
                                        "fullEnd": 886,
                                        "start": 885,
                                        "end": 886,
                                        "fullWidth": 1,
                                        "width": 1,
                                        "text": "(",
                                        "value": "(",
                                        "valueText": "("
                                    },
                                    "parameters": [],
                                    "closeParenToken": {
                                        "kind": "CloseParenToken",
                                        "fullStart": 886,
                                        "fullEnd": 888,
                                        "start": 886,
                                        "end": 887,
                                        "fullWidth": 2,
                                        "width": 1,
                                        "text": ")",
                                        "value": ")",
                                        "valueText": ")",
                                        "hasTrailingTrivia": true,
                                        "trailingTrivia": [
                                            {
                                                "kind": "WhitespaceTrivia",
                                                "text": " "
                                            }
                                        ]
                                    }
                                }
                            },
                            "block": {
                                "kind": "Block",
                                "fullStart": 888,
                                "fullEnd": 926,
                                "start": 888,
                                "end": 924,
                                "fullWidth": 38,
                                "width": 36,
                                "openBraceToken": {
                                    "kind": "OpenBraceToken",
                                    "fullStart": 888,
                                    "fullEnd": 891,
                                    "start": 888,
                                    "end": 889,
                                    "fullWidth": 3,
                                    "width": 1,
                                    "text": "{",
                                    "value": "{",
                                    "valueText": "{",
                                    "hasTrailingTrivia": true,
                                    "hasTrailingNewLine": true,
                                    "trailingTrivia": [
                                        {
                                            "kind": "NewLineTrivia",
                                            "text": "\r\n"
                                        }
                                    ]
                                },
                                "statements": [
                                    {
                                        "kind": "ReturnStatement",
                                        "fullStart": 891,
                                        "fullEnd": 915,
                                        "start": 903,
                                        "end": 913,
                                        "fullWidth": 24,
                                        "width": 10,
                                        "returnKeyword": {
                                            "kind": "ReturnKeyword",
                                            "fullStart": 891,
                                            "fullEnd": 910,
                                            "start": 903,
                                            "end": 909,
                                            "fullWidth": 19,
                                            "width": 6,
                                            "text": "return",
                                            "value": "return",
                                            "valueText": "return",
                                            "hasLeadingTrivia": true,
                                            "hasTrailingTrivia": true,
                                            "leadingTrivia": [
                                                {
                                                    "kind": "WhitespaceTrivia",
                                                    "text": "            "
                                                }
                                            ],
                                            "trailingTrivia": [
                                                {
                                                    "kind": "WhitespaceTrivia",
                                                    "text": " "
                                                }
                                            ]
                                        },
                                        "expression": {
                                            "kind": "NumericLiteral",
                                            "fullStart": 910,
                                            "fullEnd": 912,
                                            "start": 910,
                                            "end": 912,
                                            "fullWidth": 2,
                                            "width": 2,
                                            "text": "10",
                                            "value": 10,
                                            "valueText": "10"
                                        },
                                        "semicolonToken": {
                                            "kind": "SemicolonToken",
                                            "fullStart": 912,
                                            "fullEnd": 915,
                                            "start": 912,
                                            "end": 913,
                                            "fullWidth": 3,
                                            "width": 1,
                                            "text": ";",
                                            "value": ";",
                                            "valueText": ";",
                                            "hasTrailingTrivia": true,
                                            "hasTrailingNewLine": true,
                                            "trailingTrivia": [
                                                {
                                                    "kind": "NewLineTrivia",
                                                    "text": "\r\n"
                                                }
                                            ]
                                        }
                                    }
                                ],
                                "closeBraceToken": {
                                    "kind": "CloseBraceToken",
                                    "fullStart": 915,
                                    "fullEnd": 926,
                                    "start": 923,
                                    "end": 924,
                                    "fullWidth": 11,
                                    "width": 1,
                                    "text": "}",
                                    "value": "}",
                                    "valueText": "}",
                                    "hasLeadingTrivia": true,
                                    "hasTrailingTrivia": true,
                                    "hasTrailingNewLine": true,
                                    "leadingTrivia": [
                                        {
                                            "kind": "WhitespaceTrivia",
                                            "text": "        "
                                        }
                                    ],
                                    "trailingTrivia": [
                                        {
                                            "kind": "NewLineTrivia",
                                            "text": "\r\n"
                                        }
                                    ]
                                }
                            }
                        },
                        {
                            "kind": "FunctionDeclaration",
                            "fullStart": 926,
                            "fullEnd": 1004,
                            "start": 936,
                            "end": 1002,
                            "fullWidth": 78,
                            "width": 66,
                            "modifiers": [],
                            "functionKeyword": {
                                "kind": "FunctionKeyword",
                                "fullStart": 926,
                                "fullEnd": 945,
                                "start": 936,
                                "end": 944,
                                "fullWidth": 19,
                                "width": 8,
                                "text": "function",
                                "value": "function",
                                "valueText": "function",
                                "hasLeadingTrivia": true,
                                "hasLeadingNewLine": true,
                                "hasTrailingTrivia": true,
                                "leadingTrivia": [
                                    {
                                        "kind": "NewLineTrivia",
                                        "text": "\r\n"
                                    },
                                    {
                                        "kind": "WhitespaceTrivia",
                                        "text": "        "
                                    }
                                ],
                                "trailingTrivia": [
                                    {
                                        "kind": "WhitespaceTrivia",
                                        "text": " "
                                    }
                                ]
                            },
                            "identifier": {
                                "kind": "IdentifierName",
                                "fullStart": 945,
                                "fullEnd": 953,
                                "start": 945,
                                "end": 953,
                                "fullWidth": 8,
                                "width": 8,
                                "text": "set_func",
                                "value": "set_func",
                                "valueText": "set_func"
                            },
                            "callSignature": {
                                "kind": "CallSignature",
                                "fullStart": 953,
                                "fullEnd": 956,
                                "start": 953,
                                "end": 955,
                                "fullWidth": 3,
                                "width": 2,
                                "parameterList": {
                                    "kind": "ParameterList",
                                    "fullStart": 953,
                                    "fullEnd": 956,
                                    "start": 953,
                                    "end": 955,
                                    "fullWidth": 3,
                                    "width": 2,
                                    "openParenToken": {
                                        "kind": "OpenParenToken",
                                        "fullStart": 953,
                                        "fullEnd": 954,
                                        "start": 953,
                                        "end": 954,
                                        "fullWidth": 1,
                                        "width": 1,
                                        "text": "(",
                                        "value": "(",
                                        "valueText": "("
                                    },
                                    "parameters": [],
                                    "closeParenToken": {
                                        "kind": "CloseParenToken",
                                        "fullStart": 954,
                                        "fullEnd": 956,
                                        "start": 954,
                                        "end": 955,
                                        "fullWidth": 2,
                                        "width": 1,
                                        "text": ")",
                                        "value": ")",
                                        "valueText": ")",
                                        "hasTrailingTrivia": true,
                                        "trailingTrivia": [
                                            {
                                                "kind": "WhitespaceTrivia",
                                                "text": " "
                                            }
                                        ]
                                    }
                                }
                            },
                            "block": {
                                "kind": "Block",
                                "fullStart": 956,
                                "fullEnd": 1004,
                                "start": 956,
                                "end": 1002,
                                "fullWidth": 48,
                                "width": 46,
                                "openBraceToken": {
                                    "kind": "OpenBraceToken",
                                    "fullStart": 956,
                                    "fullEnd": 959,
                                    "start": 956,
                                    "end": 957,
                                    "fullWidth": 3,
                                    "width": 1,
                                    "text": "{",
                                    "value": "{",
                                    "valueText": "{",
                                    "hasTrailingTrivia": true,
                                    "hasTrailingNewLine": true,
                                    "trailingTrivia": [
                                        {
                                            "kind": "NewLineTrivia",
                                            "text": "\r\n"
                                        }
                                    ]
                                },
                                "statements": [
                                    {
                                        "kind": "ExpressionStatement",
                                        "fullStart": 959,
                                        "fullEnd": 993,
                                        "start": 971,
                                        "end": 991,
                                        "fullWidth": 34,
                                        "width": 20,
                                        "expression": {
                                            "kind": "AssignmentExpression",
                                            "fullStart": 959,
                                            "fullEnd": 990,
                                            "start": 971,
                                            "end": 990,
                                            "fullWidth": 31,
                                            "width": 19,
                                            "left": {
                                                "kind": "IdentifierName",
                                                "fullStart": 959,
                                                "fullEnd": 984,
                                                "start": 971,
                                                "end": 983,
                                                "fullWidth": 25,
                                                "width": 12,
                                                "text": "resultSetFun",
                                                "value": "resultSetFun",
                                                "valueText": "resultSetFun",
                                                "hasLeadingTrivia": true,
                                                "hasTrailingTrivia": true,
                                                "leadingTrivia": [
                                                    {
                                                        "kind": "WhitespaceTrivia",
                                                        "text": "            "
                                                    }
                                                ],
                                                "trailingTrivia": [
                                                    {
                                                        "kind": "WhitespaceTrivia",
                                                        "text": " "
                                                    }
                                                ]
                                            },
                                            "operatorToken": {
                                                "kind": "EqualsToken",
                                                "fullStart": 984,
                                                "fullEnd": 986,
                                                "start": 984,
                                                "end": 985,
                                                "fullWidth": 2,
                                                "width": 1,
                                                "text": "=",
                                                "value": "=",
                                                "valueText": "=",
                                                "hasTrailingTrivia": true,
                                                "trailingTrivia": [
                                                    {
                                                        "kind": "WhitespaceTrivia",
                                                        "text": " "
                                                    }
                                                ]
                                            },
                                            "right": {
                                                "kind": "TrueKeyword",
                                                "fullStart": 986,
                                                "fullEnd": 990,
                                                "start": 986,
                                                "end": 990,
                                                "fullWidth": 4,
                                                "width": 4,
                                                "text": "true",
                                                "value": true,
                                                "valueText": "true"
                                            }
                                        },
                                        "semicolonToken": {
                                            "kind": "SemicolonToken",
                                            "fullStart": 990,
                                            "fullEnd": 993,
                                            "start": 990,
                                            "end": 991,
                                            "fullWidth": 3,
                                            "width": 1,
                                            "text": ";",
                                            "value": ";",
                                            "valueText": ";",
                                            "hasTrailingTrivia": true,
                                            "hasTrailingNewLine": true,
                                            "trailingTrivia": [
                                                {
                                                    "kind": "NewLineTrivia",
                                                    "text": "\r\n"
                                                }
                                            ]
                                        }
                                    }
                                ],
                                "closeBraceToken": {
                                    "kind": "CloseBraceToken",
                                    "fullStart": 993,
                                    "fullEnd": 1004,
                                    "start": 1001,
                                    "end": 1002,
                                    "fullWidth": 11,
                                    "width": 1,
                                    "text": "}",
                                    "value": "}",
                                    "valueText": "}",
                                    "hasLeadingTrivia": true,
                                    "hasTrailingTrivia": true,
                                    "hasTrailingNewLine": true,
                                    "leadingTrivia": [
                                        {
                                            "kind": "WhitespaceTrivia",
                                            "text": "        "
                                        }
                                    ],
                                    "trailingTrivia": [
                                        {
                                            "kind": "NewLineTrivia",
                                            "text": "\r\n"
                                        }
                                    ]
                                }
                            }
                        },
                        {
                            "kind": "ExpressionStatement",
                            "fullStart": 1004,
                            "fullEnd": 1184,
                            "start": 1014,
                            "end": 1182,
                            "fullWidth": 180,
                            "width": 168,
                            "isIncrementallyUnusable": true,
                            "expression": {
                                "kind": "InvocationExpression",
                                "fullStart": 1004,
                                "fullEnd": 1181,
                                "start": 1014,
                                "end": 1181,
                                "fullWidth": 177,
                                "width": 167,
                                "isIncrementallyUnusable": true,
                                "expression": {
                                    "kind": "MemberAccessExpression",
                                    "fullStart": 1004,
                                    "fullEnd": 1035,
                                    "start": 1014,
                                    "end": 1035,
                                    "fullWidth": 31,
                                    "width": 21,
                                    "expression": {
                                        "kind": "IdentifierName",
                                        "fullStart": 1004,
                                        "fullEnd": 1020,
                                        "start": 1014,
                                        "end": 1020,
                                        "fullWidth": 16,
                                        "width": 6,
                                        "text": "Object",
                                        "value": "Object",
                                        "valueText": "Object",
                                        "hasLeadingTrivia": true,
                                        "hasLeadingNewLine": true,
                                        "leadingTrivia": [
                                            {
                                                "kind": "NewLineTrivia",
                                                "text": "\r\n"
                                            },
                                            {
                                                "kind": "WhitespaceTrivia",
                                                "text": "        "
                                            }
                                        ]
                                    },
                                    "dotToken": {
                                        "kind": "DotToken",
                                        "fullStart": 1020,
                                        "fullEnd": 1021,
                                        "start": 1020,
                                        "end": 1021,
                                        "fullWidth": 1,
                                        "width": 1,
                                        "text": ".",
                                        "value": ".",
                                        "valueText": "."
                                    },
                                    "name": {
                                        "kind": "IdentifierName",
                                        "fullStart": 1021,
                                        "fullEnd": 1035,
                                        "start": 1021,
                                        "end": 1035,
                                        "fullWidth": 14,
                                        "width": 14,
                                        "text": "defineProperty",
                                        "value": "defineProperty",
                                        "valueText": "defineProperty"
                                    }
                                },
                                "argumentList": {
                                    "kind": "ArgumentList",
                                    "fullStart": 1035,
                                    "fullEnd": 1181,
                                    "start": 1035,
                                    "end": 1181,
                                    "fullWidth": 146,
                                    "width": 146,
                                    "isIncrementallyUnusable": true,
                                    "openParenToken": {
                                        "kind": "OpenParenToken",
                                        "fullStart": 1035,
                                        "fullEnd": 1036,
                                        "start": 1035,
                                        "end": 1036,
                                        "fullWidth": 1,
                                        "width": 1,
                                        "text": "(",
                                        "value": "(",
                                        "valueText": "("
                                    },
                                    "arguments": [
                                        {
                                            "kind": "IdentifierName",
                                            "fullStart": 1036,
                                            "fullEnd": 1039,
                                            "start": 1036,
                                            "end": 1039,
                                            "fullWidth": 3,
                                            "width": 3,
                                            "text": "obj",
                                            "value": "obj",
                                            "valueText": "obj"
                                        },
                                        {
                                            "kind": "CommaToken",
                                            "fullStart": 1039,
                                            "fullEnd": 1041,
                                            "start": 1039,
                                            "end": 1040,
                                            "fullWidth": 2,
                                            "width": 1,
                                            "text": ",",
                                            "value": ",",
                                            "valueText": ",",
                                            "hasTrailingTrivia": true,
                                            "trailingTrivia": [
                                                {
                                                    "kind": "WhitespaceTrivia",
                                                    "text": " "
                                                }
                                            ]
                                        },
                                        {
                                            "kind": "StringLiteral",
                                            "fullStart": 1041,
                                            "fullEnd": 1047,
                                            "start": 1041,
                                            "end": 1047,
                                            "fullWidth": 6,
                                            "width": 6,
                                            "text": "\"foo2\"",
                                            "value": "foo2",
                                            "valueText": "foo2"
                                        },
                                        {
                                            "kind": "CommaToken",
                                            "fullStart": 1047,
                                            "fullEnd": 1049,
                                            "start": 1047,
                                            "end": 1048,
                                            "fullWidth": 2,
                                            "width": 1,
                                            "text": ",",
                                            "value": ",",
                                            "valueText": ",",
                                            "hasTrailingTrivia": true,
                                            "trailingTrivia": [
                                                {
                                                    "kind": "WhitespaceTrivia",
                                                    "text": " "
                                                }
                                            ]
                                        },
                                        {
                                            "kind": "ObjectLiteralExpression",
                                            "fullStart": 1049,
                                            "fullEnd": 1180,
                                            "start": 1049,
                                            "end": 1180,
                                            "fullWidth": 131,
                                            "width": 131,
                                            "isIncrementallyUnusable": true,
                                            "openBraceToken": {
                                                "kind": "OpenBraceToken",
                                                "fullStart": 1049,
                                                "fullEnd": 1052,
                                                "start": 1049,
                                                "end": 1050,
                                                "fullWidth": 3,
                                                "width": 1,
                                                "text": "{",
                                                "value": "{",
                                                "valueText": "{",
                                                "hasTrailingTrivia": true,
                                                "hasTrailingNewLine": true,
                                                "trailingTrivia": [
                                                    {
                                                        "kind": "NewLineTrivia",
                                                        "text": "\r\n"
                                                    }
                                                ]
                                            },
                                            "propertyAssignments": [
                                                {
                                                    "kind": "SimplePropertyAssignment",
                                                    "fullStart": 1052,
                                                    "fullEnd": 1077,
                                                    "start": 1064,
                                                    "end": 1077,
                                                    "fullWidth": 25,
                                                    "width": 13,
                                                    "isIncrementallyUnusable": true,
                                                    "propertyName": {
                                                        "kind": "IdentifierName",
                                                        "fullStart": 1052,
                                                        "fullEnd": 1067,
                                                        "start": 1064,
                                                        "end": 1067,
                                                        "fullWidth": 15,
                                                        "width": 3,
                                                        "text": "get",
                                                        "value": "get",
                                                        "valueText": "get",
                                                        "hasLeadingTrivia": true,
                                                        "leadingTrivia": [
                                                            {
                                                                "kind": "WhitespaceTrivia",
                                                                "text": "            "
                                                            }
                                                        ]
                                                    },
                                                    "colonToken": {
                                                        "kind": "ColonToken",
                                                        "fullStart": 1067,
                                                        "fullEnd": 1069,
                                                        "start": 1067,
                                                        "end": 1068,
                                                        "fullWidth": 2,
                                                        "width": 1,
                                                        "text": ":",
                                                        "value": ":",
                                                        "valueText": ":",
                                                        "hasTrailingTrivia": true,
                                                        "trailingTrivia": [
                                                            {
                                                                "kind": "WhitespaceTrivia",
                                                                "text": " "
                                                            }
                                                        ]
                                                    },
                                                    "expression": {
                                                        "kind": "IdentifierName",
                                                        "fullStart": 1069,
                                                        "fullEnd": 1077,
                                                        "start": 1069,
                                                        "end": 1077,
                                                        "fullWidth": 8,
                                                        "width": 8,
                                                        "text": "get_func",
                                                        "value": "get_func",
                                                        "valueText": "get_func"
                                                    }
                                                },
                                                {
                                                    "kind": "CommaToken",
                                                    "fullStart": 1077,
                                                    "fullEnd": 1080,
                                                    "start": 1077,
                                                    "end": 1078,
                                                    "fullWidth": 3,
                                                    "width": 1,
                                                    "text": ",",
                                                    "value": ",",
                                                    "valueText": ",",
                                                    "hasTrailingTrivia": true,
                                                    "hasTrailingNewLine": true,
                                                    "trailingTrivia": [
                                                        {
                                                            "kind": "NewLineTrivia",
                                                            "text": "\r\n"
                                                        }
                                                    ]
                                                },
                                                {
                                                    "kind": "SimplePropertyAssignment",
                                                    "fullStart": 1080,
                                                    "fullEnd": 1105,
                                                    "start": 1092,
                                                    "end": 1105,
                                                    "fullWidth": 25,
                                                    "width": 13,
                                                    "isIncrementallyUnusable": true,
                                                    "propertyName": {
                                                        "kind": "IdentifierName",
                                                        "fullStart": 1080,
                                                        "fullEnd": 1095,
                                                        "start": 1092,
                                                        "end": 1095,
                                                        "fullWidth": 15,
                                                        "width": 3,
                                                        "text": "set",
                                                        "value": "set",
                                                        "valueText": "set",
                                                        "hasLeadingTrivia": true,
                                                        "leadingTrivia": [
                                                            {
                                                                "kind": "WhitespaceTrivia",
                                                                "text": "            "
                                                            }
                                                        ]
                                                    },
                                                    "colonToken": {
                                                        "kind": "ColonToken",
                                                        "fullStart": 1095,
                                                        "fullEnd": 1097,
                                                        "start": 1095,
                                                        "end": 1096,
                                                        "fullWidth": 2,
                                                        "width": 1,
                                                        "text": ":",
                                                        "value": ":",
                                                        "valueText": ":",
                                                        "hasTrailingTrivia": true,
                                                        "trailingTrivia": [
                                                            {
                                                                "kind": "WhitespaceTrivia",
                                                                "text": " "
                                                            }
                                                        ]
                                                    },
                                                    "expression": {
                                                        "kind": "IdentifierName",
                                                        "fullStart": 1097,
                                                        "fullEnd": 1105,
                                                        "start": 1097,
                                                        "end": 1105,
                                                        "fullWidth": 8,
                                                        "width": 8,
                                                        "text": "set_func",
                                                        "value": "set_func",
                                                        "valueText": "set_func"
                                                    }
                                                },
                                                {
                                                    "kind": "CommaToken",
                                                    "fullStart": 1105,
                                                    "fullEnd": 1108,
                                                    "start": 1105,
                                                    "end": 1106,
                                                    "fullWidth": 3,
                                                    "width": 1,
                                                    "text": ",",
                                                    "value": ",",
                                                    "valueText": ",",
                                                    "hasTrailingTrivia": true,
                                                    "hasTrailingNewLine": true,
                                                    "trailingTrivia": [
                                                        {
                                                            "kind": "NewLineTrivia",
                                                            "text": "\r\n"
                                                        }
                                                    ]
                                                },
                                                {
                                                    "kind": "SimplePropertyAssignment",
                                                    "fullStart": 1108,
                                                    "fullEnd": 1136,
                                                    "start": 1120,
                                                    "end": 1136,
                                                    "fullWidth": 28,
                                                    "width": 16,
                                                    "propertyName": {
                                                        "kind": "IdentifierName",
                                                        "fullStart": 1108,
                                                        "fullEnd": 1130,
                                                        "start": 1120,
                                                        "end": 1130,
                                                        "fullWidth": 22,
                                                        "width": 10,
                                                        "text": "enumerable",
                                                        "value": "enumerable",
                                                        "valueText": "enumerable",
                                                        "hasLeadingTrivia": true,
                                                        "leadingTrivia": [
                                                            {
                                                                "kind": "WhitespaceTrivia",
                                                                "text": "            "
                                                            }
                                                        ]
                                                    },
                                                    "colonToken": {
                                                        "kind": "ColonToken",
                                                        "fullStart": 1130,
                                                        "fullEnd": 1132,
                                                        "start": 1130,
                                                        "end": 1131,
                                                        "fullWidth": 2,
                                                        "width": 1,
                                                        "text": ":",
                                                        "value": ":",
                                                        "valueText": ":",
                                                        "hasTrailingTrivia": true,
                                                        "trailingTrivia": [
                                                            {
                                                                "kind": "WhitespaceTrivia",
                                                                "text": " "
                                                            }
                                                        ]
                                                    },
                                                    "expression": {
                                                        "kind": "TrueKeyword",
                                                        "fullStart": 1132,
                                                        "fullEnd": 1136,
                                                        "start": 1132,
                                                        "end": 1136,
                                                        "fullWidth": 4,
                                                        "width": 4,
                                                        "text": "true",
                                                        "value": true,
                                                        "valueText": "true"
                                                    }
                                                },
                                                {
                                                    "kind": "CommaToken",
                                                    "fullStart": 1136,
                                                    "fullEnd": 1139,
                                                    "start": 1136,
                                                    "end": 1137,
                                                    "fullWidth": 3,
                                                    "width": 1,
                                                    "text": ",",
                                                    "value": ",",
                                                    "valueText": ",",
                                                    "hasTrailingTrivia": true,
                                                    "hasTrailingNewLine": true,
                                                    "trailingTrivia": [
                                                        {
                                                            "kind": "NewLineTrivia",
                                                            "text": "\r\n"
                                                        }
                                                    ]
                                                },
                                                {
                                                    "kind": "SimplePropertyAssignment",
                                                    "fullStart": 1139,
                                                    "fullEnd": 1171,
                                                    "start": 1151,
                                                    "end": 1169,
                                                    "fullWidth": 32,
                                                    "width": 18,
                                                    "propertyName": {
                                                        "kind": "IdentifierName",
                                                        "fullStart": 1139,
                                                        "fullEnd": 1163,
                                                        "start": 1151,
                                                        "end": 1163,
                                                        "fullWidth": 24,
                                                        "width": 12,
                                                        "text": "configurable",
                                                        "value": "configurable",
                                                        "valueText": "configurable",
                                                        "hasLeadingTrivia": true,
                                                        "leadingTrivia": [
                                                            {
                                                                "kind": "WhitespaceTrivia",
                                                                "text": "            "
                                                            }
                                                        ]
                                                    },
                                                    "colonToken": {
                                                        "kind": "ColonToken",
                                                        "fullStart": 1163,
                                                        "fullEnd": 1165,
                                                        "start": 1163,
                                                        "end": 1164,
                                                        "fullWidth": 2,
                                                        "width": 1,
                                                        "text": ":",
                                                        "value": ":",
                                                        "valueText": ":",
                                                        "hasTrailingTrivia": true,
                                                        "trailingTrivia": [
                                                            {
                                                                "kind": "WhitespaceTrivia",
                                                                "text": " "
                                                            }
                                                        ]
                                                    },
                                                    "expression": {
                                                        "kind": "TrueKeyword",
                                                        "fullStart": 1165,
                                                        "fullEnd": 1171,
                                                        "start": 1165,
                                                        "end": 1169,
                                                        "fullWidth": 6,
                                                        "width": 4,
                                                        "text": "true",
                                                        "value": true,
                                                        "valueText": "true",
                                                        "hasTrailingTrivia": true,
                                                        "hasTrailingNewLine": true,
                                                        "trailingTrivia": [
                                                            {
                                                                "kind": "NewLineTrivia",
                                                                "text": "\r\n"
                                                            }
                                                        ]
                                                    }
                                                }
                                            ],
                                            "closeBraceToken": {
                                                "kind": "CloseBraceToken",
                                                "fullStart": 1171,
                                                "fullEnd": 1180,
                                                "start": 1179,
                                                "end": 1180,
                                                "fullWidth": 9,
                                                "width": 1,
                                                "text": "}",
                                                "value": "}",
                                                "valueText": "}",
                                                "hasLeadingTrivia": true,
                                                "leadingTrivia": [
                                                    {
                                                        "kind": "WhitespaceTrivia",
                                                        "text": "        "
                                                    }
                                                ]
                                            }
                                        }
                                    ],
                                    "closeParenToken": {
                                        "kind": "CloseParenToken",
                                        "fullStart": 1180,
                                        "fullEnd": 1181,
                                        "start": 1180,
                                        "end": 1181,
                                        "fullWidth": 1,
                                        "width": 1,
                                        "text": ")",
                                        "value": ")",
                                        "valueText": ")"
                                    }
                                }
                            },
                            "semicolonToken": {
                                "kind": "SemicolonToken",
                                "fullStart": 1181,
                                "fullEnd": 1184,
                                "start": 1181,
                                "end": 1182,
                                "fullWidth": 3,
                                "width": 1,
                                "text": ";",
                                "value": ";",
                                "valueText": ";",
                                "hasTrailingTrivia": true,
                                "hasTrailingNewLine": true,
                                "trailingTrivia": [
                                    {
                                        "kind": "NewLineTrivia",
                                        "text": "\r\n"
                                    }
                                ]
                            }
                        },
                        {
                            "kind": "ExpressionStatement",
                            "fullStart": 1184,
                            "fullEnd": 1215,
                            "start": 1194,
                            "end": 1213,
                            "fullWidth": 31,
                            "width": 19,
                            "expression": {
                                "kind": "InvocationExpression",
                                "fullStart": 1184,
                                "fullEnd": 1212,
                                "start": 1194,
                                "end": 1212,
                                "fullWidth": 28,
                                "width": 18,
                                "expression": {
                                    "kind": "MemberAccessExpression",
                                    "fullStart": 1184,
                                    "fullEnd": 1207,
                                    "start": 1194,
                                    "end": 1207,
                                    "fullWidth": 23,
                                    "width": 13,
                                    "expression": {
                                        "kind": "IdentifierName",
                                        "fullStart": 1184,
                                        "fullEnd": 1200,
                                        "start": 1194,
                                        "end": 1200,
                                        "fullWidth": 16,
                                        "width": 6,
                                        "text": "Object",
                                        "value": "Object",
                                        "valueText": "Object",
                                        "hasLeadingTrivia": true,
                                        "hasLeadingNewLine": true,
                                        "leadingTrivia": [
                                            {
                                                "kind": "NewLineTrivia",
                                                "text": "\r\n"
                                            },
                                            {
                                                "kind": "WhitespaceTrivia",
                                                "text": "        "
                                            }
                                        ]
                                    },
                                    "dotToken": {
                                        "kind": "DotToken",
                                        "fullStart": 1200,
                                        "fullEnd": 1201,
                                        "start": 1200,
                                        "end": 1201,
                                        "fullWidth": 1,
                                        "width": 1,
                                        "text": ".",
                                        "value": ".",
                                        "valueText": "."
                                    },
                                    "name": {
                                        "kind": "IdentifierName",
                                        "fullStart": 1201,
                                        "fullEnd": 1207,
                                        "start": 1201,
                                        "end": 1207,
                                        "fullWidth": 6,
                                        "width": 6,
                                        "text": "freeze",
                                        "value": "freeze",
                                        "valueText": "freeze"
                                    }
                                },
                                "argumentList": {
                                    "kind": "ArgumentList",
                                    "fullStart": 1207,
                                    "fullEnd": 1212,
                                    "start": 1207,
                                    "end": 1212,
                                    "fullWidth": 5,
                                    "width": 5,
                                    "openParenToken": {
                                        "kind": "OpenParenToken",
                                        "fullStart": 1207,
                                        "fullEnd": 1208,
                                        "start": 1207,
                                        "end": 1208,
                                        "fullWidth": 1,
                                        "width": 1,
                                        "text": "(",
                                        "value": "(",
                                        "valueText": "("
                                    },
                                    "arguments": [
                                        {
                                            "kind": "IdentifierName",
                                            "fullStart": 1208,
                                            "fullEnd": 1211,
                                            "start": 1208,
                                            "end": 1211,
                                            "fullWidth": 3,
                                            "width": 3,
                                            "text": "obj",
                                            "value": "obj",
                                            "valueText": "obj"
                                        }
                                    ],
                                    "closeParenToken": {
                                        "kind": "CloseParenToken",
                                        "fullStart": 1211,
                                        "fullEnd": 1212,
                                        "start": 1211,
                                        "end": 1212,
                                        "fullWidth": 1,
                                        "width": 1,
                                        "text": ")",
                                        "value": ")",
                                        "valueText": ")"
                                    }
                                }
                            },
                            "semicolonToken": {
                                "kind": "SemicolonToken",
                                "fullStart": 1212,
                                "fullEnd": 1215,
                                "start": 1212,
                                "end": 1213,
                                "fullWidth": 3,
                                "width": 1,
                                "text": ";",
                                "value": ";",
                                "valueText": ";",
                                "hasTrailingTrivia": true,
                                "hasTrailingNewLine": true,
                                "trailingTrivia": [
                                    {
                                        "kind": "NewLineTrivia",
                                        "text": "\r\n"
                                    }
                                ]
                            }
                        },
                        {
                            "kind": "VariableStatement",
                            "fullStart": 1215,
                            "fullEnd": 1265,
                            "start": 1225,
                            "end": 1263,
                            "fullWidth": 50,
                            "width": 38,
                            "modifiers": [],
                            "variableDeclaration": {
                                "kind": "VariableDeclaration",
                                "fullStart": 1215,
                                "fullEnd": 1262,
                                "start": 1225,
                                "end": 1262,
                                "fullWidth": 47,
                                "width": 37,
                                "varKeyword": {
                                    "kind": "VarKeyword",
                                    "fullStart": 1215,
                                    "fullEnd": 1229,
                                    "start": 1225,
                                    "end": 1228,
                                    "fullWidth": 14,
                                    "width": 3,
                                    "text": "var",
                                    "value": "var",
                                    "valueText": "var",
                                    "hasLeadingTrivia": true,
                                    "hasLeadingNewLine": true,
                                    "hasTrailingTrivia": true,
                                    "leadingTrivia": [
                                        {
                                            "kind": "NewLineTrivia",
                                            "text": "\r\n"
                                        },
                                        {
                                            "kind": "WhitespaceTrivia",
                                            "text": "        "
                                        }
                                    ],
                                    "trailingTrivia": [
                                        {
                                            "kind": "WhitespaceTrivia",
                                            "text": " "
                                        }
                                    ]
                                },
                                "variableDeclarators": [
                                    {
                                        "kind": "VariableDeclarator",
                                        "fullStart": 1229,
                                        "fullEnd": 1262,
                                        "start": 1229,
                                        "end": 1262,
                                        "fullWidth": 33,
<<<<<<< HEAD
                                        "width": 33,
                                        "identifier": {
=======
                                        "propertyName": {
>>>>>>> 85e84683
                                            "kind": "IdentifierName",
                                            "fullStart": 1229,
                                            "fullEnd": 1234,
                                            "start": 1229,
                                            "end": 1233,
                                            "fullWidth": 5,
                                            "width": 4,
                                            "text": "res1",
                                            "value": "res1",
                                            "valueText": "res1",
                                            "hasTrailingTrivia": true,
                                            "trailingTrivia": [
                                                {
                                                    "kind": "WhitespaceTrivia",
                                                    "text": " "
                                                }
                                            ]
                                        },
                                        "equalsValueClause": {
                                            "kind": "EqualsValueClause",
                                            "fullStart": 1234,
                                            "fullEnd": 1262,
                                            "start": 1234,
                                            "end": 1262,
                                            "fullWidth": 28,
                                            "width": 28,
                                            "equalsToken": {
                                                "kind": "EqualsToken",
                                                "fullStart": 1234,
                                                "fullEnd": 1236,
                                                "start": 1234,
                                                "end": 1235,
                                                "fullWidth": 2,
                                                "width": 1,
                                                "text": "=",
                                                "value": "=",
                                                "valueText": "=",
                                                "hasTrailingTrivia": true,
                                                "trailingTrivia": [
                                                    {
                                                        "kind": "WhitespaceTrivia",
                                                        "text": " "
                                                    }
                                                ]
                                            },
                                            "value": {
                                                "kind": "InvocationExpression",
                                                "fullStart": 1236,
                                                "fullEnd": 1262,
                                                "start": 1236,
                                                "end": 1262,
                                                "fullWidth": 26,
                                                "width": 26,
                                                "expression": {
                                                    "kind": "MemberAccessExpression",
                                                    "fullStart": 1236,
                                                    "fullEnd": 1254,
                                                    "start": 1236,
                                                    "end": 1254,
                                                    "fullWidth": 18,
                                                    "width": 18,
                                                    "expression": {
                                                        "kind": "IdentifierName",
                                                        "fullStart": 1236,
                                                        "fullEnd": 1239,
                                                        "start": 1236,
                                                        "end": 1239,
                                                        "fullWidth": 3,
                                                        "width": 3,
                                                        "text": "obj",
                                                        "value": "obj",
                                                        "valueText": "obj"
                                                    },
                                                    "dotToken": {
                                                        "kind": "DotToken",
                                                        "fullStart": 1239,
                                                        "fullEnd": 1240,
                                                        "start": 1239,
                                                        "end": 1240,
                                                        "fullWidth": 1,
                                                        "width": 1,
                                                        "text": ".",
                                                        "value": ".",
                                                        "valueText": "."
                                                    },
                                                    "name": {
                                                        "kind": "IdentifierName",
                                                        "fullStart": 1240,
                                                        "fullEnd": 1254,
                                                        "start": 1240,
                                                        "end": 1254,
                                                        "fullWidth": 14,
                                                        "width": 14,
                                                        "text": "hasOwnProperty",
                                                        "value": "hasOwnProperty",
                                                        "valueText": "hasOwnProperty"
                                                    }
                                                },
                                                "argumentList": {
                                                    "kind": "ArgumentList",
                                                    "fullStart": 1254,
                                                    "fullEnd": 1262,
                                                    "start": 1254,
                                                    "end": 1262,
                                                    "fullWidth": 8,
                                                    "width": 8,
                                                    "openParenToken": {
                                                        "kind": "OpenParenToken",
                                                        "fullStart": 1254,
                                                        "fullEnd": 1255,
                                                        "start": 1254,
                                                        "end": 1255,
                                                        "fullWidth": 1,
                                                        "width": 1,
                                                        "text": "(",
                                                        "value": "(",
                                                        "valueText": "("
                                                    },
                                                    "arguments": [
                                                        {
                                                            "kind": "StringLiteral",
                                                            "fullStart": 1255,
                                                            "fullEnd": 1261,
                                                            "start": 1255,
                                                            "end": 1261,
                                                            "fullWidth": 6,
                                                            "width": 6,
                                                            "text": "\"foo2\"",
                                                            "value": "foo2",
                                                            "valueText": "foo2"
                                                        }
                                                    ],
                                                    "closeParenToken": {
                                                        "kind": "CloseParenToken",
                                                        "fullStart": 1261,
                                                        "fullEnd": 1262,
                                                        "start": 1261,
                                                        "end": 1262,
                                                        "fullWidth": 1,
                                                        "width": 1,
                                                        "text": ")",
                                                        "value": ")",
                                                        "valueText": ")"
                                                    }
                                                }
                                            }
                                        }
                                    }
                                ]
                            },
                            "semicolonToken": {
                                "kind": "SemicolonToken",
                                "fullStart": 1262,
                                "fullEnd": 1265,
                                "start": 1262,
                                "end": 1263,
                                "fullWidth": 3,
                                "width": 1,
                                "text": ";",
                                "value": ";",
                                "valueText": ";",
                                "hasTrailingTrivia": true,
                                "hasTrailingNewLine": true,
                                "trailingTrivia": [
                                    {
                                        "kind": "NewLineTrivia",
                                        "text": "\r\n"
                                    }
                                ]
                            }
                        },
                        {
                            "kind": "ExpressionStatement",
                            "fullStart": 1265,
                            "fullEnd": 1291,
                            "start": 1273,
                            "end": 1289,
                            "fullWidth": 26,
                            "width": 16,
                            "expression": {
                                "kind": "DeleteExpression",
                                "fullStart": 1265,
                                "fullEnd": 1288,
                                "start": 1273,
                                "end": 1288,
                                "fullWidth": 23,
                                "width": 15,
                                "deleteKeyword": {
                                    "kind": "DeleteKeyword",
                                    "fullStart": 1265,
                                    "fullEnd": 1280,
                                    "start": 1273,
                                    "end": 1279,
                                    "fullWidth": 15,
                                    "width": 6,
                                    "text": "delete",
                                    "value": "delete",
                                    "valueText": "delete",
                                    "hasLeadingTrivia": true,
                                    "hasTrailingTrivia": true,
                                    "leadingTrivia": [
                                        {
                                            "kind": "WhitespaceTrivia",
                                            "text": "        "
                                        }
                                    ],
                                    "trailingTrivia": [
                                        {
                                            "kind": "WhitespaceTrivia",
                                            "text": " "
                                        }
                                    ]
                                },
                                "expression": {
                                    "kind": "MemberAccessExpression",
                                    "fullStart": 1280,
                                    "fullEnd": 1288,
                                    "start": 1280,
                                    "end": 1288,
                                    "fullWidth": 8,
                                    "width": 8,
                                    "expression": {
                                        "kind": "IdentifierName",
                                        "fullStart": 1280,
                                        "fullEnd": 1283,
                                        "start": 1280,
                                        "end": 1283,
                                        "fullWidth": 3,
                                        "width": 3,
                                        "text": "obj",
                                        "value": "obj",
                                        "valueText": "obj"
                                    },
                                    "dotToken": {
                                        "kind": "DotToken",
                                        "fullStart": 1283,
                                        "fullEnd": 1284,
                                        "start": 1283,
                                        "end": 1284,
                                        "fullWidth": 1,
                                        "width": 1,
                                        "text": ".",
                                        "value": ".",
                                        "valueText": "."
                                    },
                                    "name": {
                                        "kind": "IdentifierName",
                                        "fullStart": 1284,
                                        "fullEnd": 1288,
                                        "start": 1284,
                                        "end": 1288,
                                        "fullWidth": 4,
                                        "width": 4,
                                        "text": "foo2",
                                        "value": "foo2",
                                        "valueText": "foo2"
                                    }
                                }
                            },
                            "semicolonToken": {
                                "kind": "SemicolonToken",
                                "fullStart": 1288,
                                "fullEnd": 1291,
                                "start": 1288,
                                "end": 1289,
                                "fullWidth": 3,
                                "width": 1,
                                "text": ";",
                                "value": ";",
                                "valueText": ";",
                                "hasTrailingTrivia": true,
                                "hasTrailingNewLine": true,
                                "trailingTrivia": [
                                    {
                                        "kind": "NewLineTrivia",
                                        "text": "\r\n"
                                    }
                                ]
                            }
                        },
                        {
                            "kind": "VariableStatement",
                            "fullStart": 1291,
                            "fullEnd": 1339,
                            "start": 1299,
                            "end": 1337,
                            "fullWidth": 48,
                            "width": 38,
                            "modifiers": [],
                            "variableDeclaration": {
                                "kind": "VariableDeclaration",
                                "fullStart": 1291,
                                "fullEnd": 1336,
                                "start": 1299,
                                "end": 1336,
                                "fullWidth": 45,
                                "width": 37,
                                "varKeyword": {
                                    "kind": "VarKeyword",
                                    "fullStart": 1291,
                                    "fullEnd": 1303,
                                    "start": 1299,
                                    "end": 1302,
                                    "fullWidth": 12,
                                    "width": 3,
                                    "text": "var",
                                    "value": "var",
                                    "valueText": "var",
                                    "hasLeadingTrivia": true,
                                    "hasTrailingTrivia": true,
                                    "leadingTrivia": [
                                        {
                                            "kind": "WhitespaceTrivia",
                                            "text": "        "
                                        }
                                    ],
                                    "trailingTrivia": [
                                        {
                                            "kind": "WhitespaceTrivia",
                                            "text": " "
                                        }
                                    ]
                                },
                                "variableDeclarators": [
                                    {
                                        "kind": "VariableDeclarator",
                                        "fullStart": 1303,
                                        "fullEnd": 1336,
                                        "start": 1303,
                                        "end": 1336,
                                        "fullWidth": 33,
<<<<<<< HEAD
                                        "width": 33,
                                        "identifier": {
=======
                                        "propertyName": {
>>>>>>> 85e84683
                                            "kind": "IdentifierName",
                                            "fullStart": 1303,
                                            "fullEnd": 1308,
                                            "start": 1303,
                                            "end": 1307,
                                            "fullWidth": 5,
                                            "width": 4,
                                            "text": "res2",
                                            "value": "res2",
                                            "valueText": "res2",
                                            "hasTrailingTrivia": true,
                                            "trailingTrivia": [
                                                {
                                                    "kind": "WhitespaceTrivia",
                                                    "text": " "
                                                }
                                            ]
                                        },
                                        "equalsValueClause": {
                                            "kind": "EqualsValueClause",
                                            "fullStart": 1308,
                                            "fullEnd": 1336,
                                            "start": 1308,
                                            "end": 1336,
                                            "fullWidth": 28,
                                            "width": 28,
                                            "equalsToken": {
                                                "kind": "EqualsToken",
                                                "fullStart": 1308,
                                                "fullEnd": 1310,
                                                "start": 1308,
                                                "end": 1309,
                                                "fullWidth": 2,
                                                "width": 1,
                                                "text": "=",
                                                "value": "=",
                                                "valueText": "=",
                                                "hasTrailingTrivia": true,
                                                "trailingTrivia": [
                                                    {
                                                        "kind": "WhitespaceTrivia",
                                                        "text": " "
                                                    }
                                                ]
                                            },
                                            "value": {
                                                "kind": "InvocationExpression",
                                                "fullStart": 1310,
                                                "fullEnd": 1336,
                                                "start": 1310,
                                                "end": 1336,
                                                "fullWidth": 26,
                                                "width": 26,
                                                "expression": {
                                                    "kind": "MemberAccessExpression",
                                                    "fullStart": 1310,
                                                    "fullEnd": 1328,
                                                    "start": 1310,
                                                    "end": 1328,
                                                    "fullWidth": 18,
                                                    "width": 18,
                                                    "expression": {
                                                        "kind": "IdentifierName",
                                                        "fullStart": 1310,
                                                        "fullEnd": 1313,
                                                        "start": 1310,
                                                        "end": 1313,
                                                        "fullWidth": 3,
                                                        "width": 3,
                                                        "text": "obj",
                                                        "value": "obj",
                                                        "valueText": "obj"
                                                    },
                                                    "dotToken": {
                                                        "kind": "DotToken",
                                                        "fullStart": 1313,
                                                        "fullEnd": 1314,
                                                        "start": 1313,
                                                        "end": 1314,
                                                        "fullWidth": 1,
                                                        "width": 1,
                                                        "text": ".",
                                                        "value": ".",
                                                        "valueText": "."
                                                    },
                                                    "name": {
                                                        "kind": "IdentifierName",
                                                        "fullStart": 1314,
                                                        "fullEnd": 1328,
                                                        "start": 1314,
                                                        "end": 1328,
                                                        "fullWidth": 14,
                                                        "width": 14,
                                                        "text": "hasOwnProperty",
                                                        "value": "hasOwnProperty",
                                                        "valueText": "hasOwnProperty"
                                                    }
                                                },
                                                "argumentList": {
                                                    "kind": "ArgumentList",
                                                    "fullStart": 1328,
                                                    "fullEnd": 1336,
                                                    "start": 1328,
                                                    "end": 1336,
                                                    "fullWidth": 8,
                                                    "width": 8,
                                                    "openParenToken": {
                                                        "kind": "OpenParenToken",
                                                        "fullStart": 1328,
                                                        "fullEnd": 1329,
                                                        "start": 1328,
                                                        "end": 1329,
                                                        "fullWidth": 1,
                                                        "width": 1,
                                                        "text": "(",
                                                        "value": "(",
                                                        "valueText": "("
                                                    },
                                                    "arguments": [
                                                        {
                                                            "kind": "StringLiteral",
                                                            "fullStart": 1329,
                                                            "fullEnd": 1335,
                                                            "start": 1329,
                                                            "end": 1335,
                                                            "fullWidth": 6,
                                                            "width": 6,
                                                            "text": "\"foo2\"",
                                                            "value": "foo2",
                                                            "valueText": "foo2"
                                                        }
                                                    ],
                                                    "closeParenToken": {
                                                        "kind": "CloseParenToken",
                                                        "fullStart": 1335,
                                                        "fullEnd": 1336,
                                                        "start": 1335,
                                                        "end": 1336,
                                                        "fullWidth": 1,
                                                        "width": 1,
                                                        "text": ")",
                                                        "value": ")",
                                                        "valueText": ")"
                                                    }
                                                }
                                            }
                                        }
                                    }
                                ]
                            },
                            "semicolonToken": {
                                "kind": "SemicolonToken",
                                "fullStart": 1336,
                                "fullEnd": 1339,
                                "start": 1336,
                                "end": 1337,
                                "fullWidth": 3,
                                "width": 1,
                                "text": ";",
                                "value": ";",
                                "valueText": ";",
                                "hasTrailingTrivia": true,
                                "hasTrailingNewLine": true,
                                "trailingTrivia": [
                                    {
                                        "kind": "NewLineTrivia",
                                        "text": "\r\n"
                                    }
                                ]
                            }
                        },
                        {
                            "kind": "VariableStatement",
                            "fullStart": 1339,
                            "fullEnd": 1389,
                            "start": 1347,
                            "end": 1387,
                            "fullWidth": 50,
                            "width": 40,
                            "modifiers": [],
                            "variableDeclaration": {
                                "kind": "VariableDeclaration",
                                "fullStart": 1339,
                                "fullEnd": 1386,
                                "start": 1347,
                                "end": 1386,
                                "fullWidth": 47,
                                "width": 39,
                                "varKeyword": {
                                    "kind": "VarKeyword",
                                    "fullStart": 1339,
                                    "fullEnd": 1351,
                                    "start": 1347,
                                    "end": 1350,
                                    "fullWidth": 12,
                                    "width": 3,
                                    "text": "var",
                                    "value": "var",
                                    "valueText": "var",
                                    "hasLeadingTrivia": true,
                                    "hasTrailingTrivia": true,
                                    "leadingTrivia": [
                                        {
                                            "kind": "WhitespaceTrivia",
                                            "text": "        "
                                        }
                                    ],
                                    "trailingTrivia": [
                                        {
                                            "kind": "WhitespaceTrivia",
                                            "text": " "
                                        }
                                    ]
                                },
                                "variableDeclarators": [
                                    {
                                        "kind": "VariableDeclarator",
                                        "fullStart": 1351,
                                        "fullEnd": 1386,
                                        "start": 1351,
                                        "end": 1386,
                                        "fullWidth": 35,
<<<<<<< HEAD
                                        "width": 35,
                                        "identifier": {
=======
                                        "propertyName": {
>>>>>>> 85e84683
                                            "kind": "IdentifierName",
                                            "fullStart": 1351,
                                            "fullEnd": 1370,
                                            "start": 1351,
                                            "end": 1369,
                                            "fullWidth": 19,
                                            "width": 18,
                                            "text": "resultConfigurable",
                                            "value": "resultConfigurable",
                                            "valueText": "resultConfigurable",
                                            "hasTrailingTrivia": true,
                                            "trailingTrivia": [
                                                {
                                                    "kind": "WhitespaceTrivia",
                                                    "text": " "
                                                }
                                            ]
                                        },
                                        "equalsValueClause": {
                                            "kind": "EqualsValueClause",
                                            "fullStart": 1370,
                                            "fullEnd": 1386,
                                            "start": 1370,
                                            "end": 1386,
                                            "fullWidth": 16,
                                            "width": 16,
                                            "equalsToken": {
                                                "kind": "EqualsToken",
                                                "fullStart": 1370,
                                                "fullEnd": 1372,
                                                "start": 1370,
                                                "end": 1371,
                                                "fullWidth": 2,
                                                "width": 1,
                                                "text": "=",
                                                "value": "=",
                                                "valueText": "=",
                                                "hasTrailingTrivia": true,
                                                "trailingTrivia": [
                                                    {
                                                        "kind": "WhitespaceTrivia",
                                                        "text": " "
                                                    }
                                                ]
                                            },
                                            "value": {
                                                "kind": "ParenthesizedExpression",
                                                "fullStart": 1372,
                                                "fullEnd": 1386,
                                                "start": 1372,
                                                "end": 1386,
                                                "fullWidth": 14,
                                                "width": 14,
                                                "openParenToken": {
                                                    "kind": "OpenParenToken",
                                                    "fullStart": 1372,
                                                    "fullEnd": 1373,
                                                    "start": 1372,
                                                    "end": 1373,
                                                    "fullWidth": 1,
                                                    "width": 1,
                                                    "text": "(",
                                                    "value": "(",
                                                    "valueText": "("
                                                },
                                                "expression": {
                                                    "kind": "LogicalAndExpression",
                                                    "fullStart": 1373,
                                                    "fullEnd": 1385,
                                                    "start": 1373,
                                                    "end": 1385,
                                                    "fullWidth": 12,
                                                    "width": 12,
                                                    "left": {
                                                        "kind": "IdentifierName",
                                                        "fullStart": 1373,
                                                        "fullEnd": 1378,
                                                        "start": 1373,
                                                        "end": 1377,
                                                        "fullWidth": 5,
                                                        "width": 4,
                                                        "text": "res1",
                                                        "value": "res1",
                                                        "valueText": "res1",
                                                        "hasTrailingTrivia": true,
                                                        "trailingTrivia": [
                                                            {
                                                                "kind": "WhitespaceTrivia",
                                                                "text": " "
                                                            }
                                                        ]
                                                    },
                                                    "operatorToken": {
                                                        "kind": "AmpersandAmpersandToken",
                                                        "fullStart": 1378,
                                                        "fullEnd": 1381,
                                                        "start": 1378,
                                                        "end": 1380,
                                                        "fullWidth": 3,
                                                        "width": 2,
                                                        "text": "&&",
                                                        "value": "&&",
                                                        "valueText": "&&",
                                                        "hasTrailingTrivia": true,
                                                        "trailingTrivia": [
                                                            {
                                                                "kind": "WhitespaceTrivia",
                                                                "text": " "
                                                            }
                                                        ]
                                                    },
                                                    "right": {
                                                        "kind": "IdentifierName",
                                                        "fullStart": 1381,
                                                        "fullEnd": 1385,
                                                        "start": 1381,
                                                        "end": 1385,
                                                        "fullWidth": 4,
                                                        "width": 4,
                                                        "text": "res2",
                                                        "value": "res2",
                                                        "valueText": "res2"
                                                    }
                                                },
                                                "closeParenToken": {
                                                    "kind": "CloseParenToken",
                                                    "fullStart": 1385,
                                                    "fullEnd": 1386,
                                                    "start": 1385,
                                                    "end": 1386,
                                                    "fullWidth": 1,
                                                    "width": 1,
                                                    "text": ")",
                                                    "value": ")",
                                                    "valueText": ")"
                                                }
                                            }
                                        }
                                    }
                                ]
                            },
                            "semicolonToken": {
                                "kind": "SemicolonToken",
                                "fullStart": 1386,
                                "fullEnd": 1389,
                                "start": 1386,
                                "end": 1387,
                                "fullWidth": 3,
                                "width": 1,
                                "text": ";",
                                "value": ";",
                                "valueText": ";",
                                "hasTrailingTrivia": true,
                                "hasTrailingNewLine": true,
                                "trailingTrivia": [
                                    {
                                        "kind": "NewLineTrivia",
                                        "text": "\r\n"
                                    }
                                ]
                            }
                        },
                        {
                            "kind": "VariableStatement",
                            "fullStart": 1389,
                            "fullEnd": 1438,
                            "start": 1399,
                            "end": 1436,
                            "fullWidth": 49,
                            "width": 37,
                            "modifiers": [],
                            "variableDeclaration": {
                                "kind": "VariableDeclaration",
                                "fullStart": 1389,
                                "fullEnd": 1435,
                                "start": 1399,
                                "end": 1435,
                                "fullWidth": 46,
                                "width": 36,
                                "varKeyword": {
                                    "kind": "VarKeyword",
                                    "fullStart": 1389,
                                    "fullEnd": 1403,
                                    "start": 1399,
                                    "end": 1402,
                                    "fullWidth": 14,
                                    "width": 3,
                                    "text": "var",
                                    "value": "var",
                                    "valueText": "var",
                                    "hasLeadingTrivia": true,
                                    "hasLeadingNewLine": true,
                                    "hasTrailingTrivia": true,
                                    "leadingTrivia": [
                                        {
                                            "kind": "NewLineTrivia",
                                            "text": "\r\n"
                                        },
                                        {
                                            "kind": "WhitespaceTrivia",
                                            "text": "        "
                                        }
                                    ],
                                    "trailingTrivia": [
                                        {
                                            "kind": "WhitespaceTrivia",
                                            "text": " "
                                        }
                                    ]
                                },
                                "variableDeclarators": [
                                    {
                                        "kind": "VariableDeclarator",
                                        "fullStart": 1403,
                                        "fullEnd": 1435,
                                        "start": 1403,
                                        "end": 1435,
                                        "fullWidth": 32,
<<<<<<< HEAD
                                        "width": 32,
                                        "identifier": {
=======
                                        "propertyName": {
>>>>>>> 85e84683
                                            "kind": "IdentifierName",
                                            "fullStart": 1403,
                                            "fullEnd": 1416,
                                            "start": 1403,
                                            "end": 1415,
                                            "fullWidth": 13,
                                            "width": 12,
                                            "text": "resultGetFun",
                                            "value": "resultGetFun",
                                            "valueText": "resultGetFun",
                                            "hasTrailingTrivia": true,
                                            "trailingTrivia": [
                                                {
                                                    "kind": "WhitespaceTrivia",
                                                    "text": " "
                                                }
                                            ]
                                        },
                                        "equalsValueClause": {
                                            "kind": "EqualsValueClause",
                                            "fullStart": 1416,
                                            "fullEnd": 1435,
                                            "start": 1416,
                                            "end": 1435,
                                            "fullWidth": 19,
                                            "width": 19,
                                            "equalsToken": {
                                                "kind": "EqualsToken",
                                                "fullStart": 1416,
                                                "fullEnd": 1418,
                                                "start": 1416,
                                                "end": 1417,
                                                "fullWidth": 2,
                                                "width": 1,
                                                "text": "=",
                                                "value": "=",
                                                "valueText": "=",
                                                "hasTrailingTrivia": true,
                                                "trailingTrivia": [
                                                    {
                                                        "kind": "WhitespaceTrivia",
                                                        "text": " "
                                                    }
                                                ]
                                            },
                                            "value": {
                                                "kind": "ParenthesizedExpression",
                                                "fullStart": 1418,
                                                "fullEnd": 1435,
                                                "start": 1418,
                                                "end": 1435,
                                                "fullWidth": 17,
                                                "width": 17,
                                                "openParenToken": {
                                                    "kind": "OpenParenToken",
                                                    "fullStart": 1418,
                                                    "fullEnd": 1419,
                                                    "start": 1418,
                                                    "end": 1419,
                                                    "fullWidth": 1,
                                                    "width": 1,
                                                    "text": "(",
                                                    "value": "(",
                                                    "valueText": "("
                                                },
                                                "expression": {
                                                    "kind": "EqualsExpression",
                                                    "fullStart": 1419,
                                                    "fullEnd": 1434,
                                                    "start": 1419,
                                                    "end": 1434,
                                                    "fullWidth": 15,
                                                    "width": 15,
                                                    "left": {
                                                        "kind": "MemberAccessExpression",
                                                        "fullStart": 1419,
                                                        "fullEnd": 1428,
                                                        "start": 1419,
                                                        "end": 1427,
                                                        "fullWidth": 9,
                                                        "width": 8,
                                                        "expression": {
                                                            "kind": "IdentifierName",
                                                            "fullStart": 1419,
                                                            "fullEnd": 1422,
                                                            "start": 1419,
                                                            "end": 1422,
                                                            "fullWidth": 3,
                                                            "width": 3,
                                                            "text": "obj",
                                                            "value": "obj",
                                                            "valueText": "obj"
                                                        },
                                                        "dotToken": {
                                                            "kind": "DotToken",
                                                            "fullStart": 1422,
                                                            "fullEnd": 1423,
                                                            "start": 1422,
                                                            "end": 1423,
                                                            "fullWidth": 1,
                                                            "width": 1,
                                                            "text": ".",
                                                            "value": ".",
                                                            "valueText": "."
                                                        },
                                                        "name": {
                                                            "kind": "IdentifierName",
                                                            "fullStart": 1423,
                                                            "fullEnd": 1428,
                                                            "start": 1423,
                                                            "end": 1427,
                                                            "fullWidth": 5,
                                                            "width": 4,
                                                            "text": "foo2",
                                                            "value": "foo2",
                                                            "valueText": "foo2",
                                                            "hasTrailingTrivia": true,
                                                            "trailingTrivia": [
                                                                {
                                                                    "kind": "WhitespaceTrivia",
                                                                    "text": " "
                                                                }
                                                            ]
                                                        }
                                                    },
                                                    "operatorToken": {
                                                        "kind": "EqualsEqualsEqualsToken",
                                                        "fullStart": 1428,
                                                        "fullEnd": 1432,
                                                        "start": 1428,
                                                        "end": 1431,
                                                        "fullWidth": 4,
                                                        "width": 3,
                                                        "text": "===",
                                                        "value": "===",
                                                        "valueText": "===",
                                                        "hasTrailingTrivia": true,
                                                        "trailingTrivia": [
                                                            {
                                                                "kind": "WhitespaceTrivia",
                                                                "text": " "
                                                            }
                                                        ]
                                                    },
                                                    "right": {
                                                        "kind": "NumericLiteral",
                                                        "fullStart": 1432,
                                                        "fullEnd": 1434,
                                                        "start": 1432,
                                                        "end": 1434,
                                                        "fullWidth": 2,
                                                        "width": 2,
                                                        "text": "10",
                                                        "value": 10,
                                                        "valueText": "10"
                                                    }
                                                },
                                                "closeParenToken": {
                                                    "kind": "CloseParenToken",
                                                    "fullStart": 1434,
                                                    "fullEnd": 1435,
                                                    "start": 1434,
                                                    "end": 1435,
                                                    "fullWidth": 1,
                                                    "width": 1,
                                                    "text": ")",
                                                    "value": ")",
                                                    "valueText": ")"
                                                }
                                            }
                                        }
                                    }
                                ]
                            },
                            "semicolonToken": {
                                "kind": "SemicolonToken",
                                "fullStart": 1435,
                                "fullEnd": 1438,
                                "start": 1435,
                                "end": 1436,
                                "fullWidth": 3,
                                "width": 1,
                                "text": ";",
                                "value": ";",
                                "valueText": ";",
                                "hasTrailingTrivia": true,
                                "hasTrailingNewLine": true,
                                "trailingTrivia": [
                                    {
                                        "kind": "NewLineTrivia",
                                        "text": "\r\n"
                                    }
                                ]
                            }
                        },
                        {
                            "kind": "ExpressionStatement",
                            "fullStart": 1438,
                            "fullEnd": 1462,
                            "start": 1446,
                            "end": 1460,
                            "fullWidth": 24,
                            "width": 14,
                            "expression": {
                                "kind": "AssignmentExpression",
                                "fullStart": 1438,
                                "fullEnd": 1459,
                                "start": 1446,
                                "end": 1459,
                                "fullWidth": 21,
                                "width": 13,
                                "left": {
                                    "kind": "MemberAccessExpression",
                                    "fullStart": 1438,
                                    "fullEnd": 1455,
                                    "start": 1446,
                                    "end": 1454,
                                    "fullWidth": 17,
                                    "width": 8,
                                    "expression": {
                                        "kind": "IdentifierName",
                                        "fullStart": 1438,
                                        "fullEnd": 1449,
                                        "start": 1446,
                                        "end": 1449,
                                        "fullWidth": 11,
                                        "width": 3,
                                        "text": "obj",
                                        "value": "obj",
                                        "valueText": "obj",
                                        "hasLeadingTrivia": true,
                                        "leadingTrivia": [
                                            {
                                                "kind": "WhitespaceTrivia",
                                                "text": "        "
                                            }
                                        ]
                                    },
                                    "dotToken": {
                                        "kind": "DotToken",
                                        "fullStart": 1449,
                                        "fullEnd": 1450,
                                        "start": 1449,
                                        "end": 1450,
                                        "fullWidth": 1,
                                        "width": 1,
                                        "text": ".",
                                        "value": ".",
                                        "valueText": "."
                                    },
                                    "name": {
                                        "kind": "IdentifierName",
                                        "fullStart": 1450,
                                        "fullEnd": 1455,
                                        "start": 1450,
                                        "end": 1454,
                                        "fullWidth": 5,
                                        "width": 4,
                                        "text": "foo2",
                                        "value": "foo2",
                                        "valueText": "foo2",
                                        "hasTrailingTrivia": true,
                                        "trailingTrivia": [
                                            {
                                                "kind": "WhitespaceTrivia",
                                                "text": " "
                                            }
                                        ]
                                    }
                                },
                                "operatorToken": {
                                    "kind": "EqualsToken",
                                    "fullStart": 1455,
                                    "fullEnd": 1457,
                                    "start": 1455,
                                    "end": 1456,
                                    "fullWidth": 2,
                                    "width": 1,
                                    "text": "=",
                                    "value": "=",
                                    "valueText": "=",
                                    "hasTrailingTrivia": true,
                                    "trailingTrivia": [
                                        {
                                            "kind": "WhitespaceTrivia",
                                            "text": " "
                                        }
                                    ]
                                },
                                "right": {
                                    "kind": "NumericLiteral",
                                    "fullStart": 1457,
                                    "fullEnd": 1459,
                                    "start": 1457,
                                    "end": 1459,
                                    "fullWidth": 2,
                                    "width": 2,
                                    "text": "12",
                                    "value": 12,
                                    "valueText": "12"
                                }
                            },
                            "semicolonToken": {
                                "kind": "SemicolonToken",
                                "fullStart": 1459,
                                "fullEnd": 1462,
                                "start": 1459,
                                "end": 1460,
                                "fullWidth": 3,
                                "width": 1,
                                "text": ";",
                                "value": ";",
                                "valueText": ";",
                                "hasTrailingTrivia": true,
                                "hasTrailingNewLine": true,
                                "trailingTrivia": [
                                    {
                                        "kind": "NewLineTrivia",
                                        "text": "\r\n"
                                    }
                                ]
                            }
                        },
                        {
                            "kind": "VariableStatement",
                            "fullStart": 1462,
                            "fullEnd": 1503,
                            "start": 1472,
                            "end": 1501,
                            "fullWidth": 41,
                            "width": 29,
                            "modifiers": [],
                            "variableDeclaration": {
                                "kind": "VariableDeclaration",
                                "fullStart": 1462,
                                "fullEnd": 1500,
                                "start": 1472,
                                "end": 1500,
                                "fullWidth": 38,
                                "width": 28,
                                "varKeyword": {
                                    "kind": "VarKeyword",
                                    "fullStart": 1462,
                                    "fullEnd": 1476,
                                    "start": 1472,
                                    "end": 1475,
                                    "fullWidth": 14,
                                    "width": 3,
                                    "text": "var",
                                    "value": "var",
                                    "valueText": "var",
                                    "hasLeadingTrivia": true,
                                    "hasLeadingNewLine": true,
                                    "hasTrailingTrivia": true,
                                    "leadingTrivia": [
                                        {
                                            "kind": "NewLineTrivia",
                                            "text": "\r\n"
                                        },
                                        {
                                            "kind": "WhitespaceTrivia",
                                            "text": "        "
                                        }
                                    ],
                                    "trailingTrivia": [
                                        {
                                            "kind": "WhitespaceTrivia",
                                            "text": " "
                                        }
                                    ]
                                },
                                "variableDeclarators": [
                                    {
                                        "kind": "VariableDeclarator",
                                        "fullStart": 1476,
                                        "fullEnd": 1500,
                                        "start": 1476,
                                        "end": 1500,
                                        "fullWidth": 24,
<<<<<<< HEAD
                                        "width": 24,
                                        "identifier": {
=======
                                        "propertyName": {
>>>>>>> 85e84683
                                            "kind": "IdentifierName",
                                            "fullStart": 1476,
                                            "fullEnd": 1493,
                                            "start": 1476,
                                            "end": 1492,
                                            "fullWidth": 17,
                                            "width": 16,
                                            "text": "resultEnumerable",
                                            "value": "resultEnumerable",
                                            "valueText": "resultEnumerable",
                                            "hasTrailingTrivia": true,
                                            "trailingTrivia": [
                                                {
                                                    "kind": "WhitespaceTrivia",
                                                    "text": " "
                                                }
                                            ]
                                        },
                                        "equalsValueClause": {
                                            "kind": "EqualsValueClause",
                                            "fullStart": 1493,
                                            "fullEnd": 1500,
                                            "start": 1493,
                                            "end": 1500,
                                            "fullWidth": 7,
                                            "width": 7,
                                            "equalsToken": {
                                                "kind": "EqualsToken",
                                                "fullStart": 1493,
                                                "fullEnd": 1495,
                                                "start": 1493,
                                                "end": 1494,
                                                "fullWidth": 2,
                                                "width": 1,
                                                "text": "=",
                                                "value": "=",
                                                "valueText": "=",
                                                "hasTrailingTrivia": true,
                                                "trailingTrivia": [
                                                    {
                                                        "kind": "WhitespaceTrivia",
                                                        "text": " "
                                                    }
                                                ]
                                            },
                                            "value": {
                                                "kind": "FalseKeyword",
                                                "fullStart": 1495,
                                                "fullEnd": 1500,
                                                "start": 1495,
                                                "end": 1500,
                                                "fullWidth": 5,
                                                "width": 5,
                                                "text": "false",
                                                "value": false,
                                                "valueText": "false"
                                            }
                                        }
                                    }
                                ]
                            },
                            "semicolonToken": {
                                "kind": "SemicolonToken",
                                "fullStart": 1500,
                                "fullEnd": 1503,
                                "start": 1500,
                                "end": 1501,
                                "fullWidth": 3,
                                "width": 1,
                                "text": ";",
                                "value": ";",
                                "valueText": ";",
                                "hasTrailingTrivia": true,
                                "hasTrailingNewLine": true,
                                "trailingTrivia": [
                                    {
                                        "kind": "NewLineTrivia",
                                        "text": "\r\n"
                                    }
                                ]
                            }
                        },
                        {
                            "kind": "ForInStatement",
                            "fullStart": 1503,
                            "fullEnd": 1640,
                            "start": 1511,
                            "end": 1638,
                            "fullWidth": 137,
                            "width": 127,
                            "forKeyword": {
                                "kind": "ForKeyword",
                                "fullStart": 1503,
                                "fullEnd": 1515,
                                "start": 1511,
                                "end": 1514,
                                "fullWidth": 12,
                                "width": 3,
                                "text": "for",
                                "value": "for",
                                "valueText": "for",
                                "hasLeadingTrivia": true,
                                "hasTrailingTrivia": true,
                                "leadingTrivia": [
                                    {
                                        "kind": "WhitespaceTrivia",
                                        "text": "        "
                                    }
                                ],
                                "trailingTrivia": [
                                    {
                                        "kind": "WhitespaceTrivia",
                                        "text": " "
                                    }
                                ]
                            },
                            "openParenToken": {
                                "kind": "OpenParenToken",
                                "fullStart": 1515,
                                "fullEnd": 1516,
                                "start": 1515,
                                "end": 1516,
                                "fullWidth": 1,
                                "width": 1,
                                "text": "(",
                                "value": "(",
                                "valueText": "("
                            },
                            "variableDeclaration": {
                                "kind": "VariableDeclaration",
                                "fullStart": 1516,
                                "fullEnd": 1525,
                                "start": 1516,
                                "end": 1524,
                                "fullWidth": 9,
                                "width": 8,
                                "varKeyword": {
                                    "kind": "VarKeyword",
                                    "fullStart": 1516,
                                    "fullEnd": 1520,
                                    "start": 1516,
                                    "end": 1519,
                                    "fullWidth": 4,
                                    "width": 3,
                                    "text": "var",
                                    "value": "var",
                                    "valueText": "var",
                                    "hasTrailingTrivia": true,
                                    "trailingTrivia": [
                                        {
                                            "kind": "WhitespaceTrivia",
                                            "text": " "
                                        }
                                    ]
                                },
                                "variableDeclarators": [
                                    {
                                        "kind": "VariableDeclarator",
                                        "fullStart": 1520,
                                        "fullEnd": 1525,
                                        "start": 1520,
                                        "end": 1524,
                                        "fullWidth": 5,
<<<<<<< HEAD
                                        "width": 4,
                                        "identifier": {
=======
                                        "propertyName": {
>>>>>>> 85e84683
                                            "kind": "IdentifierName",
                                            "fullStart": 1520,
                                            "fullEnd": 1525,
                                            "start": 1520,
                                            "end": 1524,
                                            "fullWidth": 5,
                                            "width": 4,
                                            "text": "prop",
                                            "value": "prop",
                                            "valueText": "prop",
                                            "hasTrailingTrivia": true,
                                            "trailingTrivia": [
                                                {
                                                    "kind": "WhitespaceTrivia",
                                                    "text": " "
                                                }
                                            ]
                                        }
                                    }
                                ]
                            },
                            "inKeyword": {
                                "kind": "InKeyword",
                                "fullStart": 1525,
                                "fullEnd": 1528,
                                "start": 1525,
                                "end": 1527,
                                "fullWidth": 3,
                                "width": 2,
                                "text": "in",
                                "value": "in",
                                "valueText": "in",
                                "hasTrailingTrivia": true,
                                "trailingTrivia": [
                                    {
                                        "kind": "WhitespaceTrivia",
                                        "text": " "
                                    }
                                ]
                            },
                            "expression": {
                                "kind": "IdentifierName",
                                "fullStart": 1528,
                                "fullEnd": 1531,
                                "start": 1528,
                                "end": 1531,
                                "fullWidth": 3,
                                "width": 3,
                                "text": "obj",
                                "value": "obj",
                                "valueText": "obj"
                            },
                            "closeParenToken": {
                                "kind": "CloseParenToken",
                                "fullStart": 1531,
                                "fullEnd": 1533,
                                "start": 1531,
                                "end": 1532,
                                "fullWidth": 2,
                                "width": 1,
                                "text": ")",
                                "value": ")",
                                "valueText": ")",
                                "hasTrailingTrivia": true,
                                "trailingTrivia": [
                                    {
                                        "kind": "WhitespaceTrivia",
                                        "text": " "
                                    }
                                ]
                            },
                            "statement": {
                                "kind": "Block",
                                "fullStart": 1533,
                                "fullEnd": 1640,
                                "start": 1533,
                                "end": 1638,
                                "fullWidth": 107,
                                "width": 105,
                                "openBraceToken": {
                                    "kind": "OpenBraceToken",
                                    "fullStart": 1533,
                                    "fullEnd": 1536,
                                    "start": 1533,
                                    "end": 1534,
                                    "fullWidth": 3,
                                    "width": 1,
                                    "text": "{",
                                    "value": "{",
                                    "valueText": "{",
                                    "hasTrailingTrivia": true,
                                    "hasTrailingNewLine": true,
                                    "trailingTrivia": [
                                        {
                                            "kind": "NewLineTrivia",
                                            "text": "\r\n"
                                        }
                                    ]
                                },
                                "statements": [
                                    {
                                        "kind": "IfStatement",
                                        "fullStart": 1536,
                                        "fullEnd": 1629,
                                        "start": 1548,
                                        "end": 1627,
                                        "fullWidth": 93,
                                        "width": 79,
                                        "ifKeyword": {
                                            "kind": "IfKeyword",
                                            "fullStart": 1536,
                                            "fullEnd": 1551,
                                            "start": 1548,
                                            "end": 1550,
                                            "fullWidth": 15,
                                            "width": 2,
                                            "text": "if",
                                            "value": "if",
                                            "valueText": "if",
                                            "hasLeadingTrivia": true,
                                            "hasTrailingTrivia": true,
                                            "leadingTrivia": [
                                                {
                                                    "kind": "WhitespaceTrivia",
                                                    "text": "            "
                                                }
                                            ],
                                            "trailingTrivia": [
                                                {
                                                    "kind": "WhitespaceTrivia",
                                                    "text": " "
                                                }
                                            ]
                                        },
                                        "openParenToken": {
                                            "kind": "OpenParenToken",
                                            "fullStart": 1551,
                                            "fullEnd": 1552,
                                            "start": 1551,
                                            "end": 1552,
                                            "fullWidth": 1,
                                            "width": 1,
                                            "text": "(",
                                            "value": "(",
                                            "valueText": "("
                                        },
                                        "condition": {
                                            "kind": "EqualsExpression",
                                            "fullStart": 1552,
                                            "fullEnd": 1567,
                                            "start": 1552,
                                            "end": 1567,
                                            "fullWidth": 15,
                                            "width": 15,
                                            "left": {
                                                "kind": "IdentifierName",
                                                "fullStart": 1552,
                                                "fullEnd": 1557,
                                                "start": 1552,
                                                "end": 1556,
                                                "fullWidth": 5,
                                                "width": 4,
                                                "text": "prop",
                                                "value": "prop",
                                                "valueText": "prop",
                                                "hasTrailingTrivia": true,
                                                "trailingTrivia": [
                                                    {
                                                        "kind": "WhitespaceTrivia",
                                                        "text": " "
                                                    }
                                                ]
                                            },
                                            "operatorToken": {
                                                "kind": "EqualsEqualsEqualsToken",
                                                "fullStart": 1557,
                                                "fullEnd": 1561,
                                                "start": 1557,
                                                "end": 1560,
                                                "fullWidth": 4,
                                                "width": 3,
                                                "text": "===",
                                                "value": "===",
                                                "valueText": "===",
                                                "hasTrailingTrivia": true,
                                                "trailingTrivia": [
                                                    {
                                                        "kind": "WhitespaceTrivia",
                                                        "text": " "
                                                    }
                                                ]
                                            },
                                            "right": {
                                                "kind": "StringLiteral",
                                                "fullStart": 1561,
                                                "fullEnd": 1567,
                                                "start": 1561,
                                                "end": 1567,
                                                "fullWidth": 6,
                                                "width": 6,
                                                "text": "\"foo2\"",
                                                "value": "foo2",
                                                "valueText": "foo2"
                                            }
                                        },
                                        "closeParenToken": {
                                            "kind": "CloseParenToken",
                                            "fullStart": 1567,
                                            "fullEnd": 1569,
                                            "start": 1567,
                                            "end": 1568,
                                            "fullWidth": 2,
                                            "width": 1,
                                            "text": ")",
                                            "value": ")",
                                            "valueText": ")",
                                            "hasTrailingTrivia": true,
                                            "trailingTrivia": [
                                                {
                                                    "kind": "WhitespaceTrivia",
                                                    "text": " "
                                                }
                                            ]
                                        },
                                        "statement": {
                                            "kind": "Block",
                                            "fullStart": 1569,
                                            "fullEnd": 1629,
                                            "start": 1569,
                                            "end": 1627,
                                            "fullWidth": 60,
                                            "width": 58,
                                            "openBraceToken": {
                                                "kind": "OpenBraceToken",
                                                "fullStart": 1569,
                                                "fullEnd": 1572,
                                                "start": 1569,
                                                "end": 1570,
                                                "fullWidth": 3,
                                                "width": 1,
                                                "text": "{",
                                                "value": "{",
                                                "valueText": "{",
                                                "hasTrailingTrivia": true,
                                                "hasTrailingNewLine": true,
                                                "trailingTrivia": [
                                                    {
                                                        "kind": "NewLineTrivia",
                                                        "text": "\r\n"
                                                    }
                                                ]
                                            },
                                            "statements": [
                                                {
                                                    "kind": "ExpressionStatement",
                                                    "fullStart": 1572,
                                                    "fullEnd": 1614,
                                                    "start": 1588,
                                                    "end": 1612,
                                                    "fullWidth": 42,
                                                    "width": 24,
                                                    "expression": {
                                                        "kind": "AssignmentExpression",
                                                        "fullStart": 1572,
                                                        "fullEnd": 1611,
                                                        "start": 1588,
                                                        "end": 1611,
                                                        "fullWidth": 39,
                                                        "width": 23,
                                                        "left": {
                                                            "kind": "IdentifierName",
                                                            "fullStart": 1572,
                                                            "fullEnd": 1605,
                                                            "start": 1588,
                                                            "end": 1604,
                                                            "fullWidth": 33,
                                                            "width": 16,
                                                            "text": "resultEnumerable",
                                                            "value": "resultEnumerable",
                                                            "valueText": "resultEnumerable",
                                                            "hasLeadingTrivia": true,
                                                            "hasTrailingTrivia": true,
                                                            "leadingTrivia": [
                                                                {
                                                                    "kind": "WhitespaceTrivia",
                                                                    "text": "                "
                                                                }
                                                            ],
                                                            "trailingTrivia": [
                                                                {
                                                                    "kind": "WhitespaceTrivia",
                                                                    "text": " "
                                                                }
                                                            ]
                                                        },
                                                        "operatorToken": {
                                                            "kind": "EqualsToken",
                                                            "fullStart": 1605,
                                                            "fullEnd": 1607,
                                                            "start": 1605,
                                                            "end": 1606,
                                                            "fullWidth": 2,
                                                            "width": 1,
                                                            "text": "=",
                                                            "value": "=",
                                                            "valueText": "=",
                                                            "hasTrailingTrivia": true,
                                                            "trailingTrivia": [
                                                                {
                                                                    "kind": "WhitespaceTrivia",
                                                                    "text": " "
                                                                }
                                                            ]
                                                        },
                                                        "right": {
                                                            "kind": "TrueKeyword",
                                                            "fullStart": 1607,
                                                            "fullEnd": 1611,
                                                            "start": 1607,
                                                            "end": 1611,
                                                            "fullWidth": 4,
                                                            "width": 4,
                                                            "text": "true",
                                                            "value": true,
                                                            "valueText": "true"
                                                        }
                                                    },
                                                    "semicolonToken": {
                                                        "kind": "SemicolonToken",
                                                        "fullStart": 1611,
                                                        "fullEnd": 1614,
                                                        "start": 1611,
                                                        "end": 1612,
                                                        "fullWidth": 3,
                                                        "width": 1,
                                                        "text": ";",
                                                        "value": ";",
                                                        "valueText": ";",
                                                        "hasTrailingTrivia": true,
                                                        "hasTrailingNewLine": true,
                                                        "trailingTrivia": [
                                                            {
                                                                "kind": "NewLineTrivia",
                                                                "text": "\r\n"
                                                            }
                                                        ]
                                                    }
                                                }
                                            ],
                                            "closeBraceToken": {
                                                "kind": "CloseBraceToken",
                                                "fullStart": 1614,
                                                "fullEnd": 1629,
                                                "start": 1626,
                                                "end": 1627,
                                                "fullWidth": 15,
                                                "width": 1,
                                                "text": "}",
                                                "value": "}",
                                                "valueText": "}",
                                                "hasLeadingTrivia": true,
                                                "hasTrailingTrivia": true,
                                                "hasTrailingNewLine": true,
                                                "leadingTrivia": [
                                                    {
                                                        "kind": "WhitespaceTrivia",
                                                        "text": "            "
                                                    }
                                                ],
                                                "trailingTrivia": [
                                                    {
                                                        "kind": "NewLineTrivia",
                                                        "text": "\r\n"
                                                    }
                                                ]
                                            }
                                        }
                                    }
                                ],
                                "closeBraceToken": {
                                    "kind": "CloseBraceToken",
                                    "fullStart": 1629,
                                    "fullEnd": 1640,
                                    "start": 1637,
                                    "end": 1638,
                                    "fullWidth": 11,
                                    "width": 1,
                                    "text": "}",
                                    "value": "}",
                                    "valueText": "}",
                                    "hasLeadingTrivia": true,
                                    "hasTrailingTrivia": true,
                                    "hasTrailingNewLine": true,
                                    "leadingTrivia": [
                                        {
                                            "kind": "WhitespaceTrivia",
                                            "text": "        "
                                        }
                                    ],
                                    "trailingTrivia": [
                                        {
                                            "kind": "NewLineTrivia",
                                            "text": "\r\n"
                                        }
                                    ]
                                }
                            }
                        },
                        {
                            "kind": "VariableStatement",
                            "fullStart": 1640,
                            "fullEnd": 1709,
                            "start": 1650,
                            "end": 1707,
                            "fullWidth": 69,
                            "width": 57,
                            "modifiers": [],
                            "variableDeclaration": {
                                "kind": "VariableDeclaration",
                                "fullStart": 1640,
                                "fullEnd": 1706,
                                "start": 1650,
                                "end": 1706,
                                "fullWidth": 66,
                                "width": 56,
                                "varKeyword": {
                                    "kind": "VarKeyword",
                                    "fullStart": 1640,
                                    "fullEnd": 1654,
                                    "start": 1650,
                                    "end": 1653,
                                    "fullWidth": 14,
                                    "width": 3,
                                    "text": "var",
                                    "value": "var",
                                    "valueText": "var",
                                    "hasLeadingTrivia": true,
                                    "hasLeadingNewLine": true,
                                    "hasTrailingTrivia": true,
                                    "leadingTrivia": [
                                        {
                                            "kind": "NewLineTrivia",
                                            "text": "\r\n"
                                        },
                                        {
                                            "kind": "WhitespaceTrivia",
                                            "text": "        "
                                        }
                                    ],
                                    "trailingTrivia": [
                                        {
                                            "kind": "WhitespaceTrivia",
                                            "text": " "
                                        }
                                    ]
                                },
                                "variableDeclarators": [
                                    {
                                        "kind": "VariableDeclarator",
                                        "fullStart": 1654,
                                        "fullEnd": 1706,
                                        "start": 1654,
                                        "end": 1706,
                                        "fullWidth": 52,
<<<<<<< HEAD
                                        "width": 52,
                                        "identifier": {
=======
                                        "propertyName": {
>>>>>>> 85e84683
                                            "kind": "IdentifierName",
                                            "fullStart": 1654,
                                            "fullEnd": 1660,
                                            "start": 1654,
                                            "end": 1659,
                                            "fullWidth": 6,
                                            "width": 5,
                                            "text": "desc1",
                                            "value": "desc1",
                                            "valueText": "desc1",
                                            "hasTrailingTrivia": true,
                                            "trailingTrivia": [
                                                {
                                                    "kind": "WhitespaceTrivia",
                                                    "text": " "
                                                }
                                            ]
                                        },
                                        "equalsValueClause": {
                                            "kind": "EqualsValueClause",
                                            "fullStart": 1660,
                                            "fullEnd": 1706,
                                            "start": 1660,
                                            "end": 1706,
                                            "fullWidth": 46,
                                            "width": 46,
                                            "equalsToken": {
                                                "kind": "EqualsToken",
                                                "fullStart": 1660,
                                                "fullEnd": 1662,
                                                "start": 1660,
                                                "end": 1661,
                                                "fullWidth": 2,
                                                "width": 1,
                                                "text": "=",
                                                "value": "=",
                                                "valueText": "=",
                                                "hasTrailingTrivia": true,
                                                "trailingTrivia": [
                                                    {
                                                        "kind": "WhitespaceTrivia",
                                                        "text": " "
                                                    }
                                                ]
                                            },
                                            "value": {
                                                "kind": "InvocationExpression",
                                                "fullStart": 1662,
                                                "fullEnd": 1706,
                                                "start": 1662,
                                                "end": 1706,
                                                "fullWidth": 44,
                                                "width": 44,
                                                "expression": {
                                                    "kind": "MemberAccessExpression",
                                                    "fullStart": 1662,
                                                    "fullEnd": 1693,
                                                    "start": 1662,
                                                    "end": 1693,
                                                    "fullWidth": 31,
                                                    "width": 31,
                                                    "expression": {
                                                        "kind": "IdentifierName",
                                                        "fullStart": 1662,
                                                        "fullEnd": 1668,
                                                        "start": 1662,
                                                        "end": 1668,
                                                        "fullWidth": 6,
                                                        "width": 6,
                                                        "text": "Object",
                                                        "value": "Object",
                                                        "valueText": "Object"
                                                    },
                                                    "dotToken": {
                                                        "kind": "DotToken",
                                                        "fullStart": 1668,
                                                        "fullEnd": 1669,
                                                        "start": 1668,
                                                        "end": 1669,
                                                        "fullWidth": 1,
                                                        "width": 1,
                                                        "text": ".",
                                                        "value": ".",
                                                        "valueText": "."
                                                    },
                                                    "name": {
                                                        "kind": "IdentifierName",
                                                        "fullStart": 1669,
                                                        "fullEnd": 1693,
                                                        "start": 1669,
                                                        "end": 1693,
                                                        "fullWidth": 24,
                                                        "width": 24,
                                                        "text": "getOwnPropertyDescriptor",
                                                        "value": "getOwnPropertyDescriptor",
                                                        "valueText": "getOwnPropertyDescriptor"
                                                    }
                                                },
                                                "argumentList": {
                                                    "kind": "ArgumentList",
                                                    "fullStart": 1693,
                                                    "fullEnd": 1706,
                                                    "start": 1693,
                                                    "end": 1706,
                                                    "fullWidth": 13,
                                                    "width": 13,
                                                    "openParenToken": {
                                                        "kind": "OpenParenToken",
                                                        "fullStart": 1693,
                                                        "fullEnd": 1694,
                                                        "start": 1693,
                                                        "end": 1694,
                                                        "fullWidth": 1,
                                                        "width": 1,
                                                        "text": "(",
                                                        "value": "(",
                                                        "valueText": "("
                                                    },
                                                    "arguments": [
                                                        {
                                                            "kind": "IdentifierName",
                                                            "fullStart": 1694,
                                                            "fullEnd": 1697,
                                                            "start": 1694,
                                                            "end": 1697,
                                                            "fullWidth": 3,
                                                            "width": 3,
                                                            "text": "obj",
                                                            "value": "obj",
                                                            "valueText": "obj"
                                                        },
                                                        {
                                                            "kind": "CommaToken",
                                                            "fullStart": 1697,
                                                            "fullEnd": 1699,
                                                            "start": 1697,
                                                            "end": 1698,
                                                            "fullWidth": 2,
                                                            "width": 1,
                                                            "text": ",",
                                                            "value": ",",
                                                            "valueText": ",",
                                                            "hasTrailingTrivia": true,
                                                            "trailingTrivia": [
                                                                {
                                                                    "kind": "WhitespaceTrivia",
                                                                    "text": " "
                                                                }
                                                            ]
                                                        },
                                                        {
                                                            "kind": "StringLiteral",
                                                            "fullStart": 1699,
                                                            "fullEnd": 1705,
                                                            "start": 1699,
                                                            "end": 1705,
                                                            "fullWidth": 6,
                                                            "width": 6,
                                                            "text": "\"foo1\"",
                                                            "value": "foo1",
                                                            "valueText": "foo1"
                                                        }
                                                    ],
                                                    "closeParenToken": {
                                                        "kind": "CloseParenToken",
                                                        "fullStart": 1705,
                                                        "fullEnd": 1706,
                                                        "start": 1705,
                                                        "end": 1706,
                                                        "fullWidth": 1,
                                                        "width": 1,
                                                        "text": ")",
                                                        "value": ")",
                                                        "valueText": ")"
                                                    }
                                                }
                                            }
                                        }
                                    }
                                ]
                            },
                            "semicolonToken": {
                                "kind": "SemicolonToken",
                                "fullStart": 1706,
                                "fullEnd": 1709,
                                "start": 1706,
                                "end": 1707,
                                "fullWidth": 3,
                                "width": 1,
                                "text": ";",
                                "value": ";",
                                "valueText": ";",
                                "hasTrailingTrivia": true,
                                "hasTrailingNewLine": true,
                                "trailingTrivia": [
                                    {
                                        "kind": "NewLineTrivia",
                                        "text": "\r\n"
                                    }
                                ]
                            }
                        },
                        {
                            "kind": "VariableStatement",
                            "fullStart": 1709,
                            "fullEnd": 1776,
                            "start": 1717,
                            "end": 1774,
                            "fullWidth": 67,
                            "width": 57,
                            "modifiers": [],
                            "variableDeclaration": {
                                "kind": "VariableDeclaration",
                                "fullStart": 1709,
                                "fullEnd": 1773,
                                "start": 1717,
                                "end": 1773,
                                "fullWidth": 64,
                                "width": 56,
                                "varKeyword": {
                                    "kind": "VarKeyword",
                                    "fullStart": 1709,
                                    "fullEnd": 1721,
                                    "start": 1717,
                                    "end": 1720,
                                    "fullWidth": 12,
                                    "width": 3,
                                    "text": "var",
                                    "value": "var",
                                    "valueText": "var",
                                    "hasLeadingTrivia": true,
                                    "hasTrailingTrivia": true,
                                    "leadingTrivia": [
                                        {
                                            "kind": "WhitespaceTrivia",
                                            "text": "        "
                                        }
                                    ],
                                    "trailingTrivia": [
                                        {
                                            "kind": "WhitespaceTrivia",
                                            "text": " "
                                        }
                                    ]
                                },
                                "variableDeclarators": [
                                    {
                                        "kind": "VariableDeclarator",
                                        "fullStart": 1721,
                                        "fullEnd": 1773,
                                        "start": 1721,
                                        "end": 1773,
                                        "fullWidth": 52,
<<<<<<< HEAD
                                        "width": 52,
                                        "identifier": {
=======
                                        "propertyName": {
>>>>>>> 85e84683
                                            "kind": "IdentifierName",
                                            "fullStart": 1721,
                                            "fullEnd": 1727,
                                            "start": 1721,
                                            "end": 1726,
                                            "fullWidth": 6,
                                            "width": 5,
                                            "text": "desc2",
                                            "value": "desc2",
                                            "valueText": "desc2",
                                            "hasTrailingTrivia": true,
                                            "trailingTrivia": [
                                                {
                                                    "kind": "WhitespaceTrivia",
                                                    "text": " "
                                                }
                                            ]
                                        },
                                        "equalsValueClause": {
                                            "kind": "EqualsValueClause",
                                            "fullStart": 1727,
                                            "fullEnd": 1773,
                                            "start": 1727,
                                            "end": 1773,
                                            "fullWidth": 46,
                                            "width": 46,
                                            "equalsToken": {
                                                "kind": "EqualsToken",
                                                "fullStart": 1727,
                                                "fullEnd": 1729,
                                                "start": 1727,
                                                "end": 1728,
                                                "fullWidth": 2,
                                                "width": 1,
                                                "text": "=",
                                                "value": "=",
                                                "valueText": "=",
                                                "hasTrailingTrivia": true,
                                                "trailingTrivia": [
                                                    {
                                                        "kind": "WhitespaceTrivia",
                                                        "text": " "
                                                    }
                                                ]
                                            },
                                            "value": {
                                                "kind": "InvocationExpression",
                                                "fullStart": 1729,
                                                "fullEnd": 1773,
                                                "start": 1729,
                                                "end": 1773,
                                                "fullWidth": 44,
                                                "width": 44,
                                                "expression": {
                                                    "kind": "MemberAccessExpression",
                                                    "fullStart": 1729,
                                                    "fullEnd": 1760,
                                                    "start": 1729,
                                                    "end": 1760,
                                                    "fullWidth": 31,
                                                    "width": 31,
                                                    "expression": {
                                                        "kind": "IdentifierName",
                                                        "fullStart": 1729,
                                                        "fullEnd": 1735,
                                                        "start": 1729,
                                                        "end": 1735,
                                                        "fullWidth": 6,
                                                        "width": 6,
                                                        "text": "Object",
                                                        "value": "Object",
                                                        "valueText": "Object"
                                                    },
                                                    "dotToken": {
                                                        "kind": "DotToken",
                                                        "fullStart": 1735,
                                                        "fullEnd": 1736,
                                                        "start": 1735,
                                                        "end": 1736,
                                                        "fullWidth": 1,
                                                        "width": 1,
                                                        "text": ".",
                                                        "value": ".",
                                                        "valueText": "."
                                                    },
                                                    "name": {
                                                        "kind": "IdentifierName",
                                                        "fullStart": 1736,
                                                        "fullEnd": 1760,
                                                        "start": 1736,
                                                        "end": 1760,
                                                        "fullWidth": 24,
                                                        "width": 24,
                                                        "text": "getOwnPropertyDescriptor",
                                                        "value": "getOwnPropertyDescriptor",
                                                        "valueText": "getOwnPropertyDescriptor"
                                                    }
                                                },
                                                "argumentList": {
                                                    "kind": "ArgumentList",
                                                    "fullStart": 1760,
                                                    "fullEnd": 1773,
                                                    "start": 1760,
                                                    "end": 1773,
                                                    "fullWidth": 13,
                                                    "width": 13,
                                                    "openParenToken": {
                                                        "kind": "OpenParenToken",
                                                        "fullStart": 1760,
                                                        "fullEnd": 1761,
                                                        "start": 1760,
                                                        "end": 1761,
                                                        "fullWidth": 1,
                                                        "width": 1,
                                                        "text": "(",
                                                        "value": "(",
                                                        "valueText": "("
                                                    },
                                                    "arguments": [
                                                        {
                                                            "kind": "IdentifierName",
                                                            "fullStart": 1761,
                                                            "fullEnd": 1764,
                                                            "start": 1761,
                                                            "end": 1764,
                                                            "fullWidth": 3,
                                                            "width": 3,
                                                            "text": "obj",
                                                            "value": "obj",
                                                            "valueText": "obj"
                                                        },
                                                        {
                                                            "kind": "CommaToken",
                                                            "fullStart": 1764,
                                                            "fullEnd": 1766,
                                                            "start": 1764,
                                                            "end": 1765,
                                                            "fullWidth": 2,
                                                            "width": 1,
                                                            "text": ",",
                                                            "value": ",",
                                                            "valueText": ",",
                                                            "hasTrailingTrivia": true,
                                                            "trailingTrivia": [
                                                                {
                                                                    "kind": "WhitespaceTrivia",
                                                                    "text": " "
                                                                }
                                                            ]
                                                        },
                                                        {
                                                            "kind": "StringLiteral",
                                                            "fullStart": 1766,
                                                            "fullEnd": 1772,
                                                            "start": 1766,
                                                            "end": 1772,
                                                            "fullWidth": 6,
                                                            "width": 6,
                                                            "text": "\"foo2\"",
                                                            "value": "foo2",
                                                            "valueText": "foo2"
                                                        }
                                                    ],
                                                    "closeParenToken": {
                                                        "kind": "CloseParenToken",
                                                        "fullStart": 1772,
                                                        "fullEnd": 1773,
                                                        "start": 1772,
                                                        "end": 1773,
                                                        "fullWidth": 1,
                                                        "width": 1,
                                                        "text": ")",
                                                        "value": ")",
                                                        "valueText": ")"
                                                    }
                                                }
                                            }
                                        }
                                    }
                                ]
                            },
                            "semicolonToken": {
                                "kind": "SemicolonToken",
                                "fullStart": 1773,
                                "fullEnd": 1776,
                                "start": 1773,
                                "end": 1774,
                                "fullWidth": 3,
                                "width": 1,
                                "text": ";",
                                "value": ";",
                                "valueText": ";",
                                "hasTrailingTrivia": true,
                                "hasTrailingNewLine": true,
                                "trailingTrivia": [
                                    {
                                        "kind": "NewLineTrivia",
                                        "text": "\r\n"
                                    }
                                ]
                            }
                        },
                        {
                            "kind": "VariableStatement",
                            "fullStart": 1776,
                            "fullEnd": 1872,
                            "start": 1786,
                            "end": 1870,
                            "fullWidth": 96,
                            "width": 84,
                            "modifiers": [],
                            "variableDeclaration": {
                                "kind": "VariableDeclaration",
                                "fullStart": 1776,
                                "fullEnd": 1869,
                                "start": 1786,
                                "end": 1869,
                                "fullWidth": 93,
                                "width": 83,
                                "varKeyword": {
                                    "kind": "VarKeyword",
                                    "fullStart": 1776,
                                    "fullEnd": 1790,
                                    "start": 1786,
                                    "end": 1789,
                                    "fullWidth": 14,
                                    "width": 3,
                                    "text": "var",
                                    "value": "var",
                                    "valueText": "var",
                                    "hasLeadingTrivia": true,
                                    "hasLeadingNewLine": true,
                                    "hasTrailingTrivia": true,
                                    "leadingTrivia": [
                                        {
                                            "kind": "NewLineTrivia",
                                            "text": "\r\n"
                                        },
                                        {
                                            "kind": "WhitespaceTrivia",
                                            "text": "        "
                                        }
                                    ],
                                    "trailingTrivia": [
                                        {
                                            "kind": "WhitespaceTrivia",
                                            "text": " "
                                        }
                                    ]
                                },
                                "variableDeclarators": [
                                    {
                                        "kind": "VariableDeclarator",
                                        "fullStart": 1790,
                                        "fullEnd": 1869,
                                        "start": 1790,
                                        "end": 1869,
                                        "fullWidth": 79,
<<<<<<< HEAD
                                        "width": 79,
                                        "identifier": {
=======
                                        "propertyName": {
>>>>>>> 85e84683
                                            "kind": "IdentifierName",
                                            "fullStart": 1790,
                                            "fullEnd": 1797,
                                            "start": 1790,
                                            "end": 1796,
                                            "fullWidth": 7,
                                            "width": 6,
                                            "text": "result",
                                            "value": "result",
                                            "valueText": "result",
                                            "hasTrailingTrivia": true,
                                            "trailingTrivia": [
                                                {
                                                    "kind": "WhitespaceTrivia",
                                                    "text": " "
                                                }
                                            ]
                                        },
                                        "equalsValueClause": {
                                            "kind": "EqualsValueClause",
                                            "fullStart": 1797,
                                            "fullEnd": 1869,
                                            "start": 1797,
                                            "end": 1869,
                                            "fullWidth": 72,
                                            "width": 72,
                                            "equalsToken": {
                                                "kind": "EqualsToken",
                                                "fullStart": 1797,
                                                "fullEnd": 1799,
                                                "start": 1797,
                                                "end": 1798,
                                                "fullWidth": 2,
                                                "width": 1,
                                                "text": "=",
                                                "value": "=",
                                                "valueText": "=",
                                                "hasTrailingTrivia": true,
                                                "trailingTrivia": [
                                                    {
                                                        "kind": "WhitespaceTrivia",
                                                        "text": " "
                                                    }
                                                ]
                                            },
                                            "value": {
                                                "kind": "LogicalAndExpression",
                                                "fullStart": 1799,
                                                "fullEnd": 1869,
                                                "start": 1799,
                                                "end": 1869,
                                                "fullWidth": 70,
                                                "width": 70,
                                                "left": {
                                                    "kind": "LogicalAndExpression",
                                                    "fullStart": 1799,
                                                    "fullEnd": 1854,
                                                    "start": 1799,
                                                    "end": 1853,
                                                    "fullWidth": 55,
                                                    "width": 54,
                                                    "left": {
                                                        "kind": "LogicalAndExpression",
                                                        "fullStart": 1799,
                                                        "fullEnd": 1838,
                                                        "start": 1799,
                                                        "end": 1837,
                                                        "fullWidth": 39,
                                                        "width": 38,
                                                        "left": {
                                                            "kind": "IdentifierName",
                                                            "fullStart": 1799,
                                                            "fullEnd": 1818,
                                                            "start": 1799,
                                                            "end": 1817,
                                                            "fullWidth": 19,
                                                            "width": 18,
                                                            "text": "resultConfigurable",
                                                            "value": "resultConfigurable",
                                                            "valueText": "resultConfigurable",
                                                            "hasTrailingTrivia": true,
                                                            "trailingTrivia": [
                                                                {
                                                                    "kind": "WhitespaceTrivia",
                                                                    "text": " "
                                                                }
                                                            ]
                                                        },
                                                        "operatorToken": {
                                                            "kind": "AmpersandAmpersandToken",
                                                            "fullStart": 1818,
                                                            "fullEnd": 1821,
                                                            "start": 1818,
                                                            "end": 1820,
                                                            "fullWidth": 3,
                                                            "width": 2,
                                                            "text": "&&",
                                                            "value": "&&",
                                                            "valueText": "&&",
                                                            "hasTrailingTrivia": true,
                                                            "trailingTrivia": [
                                                                {
                                                                    "kind": "WhitespaceTrivia",
                                                                    "text": " "
                                                                }
                                                            ]
                                                        },
                                                        "right": {
                                                            "kind": "IdentifierName",
                                                            "fullStart": 1821,
                                                            "fullEnd": 1838,
                                                            "start": 1821,
                                                            "end": 1837,
                                                            "fullWidth": 17,
                                                            "width": 16,
                                                            "text": "resultEnumerable",
                                                            "value": "resultEnumerable",
                                                            "valueText": "resultEnumerable",
                                                            "hasTrailingTrivia": true,
                                                            "trailingTrivia": [
                                                                {
                                                                    "kind": "WhitespaceTrivia",
                                                                    "text": " "
                                                                }
                                                            ]
                                                        }
                                                    },
                                                    "operatorToken": {
                                                        "kind": "AmpersandAmpersandToken",
                                                        "fullStart": 1838,
                                                        "fullEnd": 1841,
                                                        "start": 1838,
                                                        "end": 1840,
                                                        "fullWidth": 3,
                                                        "width": 2,
                                                        "text": "&&",
                                                        "value": "&&",
                                                        "valueText": "&&",
                                                        "hasTrailingTrivia": true,
                                                        "trailingTrivia": [
                                                            {
                                                                "kind": "WhitespaceTrivia",
                                                                "text": " "
                                                            }
                                                        ]
                                                    },
                                                    "right": {
                                                        "kind": "IdentifierName",
                                                        "fullStart": 1841,
                                                        "fullEnd": 1854,
                                                        "start": 1841,
                                                        "end": 1853,
                                                        "fullWidth": 13,
                                                        "width": 12,
                                                        "text": "resultGetFun",
                                                        "value": "resultGetFun",
                                                        "valueText": "resultGetFun",
                                                        "hasTrailingTrivia": true,
                                                        "trailingTrivia": [
                                                            {
                                                                "kind": "WhitespaceTrivia",
                                                                "text": " "
                                                            }
                                                        ]
                                                    }
                                                },
                                                "operatorToken": {
                                                    "kind": "AmpersandAmpersandToken",
                                                    "fullStart": 1854,
                                                    "fullEnd": 1857,
                                                    "start": 1854,
                                                    "end": 1856,
                                                    "fullWidth": 3,
                                                    "width": 2,
                                                    "text": "&&",
                                                    "value": "&&",
                                                    "valueText": "&&",
                                                    "hasTrailingTrivia": true,
                                                    "trailingTrivia": [
                                                        {
                                                            "kind": "WhitespaceTrivia",
                                                            "text": " "
                                                        }
                                                    ]
                                                },
                                                "right": {
                                                    "kind": "IdentifierName",
                                                    "fullStart": 1857,
                                                    "fullEnd": 1869,
                                                    "start": 1857,
                                                    "end": 1869,
                                                    "fullWidth": 12,
                                                    "width": 12,
                                                    "text": "resultSetFun",
                                                    "value": "resultSetFun",
                                                    "valueText": "resultSetFun"
                                                }
                                            }
                                        }
                                    }
                                ]
                            },
                            "semicolonToken": {
                                "kind": "SemicolonToken",
                                "fullStart": 1869,
                                "fullEnd": 1872,
                                "start": 1869,
                                "end": 1870,
                                "fullWidth": 3,
                                "width": 1,
                                "text": ";",
                                "value": ";",
                                "valueText": ";",
                                "hasTrailingTrivia": true,
                                "hasTrailingNewLine": true,
                                "trailingTrivia": [
                                    {
                                        "kind": "NewLineTrivia",
                                        "text": "\r\n"
                                    }
                                ]
                            }
                        },
                        {
                            "kind": "ReturnStatement",
                            "fullStart": 1872,
                            "fullEnd": 2076,
                            "start": 1882,
                            "end": 2074,
                            "fullWidth": 204,
                            "width": 192,
                            "returnKeyword": {
                                "kind": "ReturnKeyword",
                                "fullStart": 1872,
                                "fullEnd": 1889,
                                "start": 1882,
                                "end": 1888,
                                "fullWidth": 17,
                                "width": 6,
                                "text": "return",
                                "value": "return",
                                "valueText": "return",
                                "hasLeadingTrivia": true,
                                "hasLeadingNewLine": true,
                                "hasTrailingTrivia": true,
                                "leadingTrivia": [
                                    {
                                        "kind": "NewLineTrivia",
                                        "text": "\r\n"
                                    },
                                    {
                                        "kind": "WhitespaceTrivia",
                                        "text": "        "
                                    }
                                ],
                                "trailingTrivia": [
                                    {
                                        "kind": "WhitespaceTrivia",
                                        "text": " "
                                    }
                                ]
                            },
                            "expression": {
                                "kind": "LogicalAndExpression",
                                "fullStart": 1889,
                                "fullEnd": 2073,
                                "start": 1889,
                                "end": 2073,
                                "fullWidth": 184,
                                "width": 184,
                                "left": {
                                    "kind": "LogicalAndExpression",
                                    "fullStart": 1889,
                                    "fullEnd": 2042,
                                    "start": 1889,
                                    "end": 2041,
                                    "fullWidth": 153,
                                    "width": 152,
                                    "left": {
                                        "kind": "LogicalAndExpression",
                                        "fullStart": 1889,
                                        "fullEnd": 2014,
                                        "start": 1889,
                                        "end": 2013,
                                        "fullWidth": 125,
                                        "width": 124,
                                        "left": {
                                            "kind": "LogicalAndExpression",
                                            "fullStart": 1889,
                                            "fullEnd": 1969,
                                            "start": 1889,
                                            "end": 1968,
                                            "fullWidth": 80,
                                            "width": 79,
                                            "left": {
                                                "kind": "InvocationExpression",
                                                "fullStart": 1889,
                                                "fullEnd": 1959,
                                                "start": 1889,
                                                "end": 1958,
                                                "fullWidth": 70,
                                                "width": 69,
                                                "expression": {
                                                    "kind": "IdentifierName",
                                                    "fullStart": 1889,
                                                    "fullEnd": 1921,
                                                    "start": 1889,
                                                    "end": 1921,
                                                    "fullWidth": 32,
                                                    "width": 32,
                                                    "text": "dataPropertyAttributesAreCorrect",
                                                    "value": "dataPropertyAttributesAreCorrect",
                                                    "valueText": "dataPropertyAttributesAreCorrect"
                                                },
                                                "argumentList": {
                                                    "kind": "ArgumentList",
                                                    "fullStart": 1921,
                                                    "fullEnd": 1959,
                                                    "start": 1921,
                                                    "end": 1958,
                                                    "fullWidth": 38,
                                                    "width": 37,
                                                    "openParenToken": {
                                                        "kind": "OpenParenToken",
                                                        "fullStart": 1921,
                                                        "fullEnd": 1922,
                                                        "start": 1921,
                                                        "end": 1922,
                                                        "fullWidth": 1,
                                                        "width": 1,
                                                        "text": "(",
                                                        "value": "(",
                                                        "valueText": "("
                                                    },
                                                    "arguments": [
                                                        {
                                                            "kind": "IdentifierName",
                                                            "fullStart": 1922,
                                                            "fullEnd": 1925,
                                                            "start": 1922,
                                                            "end": 1925,
                                                            "fullWidth": 3,
                                                            "width": 3,
                                                            "text": "obj",
                                                            "value": "obj",
                                                            "valueText": "obj"
                                                        },
                                                        {
                                                            "kind": "CommaToken",
                                                            "fullStart": 1925,
                                                            "fullEnd": 1927,
                                                            "start": 1925,
                                                            "end": 1926,
                                                            "fullWidth": 2,
                                                            "width": 1,
                                                            "text": ",",
                                                            "value": ",",
                                                            "valueText": ",",
                                                            "hasTrailingTrivia": true,
                                                            "trailingTrivia": [
                                                                {
                                                                    "kind": "WhitespaceTrivia",
                                                                    "text": " "
                                                                }
                                                            ]
                                                        },
                                                        {
                                                            "kind": "StringLiteral",
                                                            "fullStart": 1927,
                                                            "fullEnd": 1933,
                                                            "start": 1927,
                                                            "end": 1933,
                                                            "fullWidth": 6,
                                                            "width": 6,
                                                            "text": "\"foo1\"",
                                                            "value": "foo1",
                                                            "valueText": "foo1"
                                                        },
                                                        {
                                                            "kind": "CommaToken",
                                                            "fullStart": 1933,
                                                            "fullEnd": 1935,
                                                            "start": 1933,
                                                            "end": 1934,
                                                            "fullWidth": 2,
                                                            "width": 1,
                                                            "text": ",",
                                                            "value": ",",
                                                            "valueText": ",",
                                                            "hasTrailingTrivia": true,
                                                            "trailingTrivia": [
                                                                {
                                                                    "kind": "WhitespaceTrivia",
                                                                    "text": " "
                                                                }
                                                            ]
                                                        },
                                                        {
                                                            "kind": "NumericLiteral",
                                                            "fullStart": 1935,
                                                            "fullEnd": 1937,
                                                            "start": 1935,
                                                            "end": 1937,
                                                            "fullWidth": 2,
                                                            "width": 2,
                                                            "text": "10",
                                                            "value": 10,
                                                            "valueText": "10"
                                                        },
                                                        {
                                                            "kind": "CommaToken",
                                                            "fullStart": 1937,
                                                            "fullEnd": 1939,
                                                            "start": 1937,
                                                            "end": 1938,
                                                            "fullWidth": 2,
                                                            "width": 1,
                                                            "text": ",",
                                                            "value": ",",
                                                            "valueText": ",",
                                                            "hasTrailingTrivia": true,
                                                            "trailingTrivia": [
                                                                {
                                                                    "kind": "WhitespaceTrivia",
                                                                    "text": " "
                                                                }
                                                            ]
                                                        },
                                                        {
                                                            "kind": "FalseKeyword",
                                                            "fullStart": 1939,
                                                            "fullEnd": 1944,
                                                            "start": 1939,
                                                            "end": 1944,
                                                            "fullWidth": 5,
                                                            "width": 5,
                                                            "text": "false",
                                                            "value": false,
                                                            "valueText": "false"
                                                        },
                                                        {
                                                            "kind": "CommaToken",
                                                            "fullStart": 1944,
                                                            "fullEnd": 1946,
                                                            "start": 1944,
                                                            "end": 1945,
                                                            "fullWidth": 2,
                                                            "width": 1,
                                                            "text": ",",
                                                            "value": ",",
                                                            "valueText": ",",
                                                            "hasTrailingTrivia": true,
                                                            "trailingTrivia": [
                                                                {
                                                                    "kind": "WhitespaceTrivia",
                                                                    "text": " "
                                                                }
                                                            ]
                                                        },
                                                        {
                                                            "kind": "TrueKeyword",
                                                            "fullStart": 1946,
                                                            "fullEnd": 1950,
                                                            "start": 1946,
                                                            "end": 1950,
                                                            "fullWidth": 4,
                                                            "width": 4,
                                                            "text": "true",
                                                            "value": true,
                                                            "valueText": "true"
                                                        },
                                                        {
                                                            "kind": "CommaToken",
                                                            "fullStart": 1950,
                                                            "fullEnd": 1952,
                                                            "start": 1950,
                                                            "end": 1951,
                                                            "fullWidth": 2,
                                                            "width": 1,
                                                            "text": ",",
                                                            "value": ",",
                                                            "valueText": ",",
                                                            "hasTrailingTrivia": true,
                                                            "trailingTrivia": [
                                                                {
                                                                    "kind": "WhitespaceTrivia",
                                                                    "text": " "
                                                                }
                                                            ]
                                                        },
                                                        {
                                                            "kind": "FalseKeyword",
                                                            "fullStart": 1952,
                                                            "fullEnd": 1957,
                                                            "start": 1952,
                                                            "end": 1957,
                                                            "fullWidth": 5,
                                                            "width": 5,
                                                            "text": "false",
                                                            "value": false,
                                                            "valueText": "false"
                                                        }
                                                    ],
                                                    "closeParenToken": {
                                                        "kind": "CloseParenToken",
                                                        "fullStart": 1957,
                                                        "fullEnd": 1959,
                                                        "start": 1957,
                                                        "end": 1958,
                                                        "fullWidth": 2,
                                                        "width": 1,
                                                        "text": ")",
                                                        "value": ")",
                                                        "valueText": ")",
                                                        "hasTrailingTrivia": true,
                                                        "trailingTrivia": [
                                                            {
                                                                "kind": "WhitespaceTrivia",
                                                                "text": " "
                                                            }
                                                        ]
                                                    }
                                                }
                                            },
                                            "operatorToken": {
                                                "kind": "AmpersandAmpersandToken",
                                                "fullStart": 1959,
                                                "fullEnd": 1962,
                                                "start": 1959,
                                                "end": 1961,
                                                "fullWidth": 3,
                                                "width": 2,
                                                "text": "&&",
                                                "value": "&&",
                                                "valueText": "&&",
                                                "hasTrailingTrivia": true,
                                                "trailingTrivia": [
                                                    {
                                                        "kind": "WhitespaceTrivia",
                                                        "text": " "
                                                    }
                                                ]
                                            },
                                            "right": {
                                                "kind": "IdentifierName",
                                                "fullStart": 1962,
                                                "fullEnd": 1969,
                                                "start": 1962,
                                                "end": 1968,
                                                "fullWidth": 7,
                                                "width": 6,
                                                "text": "result",
                                                "value": "result",
                                                "valueText": "result",
                                                "hasTrailingTrivia": true,
                                                "trailingTrivia": [
                                                    {
                                                        "kind": "WhitespaceTrivia",
                                                        "text": " "
                                                    }
                                                ]
                                            }
                                        },
                                        "operatorToken": {
                                            "kind": "AmpersandAmpersandToken",
                                            "fullStart": 1969,
                                            "fullEnd": 1973,
                                            "start": 1969,
                                            "end": 1971,
                                            "fullWidth": 4,
                                            "width": 2,
                                            "text": "&&",
                                            "value": "&&",
                                            "valueText": "&&",
                                            "hasTrailingTrivia": true,
                                            "hasTrailingNewLine": true,
                                            "trailingTrivia": [
                                                {
                                                    "kind": "NewLineTrivia",
                                                    "text": "\r\n"
                                                }
                                            ]
                                        },
                                        "right": {
                                            "kind": "EqualsExpression",
                                            "fullStart": 1973,
                                            "fullEnd": 2014,
                                            "start": 1985,
                                            "end": 2013,
                                            "fullWidth": 41,
                                            "width": 28,
                                            "left": {
                                                "kind": "MemberAccessExpression",
                                                "fullStart": 1973,
                                                "fullEnd": 2004,
                                                "start": 1985,
                                                "end": 2003,
                                                "fullWidth": 31,
                                                "width": 18,
                                                "expression": {
                                                    "kind": "IdentifierName",
                                                    "fullStart": 1973,
                                                    "fullEnd": 1990,
                                                    "start": 1985,
                                                    "end": 1990,
                                                    "fullWidth": 17,
                                                    "width": 5,
                                                    "text": "desc1",
                                                    "value": "desc1",
                                                    "valueText": "desc1",
                                                    "hasLeadingTrivia": true,
                                                    "leadingTrivia": [
                                                        {
                                                            "kind": "WhitespaceTrivia",
                                                            "text": "            "
                                                        }
                                                    ]
                                                },
                                                "dotToken": {
                                                    "kind": "DotToken",
                                                    "fullStart": 1990,
                                                    "fullEnd": 1991,
                                                    "start": 1990,
                                                    "end": 1991,
                                                    "fullWidth": 1,
                                                    "width": 1,
                                                    "text": ".",
                                                    "value": ".",
                                                    "valueText": "."
                                                },
                                                "name": {
                                                    "kind": "IdentifierName",
                                                    "fullStart": 1991,
                                                    "fullEnd": 2004,
                                                    "start": 1991,
                                                    "end": 2003,
                                                    "fullWidth": 13,
                                                    "width": 12,
                                                    "text": "configurable",
                                                    "value": "configurable",
                                                    "valueText": "configurable",
                                                    "hasTrailingTrivia": true,
                                                    "trailingTrivia": [
                                                        {
                                                            "kind": "WhitespaceTrivia",
                                                            "text": " "
                                                        }
                                                    ]
                                                }
                                            },
                                            "operatorToken": {
                                                "kind": "EqualsEqualsEqualsToken",
                                                "fullStart": 2004,
                                                "fullEnd": 2008,
                                                "start": 2004,
                                                "end": 2007,
                                                "fullWidth": 4,
                                                "width": 3,
                                                "text": "===",
                                                "value": "===",
                                                "valueText": "===",
                                                "hasTrailingTrivia": true,
                                                "trailingTrivia": [
                                                    {
                                                        "kind": "WhitespaceTrivia",
                                                        "text": " "
                                                    }
                                                ]
                                            },
                                            "right": {
                                                "kind": "FalseKeyword",
                                                "fullStart": 2008,
                                                "fullEnd": 2014,
                                                "start": 2008,
                                                "end": 2013,
                                                "fullWidth": 6,
                                                "width": 5,
                                                "text": "false",
                                                "value": false,
                                                "valueText": "false",
                                                "hasTrailingTrivia": true,
                                                "trailingTrivia": [
                                                    {
                                                        "kind": "WhitespaceTrivia",
                                                        "text": " "
                                                    }
                                                ]
                                            }
                                        }
                                    },
                                    "operatorToken": {
                                        "kind": "AmpersandAmpersandToken",
                                        "fullStart": 2014,
                                        "fullEnd": 2017,
                                        "start": 2014,
                                        "end": 2016,
                                        "fullWidth": 3,
                                        "width": 2,
                                        "text": "&&",
                                        "value": "&&",
                                        "valueText": "&&",
                                        "hasTrailingTrivia": true,
                                        "trailingTrivia": [
                                            {
                                                "kind": "WhitespaceTrivia",
                                                "text": " "
                                            }
                                        ]
                                    },
                                    "right": {
                                        "kind": "EqualsExpression",
                                        "fullStart": 2017,
                                        "fullEnd": 2042,
                                        "start": 2017,
                                        "end": 2041,
                                        "fullWidth": 25,
                                        "width": 24,
                                        "left": {
                                            "kind": "MemberAccessExpression",
                                            "fullStart": 2017,
                                            "fullEnd": 2032,
                                            "start": 2017,
                                            "end": 2031,
                                            "fullWidth": 15,
                                            "width": 14,
                                            "expression": {
                                                "kind": "IdentifierName",
                                                "fullStart": 2017,
                                                "fullEnd": 2022,
                                                "start": 2017,
                                                "end": 2022,
                                                "fullWidth": 5,
                                                "width": 5,
                                                "text": "desc1",
                                                "value": "desc1",
                                                "valueText": "desc1"
                                            },
                                            "dotToken": {
                                                "kind": "DotToken",
                                                "fullStart": 2022,
                                                "fullEnd": 2023,
                                                "start": 2022,
                                                "end": 2023,
                                                "fullWidth": 1,
                                                "width": 1,
                                                "text": ".",
                                                "value": ".",
                                                "valueText": "."
                                            },
                                            "name": {
                                                "kind": "IdentifierName",
                                                "fullStart": 2023,
                                                "fullEnd": 2032,
                                                "start": 2023,
                                                "end": 2031,
                                                "fullWidth": 9,
                                                "width": 8,
                                                "text": "writable",
                                                "value": "writable",
                                                "valueText": "writable",
                                                "hasTrailingTrivia": true,
                                                "trailingTrivia": [
                                                    {
                                                        "kind": "WhitespaceTrivia",
                                                        "text": " "
                                                    }
                                                ]
                                            }
                                        },
                                        "operatorToken": {
                                            "kind": "EqualsEqualsEqualsToken",
                                            "fullStart": 2032,
                                            "fullEnd": 2036,
                                            "start": 2032,
                                            "end": 2035,
                                            "fullWidth": 4,
                                            "width": 3,
                                            "text": "===",
                                            "value": "===",
                                            "valueText": "===",
                                            "hasTrailingTrivia": true,
                                            "trailingTrivia": [
                                                {
                                                    "kind": "WhitespaceTrivia",
                                                    "text": " "
                                                }
                                            ]
                                        },
                                        "right": {
                                            "kind": "FalseKeyword",
                                            "fullStart": 2036,
                                            "fullEnd": 2042,
                                            "start": 2036,
                                            "end": 2041,
                                            "fullWidth": 6,
                                            "width": 5,
                                            "text": "false",
                                            "value": false,
                                            "valueText": "false",
                                            "hasTrailingTrivia": true,
                                            "trailingTrivia": [
                                                {
                                                    "kind": "WhitespaceTrivia",
                                                    "text": " "
                                                }
                                            ]
                                        }
                                    }
                                },
                                "operatorToken": {
                                    "kind": "AmpersandAmpersandToken",
                                    "fullStart": 2042,
                                    "fullEnd": 2045,
                                    "start": 2042,
                                    "end": 2044,
                                    "fullWidth": 3,
                                    "width": 2,
                                    "text": "&&",
                                    "value": "&&",
                                    "valueText": "&&",
                                    "hasTrailingTrivia": true,
                                    "trailingTrivia": [
                                        {
                                            "kind": "WhitespaceTrivia",
                                            "text": " "
                                        }
                                    ]
                                },
                                "right": {
                                    "kind": "EqualsExpression",
                                    "fullStart": 2045,
                                    "fullEnd": 2073,
                                    "start": 2045,
                                    "end": 2073,
                                    "fullWidth": 28,
                                    "width": 28,
                                    "left": {
                                        "kind": "MemberAccessExpression",
                                        "fullStart": 2045,
                                        "fullEnd": 2064,
                                        "start": 2045,
                                        "end": 2063,
                                        "fullWidth": 19,
                                        "width": 18,
                                        "expression": {
                                            "kind": "IdentifierName",
                                            "fullStart": 2045,
                                            "fullEnd": 2050,
                                            "start": 2045,
                                            "end": 2050,
                                            "fullWidth": 5,
                                            "width": 5,
                                            "text": "desc2",
                                            "value": "desc2",
                                            "valueText": "desc2"
                                        },
                                        "dotToken": {
                                            "kind": "DotToken",
                                            "fullStart": 2050,
                                            "fullEnd": 2051,
                                            "start": 2050,
                                            "end": 2051,
                                            "fullWidth": 1,
                                            "width": 1,
                                            "text": ".",
                                            "value": ".",
                                            "valueText": "."
                                        },
                                        "name": {
                                            "kind": "IdentifierName",
                                            "fullStart": 2051,
                                            "fullEnd": 2064,
                                            "start": 2051,
                                            "end": 2063,
                                            "fullWidth": 13,
                                            "width": 12,
                                            "text": "configurable",
                                            "value": "configurable",
                                            "valueText": "configurable",
                                            "hasTrailingTrivia": true,
                                            "trailingTrivia": [
                                                {
                                                    "kind": "WhitespaceTrivia",
                                                    "text": " "
                                                }
                                            ]
                                        }
                                    },
                                    "operatorToken": {
                                        "kind": "EqualsEqualsEqualsToken",
                                        "fullStart": 2064,
                                        "fullEnd": 2068,
                                        "start": 2064,
                                        "end": 2067,
                                        "fullWidth": 4,
                                        "width": 3,
                                        "text": "===",
                                        "value": "===",
                                        "valueText": "===",
                                        "hasTrailingTrivia": true,
                                        "trailingTrivia": [
                                            {
                                                "kind": "WhitespaceTrivia",
                                                "text": " "
                                            }
                                        ]
                                    },
                                    "right": {
                                        "kind": "FalseKeyword",
                                        "fullStart": 2068,
                                        "fullEnd": 2073,
                                        "start": 2068,
                                        "end": 2073,
                                        "fullWidth": 5,
                                        "width": 5,
                                        "text": "false",
                                        "value": false,
                                        "valueText": "false"
                                    }
                                }
                            },
                            "semicolonToken": {
                                "kind": "SemicolonToken",
                                "fullStart": 2073,
                                "fullEnd": 2076,
                                "start": 2073,
                                "end": 2074,
                                "fullWidth": 3,
                                "width": 1,
                                "text": ";",
                                "value": ";",
                                "valueText": ";",
                                "hasTrailingTrivia": true,
                                "hasTrailingNewLine": true,
                                "trailingTrivia": [
                                    {
                                        "kind": "NewLineTrivia",
                                        "text": "\r\n"
                                    }
                                ]
                            }
                        }
                    ],
                    "closeBraceToken": {
                        "kind": "CloseBraceToken",
                        "fullStart": 2076,
                        "fullEnd": 2085,
                        "start": 2082,
                        "end": 2083,
                        "fullWidth": 9,
                        "width": 1,
                        "text": "}",
                        "value": "}",
                        "valueText": "}",
                        "hasLeadingTrivia": true,
                        "hasLeadingNewLine": true,
                        "hasTrailingTrivia": true,
                        "hasTrailingNewLine": true,
                        "leadingTrivia": [
                            {
                                "kind": "NewLineTrivia",
                                "text": "\r\n"
                            },
                            {
                                "kind": "WhitespaceTrivia",
                                "text": "    "
                            }
                        ],
                        "trailingTrivia": [
                            {
                                "kind": "NewLineTrivia",
                                "text": "\r\n"
                            }
                        ]
                    }
                }
            },
            {
                "kind": "ExpressionStatement",
                "fullStart": 2085,
                "fullEnd": 2109,
                "start": 2085,
                "end": 2107,
                "fullWidth": 24,
                "width": 22,
                "expression": {
                    "kind": "InvocationExpression",
                    "fullStart": 2085,
                    "fullEnd": 2106,
                    "start": 2085,
                    "end": 2106,
                    "fullWidth": 21,
                    "width": 21,
                    "expression": {
                        "kind": "IdentifierName",
                        "fullStart": 2085,
                        "fullEnd": 2096,
                        "start": 2085,
                        "end": 2096,
                        "fullWidth": 11,
                        "width": 11,
                        "text": "runTestCase",
                        "value": "runTestCase",
                        "valueText": "runTestCase"
                    },
                    "argumentList": {
                        "kind": "ArgumentList",
                        "fullStart": 2096,
                        "fullEnd": 2106,
                        "start": 2096,
                        "end": 2106,
                        "fullWidth": 10,
                        "width": 10,
                        "openParenToken": {
                            "kind": "OpenParenToken",
                            "fullStart": 2096,
                            "fullEnd": 2097,
                            "start": 2096,
                            "end": 2097,
                            "fullWidth": 1,
                            "width": 1,
                            "text": "(",
                            "value": "(",
                            "valueText": "("
                        },
                        "arguments": [
                            {
                                "kind": "IdentifierName",
                                "fullStart": 2097,
                                "fullEnd": 2105,
                                "start": 2097,
                                "end": 2105,
                                "fullWidth": 8,
                                "width": 8,
                                "text": "testcase",
                                "value": "testcase",
                                "valueText": "testcase"
                            }
                        ],
                        "closeParenToken": {
                            "kind": "CloseParenToken",
                            "fullStart": 2105,
                            "fullEnd": 2106,
                            "start": 2105,
                            "end": 2106,
                            "fullWidth": 1,
                            "width": 1,
                            "text": ")",
                            "value": ")",
                            "valueText": ")"
                        }
                    }
                },
                "semicolonToken": {
                    "kind": "SemicolonToken",
                    "fullStart": 2106,
                    "fullEnd": 2109,
                    "start": 2106,
                    "end": 2107,
                    "fullWidth": 3,
                    "width": 1,
                    "text": ";",
                    "value": ";",
                    "valueText": ";",
                    "hasTrailingTrivia": true,
                    "hasTrailingNewLine": true,
                    "trailingTrivia": [
                        {
                            "kind": "NewLineTrivia",
                            "text": "\r\n"
                        }
                    ]
                }
            }
        ],
        "endOfFileToken": {
            "kind": "EndOfFileToken",
            "fullStart": 2109,
            "fullEnd": 2109,
            "start": 2109,
            "end": 2109,
            "fullWidth": 0,
            "width": 0,
            "text": ""
        }
    },
    "lineMap": {
        "lineStarts": [
            0,
            67,
            152,
            232,
            308,
            380,
            385,
            439,
            588,
            593,
            595,
            597,
            620,
            622,
            645,
            680,
            682,
            728,
            752,
            782,
            813,
            845,
            858,
            860,
            891,
            915,
            926,
            928,
            959,
            993,
            1004,
            1006,
            1052,
            1080,
            1108,
            1139,
            1171,
            1184,
            1186,
            1215,
            1217,
            1265,
            1291,
            1339,
            1389,
            1391,
            1438,
            1462,
            1464,
            1503,
            1536,
            1572,
            1614,
            1629,
            1640,
            1642,
            1709,
            1776,
            1778,
            1872,
            1874,
            1973,
            2076,
            2078,
            2085,
            2109
        ],
        "length": 2109
    }
}<|MERGE_RESOLUTION|>--- conflicted
+++ resolved
@@ -252,12 +252,8 @@
                                         "start": 634,
                                         "end": 642,
                                         "fullWidth": 8,
-<<<<<<< HEAD
                                         "width": 8,
-                                        "identifier": {
-=======
                                         "propertyName": {
->>>>>>> 85e84683
                                             "kind": "IdentifierName",
                                             "fullStart": 634,
                                             "fullEnd": 638,
@@ -413,12 +409,8 @@
                                         "start": 657,
                                         "end": 677,
                                         "fullWidth": 20,
-<<<<<<< HEAD
                                         "width": 20,
-                                        "identifier": {
-=======
                                         "propertyName": {
->>>>>>> 85e84683
                                             "kind": "IdentifierName",
                                             "fullStart": 657,
                                             "fullEnd": 670,
@@ -2281,12 +2273,8 @@
                                         "start": 1229,
                                         "end": 1262,
                                         "fullWidth": 33,
-<<<<<<< HEAD
                                         "width": 33,
-                                        "identifier": {
-=======
                                         "propertyName": {
->>>>>>> 85e84683
                                             "kind": "IdentifierName",
                                             "fullStart": 1229,
                                             "fullEnd": 1234,
@@ -2618,12 +2606,8 @@
                                         "start": 1303,
                                         "end": 1336,
                                         "fullWidth": 33,
-<<<<<<< HEAD
                                         "width": 33,
-                                        "identifier": {
-=======
                                         "propertyName": {
->>>>>>> 85e84683
                                             "kind": "IdentifierName",
                                             "fullStart": 1303,
                                             "fullEnd": 1308,
@@ -2846,12 +2830,8 @@
                                         "start": 1351,
                                         "end": 1386,
                                         "fullWidth": 35,
-<<<<<<< HEAD
                                         "width": 35,
-                                        "identifier": {
-=======
                                         "propertyName": {
->>>>>>> 85e84683
                                             "kind": "IdentifierName",
                                             "fullStart": 1351,
                                             "fullEnd": 1370,
@@ -3070,12 +3050,8 @@
                                         "start": 1403,
                                         "end": 1435,
                                         "fullWidth": 32,
-<<<<<<< HEAD
                                         "width": 32,
-                                        "identifier": {
-=======
                                         "propertyName": {
->>>>>>> 85e84683
                                             "kind": "IdentifierName",
                                             "fullStart": 1403,
                                             "fullEnd": 1416,
@@ -3455,12 +3431,8 @@
                                         "start": 1476,
                                         "end": 1500,
                                         "fullWidth": 24,
-<<<<<<< HEAD
                                         "width": 24,
-                                        "identifier": {
-=======
                                         "propertyName": {
->>>>>>> 85e84683
                                             "kind": "IdentifierName",
                                             "fullStart": 1476,
                                             "fullEnd": 1493,
@@ -3624,12 +3596,8 @@
                                         "start": 1520,
                                         "end": 1524,
                                         "fullWidth": 5,
-<<<<<<< HEAD
                                         "width": 4,
-                                        "identifier": {
-=======
                                         "propertyName": {
->>>>>>> 85e84683
                                             "kind": "IdentifierName",
                                             "fullStart": 1520,
                                             "fullEnd": 1525,
@@ -4094,12 +4062,8 @@
                                         "start": 1654,
                                         "end": 1706,
                                         "fullWidth": 52,
-<<<<<<< HEAD
                                         "width": 52,
-                                        "identifier": {
-=======
                                         "propertyName": {
->>>>>>> 85e84683
                                             "kind": "IdentifierName",
                                             "fullStart": 1654,
                                             "fullEnd": 1660,
@@ -4353,12 +4317,8 @@
                                         "start": 1721,
                                         "end": 1773,
                                         "fullWidth": 52,
-<<<<<<< HEAD
                                         "width": 52,
-                                        "identifier": {
-=======
                                         "propertyName": {
->>>>>>> 85e84683
                                             "kind": "IdentifierName",
                                             "fullStart": 1721,
                                             "fullEnd": 1727,
@@ -4617,12 +4577,8 @@
                                         "start": 1790,
                                         "end": 1869,
                                         "fullWidth": 79,
-<<<<<<< HEAD
                                         "width": 79,
-                                        "identifier": {
-=======
                                         "propertyName": {
->>>>>>> 85e84683
                                             "kind": "IdentifierName",
                                             "fullStart": 1790,
                                             "fullEnd": 1797,
