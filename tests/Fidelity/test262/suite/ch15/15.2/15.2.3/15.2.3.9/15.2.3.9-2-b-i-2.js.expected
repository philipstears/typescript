{
    "isDeclaration": false,
    "languageVersion": "EcmaScript5",
    "parseOptions": {
        "allowAutomaticSemicolonInsertion": true
    },
    "sourceUnit": {
        "kind": "SourceUnit",
        "fullStart": 0,
        "fullEnd": 1519,
        "start": 595,
        "end": 1519,
        "fullWidth": 1519,
        "width": 924,
        "isIncrementallyUnusable": true,
        "moduleElements": [
            {
                "kind": "FunctionDeclaration",
                "fullStart": 0,
                "fullEnd": 1495,
                "start": 595,
                "end": 1493,
                "fullWidth": 1495,
                "width": 898,
                "modifiers": [],
                "functionKeyword": {
                    "kind": "FunctionKeyword",
                    "fullStart": 0,
                    "fullEnd": 604,
                    "start": 595,
                    "end": 603,
                    "fullWidth": 604,
                    "width": 8,
                    "text": "function",
                    "value": "function",
                    "valueText": "function",
                    "hasLeadingTrivia": true,
                    "hasLeadingComment": true,
                    "hasLeadingNewLine": true,
                    "hasTrailingTrivia": true,
                    "leadingTrivia": [
                        {
                            "kind": "SingleLineCommentTrivia",
                            "text": "/// Copyright (c) 2012 Ecma International.  All rights reserved. "
                        },
                        {
                            "kind": "NewLineTrivia",
                            "text": "\r\n"
                        },
                        {
                            "kind": "SingleLineCommentTrivia",
                            "text": "/// Ecma International makes this code available under the terms and conditions set"
                        },
                        {
                            "kind": "NewLineTrivia",
                            "text": "\r\n"
                        },
                        {
                            "kind": "SingleLineCommentTrivia",
                            "text": "/// forth on http://hg.ecmascript.org/tests/test262/raw-file/tip/LICENSE (the "
                        },
                        {
                            "kind": "NewLineTrivia",
                            "text": "\r\n"
                        },
                        {
                            "kind": "SingleLineCommentTrivia",
                            "text": "/// \"Use Terms\").   Any redistribution of this code must retain the above "
                        },
                        {
                            "kind": "NewLineTrivia",
                            "text": "\r\n"
                        },
                        {
                            "kind": "SingleLineCommentTrivia",
                            "text": "/// copyright and this notice and otherwise comply with the Use Terms."
                        },
                        {
                            "kind": "NewLineTrivia",
                            "text": "\r\n"
                        },
                        {
                            "kind": "MultiLineCommentTrivia",
                            "text": "/**\r\n * @path ch15/15.2/15.2.3/15.2.3.9/15.2.3.9-2-b-i-2.js\r\n * @description Object.freeze - The [[Wrtiable]] attribute of all own data property of 'O' is set to false while other attributes are unchanged\r\n */"
                        },
                        {
                            "kind": "NewLineTrivia",
                            "text": "\r\n"
                        },
                        {
                            "kind": "NewLineTrivia",
                            "text": "\r\n"
                        },
                        {
                            "kind": "NewLineTrivia",
                            "text": "\r\n"
                        }
                    ],
                    "trailingTrivia": [
                        {
                            "kind": "WhitespaceTrivia",
                            "text": " "
                        }
                    ]
                },
                "identifier": {
                    "kind": "IdentifierName",
                    "fullStart": 604,
                    "fullEnd": 612,
                    "start": 604,
                    "end": 612,
                    "fullWidth": 8,
                    "width": 8,
                    "text": "testcase",
                    "value": "testcase",
                    "valueText": "testcase"
                },
                "callSignature": {
                    "kind": "CallSignature",
                    "fullStart": 612,
                    "fullEnd": 615,
                    "start": 612,
                    "end": 614,
                    "fullWidth": 3,
                    "width": 2,
                    "parameterList": {
                        "kind": "ParameterList",
                        "fullStart": 612,
                        "fullEnd": 615,
                        "start": 612,
                        "end": 614,
                        "fullWidth": 3,
                        "width": 2,
                        "openParenToken": {
                            "kind": "OpenParenToken",
                            "fullStart": 612,
                            "fullEnd": 613,
                            "start": 612,
                            "end": 613,
                            "fullWidth": 1,
                            "width": 1,
                            "text": "(",
                            "value": "(",
                            "valueText": "("
                        },
                        "parameters": [],
                        "closeParenToken": {
                            "kind": "CloseParenToken",
                            "fullStart": 613,
                            "fullEnd": 615,
                            "start": 613,
                            "end": 614,
                            "fullWidth": 2,
                            "width": 1,
                            "text": ")",
                            "value": ")",
                            "valueText": ")",
                            "hasTrailingTrivia": true,
                            "trailingTrivia": [
                                {
                                    "kind": "WhitespaceTrivia",
                                    "text": " "
                                }
                            ]
                        }
                    }
                },
                "block": {
                    "kind": "Block",
                    "fullStart": 615,
                    "fullEnd": 1495,
                    "start": 615,
                    "end": 1493,
                    "fullWidth": 880,
                    "width": 878,
                    "openBraceToken": {
                        "kind": "OpenBraceToken",
                        "fullStart": 615,
                        "fullEnd": 618,
                        "start": 615,
                        "end": 616,
                        "fullWidth": 3,
                        "width": 1,
                        "text": "{",
                        "value": "{",
                        "valueText": "{",
                        "hasTrailingTrivia": true,
                        "hasTrailingNewLine": true,
                        "trailingTrivia": [
                            {
                                "kind": "NewLineTrivia",
                                "text": "\r\n"
                            }
                        ]
                    },
                    "statements": [
                        {
                            "kind": "VariableStatement",
                            "fullStart": 618,
                            "fullEnd": 641,
                            "start": 626,
                            "end": 639,
                            "fullWidth": 23,
                            "width": 13,
                            "modifiers": [],
                            "variableDeclaration": {
                                "kind": "VariableDeclaration",
                                "fullStart": 618,
                                "fullEnd": 638,
                                "start": 626,
                                "end": 638,
                                "fullWidth": 20,
                                "width": 12,
                                "varKeyword": {
                                    "kind": "VarKeyword",
                                    "fullStart": 618,
                                    "fullEnd": 630,
                                    "start": 626,
                                    "end": 629,
                                    "fullWidth": 12,
                                    "width": 3,
                                    "text": "var",
                                    "value": "var",
                                    "valueText": "var",
                                    "hasLeadingTrivia": true,
                                    "hasTrailingTrivia": true,
                                    "leadingTrivia": [
                                        {
                                            "kind": "WhitespaceTrivia",
                                            "text": "        "
                                        }
                                    ],
                                    "trailingTrivia": [
                                        {
                                            "kind": "WhitespaceTrivia",
                                            "text": " "
                                        }
                                    ]
                                },
                                "variableDeclarators": [
                                    {
                                        "kind": "VariableDeclarator",
                                        "fullStart": 630,
                                        "fullEnd": 638,
                                        "start": 630,
                                        "end": 638,
                                        "fullWidth": 8,
<<<<<<< HEAD
                                        "width": 8,
                                        "identifier": {
=======
                                        "propertyName": {
>>>>>>> 85e84683
                                            "kind": "IdentifierName",
                                            "fullStart": 630,
                                            "fullEnd": 634,
                                            "start": 630,
                                            "end": 633,
                                            "fullWidth": 4,
                                            "width": 3,
                                            "text": "obj",
                                            "value": "obj",
                                            "valueText": "obj",
                                            "hasTrailingTrivia": true,
                                            "trailingTrivia": [
                                                {
                                                    "kind": "WhitespaceTrivia",
                                                    "text": " "
                                                }
                                            ]
                                        },
                                        "equalsValueClause": {
                                            "kind": "EqualsValueClause",
                                            "fullStart": 634,
                                            "fullEnd": 638,
                                            "start": 634,
                                            "end": 638,
                                            "fullWidth": 4,
                                            "width": 4,
                                            "equalsToken": {
                                                "kind": "EqualsToken",
                                                "fullStart": 634,
                                                "fullEnd": 636,
                                                "start": 634,
                                                "end": 635,
                                                "fullWidth": 2,
                                                "width": 1,
                                                "text": "=",
                                                "value": "=",
                                                "valueText": "=",
                                                "hasTrailingTrivia": true,
                                                "trailingTrivia": [
                                                    {
                                                        "kind": "WhitespaceTrivia",
                                                        "text": " "
                                                    }
                                                ]
                                            },
                                            "value": {
                                                "kind": "ObjectLiteralExpression",
                                                "fullStart": 636,
                                                "fullEnd": 638,
                                                "start": 636,
                                                "end": 638,
                                                "fullWidth": 2,
                                                "width": 2,
                                                "openBraceToken": {
                                                    "kind": "OpenBraceToken",
                                                    "fullStart": 636,
                                                    "fullEnd": 637,
                                                    "start": 636,
                                                    "end": 637,
                                                    "fullWidth": 1,
                                                    "width": 1,
                                                    "text": "{",
                                                    "value": "{",
                                                    "valueText": "{"
                                                },
                                                "propertyAssignments": [],
                                                "closeBraceToken": {
                                                    "kind": "CloseBraceToken",
                                                    "fullStart": 637,
                                                    "fullEnd": 638,
                                                    "start": 637,
                                                    "end": 638,
                                                    "fullWidth": 1,
                                                    "width": 1,
                                                    "text": "}",
                                                    "value": "}",
                                                    "valueText": "}"
                                                }
                                            }
                                        }
                                    }
                                ]
                            },
                            "semicolonToken": {
                                "kind": "SemicolonToken",
                                "fullStart": 638,
                                "fullEnd": 641,
                                "start": 638,
                                "end": 639,
                                "fullWidth": 3,
                                "width": 1,
                                "text": ";",
                                "value": ";",
                                "valueText": ";",
                                "hasTrailingTrivia": true,
                                "hasTrailingNewLine": true,
                                "trailingTrivia": [
                                    {
                                        "kind": "NewLineTrivia",
                                        "text": "\r\n"
                                    }
                                ]
                            }
                        },
                        {
                            "kind": "ExpressionStatement",
                            "fullStart": 641,
                            "fullEnd": 820,
                            "start": 651,
                            "end": 818,
                            "fullWidth": 179,
                            "width": 167,
                            "expression": {
                                "kind": "InvocationExpression",
                                "fullStart": 641,
                                "fullEnd": 817,
                                "start": 651,
                                "end": 817,
                                "fullWidth": 176,
                                "width": 166,
                                "expression": {
                                    "kind": "MemberAccessExpression",
                                    "fullStart": 641,
                                    "fullEnd": 672,
                                    "start": 651,
                                    "end": 672,
                                    "fullWidth": 31,
                                    "width": 21,
                                    "expression": {
                                        "kind": "IdentifierName",
                                        "fullStart": 641,
                                        "fullEnd": 657,
                                        "start": 651,
                                        "end": 657,
                                        "fullWidth": 16,
                                        "width": 6,
                                        "text": "Object",
                                        "value": "Object",
                                        "valueText": "Object",
                                        "hasLeadingTrivia": true,
                                        "hasLeadingNewLine": true,
                                        "leadingTrivia": [
                                            {
                                                "kind": "NewLineTrivia",
                                                "text": "\r\n"
                                            },
                                            {
                                                "kind": "WhitespaceTrivia",
                                                "text": "        "
                                            }
                                        ]
                                    },
                                    "dotToken": {
                                        "kind": "DotToken",
                                        "fullStart": 657,
                                        "fullEnd": 658,
                                        "start": 657,
                                        "end": 658,
                                        "fullWidth": 1,
                                        "width": 1,
                                        "text": ".",
                                        "value": ".",
                                        "valueText": "."
                                    },
                                    "name": {
                                        "kind": "IdentifierName",
                                        "fullStart": 658,
                                        "fullEnd": 672,
                                        "start": 658,
                                        "end": 672,
                                        "fullWidth": 14,
                                        "width": 14,
                                        "text": "defineProperty",
                                        "value": "defineProperty",
                                        "valueText": "defineProperty"
                                    }
                                },
                                "argumentList": {
                                    "kind": "ArgumentList",
                                    "fullStart": 672,
                                    "fullEnd": 817,
                                    "start": 672,
                                    "end": 817,
                                    "fullWidth": 145,
                                    "width": 145,
                                    "openParenToken": {
                                        "kind": "OpenParenToken",
                                        "fullStart": 672,
                                        "fullEnd": 673,
                                        "start": 672,
                                        "end": 673,
                                        "fullWidth": 1,
                                        "width": 1,
                                        "text": "(",
                                        "value": "(",
                                        "valueText": "("
                                    },
                                    "arguments": [
                                        {
                                            "kind": "IdentifierName",
                                            "fullStart": 673,
                                            "fullEnd": 676,
                                            "start": 673,
                                            "end": 676,
                                            "fullWidth": 3,
                                            "width": 3,
                                            "text": "obj",
                                            "value": "obj",
                                            "valueText": "obj"
                                        },
                                        {
                                            "kind": "CommaToken",
                                            "fullStart": 676,
                                            "fullEnd": 678,
                                            "start": 676,
                                            "end": 677,
                                            "fullWidth": 2,
                                            "width": 1,
                                            "text": ",",
                                            "value": ",",
                                            "valueText": ",",
                                            "hasTrailingTrivia": true,
                                            "trailingTrivia": [
                                                {
                                                    "kind": "WhitespaceTrivia",
                                                    "text": " "
                                                }
                                            ]
                                        },
                                        {
                                            "kind": "StringLiteral",
                                            "fullStart": 678,
                                            "fullEnd": 684,
                                            "start": 678,
                                            "end": 684,
                                            "fullWidth": 6,
                                            "width": 6,
                                            "text": "\"foo1\"",
                                            "value": "foo1",
                                            "valueText": "foo1"
                                        },
                                        {
                                            "kind": "CommaToken",
                                            "fullStart": 684,
                                            "fullEnd": 686,
                                            "start": 684,
                                            "end": 685,
                                            "fullWidth": 2,
                                            "width": 1,
                                            "text": ",",
                                            "value": ",",
                                            "valueText": ",",
                                            "hasTrailingTrivia": true,
                                            "trailingTrivia": [
                                                {
                                                    "kind": "WhitespaceTrivia",
                                                    "text": " "
                                                }
                                            ]
                                        },
                                        {
                                            "kind": "ObjectLiteralExpression",
                                            "fullStart": 686,
                                            "fullEnd": 816,
                                            "start": 686,
                                            "end": 816,
                                            "fullWidth": 130,
                                            "width": 130,
                                            "openBraceToken": {
                                                "kind": "OpenBraceToken",
                                                "fullStart": 686,
                                                "fullEnd": 689,
                                                "start": 686,
                                                "end": 687,
                                                "fullWidth": 3,
                                                "width": 1,
                                                "text": "{",
                                                "value": "{",
                                                "valueText": "{",
                                                "hasTrailingTrivia": true,
                                                "hasTrailingNewLine": true,
                                                "trailingTrivia": [
                                                    {
                                                        "kind": "NewLineTrivia",
                                                        "text": "\r\n"
                                                    }
                                                ]
                                            },
                                            "propertyAssignments": [
                                                {
                                                    "kind": "SimplePropertyAssignment",
                                                    "fullStart": 689,
                                                    "fullEnd": 710,
                                                    "start": 701,
                                                    "end": 710,
                                                    "fullWidth": 21,
                                                    "width": 9,
                                                    "propertyName": {
                                                        "kind": "IdentifierName",
                                                        "fullStart": 689,
                                                        "fullEnd": 706,
                                                        "start": 701,
                                                        "end": 706,
                                                        "fullWidth": 17,
                                                        "width": 5,
                                                        "text": "value",
                                                        "value": "value",
                                                        "valueText": "value",
                                                        "hasLeadingTrivia": true,
                                                        "leadingTrivia": [
                                                            {
                                                                "kind": "WhitespaceTrivia",
                                                                "text": "            "
                                                            }
                                                        ]
                                                    },
                                                    "colonToken": {
                                                        "kind": "ColonToken",
                                                        "fullStart": 706,
                                                        "fullEnd": 708,
                                                        "start": 706,
                                                        "end": 707,
                                                        "fullWidth": 2,
                                                        "width": 1,
                                                        "text": ":",
                                                        "value": ":",
                                                        "valueText": ":",
                                                        "hasTrailingTrivia": true,
                                                        "trailingTrivia": [
                                                            {
                                                                "kind": "WhitespaceTrivia",
                                                                "text": " "
                                                            }
                                                        ]
                                                    },
                                                    "expression": {
                                                        "kind": "NumericLiteral",
                                                        "fullStart": 708,
                                                        "fullEnd": 710,
                                                        "start": 708,
                                                        "end": 710,
                                                        "fullWidth": 2,
                                                        "width": 2,
                                                        "text": "10",
                                                        "value": 10,
                                                        "valueText": "10"
                                                    }
                                                },
                                                {
                                                    "kind": "CommaToken",
                                                    "fullStart": 710,
                                                    "fullEnd": 713,
                                                    "start": 710,
                                                    "end": 711,
                                                    "fullWidth": 3,
                                                    "width": 1,
                                                    "text": ",",
                                                    "value": ",",
                                                    "valueText": ",",
                                                    "hasTrailingTrivia": true,
                                                    "hasTrailingNewLine": true,
                                                    "trailingTrivia": [
                                                        {
                                                            "kind": "NewLineTrivia",
                                                            "text": "\r\n"
                                                        }
                                                    ]
                                                },
                                                {
                                                    "kind": "SimplePropertyAssignment",
                                                    "fullStart": 713,
                                                    "fullEnd": 740,
                                                    "start": 725,
                                                    "end": 740,
                                                    "fullWidth": 27,
                                                    "width": 15,
                                                    "propertyName": {
                                                        "kind": "IdentifierName",
                                                        "fullStart": 713,
                                                        "fullEnd": 733,
                                                        "start": 725,
                                                        "end": 733,
                                                        "fullWidth": 20,
                                                        "width": 8,
                                                        "text": "writable",
                                                        "value": "writable",
                                                        "valueText": "writable",
                                                        "hasLeadingTrivia": true,
                                                        "leadingTrivia": [
                                                            {
                                                                "kind": "WhitespaceTrivia",
                                                                "text": "            "
                                                            }
                                                        ]
                                                    },
                                                    "colonToken": {
                                                        "kind": "ColonToken",
                                                        "fullStart": 733,
                                                        "fullEnd": 735,
                                                        "start": 733,
                                                        "end": 734,
                                                        "fullWidth": 2,
                                                        "width": 1,
                                                        "text": ":",
                                                        "value": ":",
                                                        "valueText": ":",
                                                        "hasTrailingTrivia": true,
                                                        "trailingTrivia": [
                                                            {
                                                                "kind": "WhitespaceTrivia",
                                                                "text": " "
                                                            }
                                                        ]
                                                    },
                                                    "expression": {
                                                        "kind": "FalseKeyword",
                                                        "fullStart": 735,
                                                        "fullEnd": 740,
                                                        "start": 735,
                                                        "end": 740,
                                                        "fullWidth": 5,
                                                        "width": 5,
                                                        "text": "false",
                                                        "value": false,
                                                        "valueText": "false"
                                                    }
                                                },
                                                {
                                                    "kind": "CommaToken",
                                                    "fullStart": 740,
                                                    "fullEnd": 743,
                                                    "start": 740,
                                                    "end": 741,
                                                    "fullWidth": 3,
                                                    "width": 1,
                                                    "text": ",",
                                                    "value": ",",
                                                    "valueText": ",",
                                                    "hasTrailingTrivia": true,
                                                    "hasTrailingNewLine": true,
                                                    "trailingTrivia": [
                                                        {
                                                            "kind": "NewLineTrivia",
                                                            "text": "\r\n"
                                                        }
                                                    ]
                                                },
                                                {
                                                    "kind": "SimplePropertyAssignment",
                                                    "fullStart": 743,
                                                    "fullEnd": 771,
                                                    "start": 755,
                                                    "end": 771,
                                                    "fullWidth": 28,
                                                    "width": 16,
                                                    "propertyName": {
                                                        "kind": "IdentifierName",
                                                        "fullStart": 743,
                                                        "fullEnd": 765,
                                                        "start": 755,
                                                        "end": 765,
                                                        "fullWidth": 22,
                                                        "width": 10,
                                                        "text": "enumerable",
                                                        "value": "enumerable",
                                                        "valueText": "enumerable",
                                                        "hasLeadingTrivia": true,
                                                        "leadingTrivia": [
                                                            {
                                                                "kind": "WhitespaceTrivia",
                                                                "text": "            "
                                                            }
                                                        ]
                                                    },
                                                    "colonToken": {
                                                        "kind": "ColonToken",
                                                        "fullStart": 765,
                                                        "fullEnd": 767,
                                                        "start": 765,
                                                        "end": 766,
                                                        "fullWidth": 2,
                                                        "width": 1,
                                                        "text": ":",
                                                        "value": ":",
                                                        "valueText": ":",
                                                        "hasTrailingTrivia": true,
                                                        "trailingTrivia": [
                                                            {
                                                                "kind": "WhitespaceTrivia",
                                                                "text": " "
                                                            }
                                                        ]
                                                    },
                                                    "expression": {
                                                        "kind": "TrueKeyword",
                                                        "fullStart": 767,
                                                        "fullEnd": 771,
                                                        "start": 767,
                                                        "end": 771,
                                                        "fullWidth": 4,
                                                        "width": 4,
                                                        "text": "true",
                                                        "value": true,
                                                        "valueText": "true"
                                                    }
                                                },
                                                {
                                                    "kind": "CommaToken",
                                                    "fullStart": 771,
                                                    "fullEnd": 774,
                                                    "start": 771,
                                                    "end": 772,
                                                    "fullWidth": 3,
                                                    "width": 1,
                                                    "text": ",",
                                                    "value": ",",
                                                    "valueText": ",",
                                                    "hasTrailingTrivia": true,
                                                    "hasTrailingNewLine": true,
                                                    "trailingTrivia": [
                                                        {
                                                            "kind": "NewLineTrivia",
                                                            "text": "\r\n"
                                                        }
                                                    ]
                                                },
                                                {
                                                    "kind": "SimplePropertyAssignment",
                                                    "fullStart": 774,
                                                    "fullEnd": 807,
                                                    "start": 786,
                                                    "end": 805,
                                                    "fullWidth": 33,
                                                    "width": 19,
                                                    "propertyName": {
                                                        "kind": "IdentifierName",
                                                        "fullStart": 774,
                                                        "fullEnd": 798,
                                                        "start": 786,
                                                        "end": 798,
                                                        "fullWidth": 24,
                                                        "width": 12,
                                                        "text": "configurable",
                                                        "value": "configurable",
                                                        "valueText": "configurable",
                                                        "hasLeadingTrivia": true,
                                                        "leadingTrivia": [
                                                            {
                                                                "kind": "WhitespaceTrivia",
                                                                "text": "            "
                                                            }
                                                        ]
                                                    },
                                                    "colonToken": {
                                                        "kind": "ColonToken",
                                                        "fullStart": 798,
                                                        "fullEnd": 800,
                                                        "start": 798,
                                                        "end": 799,
                                                        "fullWidth": 2,
                                                        "width": 1,
                                                        "text": ":",
                                                        "value": ":",
                                                        "valueText": ":",
                                                        "hasTrailingTrivia": true,
                                                        "trailingTrivia": [
                                                            {
                                                                "kind": "WhitespaceTrivia",
                                                                "text": " "
                                                            }
                                                        ]
                                                    },
                                                    "expression": {
                                                        "kind": "FalseKeyword",
                                                        "fullStart": 800,
                                                        "fullEnd": 807,
                                                        "start": 800,
                                                        "end": 805,
                                                        "fullWidth": 7,
                                                        "width": 5,
                                                        "text": "false",
                                                        "value": false,
                                                        "valueText": "false",
                                                        "hasTrailingTrivia": true,
                                                        "hasTrailingNewLine": true,
                                                        "trailingTrivia": [
                                                            {
                                                                "kind": "NewLineTrivia",
                                                                "text": "\r\n"
                                                            }
                                                        ]
                                                    }
                                                }
                                            ],
                                            "closeBraceToken": {
                                                "kind": "CloseBraceToken",
                                                "fullStart": 807,
                                                "fullEnd": 816,
                                                "start": 815,
                                                "end": 816,
                                                "fullWidth": 9,
                                                "width": 1,
                                                "text": "}",
                                                "value": "}",
                                                "valueText": "}",
                                                "hasLeadingTrivia": true,
                                                "leadingTrivia": [
                                                    {
                                                        "kind": "WhitespaceTrivia",
                                                        "text": "        "
                                                    }
                                                ]
                                            }
                                        }
                                    ],
                                    "closeParenToken": {
                                        "kind": "CloseParenToken",
                                        "fullStart": 816,
                                        "fullEnd": 817,
                                        "start": 816,
                                        "end": 817,
                                        "fullWidth": 1,
                                        "width": 1,
                                        "text": ")",
                                        "value": ")",
                                        "valueText": ")"
                                    }
                                }
                            },
                            "semicolonToken": {
                                "kind": "SemicolonToken",
                                "fullStart": 817,
                                "fullEnd": 820,
                                "start": 817,
                                "end": 818,
                                "fullWidth": 3,
                                "width": 1,
                                "text": ";",
                                "value": ";",
                                "valueText": ";",
                                "hasTrailingTrivia": true,
                                "hasTrailingNewLine": true,
                                "trailingTrivia": [
                                    {
                                        "kind": "NewLineTrivia",
                                        "text": "\r\n"
                                    }
                                ]
                            }
                        },
                        {
                            "kind": "ExpressionStatement",
                            "fullStart": 820,
                            "fullEnd": 999,
                            "start": 830,
                            "end": 997,
                            "fullWidth": 179,
                            "width": 167,
                            "expression": {
                                "kind": "InvocationExpression",
                                "fullStart": 820,
                                "fullEnd": 996,
                                "start": 830,
                                "end": 996,
                                "fullWidth": 176,
                                "width": 166,
                                "expression": {
                                    "kind": "MemberAccessExpression",
                                    "fullStart": 820,
                                    "fullEnd": 851,
                                    "start": 830,
                                    "end": 851,
                                    "fullWidth": 31,
                                    "width": 21,
                                    "expression": {
                                        "kind": "IdentifierName",
                                        "fullStart": 820,
                                        "fullEnd": 836,
                                        "start": 830,
                                        "end": 836,
                                        "fullWidth": 16,
                                        "width": 6,
                                        "text": "Object",
                                        "value": "Object",
                                        "valueText": "Object",
                                        "hasLeadingTrivia": true,
                                        "hasLeadingNewLine": true,
                                        "leadingTrivia": [
                                            {
                                                "kind": "NewLineTrivia",
                                                "text": "\r\n"
                                            },
                                            {
                                                "kind": "WhitespaceTrivia",
                                                "text": "        "
                                            }
                                        ]
                                    },
                                    "dotToken": {
                                        "kind": "DotToken",
                                        "fullStart": 836,
                                        "fullEnd": 837,
                                        "start": 836,
                                        "end": 837,
                                        "fullWidth": 1,
                                        "width": 1,
                                        "text": ".",
                                        "value": ".",
                                        "valueText": "."
                                    },
                                    "name": {
                                        "kind": "IdentifierName",
                                        "fullStart": 837,
                                        "fullEnd": 851,
                                        "start": 837,
                                        "end": 851,
                                        "fullWidth": 14,
                                        "width": 14,
                                        "text": "defineProperty",
                                        "value": "defineProperty",
                                        "valueText": "defineProperty"
                                    }
                                },
                                "argumentList": {
                                    "kind": "ArgumentList",
                                    "fullStart": 851,
                                    "fullEnd": 996,
                                    "start": 851,
                                    "end": 996,
                                    "fullWidth": 145,
                                    "width": 145,
                                    "openParenToken": {
                                        "kind": "OpenParenToken",
                                        "fullStart": 851,
                                        "fullEnd": 852,
                                        "start": 851,
                                        "end": 852,
                                        "fullWidth": 1,
                                        "width": 1,
                                        "text": "(",
                                        "value": "(",
                                        "valueText": "("
                                    },
                                    "arguments": [
                                        {
                                            "kind": "IdentifierName",
                                            "fullStart": 852,
                                            "fullEnd": 855,
                                            "start": 852,
                                            "end": 855,
                                            "fullWidth": 3,
                                            "width": 3,
                                            "text": "obj",
                                            "value": "obj",
                                            "valueText": "obj"
                                        },
                                        {
                                            "kind": "CommaToken",
                                            "fullStart": 855,
                                            "fullEnd": 857,
                                            "start": 855,
                                            "end": 856,
                                            "fullWidth": 2,
                                            "width": 1,
                                            "text": ",",
                                            "value": ",",
                                            "valueText": ",",
                                            "hasTrailingTrivia": true,
                                            "trailingTrivia": [
                                                {
                                                    "kind": "WhitespaceTrivia",
                                                    "text": " "
                                                }
                                            ]
                                        },
                                        {
                                            "kind": "StringLiteral",
                                            "fullStart": 857,
                                            "fullEnd": 863,
                                            "start": 857,
                                            "end": 863,
                                            "fullWidth": 6,
                                            "width": 6,
                                            "text": "\"foo2\"",
                                            "value": "foo2",
                                            "valueText": "foo2"
                                        },
                                        {
                                            "kind": "CommaToken",
                                            "fullStart": 863,
                                            "fullEnd": 865,
                                            "start": 863,
                                            "end": 864,
                                            "fullWidth": 2,
                                            "width": 1,
                                            "text": ",",
                                            "value": ",",
                                            "valueText": ",",
                                            "hasTrailingTrivia": true,
                                            "trailingTrivia": [
                                                {
                                                    "kind": "WhitespaceTrivia",
                                                    "text": " "
                                                }
                                            ]
                                        },
                                        {
                                            "kind": "ObjectLiteralExpression",
                                            "fullStart": 865,
                                            "fullEnd": 995,
                                            "start": 865,
                                            "end": 995,
                                            "fullWidth": 130,
                                            "width": 130,
                                            "openBraceToken": {
                                                "kind": "OpenBraceToken",
                                                "fullStart": 865,
                                                "fullEnd": 868,
                                                "start": 865,
                                                "end": 866,
                                                "fullWidth": 3,
                                                "width": 1,
                                                "text": "{",
                                                "value": "{",
                                                "valueText": "{",
                                                "hasTrailingTrivia": true,
                                                "hasTrailingNewLine": true,
                                                "trailingTrivia": [
                                                    {
                                                        "kind": "NewLineTrivia",
                                                        "text": "\r\n"
                                                    }
                                                ]
                                            },
                                            "propertyAssignments": [
                                                {
                                                    "kind": "SimplePropertyAssignment",
                                                    "fullStart": 868,
                                                    "fullEnd": 889,
                                                    "start": 880,
                                                    "end": 889,
                                                    "fullWidth": 21,
                                                    "width": 9,
                                                    "propertyName": {
                                                        "kind": "IdentifierName",
                                                        "fullStart": 868,
                                                        "fullEnd": 885,
                                                        "start": 880,
                                                        "end": 885,
                                                        "fullWidth": 17,
                                                        "width": 5,
                                                        "text": "value",
                                                        "value": "value",
                                                        "valueText": "value",
                                                        "hasLeadingTrivia": true,
                                                        "leadingTrivia": [
                                                            {
                                                                "kind": "WhitespaceTrivia",
                                                                "text": "            "
                                                            }
                                                        ]
                                                    },
                                                    "colonToken": {
                                                        "kind": "ColonToken",
                                                        "fullStart": 885,
                                                        "fullEnd": 887,
                                                        "start": 885,
                                                        "end": 886,
                                                        "fullWidth": 2,
                                                        "width": 1,
                                                        "text": ":",
                                                        "value": ":",
                                                        "valueText": ":",
                                                        "hasTrailingTrivia": true,
                                                        "trailingTrivia": [
                                                            {
                                                                "kind": "WhitespaceTrivia",
                                                                "text": " "
                                                            }
                                                        ]
                                                    },
                                                    "expression": {
                                                        "kind": "NumericLiteral",
                                                        "fullStart": 887,
                                                        "fullEnd": 889,
                                                        "start": 887,
                                                        "end": 889,
                                                        "fullWidth": 2,
                                                        "width": 2,
                                                        "text": "20",
                                                        "value": 20,
                                                        "valueText": "20"
                                                    }
                                                },
                                                {
                                                    "kind": "CommaToken",
                                                    "fullStart": 889,
                                                    "fullEnd": 892,
                                                    "start": 889,
                                                    "end": 890,
                                                    "fullWidth": 3,
                                                    "width": 1,
                                                    "text": ",",
                                                    "value": ",",
                                                    "valueText": ",",
                                                    "hasTrailingTrivia": true,
                                                    "hasTrailingNewLine": true,
                                                    "trailingTrivia": [
                                                        {
                                                            "kind": "NewLineTrivia",
                                                            "text": "\r\n"
                                                        }
                                                    ]
                                                },
                                                {
                                                    "kind": "SimplePropertyAssignment",
                                                    "fullStart": 892,
                                                    "fullEnd": 918,
                                                    "start": 904,
                                                    "end": 918,
                                                    "fullWidth": 26,
                                                    "width": 14,
                                                    "propertyName": {
                                                        "kind": "IdentifierName",
                                                        "fullStart": 892,
                                                        "fullEnd": 912,
                                                        "start": 904,
                                                        "end": 912,
                                                        "fullWidth": 20,
                                                        "width": 8,
                                                        "text": "writable",
                                                        "value": "writable",
                                                        "valueText": "writable",
                                                        "hasLeadingTrivia": true,
                                                        "leadingTrivia": [
                                                            {
                                                                "kind": "WhitespaceTrivia",
                                                                "text": "            "
                                                            }
                                                        ]
                                                    },
                                                    "colonToken": {
                                                        "kind": "ColonToken",
                                                        "fullStart": 912,
                                                        "fullEnd": 914,
                                                        "start": 912,
                                                        "end": 913,
                                                        "fullWidth": 2,
                                                        "width": 1,
                                                        "text": ":",
                                                        "value": ":",
                                                        "valueText": ":",
                                                        "hasTrailingTrivia": true,
                                                        "trailingTrivia": [
                                                            {
                                                                "kind": "WhitespaceTrivia",
                                                                "text": " "
                                                            }
                                                        ]
                                                    },
                                                    "expression": {
                                                        "kind": "TrueKeyword",
                                                        "fullStart": 914,
                                                        "fullEnd": 918,
                                                        "start": 914,
                                                        "end": 918,
                                                        "fullWidth": 4,
                                                        "width": 4,
                                                        "text": "true",
                                                        "value": true,
                                                        "valueText": "true"
                                                    }
                                                },
                                                {
                                                    "kind": "CommaToken",
                                                    "fullStart": 918,
                                                    "fullEnd": 921,
                                                    "start": 918,
                                                    "end": 919,
                                                    "fullWidth": 3,
                                                    "width": 1,
                                                    "text": ",",
                                                    "value": ",",
                                                    "valueText": ",",
                                                    "hasTrailingTrivia": true,
                                                    "hasTrailingNewLine": true,
                                                    "trailingTrivia": [
                                                        {
                                                            "kind": "NewLineTrivia",
                                                            "text": "\r\n"
                                                        }
                                                    ]
                                                },
                                                {
                                                    "kind": "SimplePropertyAssignment",
                                                    "fullStart": 921,
                                                    "fullEnd": 950,
                                                    "start": 933,
                                                    "end": 950,
                                                    "fullWidth": 29,
                                                    "width": 17,
                                                    "propertyName": {
                                                        "kind": "IdentifierName",
                                                        "fullStart": 921,
                                                        "fullEnd": 943,
                                                        "start": 933,
                                                        "end": 943,
                                                        "fullWidth": 22,
                                                        "width": 10,
                                                        "text": "enumerable",
                                                        "value": "enumerable",
                                                        "valueText": "enumerable",
                                                        "hasLeadingTrivia": true,
                                                        "leadingTrivia": [
                                                            {
                                                                "kind": "WhitespaceTrivia",
                                                                "text": "            "
                                                            }
                                                        ]
                                                    },
                                                    "colonToken": {
                                                        "kind": "ColonToken",
                                                        "fullStart": 943,
                                                        "fullEnd": 945,
                                                        "start": 943,
                                                        "end": 944,
                                                        "fullWidth": 2,
                                                        "width": 1,
                                                        "text": ":",
                                                        "value": ":",
                                                        "valueText": ":",
                                                        "hasTrailingTrivia": true,
                                                        "trailingTrivia": [
                                                            {
                                                                "kind": "WhitespaceTrivia",
                                                                "text": " "
                                                            }
                                                        ]
                                                    },
                                                    "expression": {
                                                        "kind": "FalseKeyword",
                                                        "fullStart": 945,
                                                        "fullEnd": 950,
                                                        "start": 945,
                                                        "end": 950,
                                                        "fullWidth": 5,
                                                        "width": 5,
                                                        "text": "false",
                                                        "value": false,
                                                        "valueText": "false"
                                                    }
                                                },
                                                {
                                                    "kind": "CommaToken",
                                                    "fullStart": 950,
                                                    "fullEnd": 953,
                                                    "start": 950,
                                                    "end": 951,
                                                    "fullWidth": 3,
                                                    "width": 1,
                                                    "text": ",",
                                                    "value": ",",
                                                    "valueText": ",",
                                                    "hasTrailingTrivia": true,
                                                    "hasTrailingNewLine": true,
                                                    "trailingTrivia": [
                                                        {
                                                            "kind": "NewLineTrivia",
                                                            "text": "\r\n"
                                                        }
                                                    ]
                                                },
                                                {
                                                    "kind": "SimplePropertyAssignment",
                                                    "fullStart": 953,
                                                    "fullEnd": 986,
                                                    "start": 965,
                                                    "end": 984,
                                                    "fullWidth": 33,
                                                    "width": 19,
                                                    "propertyName": {
                                                        "kind": "IdentifierName",
                                                        "fullStart": 953,
                                                        "fullEnd": 977,
                                                        "start": 965,
                                                        "end": 977,
                                                        "fullWidth": 24,
                                                        "width": 12,
                                                        "text": "configurable",
                                                        "value": "configurable",
                                                        "valueText": "configurable",
                                                        "hasLeadingTrivia": true,
                                                        "leadingTrivia": [
                                                            {
                                                                "kind": "WhitespaceTrivia",
                                                                "text": "            "
                                                            }
                                                        ]
                                                    },
                                                    "colonToken": {
                                                        "kind": "ColonToken",
                                                        "fullStart": 977,
                                                        "fullEnd": 979,
                                                        "start": 977,
                                                        "end": 978,
                                                        "fullWidth": 2,
                                                        "width": 1,
                                                        "text": ":",
                                                        "value": ":",
                                                        "valueText": ":",
                                                        "hasTrailingTrivia": true,
                                                        "trailingTrivia": [
                                                            {
                                                                "kind": "WhitespaceTrivia",
                                                                "text": " "
                                                            }
                                                        ]
                                                    },
                                                    "expression": {
                                                        "kind": "FalseKeyword",
                                                        "fullStart": 979,
                                                        "fullEnd": 986,
                                                        "start": 979,
                                                        "end": 984,
                                                        "fullWidth": 7,
                                                        "width": 5,
                                                        "text": "false",
                                                        "value": false,
                                                        "valueText": "false",
                                                        "hasTrailingTrivia": true,
                                                        "hasTrailingNewLine": true,
                                                        "trailingTrivia": [
                                                            {
                                                                "kind": "NewLineTrivia",
                                                                "text": "\r\n"
                                                            }
                                                        ]
                                                    }
                                                }
                                            ],
                                            "closeBraceToken": {
                                                "kind": "CloseBraceToken",
                                                "fullStart": 986,
                                                "fullEnd": 995,
                                                "start": 994,
                                                "end": 995,
                                                "fullWidth": 9,
                                                "width": 1,
                                                "text": "}",
                                                "value": "}",
                                                "valueText": "}",
                                                "hasLeadingTrivia": true,
                                                "leadingTrivia": [
                                                    {
                                                        "kind": "WhitespaceTrivia",
                                                        "text": "        "
                                                    }
                                                ]
                                            }
                                        }
                                    ],
                                    "closeParenToken": {
                                        "kind": "CloseParenToken",
                                        "fullStart": 995,
                                        "fullEnd": 996,
                                        "start": 995,
                                        "end": 996,
                                        "fullWidth": 1,
                                        "width": 1,
                                        "text": ")",
                                        "value": ")",
                                        "valueText": ")"
                                    }
                                }
                            },
                            "semicolonToken": {
                                "kind": "SemicolonToken",
                                "fullStart": 996,
                                "fullEnd": 999,
                                "start": 996,
                                "end": 997,
                                "fullWidth": 3,
                                "width": 1,
                                "text": ";",
                                "value": ";",
                                "valueText": ";",
                                "hasTrailingTrivia": true,
                                "hasTrailingNewLine": true,
                                "trailingTrivia": [
                                    {
                                        "kind": "NewLineTrivia",
                                        "text": "\r\n"
                                    }
                                ]
                            }
                        },
                        {
                            "kind": "ExpressionStatement",
                            "fullStart": 999,
                            "fullEnd": 1030,
                            "start": 1009,
                            "end": 1028,
                            "fullWidth": 31,
                            "width": 19,
                            "expression": {
                                "kind": "InvocationExpression",
                                "fullStart": 999,
                                "fullEnd": 1027,
                                "start": 1009,
                                "end": 1027,
                                "fullWidth": 28,
                                "width": 18,
                                "expression": {
                                    "kind": "MemberAccessExpression",
                                    "fullStart": 999,
                                    "fullEnd": 1022,
                                    "start": 1009,
                                    "end": 1022,
                                    "fullWidth": 23,
                                    "width": 13,
                                    "expression": {
                                        "kind": "IdentifierName",
                                        "fullStart": 999,
                                        "fullEnd": 1015,
                                        "start": 1009,
                                        "end": 1015,
                                        "fullWidth": 16,
                                        "width": 6,
                                        "text": "Object",
                                        "value": "Object",
                                        "valueText": "Object",
                                        "hasLeadingTrivia": true,
                                        "hasLeadingNewLine": true,
                                        "leadingTrivia": [
                                            {
                                                "kind": "NewLineTrivia",
                                                "text": "\r\n"
                                            },
                                            {
                                                "kind": "WhitespaceTrivia",
                                                "text": "        "
                                            }
                                        ]
                                    },
                                    "dotToken": {
                                        "kind": "DotToken",
                                        "fullStart": 1015,
                                        "fullEnd": 1016,
                                        "start": 1015,
                                        "end": 1016,
                                        "fullWidth": 1,
                                        "width": 1,
                                        "text": ".",
                                        "value": ".",
                                        "valueText": "."
                                    },
                                    "name": {
                                        "kind": "IdentifierName",
                                        "fullStart": 1016,
                                        "fullEnd": 1022,
                                        "start": 1016,
                                        "end": 1022,
                                        "fullWidth": 6,
                                        "width": 6,
                                        "text": "freeze",
                                        "value": "freeze",
                                        "valueText": "freeze"
                                    }
                                },
                                "argumentList": {
                                    "kind": "ArgumentList",
                                    "fullStart": 1022,
                                    "fullEnd": 1027,
                                    "start": 1022,
                                    "end": 1027,
                                    "fullWidth": 5,
                                    "width": 5,
                                    "openParenToken": {
                                        "kind": "OpenParenToken",
                                        "fullStart": 1022,
                                        "fullEnd": 1023,
                                        "start": 1022,
                                        "end": 1023,
                                        "fullWidth": 1,
                                        "width": 1,
                                        "text": "(",
                                        "value": "(",
                                        "valueText": "("
                                    },
                                    "arguments": [
                                        {
                                            "kind": "IdentifierName",
                                            "fullStart": 1023,
                                            "fullEnd": 1026,
                                            "start": 1023,
                                            "end": 1026,
                                            "fullWidth": 3,
                                            "width": 3,
                                            "text": "obj",
                                            "value": "obj",
                                            "valueText": "obj"
                                        }
                                    ],
                                    "closeParenToken": {
                                        "kind": "CloseParenToken",
                                        "fullStart": 1026,
                                        "fullEnd": 1027,
                                        "start": 1026,
                                        "end": 1027,
                                        "fullWidth": 1,
                                        "width": 1,
                                        "text": ")",
                                        "value": ")",
                                        "valueText": ")"
                                    }
                                }
                            },
                            "semicolonToken": {
                                "kind": "SemicolonToken",
                                "fullStart": 1027,
                                "fullEnd": 1030,
                                "start": 1027,
                                "end": 1028,
                                "fullWidth": 3,
                                "width": 1,
                                "text": ";",
                                "value": ";",
                                "valueText": ";",
                                "hasTrailingTrivia": true,
                                "hasTrailingNewLine": true,
                                "trailingTrivia": [
                                    {
                                        "kind": "NewLineTrivia",
                                        "text": "\r\n"
                                    }
                                ]
                            }
                        },
                        {
                            "kind": "VariableStatement",
                            "fullStart": 1030,
                            "fullEnd": 1099,
                            "start": 1040,
                            "end": 1097,
                            "fullWidth": 69,
                            "width": 57,
                            "modifiers": [],
                            "variableDeclaration": {
                                "kind": "VariableDeclaration",
                                "fullStart": 1030,
                                "fullEnd": 1096,
                                "start": 1040,
                                "end": 1096,
                                "fullWidth": 66,
                                "width": 56,
                                "varKeyword": {
                                    "kind": "VarKeyword",
                                    "fullStart": 1030,
                                    "fullEnd": 1044,
                                    "start": 1040,
                                    "end": 1043,
                                    "fullWidth": 14,
                                    "width": 3,
                                    "text": "var",
                                    "value": "var",
                                    "valueText": "var",
                                    "hasLeadingTrivia": true,
                                    "hasLeadingNewLine": true,
                                    "hasTrailingTrivia": true,
                                    "leadingTrivia": [
                                        {
                                            "kind": "NewLineTrivia",
                                            "text": "\r\n"
                                        },
                                        {
                                            "kind": "WhitespaceTrivia",
                                            "text": "        "
                                        }
                                    ],
                                    "trailingTrivia": [
                                        {
                                            "kind": "WhitespaceTrivia",
                                            "text": " "
                                        }
                                    ]
                                },
                                "variableDeclarators": [
                                    {
                                        "kind": "VariableDeclarator",
                                        "fullStart": 1044,
                                        "fullEnd": 1096,
                                        "start": 1044,
                                        "end": 1096,
                                        "fullWidth": 52,
<<<<<<< HEAD
                                        "width": 52,
                                        "identifier": {
=======
                                        "propertyName": {
>>>>>>> 85e84683
                                            "kind": "IdentifierName",
                                            "fullStart": 1044,
                                            "fullEnd": 1050,
                                            "start": 1044,
                                            "end": 1049,
                                            "fullWidth": 6,
                                            "width": 5,
                                            "text": "desc1",
                                            "value": "desc1",
                                            "valueText": "desc1",
                                            "hasTrailingTrivia": true,
                                            "trailingTrivia": [
                                                {
                                                    "kind": "WhitespaceTrivia",
                                                    "text": " "
                                                }
                                            ]
                                        },
                                        "equalsValueClause": {
                                            "kind": "EqualsValueClause",
                                            "fullStart": 1050,
                                            "fullEnd": 1096,
                                            "start": 1050,
                                            "end": 1096,
                                            "fullWidth": 46,
                                            "width": 46,
                                            "equalsToken": {
                                                "kind": "EqualsToken",
                                                "fullStart": 1050,
                                                "fullEnd": 1052,
                                                "start": 1050,
                                                "end": 1051,
                                                "fullWidth": 2,
                                                "width": 1,
                                                "text": "=",
                                                "value": "=",
                                                "valueText": "=",
                                                "hasTrailingTrivia": true,
                                                "trailingTrivia": [
                                                    {
                                                        "kind": "WhitespaceTrivia",
                                                        "text": " "
                                                    }
                                                ]
                                            },
                                            "value": {
                                                "kind": "InvocationExpression",
                                                "fullStart": 1052,
                                                "fullEnd": 1096,
                                                "start": 1052,
                                                "end": 1096,
                                                "fullWidth": 44,
                                                "width": 44,
                                                "expression": {
                                                    "kind": "MemberAccessExpression",
                                                    "fullStart": 1052,
                                                    "fullEnd": 1083,
                                                    "start": 1052,
                                                    "end": 1083,
                                                    "fullWidth": 31,
                                                    "width": 31,
                                                    "expression": {
                                                        "kind": "IdentifierName",
                                                        "fullStart": 1052,
                                                        "fullEnd": 1058,
                                                        "start": 1052,
                                                        "end": 1058,
                                                        "fullWidth": 6,
                                                        "width": 6,
                                                        "text": "Object",
                                                        "value": "Object",
                                                        "valueText": "Object"
                                                    },
                                                    "dotToken": {
                                                        "kind": "DotToken",
                                                        "fullStart": 1058,
                                                        "fullEnd": 1059,
                                                        "start": 1058,
                                                        "end": 1059,
                                                        "fullWidth": 1,
                                                        "width": 1,
                                                        "text": ".",
                                                        "value": ".",
                                                        "valueText": "."
                                                    },
                                                    "name": {
                                                        "kind": "IdentifierName",
                                                        "fullStart": 1059,
                                                        "fullEnd": 1083,
                                                        "start": 1059,
                                                        "end": 1083,
                                                        "fullWidth": 24,
                                                        "width": 24,
                                                        "text": "getOwnPropertyDescriptor",
                                                        "value": "getOwnPropertyDescriptor",
                                                        "valueText": "getOwnPropertyDescriptor"
                                                    }
                                                },
                                                "argumentList": {
                                                    "kind": "ArgumentList",
                                                    "fullStart": 1083,
                                                    "fullEnd": 1096,
                                                    "start": 1083,
                                                    "end": 1096,
                                                    "fullWidth": 13,
                                                    "width": 13,
                                                    "openParenToken": {
                                                        "kind": "OpenParenToken",
                                                        "fullStart": 1083,
                                                        "fullEnd": 1084,
                                                        "start": 1083,
                                                        "end": 1084,
                                                        "fullWidth": 1,
                                                        "width": 1,
                                                        "text": "(",
                                                        "value": "(",
                                                        "valueText": "("
                                                    },
                                                    "arguments": [
                                                        {
                                                            "kind": "IdentifierName",
                                                            "fullStart": 1084,
                                                            "fullEnd": 1087,
                                                            "start": 1084,
                                                            "end": 1087,
                                                            "fullWidth": 3,
                                                            "width": 3,
                                                            "text": "obj",
                                                            "value": "obj",
                                                            "valueText": "obj"
                                                        },
                                                        {
                                                            "kind": "CommaToken",
                                                            "fullStart": 1087,
                                                            "fullEnd": 1089,
                                                            "start": 1087,
                                                            "end": 1088,
                                                            "fullWidth": 2,
                                                            "width": 1,
                                                            "text": ",",
                                                            "value": ",",
                                                            "valueText": ",",
                                                            "hasTrailingTrivia": true,
                                                            "trailingTrivia": [
                                                                {
                                                                    "kind": "WhitespaceTrivia",
                                                                    "text": " "
                                                                }
                                                            ]
                                                        },
                                                        {
                                                            "kind": "StringLiteral",
                                                            "fullStart": 1089,
                                                            "fullEnd": 1095,
                                                            "start": 1089,
                                                            "end": 1095,
                                                            "fullWidth": 6,
                                                            "width": 6,
                                                            "text": "\"foo1\"",
                                                            "value": "foo1",
                                                            "valueText": "foo1"
                                                        }
                                                    ],
                                                    "closeParenToken": {
                                                        "kind": "CloseParenToken",
                                                        "fullStart": 1095,
                                                        "fullEnd": 1096,
                                                        "start": 1095,
                                                        "end": 1096,
                                                        "fullWidth": 1,
                                                        "width": 1,
                                                        "text": ")",
                                                        "value": ")",
                                                        "valueText": ")"
                                                    }
                                                }
                                            }
                                        }
                                    }
                                ]
                            },
                            "semicolonToken": {
                                "kind": "SemicolonToken",
                                "fullStart": 1096,
                                "fullEnd": 1099,
                                "start": 1096,
                                "end": 1097,
                                "fullWidth": 3,
                                "width": 1,
                                "text": ";",
                                "value": ";",
                                "valueText": ";",
                                "hasTrailingTrivia": true,
                                "hasTrailingNewLine": true,
                                "trailingTrivia": [
                                    {
                                        "kind": "NewLineTrivia",
                                        "text": "\r\n"
                                    }
                                ]
                            }
                        },
                        {
                            "kind": "VariableStatement",
                            "fullStart": 1099,
                            "fullEnd": 1166,
                            "start": 1107,
                            "end": 1164,
                            "fullWidth": 67,
                            "width": 57,
                            "modifiers": [],
                            "variableDeclaration": {
                                "kind": "VariableDeclaration",
                                "fullStart": 1099,
                                "fullEnd": 1163,
                                "start": 1107,
                                "end": 1163,
                                "fullWidth": 64,
                                "width": 56,
                                "varKeyword": {
                                    "kind": "VarKeyword",
                                    "fullStart": 1099,
                                    "fullEnd": 1111,
                                    "start": 1107,
                                    "end": 1110,
                                    "fullWidth": 12,
                                    "width": 3,
                                    "text": "var",
                                    "value": "var",
                                    "valueText": "var",
                                    "hasLeadingTrivia": true,
                                    "hasTrailingTrivia": true,
                                    "leadingTrivia": [
                                        {
                                            "kind": "WhitespaceTrivia",
                                            "text": "        "
                                        }
                                    ],
                                    "trailingTrivia": [
                                        {
                                            "kind": "WhitespaceTrivia",
                                            "text": " "
                                        }
                                    ]
                                },
                                "variableDeclarators": [
                                    {
                                        "kind": "VariableDeclarator",
                                        "fullStart": 1111,
                                        "fullEnd": 1163,
                                        "start": 1111,
                                        "end": 1163,
                                        "fullWidth": 52,
<<<<<<< HEAD
                                        "width": 52,
                                        "identifier": {
=======
                                        "propertyName": {
>>>>>>> 85e84683
                                            "kind": "IdentifierName",
                                            "fullStart": 1111,
                                            "fullEnd": 1117,
                                            "start": 1111,
                                            "end": 1116,
                                            "fullWidth": 6,
                                            "width": 5,
                                            "text": "desc2",
                                            "value": "desc2",
                                            "valueText": "desc2",
                                            "hasTrailingTrivia": true,
                                            "trailingTrivia": [
                                                {
                                                    "kind": "WhitespaceTrivia",
                                                    "text": " "
                                                }
                                            ]
                                        },
                                        "equalsValueClause": {
                                            "kind": "EqualsValueClause",
                                            "fullStart": 1117,
                                            "fullEnd": 1163,
                                            "start": 1117,
                                            "end": 1163,
                                            "fullWidth": 46,
                                            "width": 46,
                                            "equalsToken": {
                                                "kind": "EqualsToken",
                                                "fullStart": 1117,
                                                "fullEnd": 1119,
                                                "start": 1117,
                                                "end": 1118,
                                                "fullWidth": 2,
                                                "width": 1,
                                                "text": "=",
                                                "value": "=",
                                                "valueText": "=",
                                                "hasTrailingTrivia": true,
                                                "trailingTrivia": [
                                                    {
                                                        "kind": "WhitespaceTrivia",
                                                        "text": " "
                                                    }
                                                ]
                                            },
                                            "value": {
                                                "kind": "InvocationExpression",
                                                "fullStart": 1119,
                                                "fullEnd": 1163,
                                                "start": 1119,
                                                "end": 1163,
                                                "fullWidth": 44,
                                                "width": 44,
                                                "expression": {
                                                    "kind": "MemberAccessExpression",
                                                    "fullStart": 1119,
                                                    "fullEnd": 1150,
                                                    "start": 1119,
                                                    "end": 1150,
                                                    "fullWidth": 31,
                                                    "width": 31,
                                                    "expression": {
                                                        "kind": "IdentifierName",
                                                        "fullStart": 1119,
                                                        "fullEnd": 1125,
                                                        "start": 1119,
                                                        "end": 1125,
                                                        "fullWidth": 6,
                                                        "width": 6,
                                                        "text": "Object",
                                                        "value": "Object",
                                                        "valueText": "Object"
                                                    },
                                                    "dotToken": {
                                                        "kind": "DotToken",
                                                        "fullStart": 1125,
                                                        "fullEnd": 1126,
                                                        "start": 1125,
                                                        "end": 1126,
                                                        "fullWidth": 1,
                                                        "width": 1,
                                                        "text": ".",
                                                        "value": ".",
                                                        "valueText": "."
                                                    },
                                                    "name": {
                                                        "kind": "IdentifierName",
                                                        "fullStart": 1126,
                                                        "fullEnd": 1150,
                                                        "start": 1126,
                                                        "end": 1150,
                                                        "fullWidth": 24,
                                                        "width": 24,
                                                        "text": "getOwnPropertyDescriptor",
                                                        "value": "getOwnPropertyDescriptor",
                                                        "valueText": "getOwnPropertyDescriptor"
                                                    }
                                                },
                                                "argumentList": {
                                                    "kind": "ArgumentList",
                                                    "fullStart": 1150,
                                                    "fullEnd": 1163,
                                                    "start": 1150,
                                                    "end": 1163,
                                                    "fullWidth": 13,
                                                    "width": 13,
                                                    "openParenToken": {
                                                        "kind": "OpenParenToken",
                                                        "fullStart": 1150,
                                                        "fullEnd": 1151,
                                                        "start": 1150,
                                                        "end": 1151,
                                                        "fullWidth": 1,
                                                        "width": 1,
                                                        "text": "(",
                                                        "value": "(",
                                                        "valueText": "("
                                                    },
                                                    "arguments": [
                                                        {
                                                            "kind": "IdentifierName",
                                                            "fullStart": 1151,
                                                            "fullEnd": 1154,
                                                            "start": 1151,
                                                            "end": 1154,
                                                            "fullWidth": 3,
                                                            "width": 3,
                                                            "text": "obj",
                                                            "value": "obj",
                                                            "valueText": "obj"
                                                        },
                                                        {
                                                            "kind": "CommaToken",
                                                            "fullStart": 1154,
                                                            "fullEnd": 1156,
                                                            "start": 1154,
                                                            "end": 1155,
                                                            "fullWidth": 2,
                                                            "width": 1,
                                                            "text": ",",
                                                            "value": ",",
                                                            "valueText": ",",
                                                            "hasTrailingTrivia": true,
                                                            "trailingTrivia": [
                                                                {
                                                                    "kind": "WhitespaceTrivia",
                                                                    "text": " "
                                                                }
                                                            ]
                                                        },
                                                        {
                                                            "kind": "StringLiteral",
                                                            "fullStart": 1156,
                                                            "fullEnd": 1162,
                                                            "start": 1156,
                                                            "end": 1162,
                                                            "fullWidth": 6,
                                                            "width": 6,
                                                            "text": "\"foo2\"",
                                                            "value": "foo2",
                                                            "valueText": "foo2"
                                                        }
                                                    ],
                                                    "closeParenToken": {
                                                        "kind": "CloseParenToken",
                                                        "fullStart": 1162,
                                                        "fullEnd": 1163,
                                                        "start": 1162,
                                                        "end": 1163,
                                                        "fullWidth": 1,
                                                        "width": 1,
                                                        "text": ")",
                                                        "value": ")",
                                                        "valueText": ")"
                                                    }
                                                }
                                            }
                                        }
                                    }
                                ]
                            },
                            "semicolonToken": {
                                "kind": "SemicolonToken",
                                "fullStart": 1163,
                                "fullEnd": 1166,
                                "start": 1163,
                                "end": 1164,
                                "fullWidth": 3,
                                "width": 1,
                                "text": ";",
                                "value": ";",
                                "valueText": ";",
                                "hasTrailingTrivia": true,
                                "hasTrailingNewLine": true,
                                "trailingTrivia": [
                                    {
                                        "kind": "NewLineTrivia",
                                        "text": "\r\n"
                                    }
                                ]
                            }
                        },
                        {
                            "kind": "ReturnStatement",
                            "fullStart": 1166,
                            "fullEnd": 1488,
                            "start": 1176,
                            "end": 1486,
                            "fullWidth": 322,
                            "width": 310,
                            "returnKeyword": {
                                "kind": "ReturnKeyword",
                                "fullStart": 1166,
                                "fullEnd": 1183,
                                "start": 1176,
                                "end": 1182,
                                "fullWidth": 17,
                                "width": 6,
                                "text": "return",
                                "value": "return",
                                "valueText": "return",
                                "hasLeadingTrivia": true,
                                "hasLeadingNewLine": true,
                                "hasTrailingTrivia": true,
                                "leadingTrivia": [
                                    {
                                        "kind": "NewLineTrivia",
                                        "text": "\r\n"
                                    },
                                    {
                                        "kind": "WhitespaceTrivia",
                                        "text": "        "
                                    }
                                ],
                                "trailingTrivia": [
                                    {
                                        "kind": "WhitespaceTrivia",
                                        "text": " "
                                    }
                                ]
                            },
                            "expression": {
                                "kind": "LogicalAndExpression",
                                "fullStart": 1183,
                                "fullEnd": 1485,
                                "start": 1183,
                                "end": 1485,
                                "fullWidth": 302,
                                "width": 302,
                                "left": {
                                    "kind": "LogicalAndExpression",
                                    "fullStart": 1183,
                                    "fullEnd": 1458,
                                    "start": 1183,
                                    "end": 1457,
                                    "fullWidth": 275,
                                    "width": 274,
                                    "left": {
                                        "kind": "LogicalAndExpression",
                                        "fullStart": 1183,
                                        "fullEnd": 1413,
                                        "start": 1183,
                                        "end": 1412,
                                        "fullWidth": 230,
                                        "width": 229,
                                        "left": {
                                            "kind": "LogicalAndExpression",
                                            "fullStart": 1183,
                                            "fullEnd": 1385,
                                            "start": 1183,
                                            "end": 1384,
                                            "fullWidth": 202,
                                            "width": 201,
                                            "left": {
                                                "kind": "LogicalAndExpression",
                                                "fullStart": 1183,
                                                "fullEnd": 1340,
                                                "start": 1183,
                                                "end": 1339,
                                                "fullWidth": 157,
                                                "width": 156,
                                                "left": {
                                                    "kind": "InvocationExpression",
                                                    "fullStart": 1183,
                                                    "fullEnd": 1253,
                                                    "start": 1183,
                                                    "end": 1252,
                                                    "fullWidth": 70,
                                                    "width": 69,
                                                    "expression": {
                                                        "kind": "IdentifierName",
                                                        "fullStart": 1183,
                                                        "fullEnd": 1215,
                                                        "start": 1183,
                                                        "end": 1215,
                                                        "fullWidth": 32,
                                                        "width": 32,
                                                        "text": "dataPropertyAttributesAreCorrect",
                                                        "value": "dataPropertyAttributesAreCorrect",
                                                        "valueText": "dataPropertyAttributesAreCorrect"
                                                    },
                                                    "argumentList": {
                                                        "kind": "ArgumentList",
                                                        "fullStart": 1215,
                                                        "fullEnd": 1253,
                                                        "start": 1215,
                                                        "end": 1252,
                                                        "fullWidth": 38,
                                                        "width": 37,
                                                        "openParenToken": {
                                                            "kind": "OpenParenToken",
                                                            "fullStart": 1215,
                                                            "fullEnd": 1216,
                                                            "start": 1215,
                                                            "end": 1216,
                                                            "fullWidth": 1,
                                                            "width": 1,
                                                            "text": "(",
                                                            "value": "(",
                                                            "valueText": "("
                                                        },
                                                        "arguments": [
                                                            {
                                                                "kind": "IdentifierName",
                                                                "fullStart": 1216,
                                                                "fullEnd": 1219,
                                                                "start": 1216,
                                                                "end": 1219,
                                                                "fullWidth": 3,
                                                                "width": 3,
                                                                "text": "obj",
                                                                "value": "obj",
                                                                "valueText": "obj"
                                                            },
                                                            {
                                                                "kind": "CommaToken",
                                                                "fullStart": 1219,
                                                                "fullEnd": 1221,
                                                                "start": 1219,
                                                                "end": 1220,
                                                                "fullWidth": 2,
                                                                "width": 1,
                                                                "text": ",",
                                                                "value": ",",
                                                                "valueText": ",",
                                                                "hasTrailingTrivia": true,
                                                                "trailingTrivia": [
                                                                    {
                                                                        "kind": "WhitespaceTrivia",
                                                                        "text": " "
                                                                    }
                                                                ]
                                                            },
                                                            {
                                                                "kind": "StringLiteral",
                                                                "fullStart": 1221,
                                                                "fullEnd": 1227,
                                                                "start": 1221,
                                                                "end": 1227,
                                                                "fullWidth": 6,
                                                                "width": 6,
                                                                "text": "\"foo1\"",
                                                                "value": "foo1",
                                                                "valueText": "foo1"
                                                            },
                                                            {
                                                                "kind": "CommaToken",
                                                                "fullStart": 1227,
                                                                "fullEnd": 1229,
                                                                "start": 1227,
                                                                "end": 1228,
                                                                "fullWidth": 2,
                                                                "width": 1,
                                                                "text": ",",
                                                                "value": ",",
                                                                "valueText": ",",
                                                                "hasTrailingTrivia": true,
                                                                "trailingTrivia": [
                                                                    {
                                                                        "kind": "WhitespaceTrivia",
                                                                        "text": " "
                                                                    }
                                                                ]
                                                            },
                                                            {
                                                                "kind": "NumericLiteral",
                                                                "fullStart": 1229,
                                                                "fullEnd": 1231,
                                                                "start": 1229,
                                                                "end": 1231,
                                                                "fullWidth": 2,
                                                                "width": 2,
                                                                "text": "10",
                                                                "value": 10,
                                                                "valueText": "10"
                                                            },
                                                            {
                                                                "kind": "CommaToken",
                                                                "fullStart": 1231,
                                                                "fullEnd": 1233,
                                                                "start": 1231,
                                                                "end": 1232,
                                                                "fullWidth": 2,
                                                                "width": 1,
                                                                "text": ",",
                                                                "value": ",",
                                                                "valueText": ",",
                                                                "hasTrailingTrivia": true,
                                                                "trailingTrivia": [
                                                                    {
                                                                        "kind": "WhitespaceTrivia",
                                                                        "text": " "
                                                                    }
                                                                ]
                                                            },
                                                            {
                                                                "kind": "FalseKeyword",
                                                                "fullStart": 1233,
                                                                "fullEnd": 1238,
                                                                "start": 1233,
                                                                "end": 1238,
                                                                "fullWidth": 5,
                                                                "width": 5,
                                                                "text": "false",
                                                                "value": false,
                                                                "valueText": "false"
                                                            },
                                                            {
                                                                "kind": "CommaToken",
                                                                "fullStart": 1238,
                                                                "fullEnd": 1240,
                                                                "start": 1238,
                                                                "end": 1239,
                                                                "fullWidth": 2,
                                                                "width": 1,
                                                                "text": ",",
                                                                "value": ",",
                                                                "valueText": ",",
                                                                "hasTrailingTrivia": true,
                                                                "trailingTrivia": [
                                                                    {
                                                                        "kind": "WhitespaceTrivia",
                                                                        "text": " "
                                                                    }
                                                                ]
                                                            },
                                                            {
                                                                "kind": "TrueKeyword",
                                                                "fullStart": 1240,
                                                                "fullEnd": 1244,
                                                                "start": 1240,
                                                                "end": 1244,
                                                                "fullWidth": 4,
                                                                "width": 4,
                                                                "text": "true",
                                                                "value": true,
                                                                "valueText": "true"
                                                            },
                                                            {
                                                                "kind": "CommaToken",
                                                                "fullStart": 1244,
                                                                "fullEnd": 1246,
                                                                "start": 1244,
                                                                "end": 1245,
                                                                "fullWidth": 2,
                                                                "width": 1,
                                                                "text": ",",
                                                                "value": ",",
                                                                "valueText": ",",
                                                                "hasTrailingTrivia": true,
                                                                "trailingTrivia": [
                                                                    {
                                                                        "kind": "WhitespaceTrivia",
                                                                        "text": " "
                                                                    }
                                                                ]
                                                            },
                                                            {
                                                                "kind": "FalseKeyword",
                                                                "fullStart": 1246,
                                                                "fullEnd": 1251,
                                                                "start": 1246,
                                                                "end": 1251,
                                                                "fullWidth": 5,
                                                                "width": 5,
                                                                "text": "false",
                                                                "value": false,
                                                                "valueText": "false"
                                                            }
                                                        ],
                                                        "closeParenToken": {
                                                            "kind": "CloseParenToken",
                                                            "fullStart": 1251,
                                                            "fullEnd": 1253,
                                                            "start": 1251,
                                                            "end": 1252,
                                                            "fullWidth": 2,
                                                            "width": 1,
                                                            "text": ")",
                                                            "value": ")",
                                                            "valueText": ")",
                                                            "hasTrailingTrivia": true,
                                                            "trailingTrivia": [
                                                                {
                                                                    "kind": "WhitespaceTrivia",
                                                                    "text": " "
                                                                }
                                                            ]
                                                        }
                                                    }
                                                },
                                                "operatorToken": {
                                                    "kind": "AmpersandAmpersandToken",
                                                    "fullStart": 1253,
                                                    "fullEnd": 1257,
                                                    "start": 1253,
                                                    "end": 1255,
                                                    "fullWidth": 4,
                                                    "width": 2,
                                                    "text": "&&",
                                                    "value": "&&",
                                                    "valueText": "&&",
                                                    "hasTrailingTrivia": true,
                                                    "hasTrailingNewLine": true,
                                                    "trailingTrivia": [
                                                        {
                                                            "kind": "NewLineTrivia",
                                                            "text": "\r\n"
                                                        }
                                                    ]
                                                },
                                                "right": {
                                                    "kind": "InvocationExpression",
                                                    "fullStart": 1257,
                                                    "fullEnd": 1340,
                                                    "start": 1269,
                                                    "end": 1339,
                                                    "fullWidth": 83,
                                                    "width": 70,
                                                    "expression": {
                                                        "kind": "IdentifierName",
                                                        "fullStart": 1257,
                                                        "fullEnd": 1301,
                                                        "start": 1269,
                                                        "end": 1301,
                                                        "fullWidth": 44,
                                                        "width": 32,
                                                        "text": "dataPropertyAttributesAreCorrect",
                                                        "value": "dataPropertyAttributesAreCorrect",
                                                        "valueText": "dataPropertyAttributesAreCorrect",
                                                        "hasLeadingTrivia": true,
                                                        "leadingTrivia": [
                                                            {
                                                                "kind": "WhitespaceTrivia",
                                                                "text": "            "
                                                            }
                                                        ]
                                                    },
                                                    "argumentList": {
                                                        "kind": "ArgumentList",
                                                        "fullStart": 1301,
                                                        "fullEnd": 1340,
                                                        "start": 1301,
                                                        "end": 1339,
                                                        "fullWidth": 39,
                                                        "width": 38,
                                                        "openParenToken": {
                                                            "kind": "OpenParenToken",
                                                            "fullStart": 1301,
                                                            "fullEnd": 1302,
                                                            "start": 1301,
                                                            "end": 1302,
                                                            "fullWidth": 1,
                                                            "width": 1,
                                                            "text": "(",
                                                            "value": "(",
                                                            "valueText": "("
                                                        },
                                                        "arguments": [
                                                            {
                                                                "kind": "IdentifierName",
                                                                "fullStart": 1302,
                                                                "fullEnd": 1305,
                                                                "start": 1302,
                                                                "end": 1305,
                                                                "fullWidth": 3,
                                                                "width": 3,
                                                                "text": "obj",
                                                                "value": "obj",
                                                                "valueText": "obj"
                                                            },
                                                            {
                                                                "kind": "CommaToken",
                                                                "fullStart": 1305,
                                                                "fullEnd": 1307,
                                                                "start": 1305,
                                                                "end": 1306,
                                                                "fullWidth": 2,
                                                                "width": 1,
                                                                "text": ",",
                                                                "value": ",",
                                                                "valueText": ",",
                                                                "hasTrailingTrivia": true,
                                                                "trailingTrivia": [
                                                                    {
                                                                        "kind": "WhitespaceTrivia",
                                                                        "text": " "
                                                                    }
                                                                ]
                                                            },
                                                            {
                                                                "kind": "StringLiteral",
                                                                "fullStart": 1307,
                                                                "fullEnd": 1313,
                                                                "start": 1307,
                                                                "end": 1313,
                                                                "fullWidth": 6,
                                                                "width": 6,
                                                                "text": "\"foo2\"",
                                                                "value": "foo2",
                                                                "valueText": "foo2"
                                                            },
                                                            {
                                                                "kind": "CommaToken",
                                                                "fullStart": 1313,
                                                                "fullEnd": 1315,
                                                                "start": 1313,
                                                                "end": 1314,
                                                                "fullWidth": 2,
                                                                "width": 1,
                                                                "text": ",",
                                                                "value": ",",
                                                                "valueText": ",",
                                                                "hasTrailingTrivia": true,
                                                                "trailingTrivia": [
                                                                    {
                                                                        "kind": "WhitespaceTrivia",
                                                                        "text": " "
                                                                    }
                                                                ]
                                                            },
                                                            {
                                                                "kind": "NumericLiteral",
                                                                "fullStart": 1315,
                                                                "fullEnd": 1317,
                                                                "start": 1315,
                                                                "end": 1317,
                                                                "fullWidth": 2,
                                                                "width": 2,
                                                                "text": "20",
                                                                "value": 20,
                                                                "valueText": "20"
                                                            },
                                                            {
                                                                "kind": "CommaToken",
                                                                "fullStart": 1317,
                                                                "fullEnd": 1319,
                                                                "start": 1317,
                                                                "end": 1318,
                                                                "fullWidth": 2,
                                                                "width": 1,
                                                                "text": ",",
                                                                "value": ",",
                                                                "valueText": ",",
                                                                "hasTrailingTrivia": true,
                                                                "trailingTrivia": [
                                                                    {
                                                                        "kind": "WhitespaceTrivia",
                                                                        "text": " "
                                                                    }
                                                                ]
                                                            },
                                                            {
                                                                "kind": "FalseKeyword",
                                                                "fullStart": 1319,
                                                                "fullEnd": 1324,
                                                                "start": 1319,
                                                                "end": 1324,
                                                                "fullWidth": 5,
                                                                "width": 5,
                                                                "text": "false",
                                                                "value": false,
                                                                "valueText": "false"
                                                            },
                                                            {
                                                                "kind": "CommaToken",
                                                                "fullStart": 1324,
                                                                "fullEnd": 1326,
                                                                "start": 1324,
                                                                "end": 1325,
                                                                "fullWidth": 2,
                                                                "width": 1,
                                                                "text": ",",
                                                                "value": ",",
                                                                "valueText": ",",
                                                                "hasTrailingTrivia": true,
                                                                "trailingTrivia": [
                                                                    {
                                                                        "kind": "WhitespaceTrivia",
                                                                        "text": " "
                                                                    }
                                                                ]
                                                            },
                                                            {
                                                                "kind": "FalseKeyword",
                                                                "fullStart": 1326,
                                                                "fullEnd": 1331,
                                                                "start": 1326,
                                                                "end": 1331,
                                                                "fullWidth": 5,
                                                                "width": 5,
                                                                "text": "false",
                                                                "value": false,
                                                                "valueText": "false"
                                                            },
                                                            {
                                                                "kind": "CommaToken",
                                                                "fullStart": 1331,
                                                                "fullEnd": 1333,
                                                                "start": 1331,
                                                                "end": 1332,
                                                                "fullWidth": 2,
                                                                "width": 1,
                                                                "text": ",",
                                                                "value": ",",
                                                                "valueText": ",",
                                                                "hasTrailingTrivia": true,
                                                                "trailingTrivia": [
                                                                    {
                                                                        "kind": "WhitespaceTrivia",
                                                                        "text": " "
                                                                    }
                                                                ]
                                                            },
                                                            {
                                                                "kind": "FalseKeyword",
                                                                "fullStart": 1333,
                                                                "fullEnd": 1338,
                                                                "start": 1333,
                                                                "end": 1338,
                                                                "fullWidth": 5,
                                                                "width": 5,
                                                                "text": "false",
                                                                "value": false,
                                                                "valueText": "false"
                                                            }
                                                        ],
                                                        "closeParenToken": {
                                                            "kind": "CloseParenToken",
                                                            "fullStart": 1338,
                                                            "fullEnd": 1340,
                                                            "start": 1338,
                                                            "end": 1339,
                                                            "fullWidth": 2,
                                                            "width": 1,
                                                            "text": ")",
                                                            "value": ")",
                                                            "valueText": ")",
                                                            "hasTrailingTrivia": true,
                                                            "trailingTrivia": [
                                                                {
                                                                    "kind": "WhitespaceTrivia",
                                                                    "text": " "
                                                                }
                                                            ]
                                                        }
                                                    }
                                                }
                                            },
                                            "operatorToken": {
                                                "kind": "AmpersandAmpersandToken",
                                                "fullStart": 1340,
                                                "fullEnd": 1344,
                                                "start": 1340,
                                                "end": 1342,
                                                "fullWidth": 4,
                                                "width": 2,
                                                "text": "&&",
                                                "value": "&&",
                                                "valueText": "&&",
                                                "hasTrailingTrivia": true,
                                                "hasTrailingNewLine": true,
                                                "trailingTrivia": [
                                                    {
                                                        "kind": "NewLineTrivia",
                                                        "text": "\r\n"
                                                    }
                                                ]
                                            },
                                            "right": {
                                                "kind": "EqualsExpression",
                                                "fullStart": 1344,
                                                "fullEnd": 1385,
                                                "start": 1356,
                                                "end": 1384,
                                                "fullWidth": 41,
                                                "width": 28,
                                                "left": {
                                                    "kind": "MemberAccessExpression",
                                                    "fullStart": 1344,
                                                    "fullEnd": 1375,
                                                    "start": 1356,
                                                    "end": 1374,
                                                    "fullWidth": 31,
                                                    "width": 18,
                                                    "expression": {
                                                        "kind": "IdentifierName",
                                                        "fullStart": 1344,
                                                        "fullEnd": 1361,
                                                        "start": 1356,
                                                        "end": 1361,
                                                        "fullWidth": 17,
                                                        "width": 5,
                                                        "text": "desc1",
                                                        "value": "desc1",
                                                        "valueText": "desc1",
                                                        "hasLeadingTrivia": true,
                                                        "leadingTrivia": [
                                                            {
                                                                "kind": "WhitespaceTrivia",
                                                                "text": "            "
                                                            }
                                                        ]
                                                    },
                                                    "dotToken": {
                                                        "kind": "DotToken",
                                                        "fullStart": 1361,
                                                        "fullEnd": 1362,
                                                        "start": 1361,
                                                        "end": 1362,
                                                        "fullWidth": 1,
                                                        "width": 1,
                                                        "text": ".",
                                                        "value": ".",
                                                        "valueText": "."
                                                    },
                                                    "name": {
                                                        "kind": "IdentifierName",
                                                        "fullStart": 1362,
                                                        "fullEnd": 1375,
                                                        "start": 1362,
                                                        "end": 1374,
                                                        "fullWidth": 13,
                                                        "width": 12,
                                                        "text": "configurable",
                                                        "value": "configurable",
                                                        "valueText": "configurable",
                                                        "hasTrailingTrivia": true,
                                                        "trailingTrivia": [
                                                            {
                                                                "kind": "WhitespaceTrivia",
                                                                "text": " "
                                                            }
                                                        ]
                                                    }
                                                },
                                                "operatorToken": {
                                                    "kind": "EqualsEqualsEqualsToken",
                                                    "fullStart": 1375,
                                                    "fullEnd": 1379,
                                                    "start": 1375,
                                                    "end": 1378,
                                                    "fullWidth": 4,
                                                    "width": 3,
                                                    "text": "===",
                                                    "value": "===",
                                                    "valueText": "===",
                                                    "hasTrailingTrivia": true,
                                                    "trailingTrivia": [
                                                        {
                                                            "kind": "WhitespaceTrivia",
                                                            "text": " "
                                                        }
                                                    ]
                                                },
                                                "right": {
                                                    "kind": "FalseKeyword",
                                                    "fullStart": 1379,
                                                    "fullEnd": 1385,
                                                    "start": 1379,
                                                    "end": 1384,
                                                    "fullWidth": 6,
                                                    "width": 5,
                                                    "text": "false",
                                                    "value": false,
                                                    "valueText": "false",
                                                    "hasTrailingTrivia": true,
                                                    "trailingTrivia": [
                                                        {
                                                            "kind": "WhitespaceTrivia",
                                                            "text": " "
                                                        }
                                                    ]
                                                }
                                            }
                                        },
                                        "operatorToken": {
                                            "kind": "AmpersandAmpersandToken",
                                            "fullStart": 1385,
                                            "fullEnd": 1388,
                                            "start": 1385,
                                            "end": 1387,
                                            "fullWidth": 3,
                                            "width": 2,
                                            "text": "&&",
                                            "value": "&&",
                                            "valueText": "&&",
                                            "hasTrailingTrivia": true,
                                            "trailingTrivia": [
                                                {
                                                    "kind": "WhitespaceTrivia",
                                                    "text": " "
                                                }
                                            ]
                                        },
                                        "right": {
                                            "kind": "EqualsExpression",
                                            "fullStart": 1388,
                                            "fullEnd": 1413,
                                            "start": 1388,
                                            "end": 1412,
                                            "fullWidth": 25,
                                            "width": 24,
                                            "left": {
                                                "kind": "MemberAccessExpression",
                                                "fullStart": 1388,
                                                "fullEnd": 1403,
                                                "start": 1388,
                                                "end": 1402,
                                                "fullWidth": 15,
                                                "width": 14,
                                                "expression": {
                                                    "kind": "IdentifierName",
                                                    "fullStart": 1388,
                                                    "fullEnd": 1393,
                                                    "start": 1388,
                                                    "end": 1393,
                                                    "fullWidth": 5,
                                                    "width": 5,
                                                    "text": "desc1",
                                                    "value": "desc1",
                                                    "valueText": "desc1"
                                                },
                                                "dotToken": {
                                                    "kind": "DotToken",
                                                    "fullStart": 1393,
                                                    "fullEnd": 1394,
                                                    "start": 1393,
                                                    "end": 1394,
                                                    "fullWidth": 1,
                                                    "width": 1,
                                                    "text": ".",
                                                    "value": ".",
                                                    "valueText": "."
                                                },
                                                "name": {
                                                    "kind": "IdentifierName",
                                                    "fullStart": 1394,
                                                    "fullEnd": 1403,
                                                    "start": 1394,
                                                    "end": 1402,
                                                    "fullWidth": 9,
                                                    "width": 8,
                                                    "text": "writable",
                                                    "value": "writable",
                                                    "valueText": "writable",
                                                    "hasTrailingTrivia": true,
                                                    "trailingTrivia": [
                                                        {
                                                            "kind": "WhitespaceTrivia",
                                                            "text": " "
                                                        }
                                                    ]
                                                }
                                            },
                                            "operatorToken": {
                                                "kind": "EqualsEqualsEqualsToken",
                                                "fullStart": 1403,
                                                "fullEnd": 1407,
                                                "start": 1403,
                                                "end": 1406,
                                                "fullWidth": 4,
                                                "width": 3,
                                                "text": "===",
                                                "value": "===",
                                                "valueText": "===",
                                                "hasTrailingTrivia": true,
                                                "trailingTrivia": [
                                                    {
                                                        "kind": "WhitespaceTrivia",
                                                        "text": " "
                                                    }
                                                ]
                                            },
                                            "right": {
                                                "kind": "FalseKeyword",
                                                "fullStart": 1407,
                                                "fullEnd": 1413,
                                                "start": 1407,
                                                "end": 1412,
                                                "fullWidth": 6,
                                                "width": 5,
                                                "text": "false",
                                                "value": false,
                                                "valueText": "false",
                                                "hasTrailingTrivia": true,
                                                "trailingTrivia": [
                                                    {
                                                        "kind": "WhitespaceTrivia",
                                                        "text": " "
                                                    }
                                                ]
                                            }
                                        }
                                    },
                                    "operatorToken": {
                                        "kind": "AmpersandAmpersandToken",
                                        "fullStart": 1413,
                                        "fullEnd": 1417,
                                        "start": 1413,
                                        "end": 1415,
                                        "fullWidth": 4,
                                        "width": 2,
                                        "text": "&&",
                                        "value": "&&",
                                        "valueText": "&&",
                                        "hasTrailingTrivia": true,
                                        "hasTrailingNewLine": true,
                                        "trailingTrivia": [
                                            {
                                                "kind": "NewLineTrivia",
                                                "text": "\r\n"
                                            }
                                        ]
                                    },
                                    "right": {
                                        "kind": "EqualsExpression",
                                        "fullStart": 1417,
                                        "fullEnd": 1458,
                                        "start": 1429,
                                        "end": 1457,
                                        "fullWidth": 41,
                                        "width": 28,
                                        "left": {
                                            "kind": "MemberAccessExpression",
                                            "fullStart": 1417,
                                            "fullEnd": 1448,
                                            "start": 1429,
                                            "end": 1447,
                                            "fullWidth": 31,
                                            "width": 18,
                                            "expression": {
                                                "kind": "IdentifierName",
                                                "fullStart": 1417,
                                                "fullEnd": 1434,
                                                "start": 1429,
                                                "end": 1434,
                                                "fullWidth": 17,
                                                "width": 5,
                                                "text": "desc2",
                                                "value": "desc2",
                                                "valueText": "desc2",
                                                "hasLeadingTrivia": true,
                                                "leadingTrivia": [
                                                    {
                                                        "kind": "WhitespaceTrivia",
                                                        "text": "            "
                                                    }
                                                ]
                                            },
                                            "dotToken": {
                                                "kind": "DotToken",
                                                "fullStart": 1434,
                                                "fullEnd": 1435,
                                                "start": 1434,
                                                "end": 1435,
                                                "fullWidth": 1,
                                                "width": 1,
                                                "text": ".",
                                                "value": ".",
                                                "valueText": "."
                                            },
                                            "name": {
                                                "kind": "IdentifierName",
                                                "fullStart": 1435,
                                                "fullEnd": 1448,
                                                "start": 1435,
                                                "end": 1447,
                                                "fullWidth": 13,
                                                "width": 12,
                                                "text": "configurable",
                                                "value": "configurable",
                                                "valueText": "configurable",
                                                "hasTrailingTrivia": true,
                                                "trailingTrivia": [
                                                    {
                                                        "kind": "WhitespaceTrivia",
                                                        "text": " "
                                                    }
                                                ]
                                            }
                                        },
                                        "operatorToken": {
                                            "kind": "EqualsEqualsEqualsToken",
                                            "fullStart": 1448,
                                            "fullEnd": 1452,
                                            "start": 1448,
                                            "end": 1451,
                                            "fullWidth": 4,
                                            "width": 3,
                                            "text": "===",
                                            "value": "===",
                                            "valueText": "===",
                                            "hasTrailingTrivia": true,
                                            "trailingTrivia": [
                                                {
                                                    "kind": "WhitespaceTrivia",
                                                    "text": " "
                                                }
                                            ]
                                        },
                                        "right": {
                                            "kind": "FalseKeyword",
                                            "fullStart": 1452,
                                            "fullEnd": 1458,
                                            "start": 1452,
                                            "end": 1457,
                                            "fullWidth": 6,
                                            "width": 5,
                                            "text": "false",
                                            "value": false,
                                            "valueText": "false",
                                            "hasTrailingTrivia": true,
                                            "trailingTrivia": [
                                                {
                                                    "kind": "WhitespaceTrivia",
                                                    "text": " "
                                                }
                                            ]
                                        }
                                    }
                                },
                                "operatorToken": {
                                    "kind": "AmpersandAmpersandToken",
                                    "fullStart": 1458,
                                    "fullEnd": 1461,
                                    "start": 1458,
                                    "end": 1460,
                                    "fullWidth": 3,
                                    "width": 2,
                                    "text": "&&",
                                    "value": "&&",
                                    "valueText": "&&",
                                    "hasTrailingTrivia": true,
                                    "trailingTrivia": [
                                        {
                                            "kind": "WhitespaceTrivia",
                                            "text": " "
                                        }
                                    ]
                                },
                                "right": {
                                    "kind": "EqualsExpression",
                                    "fullStart": 1461,
                                    "fullEnd": 1485,
                                    "start": 1461,
                                    "end": 1485,
                                    "fullWidth": 24,
                                    "width": 24,
                                    "left": {
                                        "kind": "MemberAccessExpression",
                                        "fullStart": 1461,
                                        "fullEnd": 1476,
                                        "start": 1461,
                                        "end": 1475,
                                        "fullWidth": 15,
                                        "width": 14,
                                        "expression": {
                                            "kind": "IdentifierName",
                                            "fullStart": 1461,
                                            "fullEnd": 1466,
                                            "start": 1461,
                                            "end": 1466,
                                            "fullWidth": 5,
                                            "width": 5,
                                            "text": "desc2",
                                            "value": "desc2",
                                            "valueText": "desc2"
                                        },
                                        "dotToken": {
                                            "kind": "DotToken",
                                            "fullStart": 1466,
                                            "fullEnd": 1467,
                                            "start": 1466,
                                            "end": 1467,
                                            "fullWidth": 1,
                                            "width": 1,
                                            "text": ".",
                                            "value": ".",
                                            "valueText": "."
                                        },
                                        "name": {
                                            "kind": "IdentifierName",
                                            "fullStart": 1467,
                                            "fullEnd": 1476,
                                            "start": 1467,
                                            "end": 1475,
                                            "fullWidth": 9,
                                            "width": 8,
                                            "text": "writable",
                                            "value": "writable",
                                            "valueText": "writable",
                                            "hasTrailingTrivia": true,
                                            "trailingTrivia": [
                                                {
                                                    "kind": "WhitespaceTrivia",
                                                    "text": " "
                                                }
                                            ]
                                        }
                                    },
                                    "operatorToken": {
                                        "kind": "EqualsEqualsEqualsToken",
                                        "fullStart": 1476,
                                        "fullEnd": 1480,
                                        "start": 1476,
                                        "end": 1479,
                                        "fullWidth": 4,
                                        "width": 3,
                                        "text": "===",
                                        "value": "===",
                                        "valueText": "===",
                                        "hasTrailingTrivia": true,
                                        "trailingTrivia": [
                                            {
                                                "kind": "WhitespaceTrivia",
                                                "text": " "
                                            }
                                        ]
                                    },
                                    "right": {
                                        "kind": "FalseKeyword",
                                        "fullStart": 1480,
                                        "fullEnd": 1485,
                                        "start": 1480,
                                        "end": 1485,
                                        "fullWidth": 5,
                                        "width": 5,
                                        "text": "false",
                                        "value": false,
                                        "valueText": "false"
                                    }
                                }
                            },
                            "semicolonToken": {
                                "kind": "SemicolonToken",
                                "fullStart": 1485,
                                "fullEnd": 1488,
                                "start": 1485,
                                "end": 1486,
                                "fullWidth": 3,
                                "width": 1,
                                "text": ";",
                                "value": ";",
                                "valueText": ";",
                                "hasTrailingTrivia": true,
                                "hasTrailingNewLine": true,
                                "trailingTrivia": [
                                    {
                                        "kind": "NewLineTrivia",
                                        "text": "\r\n"
                                    }
                                ]
                            }
                        }
                    ],
                    "closeBraceToken": {
                        "kind": "CloseBraceToken",
                        "fullStart": 1488,
                        "fullEnd": 1495,
                        "start": 1492,
                        "end": 1493,
                        "fullWidth": 7,
                        "width": 1,
                        "text": "}",
                        "value": "}",
                        "valueText": "}",
                        "hasLeadingTrivia": true,
                        "hasTrailingTrivia": true,
                        "hasTrailingNewLine": true,
                        "leadingTrivia": [
                            {
                                "kind": "WhitespaceTrivia",
                                "text": "    "
                            }
                        ],
                        "trailingTrivia": [
                            {
                                "kind": "NewLineTrivia",
                                "text": "\r\n"
                            }
                        ]
                    }
                }
            },
            {
                "kind": "ExpressionStatement",
                "fullStart": 1495,
                "fullEnd": 1519,
                "start": 1495,
                "end": 1517,
                "fullWidth": 24,
                "width": 22,
                "expression": {
                    "kind": "InvocationExpression",
                    "fullStart": 1495,
                    "fullEnd": 1516,
                    "start": 1495,
                    "end": 1516,
                    "fullWidth": 21,
                    "width": 21,
                    "expression": {
                        "kind": "IdentifierName",
                        "fullStart": 1495,
                        "fullEnd": 1506,
                        "start": 1495,
                        "end": 1506,
                        "fullWidth": 11,
                        "width": 11,
                        "text": "runTestCase",
                        "value": "runTestCase",
                        "valueText": "runTestCase"
                    },
                    "argumentList": {
                        "kind": "ArgumentList",
                        "fullStart": 1506,
                        "fullEnd": 1516,
                        "start": 1506,
                        "end": 1516,
                        "fullWidth": 10,
                        "width": 10,
                        "openParenToken": {
                            "kind": "OpenParenToken",
                            "fullStart": 1506,
                            "fullEnd": 1507,
                            "start": 1506,
                            "end": 1507,
                            "fullWidth": 1,
                            "width": 1,
                            "text": "(",
                            "value": "(",
                            "valueText": "("
                        },
                        "arguments": [
                            {
                                "kind": "IdentifierName",
                                "fullStart": 1507,
                                "fullEnd": 1515,
                                "start": 1507,
                                "end": 1515,
                                "fullWidth": 8,
                                "width": 8,
                                "text": "testcase",
                                "value": "testcase",
                                "valueText": "testcase"
                            }
                        ],
                        "closeParenToken": {
                            "kind": "CloseParenToken",
                            "fullStart": 1515,
                            "fullEnd": 1516,
                            "start": 1515,
                            "end": 1516,
                            "fullWidth": 1,
                            "width": 1,
                            "text": ")",
                            "value": ")",
                            "valueText": ")"
                        }
                    }
                },
                "semicolonToken": {
                    "kind": "SemicolonToken",
                    "fullStart": 1516,
                    "fullEnd": 1519,
                    "start": 1516,
                    "end": 1517,
                    "fullWidth": 3,
                    "width": 1,
                    "text": ";",
                    "value": ";",
                    "valueText": ";",
                    "hasTrailingTrivia": true,
                    "hasTrailingNewLine": true,
                    "trailingTrivia": [
                        {
                            "kind": "NewLineTrivia",
                            "text": "\r\n"
                        }
                    ]
                }
            }
        ],
        "endOfFileToken": {
            "kind": "EndOfFileToken",
            "fullStart": 1519,
            "fullEnd": 1519,
            "start": 1519,
            "end": 1519,
            "fullWidth": 0,
            "width": 0,
            "text": ""
        }
    },
    "lineMap": {
        "lineStarts": [
            0,
            67,
            152,
            232,
            308,
            380,
            385,
            441,
            586,
            591,
            593,
            595,
            618,
            641,
            643,
            689,
            713,
            743,
            774,
            807,
            820,
            822,
            868,
            892,
            921,
            953,
            986,
            999,
            1001,
            1030,
            1032,
            1099,
            1166,
            1168,
            1257,
            1344,
            1417,
            1488,
            1495,
            1519
        ],
        "length": 1519
    }
}<|MERGE_RESOLUTION|>--- conflicted
+++ resolved
@@ -245,12 +245,8 @@
                                         "start": 630,
                                         "end": 638,
                                         "fullWidth": 8,
-<<<<<<< HEAD
                                         "width": 8,
-                                        "identifier": {
-=======
                                         "propertyName": {
->>>>>>> 85e84683
                                             "kind": "IdentifierName",
                                             "fullStart": 630,
                                             "fullEnd": 634,
@@ -1645,12 +1641,8 @@
                                         "start": 1044,
                                         "end": 1096,
                                         "fullWidth": 52,
-<<<<<<< HEAD
                                         "width": 52,
-                                        "identifier": {
-=======
                                         "propertyName": {
->>>>>>> 85e84683
                                             "kind": "IdentifierName",
                                             "fullStart": 1044,
                                             "fullEnd": 1050,
@@ -1904,12 +1896,8 @@
                                         "start": 1111,
                                         "end": 1163,
                                         "fullWidth": 52,
-<<<<<<< HEAD
                                         "width": 52,
-                                        "identifier": {
-=======
                                         "propertyName": {
->>>>>>> 85e84683
                                             "kind": "IdentifierName",
                                             "fullStart": 1111,
                                             "fullEnd": 1117,
