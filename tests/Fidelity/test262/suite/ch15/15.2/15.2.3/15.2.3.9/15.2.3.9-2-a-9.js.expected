{
    "isDeclaration": false,
    "languageVersion": "EcmaScript5",
    "parseOptions": {
        "allowAutomaticSemicolonInsertion": true
    },
    "sourceUnit": {
        "kind": "SourceUnit",
        "fullStart": 0,
        "fullEnd": 967,
        "start": 562,
        "end": 967,
        "fullWidth": 967,
        "width": 405,
        "isIncrementallyUnusable": true,
        "moduleElements": [
            {
                "kind": "FunctionDeclaration",
                "fullStart": 0,
                "fullEnd": 943,
                "start": 562,
                "end": 941,
                "fullWidth": 943,
                "width": 379,
                "modifiers": [],
                "functionKeyword": {
                    "kind": "FunctionKeyword",
                    "fullStart": 0,
                    "fullEnd": 571,
                    "start": 562,
                    "end": 570,
                    "fullWidth": 571,
                    "width": 8,
                    "text": "function",
                    "value": "function",
                    "valueText": "function",
                    "hasLeadingTrivia": true,
                    "hasLeadingComment": true,
                    "hasLeadingNewLine": true,
                    "hasTrailingTrivia": true,
                    "leadingTrivia": [
                        {
                            "kind": "SingleLineCommentTrivia",
                            "text": "/// Copyright (c) 2012 Ecma International.  All rights reserved. "
                        },
                        {
                            "kind": "NewLineTrivia",
                            "text": "\r\n"
                        },
                        {
                            "kind": "SingleLineCommentTrivia",
                            "text": "/// Ecma International makes this code available under the terms and conditions set"
                        },
                        {
                            "kind": "NewLineTrivia",
                            "text": "\r\n"
                        },
                        {
                            "kind": "SingleLineCommentTrivia",
                            "text": "/// forth on http://hg.ecmascript.org/tests/test262/raw-file/tip/LICENSE (the "
                        },
                        {
                            "kind": "NewLineTrivia",
                            "text": "\r\n"
                        },
                        {
                            "kind": "SingleLineCommentTrivia",
                            "text": "/// \"Use Terms\").   Any redistribution of this code must retain the above "
                        },
                        {
                            "kind": "NewLineTrivia",
                            "text": "\r\n"
                        },
                        {
                            "kind": "SingleLineCommentTrivia",
                            "text": "/// copyright and this notice and otherwise comply with the Use Terms."
                        },
                        {
                            "kind": "NewLineTrivia",
                            "text": "\r\n"
                        },
                        {
                            "kind": "MultiLineCommentTrivia",
                            "text": "/**\r\n * @path ch15/15.2/15.2.3/15.2.3.9/15.2.3.9-2-a-9.js\r\n * @description Object.freeze - 'P' is own property of the Function object that uses Object's [[GetOwnProperty]]\r\n */"
                        },
                        {
                            "kind": "NewLineTrivia",
                            "text": "\r\n"
                        },
                        {
                            "kind": "NewLineTrivia",
                            "text": "\r\n"
                        },
                        {
                            "kind": "NewLineTrivia",
                            "text": "\r\n"
                        }
                    ],
                    "trailingTrivia": [
                        {
                            "kind": "WhitespaceTrivia",
                            "text": " "
                        }
                    ]
                },
                "identifier": {
                    "kind": "IdentifierName",
                    "fullStart": 571,
                    "fullEnd": 579,
                    "start": 571,
                    "end": 579,
                    "fullWidth": 8,
                    "width": 8,
                    "text": "testcase",
                    "value": "testcase",
                    "valueText": "testcase"
                },
                "callSignature": {
                    "kind": "CallSignature",
                    "fullStart": 579,
                    "fullEnd": 582,
                    "start": 579,
                    "end": 581,
                    "fullWidth": 3,
                    "width": 2,
                    "parameterList": {
                        "kind": "ParameterList",
                        "fullStart": 579,
                        "fullEnd": 582,
                        "start": 579,
                        "end": 581,
                        "fullWidth": 3,
                        "width": 2,
                        "openParenToken": {
                            "kind": "OpenParenToken",
                            "fullStart": 579,
                            "fullEnd": 580,
                            "start": 579,
                            "end": 580,
                            "fullWidth": 1,
                            "width": 1,
                            "text": "(",
                            "value": "(",
                            "valueText": "("
                        },
                        "parameters": [],
                        "closeParenToken": {
                            "kind": "CloseParenToken",
                            "fullStart": 580,
                            "fullEnd": 582,
                            "start": 580,
                            "end": 581,
                            "fullWidth": 2,
                            "width": 1,
                            "text": ")",
                            "value": ")",
                            "valueText": ")",
                            "hasTrailingTrivia": true,
                            "trailingTrivia": [
                                {
                                    "kind": "WhitespaceTrivia",
                                    "text": " "
                                }
                            ]
                        }
                    }
                },
                "block": {
                    "kind": "Block",
                    "fullStart": 582,
                    "fullEnd": 943,
                    "start": 582,
                    "end": 941,
                    "fullWidth": 361,
                    "width": 359,
                    "openBraceToken": {
                        "kind": "OpenBraceToken",
                        "fullStart": 582,
                        "fullEnd": 585,
                        "start": 582,
                        "end": 583,
                        "fullWidth": 3,
                        "width": 1,
                        "text": "{",
                        "value": "{",
                        "valueText": "{",
                        "hasTrailingTrivia": true,
                        "hasTrailingNewLine": true,
                        "trailingTrivia": [
                            {
                                "kind": "NewLineTrivia",
                                "text": "\r\n"
                            }
                        ]
                    },
                    "statements": [
                        {
                            "kind": "VariableStatement",
                            "fullStart": 585,
                            "fullEnd": 624,
                            "start": 593,
                            "end": 622,
                            "fullWidth": 39,
                            "width": 29,
                            "modifiers": [],
                            "variableDeclaration": {
                                "kind": "VariableDeclaration",
                                "fullStart": 585,
                                "fullEnd": 621,
                                "start": 593,
                                "end": 621,
                                "fullWidth": 36,
                                "width": 28,
                                "varKeyword": {
                                    "kind": "VarKeyword",
                                    "fullStart": 585,
                                    "fullEnd": 597,
                                    "start": 593,
                                    "end": 596,
                                    "fullWidth": 12,
                                    "width": 3,
                                    "text": "var",
                                    "value": "var",
                                    "valueText": "var",
                                    "hasLeadingTrivia": true,
                                    "hasTrailingTrivia": true,
                                    "leadingTrivia": [
                                        {
                                            "kind": "WhitespaceTrivia",
                                            "text": "        "
                                        }
                                    ],
                                    "trailingTrivia": [
                                        {
                                            "kind": "WhitespaceTrivia",
                                            "text": " "
                                        }
                                    ]
                                },
                                "variableDeclarators": [
                                    {
                                        "kind": "VariableDeclarator",
                                        "fullStart": 597,
                                        "fullEnd": 621,
                                        "start": 597,
                                        "end": 621,
                                        "fullWidth": 24,
<<<<<<< HEAD
                                        "width": 24,
                                        "identifier": {
=======
                                        "propertyName": {
>>>>>>> 85e84683
                                            "kind": "IdentifierName",
                                            "fullStart": 597,
                                            "fullEnd": 604,
                                            "start": 597,
                                            "end": 603,
                                            "fullWidth": 7,
                                            "width": 6,
                                            "text": "funObj",
                                            "value": "funObj",
                                            "valueText": "funObj",
                                            "hasTrailingTrivia": true,
                                            "trailingTrivia": [
                                                {
                                                    "kind": "WhitespaceTrivia",
                                                    "text": " "
                                                }
                                            ]
                                        },
                                        "equalsValueClause": {
                                            "kind": "EqualsValueClause",
                                            "fullStart": 604,
                                            "fullEnd": 621,
                                            "start": 604,
                                            "end": 621,
                                            "fullWidth": 17,
                                            "width": 17,
                                            "equalsToken": {
                                                "kind": "EqualsToken",
                                                "fullStart": 604,
                                                "fullEnd": 606,
                                                "start": 604,
                                                "end": 605,
                                                "fullWidth": 2,
                                                "width": 1,
                                                "text": "=",
                                                "value": "=",
                                                "valueText": "=",
                                                "hasTrailingTrivia": true,
                                                "trailingTrivia": [
                                                    {
                                                        "kind": "WhitespaceTrivia",
                                                        "text": " "
                                                    }
                                                ]
                                            },
                                            "value": {
                                                "kind": "FunctionExpression",
                                                "fullStart": 606,
                                                "fullEnd": 621,
                                                "start": 606,
                                                "end": 621,
                                                "fullWidth": 15,
                                                "width": 15,
                                                "functionKeyword": {
                                                    "kind": "FunctionKeyword",
                                                    "fullStart": 606,
                                                    "fullEnd": 615,
                                                    "start": 606,
                                                    "end": 614,
                                                    "fullWidth": 9,
                                                    "width": 8,
                                                    "text": "function",
                                                    "value": "function",
                                                    "valueText": "function",
                                                    "hasTrailingTrivia": true,
                                                    "trailingTrivia": [
                                                        {
                                                            "kind": "WhitespaceTrivia",
                                                            "text": " "
                                                        }
                                                    ]
                                                },
                                                "callSignature": {
                                                    "kind": "CallSignature",
                                                    "fullStart": 615,
                                                    "fullEnd": 618,
                                                    "start": 615,
                                                    "end": 617,
                                                    "fullWidth": 3,
                                                    "width": 2,
                                                    "parameterList": {
                                                        "kind": "ParameterList",
                                                        "fullStart": 615,
                                                        "fullEnd": 618,
                                                        "start": 615,
                                                        "end": 617,
                                                        "fullWidth": 3,
                                                        "width": 2,
                                                        "openParenToken": {
                                                            "kind": "OpenParenToken",
                                                            "fullStart": 615,
                                                            "fullEnd": 616,
                                                            "start": 615,
                                                            "end": 616,
                                                            "fullWidth": 1,
                                                            "width": 1,
                                                            "text": "(",
                                                            "value": "(",
                                                            "valueText": "("
                                                        },
                                                        "parameters": [],
                                                        "closeParenToken": {
                                                            "kind": "CloseParenToken",
                                                            "fullStart": 616,
                                                            "fullEnd": 618,
                                                            "start": 616,
                                                            "end": 617,
                                                            "fullWidth": 2,
                                                            "width": 1,
                                                            "text": ")",
                                                            "value": ")",
                                                            "valueText": ")",
                                                            "hasTrailingTrivia": true,
                                                            "trailingTrivia": [
                                                                {
                                                                    "kind": "WhitespaceTrivia",
                                                                    "text": " "
                                                                }
                                                            ]
                                                        }
                                                    }
                                                },
                                                "block": {
                                                    "kind": "Block",
                                                    "fullStart": 618,
                                                    "fullEnd": 621,
                                                    "start": 618,
                                                    "end": 621,
                                                    "fullWidth": 3,
                                                    "width": 3,
                                                    "openBraceToken": {
                                                        "kind": "OpenBraceToken",
                                                        "fullStart": 618,
                                                        "fullEnd": 620,
                                                        "start": 618,
                                                        "end": 619,
                                                        "fullWidth": 2,
                                                        "width": 1,
                                                        "text": "{",
                                                        "value": "{",
                                                        "valueText": "{",
                                                        "hasTrailingTrivia": true,
                                                        "trailingTrivia": [
                                                            {
                                                                "kind": "WhitespaceTrivia",
                                                                "text": " "
                                                            }
                                                        ]
                                                    },
                                                    "statements": [],
                                                    "closeBraceToken": {
                                                        "kind": "CloseBraceToken",
                                                        "fullStart": 620,
                                                        "fullEnd": 621,
                                                        "start": 620,
                                                        "end": 621,
                                                        "fullWidth": 1,
                                                        "width": 1,
                                                        "text": "}",
                                                        "value": "}",
                                                        "valueText": "}"
                                                    }
                                                }
                                            }
                                        }
                                    }
                                ]
                            },
                            "semicolonToken": {
                                "kind": "SemicolonToken",
                                "fullStart": 621,
                                "fullEnd": 624,
                                "start": 621,
                                "end": 622,
                                "fullWidth": 3,
                                "width": 1,
                                "text": ";",
                                "value": ";",
                                "valueText": ";",
                                "hasTrailingTrivia": true,
                                "hasTrailingNewLine": true,
                                "trailingTrivia": [
                                    {
                                        "kind": "NewLineTrivia",
                                        "text": "\r\n"
                                    }
                                ]
                            }
                        },
                        {
                            "kind": "ExpressionStatement",
                            "fullStart": 624,
                            "fullEnd": 709,
                            "start": 634,
                            "end": 650,
                            "fullWidth": 85,
                            "width": 16,
                            "expression": {
                                "kind": "AssignmentExpression",
                                "fullStart": 624,
                                "fullEnd": 649,
                                "start": 634,
                                "end": 649,
                                "fullWidth": 25,
                                "width": 15,
                                "left": {
                                    "kind": "MemberAccessExpression",
                                    "fullStart": 624,
                                    "fullEnd": 645,
                                    "start": 634,
                                    "end": 644,
                                    "fullWidth": 21,
                                    "width": 10,
                                    "expression": {
                                        "kind": "IdentifierName",
                                        "fullStart": 624,
                                        "fullEnd": 640,
                                        "start": 634,
                                        "end": 640,
                                        "fullWidth": 16,
                                        "width": 6,
                                        "text": "funObj",
                                        "value": "funObj",
                                        "valueText": "funObj",
                                        "hasLeadingTrivia": true,
                                        "hasLeadingNewLine": true,
                                        "leadingTrivia": [
                                            {
                                                "kind": "NewLineTrivia",
                                                "text": "\r\n"
                                            },
                                            {
                                                "kind": "WhitespaceTrivia",
                                                "text": "        "
                                            }
                                        ]
                                    },
                                    "dotToken": {
                                        "kind": "DotToken",
                                        "fullStart": 640,
                                        "fullEnd": 641,
                                        "start": 640,
                                        "end": 641,
                                        "fullWidth": 1,
                                        "width": 1,
                                        "text": ".",
                                        "value": ".",
                                        "valueText": "."
                                    },
                                    "name": {
                                        "kind": "IdentifierName",
                                        "fullStart": 641,
                                        "fullEnd": 645,
                                        "start": 641,
                                        "end": 644,
                                        "fullWidth": 4,
                                        "width": 3,
                                        "text": "foo",
                                        "value": "foo",
                                        "valueText": "foo",
                                        "hasTrailingTrivia": true,
                                        "trailingTrivia": [
                                            {
                                                "kind": "WhitespaceTrivia",
                                                "text": " "
                                            }
                                        ]
                                    }
                                },
                                "operatorToken": {
                                    "kind": "EqualsToken",
                                    "fullStart": 645,
                                    "fullEnd": 647,
                                    "start": 645,
                                    "end": 646,
                                    "fullWidth": 2,
                                    "width": 1,
                                    "text": "=",
                                    "value": "=",
                                    "valueText": "=",
                                    "hasTrailingTrivia": true,
                                    "trailingTrivia": [
                                        {
                                            "kind": "WhitespaceTrivia",
                                            "text": " "
                                        }
                                    ]
                                },
                                "right": {
                                    "kind": "NumericLiteral",
                                    "fullStart": 647,
                                    "fullEnd": 649,
                                    "start": 647,
                                    "end": 649,
                                    "fullWidth": 2,
                                    "width": 2,
                                    "text": "10",
                                    "value": 10,
                                    "valueText": "10"
                                }
                            },
                            "semicolonToken": {
                                "kind": "SemicolonToken",
                                "fullStart": 649,
                                "fullEnd": 709,
                                "start": 649,
                                "end": 650,
                                "fullWidth": 60,
                                "width": 1,
                                "text": ";",
                                "value": ";",
                                "valueText": ";",
                                "hasTrailingTrivia": true,
                                "hasTrailingComment": true,
                                "hasTrailingNewLine": true,
                                "trailingTrivia": [
                                    {
                                        "kind": "WhitespaceTrivia",
                                        "text": " "
                                    },
                                    {
                                        "kind": "SingleLineCommentTrivia",
                                        "text": "// default [[Configurable]] attribute value of foo: true"
                                    },
                                    {
                                        "kind": "NewLineTrivia",
                                        "text": "\r\n"
                                    }
                                ]
                            }
                        },
                        {
                            "kind": "ExpressionStatement",
                            "fullStart": 709,
                            "fullEnd": 743,
                            "start": 719,
                            "end": 741,
                            "fullWidth": 34,
                            "width": 22,
                            "expression": {
                                "kind": "InvocationExpression",
                                "fullStart": 709,
                                "fullEnd": 740,
                                "start": 719,
                                "end": 740,
                                "fullWidth": 31,
                                "width": 21,
                                "expression": {
                                    "kind": "MemberAccessExpression",
                                    "fullStart": 709,
                                    "fullEnd": 732,
                                    "start": 719,
                                    "end": 732,
                                    "fullWidth": 23,
                                    "width": 13,
                                    "expression": {
                                        "kind": "IdentifierName",
                                        "fullStart": 709,
                                        "fullEnd": 725,
                                        "start": 719,
                                        "end": 725,
                                        "fullWidth": 16,
                                        "width": 6,
                                        "text": "Object",
                                        "value": "Object",
                                        "valueText": "Object",
                                        "hasLeadingTrivia": true,
                                        "hasLeadingNewLine": true,
                                        "leadingTrivia": [
                                            {
                                                "kind": "NewLineTrivia",
                                                "text": "\r\n"
                                            },
                                            {
                                                "kind": "WhitespaceTrivia",
                                                "text": "        "
                                            }
                                        ]
                                    },
                                    "dotToken": {
                                        "kind": "DotToken",
                                        "fullStart": 725,
                                        "fullEnd": 726,
                                        "start": 725,
                                        "end": 726,
                                        "fullWidth": 1,
                                        "width": 1,
                                        "text": ".",
                                        "value": ".",
                                        "valueText": "."
                                    },
                                    "name": {
                                        "kind": "IdentifierName",
                                        "fullStart": 726,
                                        "fullEnd": 732,
                                        "start": 726,
                                        "end": 732,
                                        "fullWidth": 6,
                                        "width": 6,
                                        "text": "freeze",
                                        "value": "freeze",
                                        "valueText": "freeze"
                                    }
                                },
                                "argumentList": {
                                    "kind": "ArgumentList",
                                    "fullStart": 732,
                                    "fullEnd": 740,
                                    "start": 732,
                                    "end": 740,
                                    "fullWidth": 8,
                                    "width": 8,
                                    "openParenToken": {
                                        "kind": "OpenParenToken",
                                        "fullStart": 732,
                                        "fullEnd": 733,
                                        "start": 732,
                                        "end": 733,
                                        "fullWidth": 1,
                                        "width": 1,
                                        "text": "(",
                                        "value": "(",
                                        "valueText": "("
                                    },
                                    "arguments": [
                                        {
                                            "kind": "IdentifierName",
                                            "fullStart": 733,
                                            "fullEnd": 739,
                                            "start": 733,
                                            "end": 739,
                                            "fullWidth": 6,
                                            "width": 6,
                                            "text": "funObj",
                                            "value": "funObj",
                                            "valueText": "funObj"
                                        }
                                    ],
                                    "closeParenToken": {
                                        "kind": "CloseParenToken",
                                        "fullStart": 739,
                                        "fullEnd": 740,
                                        "start": 739,
                                        "end": 740,
                                        "fullWidth": 1,
                                        "width": 1,
                                        "text": ")",
                                        "value": ")",
                                        "valueText": ")"
                                    }
                                }
                            },
                            "semicolonToken": {
                                "kind": "SemicolonToken",
                                "fullStart": 740,
                                "fullEnd": 743,
                                "start": 740,
                                "end": 741,
                                "fullWidth": 3,
                                "width": 1,
                                "text": ";",
                                "value": ";",
                                "valueText": ";",
                                "hasTrailingTrivia": true,
                                "hasTrailingNewLine": true,
                                "trailingTrivia": [
                                    {
                                        "kind": "NewLineTrivia",
                                        "text": "\r\n"
                                    }
                                ]
                            }
                        },
                        {
                            "kind": "VariableStatement",
                            "fullStart": 743,
                            "fullEnd": 813,
                            "start": 753,
                            "end": 811,
                            "fullWidth": 70,
                            "width": 58,
                            "modifiers": [],
                            "variableDeclaration": {
                                "kind": "VariableDeclaration",
                                "fullStart": 743,
                                "fullEnd": 810,
                                "start": 753,
                                "end": 810,
                                "fullWidth": 67,
                                "width": 57,
                                "varKeyword": {
                                    "kind": "VarKeyword",
                                    "fullStart": 743,
                                    "fullEnd": 757,
                                    "start": 753,
                                    "end": 756,
                                    "fullWidth": 14,
                                    "width": 3,
                                    "text": "var",
                                    "value": "var",
                                    "valueText": "var",
                                    "hasLeadingTrivia": true,
                                    "hasLeadingNewLine": true,
                                    "hasTrailingTrivia": true,
                                    "leadingTrivia": [
                                        {
                                            "kind": "NewLineTrivia",
                                            "text": "\r\n"
                                        },
                                        {
                                            "kind": "WhitespaceTrivia",
                                            "text": "        "
                                        }
                                    ],
                                    "trailingTrivia": [
                                        {
                                            "kind": "WhitespaceTrivia",
                                            "text": " "
                                        }
                                    ]
                                },
                                "variableDeclarators": [
                                    {
                                        "kind": "VariableDeclarator",
                                        "fullStart": 757,
                                        "fullEnd": 810,
                                        "start": 757,
                                        "end": 810,
                                        "fullWidth": 53,
<<<<<<< HEAD
                                        "width": 53,
                                        "identifier": {
=======
                                        "propertyName": {
>>>>>>> 85e84683
                                            "kind": "IdentifierName",
                                            "fullStart": 757,
                                            "fullEnd": 762,
                                            "start": 757,
                                            "end": 761,
                                            "fullWidth": 5,
                                            "width": 4,
                                            "text": "desc",
                                            "value": "desc",
                                            "valueText": "desc",
                                            "hasTrailingTrivia": true,
                                            "trailingTrivia": [
                                                {
                                                    "kind": "WhitespaceTrivia",
                                                    "text": " "
                                                }
                                            ]
                                        },
                                        "equalsValueClause": {
                                            "kind": "EqualsValueClause",
                                            "fullStart": 762,
                                            "fullEnd": 810,
                                            "start": 762,
                                            "end": 810,
                                            "fullWidth": 48,
                                            "width": 48,
                                            "equalsToken": {
                                                "kind": "EqualsToken",
                                                "fullStart": 762,
                                                "fullEnd": 764,
                                                "start": 762,
                                                "end": 763,
                                                "fullWidth": 2,
                                                "width": 1,
                                                "text": "=",
                                                "value": "=",
                                                "valueText": "=",
                                                "hasTrailingTrivia": true,
                                                "trailingTrivia": [
                                                    {
                                                        "kind": "WhitespaceTrivia",
                                                        "text": " "
                                                    }
                                                ]
                                            },
                                            "value": {
                                                "kind": "InvocationExpression",
                                                "fullStart": 764,
                                                "fullEnd": 810,
                                                "start": 764,
                                                "end": 810,
                                                "fullWidth": 46,
                                                "width": 46,
                                                "expression": {
                                                    "kind": "MemberAccessExpression",
                                                    "fullStart": 764,
                                                    "fullEnd": 795,
                                                    "start": 764,
                                                    "end": 795,
                                                    "fullWidth": 31,
                                                    "width": 31,
                                                    "expression": {
                                                        "kind": "IdentifierName",
                                                        "fullStart": 764,
                                                        "fullEnd": 770,
                                                        "start": 764,
                                                        "end": 770,
                                                        "fullWidth": 6,
                                                        "width": 6,
                                                        "text": "Object",
                                                        "value": "Object",
                                                        "valueText": "Object"
                                                    },
                                                    "dotToken": {
                                                        "kind": "DotToken",
                                                        "fullStart": 770,
                                                        "fullEnd": 771,
                                                        "start": 770,
                                                        "end": 771,
                                                        "fullWidth": 1,
                                                        "width": 1,
                                                        "text": ".",
                                                        "value": ".",
                                                        "valueText": "."
                                                    },
                                                    "name": {
                                                        "kind": "IdentifierName",
                                                        "fullStart": 771,
                                                        "fullEnd": 795,
                                                        "start": 771,
                                                        "end": 795,
                                                        "fullWidth": 24,
                                                        "width": 24,
                                                        "text": "getOwnPropertyDescriptor",
                                                        "value": "getOwnPropertyDescriptor",
                                                        "valueText": "getOwnPropertyDescriptor"
                                                    }
                                                },
                                                "argumentList": {
                                                    "kind": "ArgumentList",
                                                    "fullStart": 795,
                                                    "fullEnd": 810,
                                                    "start": 795,
                                                    "end": 810,
                                                    "fullWidth": 15,
                                                    "width": 15,
                                                    "openParenToken": {
                                                        "kind": "OpenParenToken",
                                                        "fullStart": 795,
                                                        "fullEnd": 796,
                                                        "start": 795,
                                                        "end": 796,
                                                        "fullWidth": 1,
                                                        "width": 1,
                                                        "text": "(",
                                                        "value": "(",
                                                        "valueText": "("
                                                    },
                                                    "arguments": [
                                                        {
                                                            "kind": "IdentifierName",
                                                            "fullStart": 796,
                                                            "fullEnd": 802,
                                                            "start": 796,
                                                            "end": 802,
                                                            "fullWidth": 6,
                                                            "width": 6,
                                                            "text": "funObj",
                                                            "value": "funObj",
                                                            "valueText": "funObj"
                                                        },
                                                        {
                                                            "kind": "CommaToken",
                                                            "fullStart": 802,
                                                            "fullEnd": 804,
                                                            "start": 802,
                                                            "end": 803,
                                                            "fullWidth": 2,
                                                            "width": 1,
                                                            "text": ",",
                                                            "value": ",",
                                                            "valueText": ",",
                                                            "hasTrailingTrivia": true,
                                                            "trailingTrivia": [
                                                                {
                                                                    "kind": "WhitespaceTrivia",
                                                                    "text": " "
                                                                }
                                                            ]
                                                        },
                                                        {
                                                            "kind": "StringLiteral",
                                                            "fullStart": 804,
                                                            "fullEnd": 809,
                                                            "start": 804,
                                                            "end": 809,
                                                            "fullWidth": 5,
                                                            "width": 5,
                                                            "text": "\"foo\"",
                                                            "value": "foo",
                                                            "valueText": "foo"
                                                        }
                                                    ],
                                                    "closeParenToken": {
                                                        "kind": "CloseParenToken",
                                                        "fullStart": 809,
                                                        "fullEnd": 810,
                                                        "start": 809,
                                                        "end": 810,
                                                        "fullWidth": 1,
                                                        "width": 1,
                                                        "text": ")",
                                                        "value": ")",
                                                        "valueText": ")"
                                                    }
                                                }
                                            }
                                        }
                                    }
                                ]
                            },
                            "semicolonToken": {
                                "kind": "SemicolonToken",
                                "fullStart": 810,
                                "fullEnd": 813,
                                "start": 810,
                                "end": 811,
                                "fullWidth": 3,
                                "width": 1,
                                "text": ";",
                                "value": ";",
                                "valueText": ";",
                                "hasTrailingTrivia": true,
                                "hasTrailingNewLine": true,
                                "trailingTrivia": [
                                    {
                                        "kind": "NewLineTrivia",
                                        "text": "\r\n"
                                    }
                                ]
                            }
                        },
                        {
                            "kind": "ExpressionStatement",
                            "fullStart": 813,
                            "fullEnd": 843,
                            "start": 823,
                            "end": 841,
                            "fullWidth": 30,
                            "width": 18,
                            "expression": {
                                "kind": "DeleteExpression",
                                "fullStart": 813,
                                "fullEnd": 840,
                                "start": 823,
                                "end": 840,
                                "fullWidth": 27,
                                "width": 17,
                                "deleteKeyword": {
                                    "kind": "DeleteKeyword",
                                    "fullStart": 813,
                                    "fullEnd": 830,
                                    "start": 823,
                                    "end": 829,
                                    "fullWidth": 17,
                                    "width": 6,
                                    "text": "delete",
                                    "value": "delete",
                                    "valueText": "delete",
                                    "hasLeadingTrivia": true,
                                    "hasLeadingNewLine": true,
                                    "hasTrailingTrivia": true,
                                    "leadingTrivia": [
                                        {
                                            "kind": "NewLineTrivia",
                                            "text": "\r\n"
                                        },
                                        {
                                            "kind": "WhitespaceTrivia",
                                            "text": "        "
                                        }
                                    ],
                                    "trailingTrivia": [
                                        {
                                            "kind": "WhitespaceTrivia",
                                            "text": " "
                                        }
                                    ]
                                },
                                "expression": {
                                    "kind": "MemberAccessExpression",
                                    "fullStart": 830,
                                    "fullEnd": 840,
                                    "start": 830,
                                    "end": 840,
                                    "fullWidth": 10,
                                    "width": 10,
                                    "expression": {
                                        "kind": "IdentifierName",
                                        "fullStart": 830,
                                        "fullEnd": 836,
                                        "start": 830,
                                        "end": 836,
                                        "fullWidth": 6,
                                        "width": 6,
                                        "text": "funObj",
                                        "value": "funObj",
                                        "valueText": "funObj"
                                    },
                                    "dotToken": {
                                        "kind": "DotToken",
                                        "fullStart": 836,
                                        "fullEnd": 837,
                                        "start": 836,
                                        "end": 837,
                                        "fullWidth": 1,
                                        "width": 1,
                                        "text": ".",
                                        "value": ".",
                                        "valueText": "."
                                    },
                                    "name": {
                                        "kind": "IdentifierName",
                                        "fullStart": 837,
                                        "fullEnd": 840,
                                        "start": 837,
                                        "end": 840,
                                        "fullWidth": 3,
                                        "width": 3,
                                        "text": "foo",
                                        "value": "foo",
                                        "valueText": "foo"
                                    }
                                }
                            },
                            "semicolonToken": {
                                "kind": "SemicolonToken",
                                "fullStart": 840,
                                "fullEnd": 843,
                                "start": 840,
                                "end": 841,
                                "fullWidth": 3,
                                "width": 1,
                                "text": ";",
                                "value": ";",
                                "valueText": ";",
                                "hasTrailingTrivia": true,
                                "hasTrailingNewLine": true,
                                "trailingTrivia": [
                                    {
                                        "kind": "NewLineTrivia",
                                        "text": "\r\n"
                                    }
                                ]
                            }
                        },
                        {
                            "kind": "ReturnStatement",
                            "fullStart": 843,
                            "fullEnd": 936,
                            "start": 851,
                            "end": 934,
                            "fullWidth": 93,
                            "width": 83,
                            "returnKeyword": {
                                "kind": "ReturnKeyword",
                                "fullStart": 843,
                                "fullEnd": 858,
                                "start": 851,
                                "end": 857,
                                "fullWidth": 15,
                                "width": 6,
                                "text": "return",
                                "value": "return",
                                "valueText": "return",
                                "hasLeadingTrivia": true,
                                "hasTrailingTrivia": true,
                                "leadingTrivia": [
                                    {
                                        "kind": "WhitespaceTrivia",
                                        "text": "        "
                                    }
                                ],
                                "trailingTrivia": [
                                    {
                                        "kind": "WhitespaceTrivia",
                                        "text": " "
                                    }
                                ]
                            },
                            "expression": {
                                "kind": "LogicalAndExpression",
                                "fullStart": 858,
                                "fullEnd": 933,
                                "start": 858,
                                "end": 933,
                                "fullWidth": 75,
                                "width": 75,
                                "left": {
                                    "kind": "LogicalAndExpression",
                                    "fullStart": 858,
                                    "fullEnd": 907,
                                    "start": 858,
                                    "end": 906,
                                    "fullWidth": 49,
                                    "width": 48,
                                    "left": {
                                        "kind": "EqualsExpression",
                                        "fullStart": 858,
                                        "fullEnd": 876,
                                        "start": 858,
                                        "end": 875,
                                        "fullWidth": 18,
                                        "width": 17,
                                        "left": {
                                            "kind": "MemberAccessExpression",
                                            "fullStart": 858,
                                            "fullEnd": 869,
                                            "start": 858,
                                            "end": 868,
                                            "fullWidth": 11,
                                            "width": 10,
                                            "expression": {
                                                "kind": "IdentifierName",
                                                "fullStart": 858,
                                                "fullEnd": 864,
                                                "start": 858,
                                                "end": 864,
                                                "fullWidth": 6,
                                                "width": 6,
                                                "text": "funObj",
                                                "value": "funObj",
                                                "valueText": "funObj"
                                            },
                                            "dotToken": {
                                                "kind": "DotToken",
                                                "fullStart": 864,
                                                "fullEnd": 865,
                                                "start": 864,
                                                "end": 865,
                                                "fullWidth": 1,
                                                "width": 1,
                                                "text": ".",
                                                "value": ".",
                                                "valueText": "."
                                            },
                                            "name": {
                                                "kind": "IdentifierName",
                                                "fullStart": 865,
                                                "fullEnd": 869,
                                                "start": 865,
                                                "end": 868,
                                                "fullWidth": 4,
                                                "width": 3,
                                                "text": "foo",
                                                "value": "foo",
                                                "valueText": "foo",
                                                "hasTrailingTrivia": true,
                                                "trailingTrivia": [
                                                    {
                                                        "kind": "WhitespaceTrivia",
                                                        "text": " "
                                                    }
                                                ]
                                            }
                                        },
                                        "operatorToken": {
                                            "kind": "EqualsEqualsEqualsToken",
                                            "fullStart": 869,
                                            "fullEnd": 873,
                                            "start": 869,
                                            "end": 872,
                                            "fullWidth": 4,
                                            "width": 3,
                                            "text": "===",
                                            "value": "===",
                                            "valueText": "===",
                                            "hasTrailingTrivia": true,
                                            "trailingTrivia": [
                                                {
                                                    "kind": "WhitespaceTrivia",
                                                    "text": " "
                                                }
                                            ]
                                        },
                                        "right": {
                                            "kind": "NumericLiteral",
                                            "fullStart": 873,
                                            "fullEnd": 876,
                                            "start": 873,
                                            "end": 875,
                                            "fullWidth": 3,
                                            "width": 2,
                                            "text": "10",
                                            "value": 10,
                                            "valueText": "10",
                                            "hasTrailingTrivia": true,
                                            "trailingTrivia": [
                                                {
                                                    "kind": "WhitespaceTrivia",
                                                    "text": " "
                                                }
                                            ]
                                        }
                                    },
                                    "operatorToken": {
                                        "kind": "AmpersandAmpersandToken",
                                        "fullStart": 876,
                                        "fullEnd": 879,
                                        "start": 876,
                                        "end": 878,
                                        "fullWidth": 3,
                                        "width": 2,
                                        "text": "&&",
                                        "value": "&&",
                                        "valueText": "&&",
                                        "hasTrailingTrivia": true,
                                        "trailingTrivia": [
                                            {
                                                "kind": "WhitespaceTrivia",
                                                "text": " "
                                            }
                                        ]
                                    },
                                    "right": {
                                        "kind": "EqualsExpression",
                                        "fullStart": 879,
                                        "fullEnd": 907,
                                        "start": 879,
                                        "end": 906,
                                        "fullWidth": 28,
                                        "width": 27,
                                        "left": {
                                            "kind": "MemberAccessExpression",
                                            "fullStart": 879,
                                            "fullEnd": 897,
                                            "start": 879,
                                            "end": 896,
                                            "fullWidth": 18,
                                            "width": 17,
                                            "expression": {
                                                "kind": "IdentifierName",
                                                "fullStart": 879,
                                                "fullEnd": 883,
                                                "start": 879,
                                                "end": 883,
                                                "fullWidth": 4,
                                                "width": 4,
                                                "text": "desc",
                                                "value": "desc",
                                                "valueText": "desc"
                                            },
                                            "dotToken": {
                                                "kind": "DotToken",
                                                "fullStart": 883,
                                                "fullEnd": 884,
                                                "start": 883,
                                                "end": 884,
                                                "fullWidth": 1,
                                                "width": 1,
                                                "text": ".",
                                                "value": ".",
                                                "valueText": "."
                                            },
                                            "name": {
                                                "kind": "IdentifierName",
                                                "fullStart": 884,
                                                "fullEnd": 897,
                                                "start": 884,
                                                "end": 896,
                                                "fullWidth": 13,
                                                "width": 12,
                                                "text": "configurable",
                                                "value": "configurable",
                                                "valueText": "configurable",
                                                "hasTrailingTrivia": true,
                                                "trailingTrivia": [
                                                    {
                                                        "kind": "WhitespaceTrivia",
                                                        "text": " "
                                                    }
                                                ]
                                            }
                                        },
                                        "operatorToken": {
                                            "kind": "EqualsEqualsEqualsToken",
                                            "fullStart": 897,
                                            "fullEnd": 901,
                                            "start": 897,
                                            "end": 900,
                                            "fullWidth": 4,
                                            "width": 3,
                                            "text": "===",
                                            "value": "===",
                                            "valueText": "===",
                                            "hasTrailingTrivia": true,
                                            "trailingTrivia": [
                                                {
                                                    "kind": "WhitespaceTrivia",
                                                    "text": " "
                                                }
                                            ]
                                        },
                                        "right": {
                                            "kind": "FalseKeyword",
                                            "fullStart": 901,
                                            "fullEnd": 907,
                                            "start": 901,
                                            "end": 906,
                                            "fullWidth": 6,
                                            "width": 5,
                                            "text": "false",
                                            "value": false,
                                            "valueText": "false",
                                            "hasTrailingTrivia": true,
                                            "trailingTrivia": [
                                                {
                                                    "kind": "WhitespaceTrivia",
                                                    "text": " "
                                                }
                                            ]
                                        }
                                    }
                                },
                                "operatorToken": {
                                    "kind": "AmpersandAmpersandToken",
                                    "fullStart": 907,
                                    "fullEnd": 910,
                                    "start": 907,
                                    "end": 909,
                                    "fullWidth": 3,
                                    "width": 2,
                                    "text": "&&",
                                    "value": "&&",
                                    "valueText": "&&",
                                    "hasTrailingTrivia": true,
                                    "trailingTrivia": [
                                        {
                                            "kind": "WhitespaceTrivia",
                                            "text": " "
                                        }
                                    ]
                                },
                                "right": {
                                    "kind": "EqualsExpression",
                                    "fullStart": 910,
                                    "fullEnd": 933,
                                    "start": 910,
                                    "end": 933,
                                    "fullWidth": 23,
                                    "width": 23,
                                    "left": {
                                        "kind": "MemberAccessExpression",
                                        "fullStart": 910,
                                        "fullEnd": 924,
                                        "start": 910,
                                        "end": 923,
                                        "fullWidth": 14,
                                        "width": 13,
                                        "expression": {
                                            "kind": "IdentifierName",
                                            "fullStart": 910,
                                            "fullEnd": 914,
                                            "start": 910,
                                            "end": 914,
                                            "fullWidth": 4,
                                            "width": 4,
                                            "text": "desc",
                                            "value": "desc",
                                            "valueText": "desc"
                                        },
                                        "dotToken": {
                                            "kind": "DotToken",
                                            "fullStart": 914,
                                            "fullEnd": 915,
                                            "start": 914,
                                            "end": 915,
                                            "fullWidth": 1,
                                            "width": 1,
                                            "text": ".",
                                            "value": ".",
                                            "valueText": "."
                                        },
                                        "name": {
                                            "kind": "IdentifierName",
                                            "fullStart": 915,
                                            "fullEnd": 924,
                                            "start": 915,
                                            "end": 923,
                                            "fullWidth": 9,
                                            "width": 8,
                                            "text": "writable",
                                            "value": "writable",
                                            "valueText": "writable",
                                            "hasTrailingTrivia": true,
                                            "trailingTrivia": [
                                                {
                                                    "kind": "WhitespaceTrivia",
                                                    "text": " "
                                                }
                                            ]
                                        }
                                    },
                                    "operatorToken": {
                                        "kind": "EqualsEqualsEqualsToken",
                                        "fullStart": 924,
                                        "fullEnd": 928,
                                        "start": 924,
                                        "end": 927,
                                        "fullWidth": 4,
                                        "width": 3,
                                        "text": "===",
                                        "value": "===",
                                        "valueText": "===",
                                        "hasTrailingTrivia": true,
                                        "trailingTrivia": [
                                            {
                                                "kind": "WhitespaceTrivia",
                                                "text": " "
                                            }
                                        ]
                                    },
                                    "right": {
                                        "kind": "FalseKeyword",
                                        "fullStart": 928,
                                        "fullEnd": 933,
                                        "start": 928,
                                        "end": 933,
                                        "fullWidth": 5,
                                        "width": 5,
                                        "text": "false",
                                        "value": false,
                                        "valueText": "false"
                                    }
                                }
                            },
                            "semicolonToken": {
                                "kind": "SemicolonToken",
                                "fullStart": 933,
                                "fullEnd": 936,
                                "start": 933,
                                "end": 934,
                                "fullWidth": 3,
                                "width": 1,
                                "text": ";",
                                "value": ";",
                                "valueText": ";",
                                "hasTrailingTrivia": true,
                                "hasTrailingNewLine": true,
                                "trailingTrivia": [
                                    {
                                        "kind": "NewLineTrivia",
                                        "text": "\r\n"
                                    }
                                ]
                            }
                        }
                    ],
                    "closeBraceToken": {
                        "kind": "CloseBraceToken",
                        "fullStart": 936,
                        "fullEnd": 943,
                        "start": 940,
                        "end": 941,
                        "fullWidth": 7,
                        "width": 1,
                        "text": "}",
                        "value": "}",
                        "valueText": "}",
                        "hasLeadingTrivia": true,
                        "hasTrailingTrivia": true,
                        "hasTrailingNewLine": true,
                        "leadingTrivia": [
                            {
                                "kind": "WhitespaceTrivia",
                                "text": "    "
                            }
                        ],
                        "trailingTrivia": [
                            {
                                "kind": "NewLineTrivia",
                                "text": "\r\n"
                            }
                        ]
                    }
                }
            },
            {
                "kind": "ExpressionStatement",
                "fullStart": 943,
                "fullEnd": 967,
                "start": 943,
                "end": 965,
                "fullWidth": 24,
                "width": 22,
                "expression": {
                    "kind": "InvocationExpression",
                    "fullStart": 943,
                    "fullEnd": 964,
                    "start": 943,
                    "end": 964,
                    "fullWidth": 21,
                    "width": 21,
                    "expression": {
                        "kind": "IdentifierName",
                        "fullStart": 943,
                        "fullEnd": 954,
                        "start": 943,
                        "end": 954,
                        "fullWidth": 11,
                        "width": 11,
                        "text": "runTestCase",
                        "value": "runTestCase",
                        "valueText": "runTestCase"
                    },
                    "argumentList": {
                        "kind": "ArgumentList",
                        "fullStart": 954,
                        "fullEnd": 964,
                        "start": 954,
                        "end": 964,
                        "fullWidth": 10,
                        "width": 10,
                        "openParenToken": {
                            "kind": "OpenParenToken",
                            "fullStart": 954,
                            "fullEnd": 955,
                            "start": 954,
                            "end": 955,
                            "fullWidth": 1,
                            "width": 1,
                            "text": "(",
                            "value": "(",
                            "valueText": "("
                        },
                        "arguments": [
                            {
                                "kind": "IdentifierName",
                                "fullStart": 955,
                                "fullEnd": 963,
                                "start": 955,
                                "end": 963,
                                "fullWidth": 8,
                                "width": 8,
                                "text": "testcase",
                                "value": "testcase",
                                "valueText": "testcase"
                            }
                        ],
                        "closeParenToken": {
                            "kind": "CloseParenToken",
                            "fullStart": 963,
                            "fullEnd": 964,
                            "start": 963,
                            "end": 964,
                            "fullWidth": 1,
                            "width": 1,
                            "text": ")",
                            "value": ")",
                            "valueText": ")"
                        }
                    }
                },
                "semicolonToken": {
                    "kind": "SemicolonToken",
                    "fullStart": 964,
                    "fullEnd": 967,
                    "start": 964,
                    "end": 965,
                    "fullWidth": 3,
                    "width": 1,
                    "text": ";",
                    "value": ";",
                    "valueText": ";",
                    "hasTrailingTrivia": true,
                    "hasTrailingNewLine": true,
                    "trailingTrivia": [
                        {
                            "kind": "NewLineTrivia",
                            "text": "\r\n"
                        }
                    ]
                }
            }
        ],
        "endOfFileToken": {
            "kind": "EndOfFileToken",
            "fullStart": 967,
            "fullEnd": 967,
            "start": 967,
            "end": 967,
            "fullWidth": 0,
            "width": 0,
            "text": ""
        }
    },
    "lineMap": {
        "lineStarts": [
            0,
            67,
            152,
            232,
            308,
            380,
            385,
            439,
            553,
            558,
            560,
            562,
            585,
            624,
            626,
            709,
            711,
            743,
            745,
            813,
            815,
            843,
            936,
            943,
            967
        ],
        "length": 967
    }
}<|MERGE_RESOLUTION|>--- conflicted
+++ resolved
@@ -245,12 +245,8 @@
                                         "start": 597,
                                         "end": 621,
                                         "fullWidth": 24,
-<<<<<<< HEAD
                                         "width": 24,
-                                        "identifier": {
-=======
                                         "propertyName": {
->>>>>>> 85e84683
                                             "kind": "IdentifierName",
                                             "fullStart": 597,
                                             "fullEnd": 604,
@@ -780,12 +776,8 @@
                                         "start": 757,
                                         "end": 810,
                                         "fullWidth": 53,
-<<<<<<< HEAD
                                         "width": 53,
-                                        "identifier": {
-=======
                                         "propertyName": {
->>>>>>> 85e84683
                                             "kind": "IdentifierName",
                                             "fullStart": 757,
                                             "fullEnd": 762,
