{
    "isDeclaration": false,
    "languageVersion": "EcmaScript5",
    "parseOptions": {
        "allowAutomaticSemicolonInsertion": true
    },
    "sourceUnit": {
        "kind": "SourceUnit",
        "fullStart": 0,
        "fullEnd": 676,
        "start": 504,
        "end": 676,
        "fullWidth": 676,
        "width": 172,
        "isIncrementallyUnusable": true,
        "moduleElements": [
            {
                "kind": "FunctionDeclaration",
                "fullStart": 0,
                "fullEnd": 652,
                "start": 504,
                "end": 650,
                "fullWidth": 652,
                "width": 146,
                "modifiers": [],
                "functionKeyword": {
                    "kind": "FunctionKeyword",
                    "fullStart": 0,
                    "fullEnd": 513,
                    "start": 504,
                    "end": 512,
                    "fullWidth": 513,
                    "width": 8,
                    "text": "function",
                    "value": "function",
                    "valueText": "function",
                    "hasLeadingTrivia": true,
                    "hasLeadingComment": true,
                    "hasLeadingNewLine": true,
                    "hasTrailingTrivia": true,
                    "leadingTrivia": [
                        {
                            "kind": "SingleLineCommentTrivia",
                            "text": "/// Copyright (c) 2012 Ecma International.  All rights reserved. "
                        },
                        {
                            "kind": "NewLineTrivia",
                            "text": "\r\n"
                        },
                        {
                            "kind": "SingleLineCommentTrivia",
                            "text": "/// Ecma International makes this code available under the terms and conditions set"
                        },
                        {
                            "kind": "NewLineTrivia",
                            "text": "\r\n"
                        },
                        {
                            "kind": "SingleLineCommentTrivia",
                            "text": "/// forth on http://hg.ecmascript.org/tests/test262/raw-file/tip/LICENSE (the "
                        },
                        {
                            "kind": "NewLineTrivia",
                            "text": "\r\n"
                        },
                        {
                            "kind": "SingleLineCommentTrivia",
                            "text": "/// \"Use Terms\").   Any redistribution of this code must retain the above "
                        },
                        {
                            "kind": "NewLineTrivia",
                            "text": "\r\n"
                        },
                        {
                            "kind": "SingleLineCommentTrivia",
                            "text": "/// copyright and this notice and otherwise comply with the Use Terms."
                        },
                        {
                            "kind": "NewLineTrivia",
                            "text": "\r\n"
                        },
                        {
                            "kind": "MultiLineCommentTrivia",
                            "text": "/**\r\n * @path ch15/15.2/15.2.3/15.2.3.9/15.2.3.9-2-d-8.js\r\n * @description Object.freeze - 'O' is an Error object\r\n */"
                        },
                        {
                            "kind": "NewLineTrivia",
                            "text": "\r\n"
                        },
                        {
                            "kind": "NewLineTrivia",
                            "text": "\r\n"
                        },
                        {
                            "kind": "NewLineTrivia",
                            "text": "\r\n"
                        }
                    ],
                    "trailingTrivia": [
                        {
                            "kind": "WhitespaceTrivia",
                            "text": " "
                        }
                    ]
                },
                "identifier": {
                    "kind": "IdentifierName",
                    "fullStart": 513,
                    "fullEnd": 521,
                    "start": 513,
                    "end": 521,
                    "fullWidth": 8,
                    "width": 8,
                    "text": "testcase",
                    "value": "testcase",
                    "valueText": "testcase"
                },
                "callSignature": {
                    "kind": "CallSignature",
                    "fullStart": 521,
                    "fullEnd": 524,
                    "start": 521,
                    "end": 523,
                    "fullWidth": 3,
                    "width": 2,
                    "parameterList": {
                        "kind": "ParameterList",
                        "fullStart": 521,
                        "fullEnd": 524,
                        "start": 521,
                        "end": 523,
                        "fullWidth": 3,
                        "width": 2,
                        "openParenToken": {
                            "kind": "OpenParenToken",
                            "fullStart": 521,
                            "fullEnd": 522,
                            "start": 521,
                            "end": 522,
                            "fullWidth": 1,
                            "width": 1,
                            "text": "(",
                            "value": "(",
                            "valueText": "("
                        },
                        "parameters": [],
                        "closeParenToken": {
                            "kind": "CloseParenToken",
                            "fullStart": 522,
                            "fullEnd": 524,
                            "start": 522,
                            "end": 523,
                            "fullWidth": 2,
                            "width": 1,
                            "text": ")",
                            "value": ")",
                            "valueText": ")",
                            "hasTrailingTrivia": true,
                            "trailingTrivia": [
                                {
                                    "kind": "WhitespaceTrivia",
                                    "text": " "
                                }
                            ]
                        }
                    }
                },
                "block": {
                    "kind": "Block",
                    "fullStart": 524,
                    "fullEnd": 652,
                    "start": 524,
                    "end": 650,
                    "fullWidth": 128,
                    "width": 126,
                    "openBraceToken": {
                        "kind": "OpenBraceToken",
                        "fullStart": 524,
                        "fullEnd": 527,
                        "start": 524,
                        "end": 525,
                        "fullWidth": 3,
                        "width": 1,
                        "text": "{",
                        "value": "{",
                        "valueText": "{",
                        "hasTrailingTrivia": true,
                        "hasTrailingNewLine": true,
                        "trailingTrivia": [
                            {
                                "kind": "NewLineTrivia",
                                "text": "\r\n"
                            }
                        ]
                    },
                    "statements": [
                        {
                            "kind": "VariableStatement",
                            "fullStart": 527,
                            "fullEnd": 568,
                            "start": 535,
                            "end": 566,
                            "fullWidth": 41,
                            "width": 31,
                            "modifiers": [],
                            "variableDeclaration": {
                                "kind": "VariableDeclaration",
                                "fullStart": 527,
                                "fullEnd": 565,
                                "start": 535,
                                "end": 565,
                                "fullWidth": 38,
                                "width": 30,
                                "varKeyword": {
                                    "kind": "VarKeyword",
                                    "fullStart": 527,
                                    "fullEnd": 539,
                                    "start": 535,
                                    "end": 538,
                                    "fullWidth": 12,
                                    "width": 3,
                                    "text": "var",
                                    "value": "var",
                                    "valueText": "var",
                                    "hasLeadingTrivia": true,
                                    "hasTrailingTrivia": true,
                                    "leadingTrivia": [
                                        {
                                            "kind": "WhitespaceTrivia",
                                            "text": "        "
                                        }
                                    ],
                                    "trailingTrivia": [
                                        {
                                            "kind": "WhitespaceTrivia",
                                            "text": " "
                                        }
                                    ]
                                },
                                "variableDeclarators": [
                                    {
                                        "kind": "VariableDeclarator",
                                        "fullStart": 539,
                                        "fullEnd": 565,
                                        "start": 539,
                                        "end": 565,
                                        "fullWidth": 26,
<<<<<<< HEAD
                                        "width": 26,
                                        "identifier": {
=======
                                        "propertyName": {
>>>>>>> 85e84683
                                            "kind": "IdentifierName",
                                            "fullStart": 539,
                                            "fullEnd": 546,
                                            "start": 539,
                                            "end": 545,
                                            "fullWidth": 7,
                                            "width": 6,
                                            "text": "errObj",
                                            "value": "errObj",
                                            "valueText": "errObj",
                                            "hasTrailingTrivia": true,
                                            "trailingTrivia": [
                                                {
                                                    "kind": "WhitespaceTrivia",
                                                    "text": " "
                                                }
                                            ]
                                        },
                                        "equalsValueClause": {
                                            "kind": "EqualsValueClause",
                                            "fullStart": 546,
                                            "fullEnd": 565,
                                            "start": 546,
                                            "end": 565,
                                            "fullWidth": 19,
                                            "width": 19,
                                            "equalsToken": {
                                                "kind": "EqualsToken",
                                                "fullStart": 546,
                                                "fullEnd": 548,
                                                "start": 546,
                                                "end": 547,
                                                "fullWidth": 2,
                                                "width": 1,
                                                "text": "=",
                                                "value": "=",
                                                "valueText": "=",
                                                "hasTrailingTrivia": true,
                                                "trailingTrivia": [
                                                    {
                                                        "kind": "WhitespaceTrivia",
                                                        "text": " "
                                                    }
                                                ]
                                            },
                                            "value": {
                                                "kind": "ObjectCreationExpression",
                                                "fullStart": 548,
                                                "fullEnd": 565,
                                                "start": 548,
                                                "end": 565,
                                                "fullWidth": 17,
                                                "width": 17,
                                                "newKeyword": {
                                                    "kind": "NewKeyword",
                                                    "fullStart": 548,
                                                    "fullEnd": 552,
                                                    "start": 548,
                                                    "end": 551,
                                                    "fullWidth": 4,
                                                    "width": 3,
                                                    "text": "new",
                                                    "value": "new",
                                                    "valueText": "new",
                                                    "hasTrailingTrivia": true,
                                                    "trailingTrivia": [
                                                        {
                                                            "kind": "WhitespaceTrivia",
                                                            "text": " "
                                                        }
                                                    ]
                                                },
                                                "expression": {
                                                    "kind": "IdentifierName",
                                                    "fullStart": 552,
                                                    "fullEnd": 563,
                                                    "start": 552,
                                                    "end": 563,
                                                    "fullWidth": 11,
                                                    "width": 11,
                                                    "text": "SyntaxError",
                                                    "value": "SyntaxError",
                                                    "valueText": "SyntaxError"
                                                },
                                                "argumentList": {
                                                    "kind": "ArgumentList",
                                                    "fullStart": 563,
                                                    "fullEnd": 565,
                                                    "start": 563,
                                                    "end": 565,
                                                    "fullWidth": 2,
                                                    "width": 2,
                                                    "openParenToken": {
                                                        "kind": "OpenParenToken",
                                                        "fullStart": 563,
                                                        "fullEnd": 564,
                                                        "start": 563,
                                                        "end": 564,
                                                        "fullWidth": 1,
                                                        "width": 1,
                                                        "text": "(",
                                                        "value": "(",
                                                        "valueText": "("
                                                    },
                                                    "arguments": [],
                                                    "closeParenToken": {
                                                        "kind": "CloseParenToken",
                                                        "fullStart": 564,
                                                        "fullEnd": 565,
                                                        "start": 564,
                                                        "end": 565,
                                                        "fullWidth": 1,
                                                        "width": 1,
                                                        "text": ")",
                                                        "value": ")",
                                                        "valueText": ")"
                                                    }
                                                }
                                            }
                                        }
                                    }
                                ]
                            },
                            "semicolonToken": {
                                "kind": "SemicolonToken",
                                "fullStart": 565,
                                "fullEnd": 568,
                                "start": 565,
                                "end": 566,
                                "fullWidth": 3,
                                "width": 1,
                                "text": ";",
                                "value": ";",
                                "valueText": ";",
                                "hasTrailingTrivia": true,
                                "hasTrailingNewLine": true,
                                "trailingTrivia": [
                                    {
                                        "kind": "NewLineTrivia",
                                        "text": "\r\n"
                                    }
                                ]
                            }
                        },
                        {
                            "kind": "ExpressionStatement",
                            "fullStart": 568,
                            "fullEnd": 602,
                            "start": 578,
                            "end": 600,
                            "fullWidth": 34,
                            "width": 22,
                            "expression": {
                                "kind": "InvocationExpression",
                                "fullStart": 568,
                                "fullEnd": 599,
                                "start": 578,
                                "end": 599,
                                "fullWidth": 31,
                                "width": 21,
                                "expression": {
                                    "kind": "MemberAccessExpression",
                                    "fullStart": 568,
                                    "fullEnd": 591,
                                    "start": 578,
                                    "end": 591,
                                    "fullWidth": 23,
                                    "width": 13,
                                    "expression": {
                                        "kind": "IdentifierName",
                                        "fullStart": 568,
                                        "fullEnd": 584,
                                        "start": 578,
                                        "end": 584,
                                        "fullWidth": 16,
                                        "width": 6,
                                        "text": "Object",
                                        "value": "Object",
                                        "valueText": "Object",
                                        "hasLeadingTrivia": true,
                                        "hasLeadingNewLine": true,
                                        "leadingTrivia": [
                                            {
                                                "kind": "NewLineTrivia",
                                                "text": "\r\n"
                                            },
                                            {
                                                "kind": "WhitespaceTrivia",
                                                "text": "        "
                                            }
                                        ]
                                    },
                                    "dotToken": {
                                        "kind": "DotToken",
                                        "fullStart": 584,
                                        "fullEnd": 585,
                                        "start": 584,
                                        "end": 585,
                                        "fullWidth": 1,
                                        "width": 1,
                                        "text": ".",
                                        "value": ".",
                                        "valueText": "."
                                    },
                                    "name": {
                                        "kind": "IdentifierName",
                                        "fullStart": 585,
                                        "fullEnd": 591,
                                        "start": 585,
                                        "end": 591,
                                        "fullWidth": 6,
                                        "width": 6,
                                        "text": "freeze",
                                        "value": "freeze",
                                        "valueText": "freeze"
                                    }
                                },
                                "argumentList": {
                                    "kind": "ArgumentList",
                                    "fullStart": 591,
                                    "fullEnd": 599,
                                    "start": 591,
                                    "end": 599,
                                    "fullWidth": 8,
                                    "width": 8,
                                    "openParenToken": {
                                        "kind": "OpenParenToken",
                                        "fullStart": 591,
                                        "fullEnd": 592,
                                        "start": 591,
                                        "end": 592,
                                        "fullWidth": 1,
                                        "width": 1,
                                        "text": "(",
                                        "value": "(",
                                        "valueText": "("
                                    },
                                    "arguments": [
                                        {
                                            "kind": "IdentifierName",
                                            "fullStart": 592,
                                            "fullEnd": 598,
                                            "start": 592,
                                            "end": 598,
                                            "fullWidth": 6,
                                            "width": 6,
                                            "text": "errObj",
                                            "value": "errObj",
                                            "valueText": "errObj"
                                        }
                                    ],
                                    "closeParenToken": {
                                        "kind": "CloseParenToken",
                                        "fullStart": 598,
                                        "fullEnd": 599,
                                        "start": 598,
                                        "end": 599,
                                        "fullWidth": 1,
                                        "width": 1,
                                        "text": ")",
                                        "value": ")",
                                        "valueText": ")"
                                    }
                                }
                            },
                            "semicolonToken": {
                                "kind": "SemicolonToken",
                                "fullStart": 599,
                                "fullEnd": 602,
                                "start": 599,
                                "end": 600,
                                "fullWidth": 3,
                                "width": 1,
                                "text": ";",
                                "value": ";",
                                "valueText": ";",
                                "hasTrailingTrivia": true,
                                "hasTrailingNewLine": true,
                                "trailingTrivia": [
                                    {
                                        "kind": "NewLineTrivia",
                                        "text": "\r\n"
                                    }
                                ]
                            }
                        },
                        {
                            "kind": "ReturnStatement",
                            "fullStart": 602,
                            "fullEnd": 645,
                            "start": 612,
                            "end": 643,
                            "fullWidth": 43,
                            "width": 31,
                            "returnKeyword": {
                                "kind": "ReturnKeyword",
                                "fullStart": 602,
                                "fullEnd": 619,
                                "start": 612,
                                "end": 618,
                                "fullWidth": 17,
                                "width": 6,
                                "text": "return",
                                "value": "return",
                                "valueText": "return",
                                "hasLeadingTrivia": true,
                                "hasLeadingNewLine": true,
                                "hasTrailingTrivia": true,
                                "leadingTrivia": [
                                    {
                                        "kind": "NewLineTrivia",
                                        "text": "\r\n"
                                    },
                                    {
                                        "kind": "WhitespaceTrivia",
                                        "text": "        "
                                    }
                                ],
                                "trailingTrivia": [
                                    {
                                        "kind": "WhitespaceTrivia",
                                        "text": " "
                                    }
                                ]
                            },
                            "expression": {
                                "kind": "InvocationExpression",
                                "fullStart": 619,
                                "fullEnd": 642,
                                "start": 619,
                                "end": 642,
                                "fullWidth": 23,
                                "width": 23,
                                "expression": {
                                    "kind": "MemberAccessExpression",
                                    "fullStart": 619,
                                    "fullEnd": 634,
                                    "start": 619,
                                    "end": 634,
                                    "fullWidth": 15,
                                    "width": 15,
                                    "expression": {
                                        "kind": "IdentifierName",
                                        "fullStart": 619,
                                        "fullEnd": 625,
                                        "start": 619,
                                        "end": 625,
                                        "fullWidth": 6,
                                        "width": 6,
                                        "text": "Object",
                                        "value": "Object",
                                        "valueText": "Object"
                                    },
                                    "dotToken": {
                                        "kind": "DotToken",
                                        "fullStart": 625,
                                        "fullEnd": 626,
                                        "start": 625,
                                        "end": 626,
                                        "fullWidth": 1,
                                        "width": 1,
                                        "text": ".",
                                        "value": ".",
                                        "valueText": "."
                                    },
                                    "name": {
                                        "kind": "IdentifierName",
                                        "fullStart": 626,
                                        "fullEnd": 634,
                                        "start": 626,
                                        "end": 634,
                                        "fullWidth": 8,
                                        "width": 8,
                                        "text": "isFrozen",
                                        "value": "isFrozen",
                                        "valueText": "isFrozen"
                                    }
                                },
                                "argumentList": {
                                    "kind": "ArgumentList",
                                    "fullStart": 634,
                                    "fullEnd": 642,
                                    "start": 634,
                                    "end": 642,
                                    "fullWidth": 8,
                                    "width": 8,
                                    "openParenToken": {
                                        "kind": "OpenParenToken",
                                        "fullStart": 634,
                                        "fullEnd": 635,
                                        "start": 634,
                                        "end": 635,
                                        "fullWidth": 1,
                                        "width": 1,
                                        "text": "(",
                                        "value": "(",
                                        "valueText": "("
                                    },
                                    "arguments": [
                                        {
                                            "kind": "IdentifierName",
                                            "fullStart": 635,
                                            "fullEnd": 641,
                                            "start": 635,
                                            "end": 641,
                                            "fullWidth": 6,
                                            "width": 6,
                                            "text": "errObj",
                                            "value": "errObj",
                                            "valueText": "errObj"
                                        }
                                    ],
                                    "closeParenToken": {
                                        "kind": "CloseParenToken",
                                        "fullStart": 641,
                                        "fullEnd": 642,
                                        "start": 641,
                                        "end": 642,
                                        "fullWidth": 1,
                                        "width": 1,
                                        "text": ")",
                                        "value": ")",
                                        "valueText": ")"
                                    }
                                }
                            },
                            "semicolonToken": {
                                "kind": "SemicolonToken",
                                "fullStart": 642,
                                "fullEnd": 645,
                                "start": 642,
                                "end": 643,
                                "fullWidth": 3,
                                "width": 1,
                                "text": ";",
                                "value": ";",
                                "valueText": ";",
                                "hasTrailingTrivia": true,
                                "hasTrailingNewLine": true,
                                "trailingTrivia": [
                                    {
                                        "kind": "NewLineTrivia",
                                        "text": "\r\n"
                                    }
                                ]
                            }
                        }
                    ],
                    "closeBraceToken": {
                        "kind": "CloseBraceToken",
                        "fullStart": 645,
                        "fullEnd": 652,
                        "start": 649,
                        "end": 650,
                        "fullWidth": 7,
                        "width": 1,
                        "text": "}",
                        "value": "}",
                        "valueText": "}",
                        "hasLeadingTrivia": true,
                        "hasTrailingTrivia": true,
                        "hasTrailingNewLine": true,
                        "leadingTrivia": [
                            {
                                "kind": "WhitespaceTrivia",
                                "text": "    "
                            }
                        ],
                        "trailingTrivia": [
                            {
                                "kind": "NewLineTrivia",
                                "text": "\r\n"
                            }
                        ]
                    }
                }
            },
            {
                "kind": "ExpressionStatement",
                "fullStart": 652,
                "fullEnd": 676,
                "start": 652,
                "end": 674,
                "fullWidth": 24,
                "width": 22,
                "expression": {
                    "kind": "InvocationExpression",
                    "fullStart": 652,
                    "fullEnd": 673,
                    "start": 652,
                    "end": 673,
                    "fullWidth": 21,
                    "width": 21,
                    "expression": {
                        "kind": "IdentifierName",
                        "fullStart": 652,
                        "fullEnd": 663,
                        "start": 652,
                        "end": 663,
                        "fullWidth": 11,
                        "width": 11,
                        "text": "runTestCase",
                        "value": "runTestCase",
                        "valueText": "runTestCase"
                    },
                    "argumentList": {
                        "kind": "ArgumentList",
                        "fullStart": 663,
                        "fullEnd": 673,
                        "start": 663,
                        "end": 673,
                        "fullWidth": 10,
                        "width": 10,
                        "openParenToken": {
                            "kind": "OpenParenToken",
                            "fullStart": 663,
                            "fullEnd": 664,
                            "start": 663,
                            "end": 664,
                            "fullWidth": 1,
                            "width": 1,
                            "text": "(",
                            "value": "(",
                            "valueText": "("
                        },
                        "arguments": [
                            {
                                "kind": "IdentifierName",
                                "fullStart": 664,
                                "fullEnd": 672,
                                "start": 664,
                                "end": 672,
                                "fullWidth": 8,
                                "width": 8,
                                "text": "testcase",
                                "value": "testcase",
                                "valueText": "testcase"
                            }
                        ],
                        "closeParenToken": {
                            "kind": "CloseParenToken",
                            "fullStart": 672,
                            "fullEnd": 673,
                            "start": 672,
                            "end": 673,
                            "fullWidth": 1,
                            "width": 1,
                            "text": ")",
                            "value": ")",
                            "valueText": ")"
                        }
                    }
                },
                "semicolonToken": {
                    "kind": "SemicolonToken",
                    "fullStart": 673,
                    "fullEnd": 676,
                    "start": 673,
                    "end": 674,
                    "fullWidth": 3,
                    "width": 1,
                    "text": ";",
                    "value": ";",
                    "valueText": ";",
                    "hasTrailingTrivia": true,
                    "hasTrailingNewLine": true,
                    "trailingTrivia": [
                        {
                            "kind": "NewLineTrivia",
                            "text": "\r\n"
                        }
                    ]
                }
            }
        ],
        "endOfFileToken": {
            "kind": "EndOfFileToken",
            "fullStart": 676,
            "fullEnd": 676,
            "start": 676,
            "end": 676,
            "fullWidth": 0,
            "width": 0,
            "text": ""
        }
    },
    "lineMap": {
        "lineStarts": [
            0,
            67,
            152,
            232,
            308,
            380,
            385,
            439,
            495,
            500,
            502,
            504,
            527,
            568,
            570,
            602,
            604,
            645,
            652,
            676
        ],
        "length": 676
    }
}<|MERGE_RESOLUTION|>--- conflicted
+++ resolved
@@ -245,12 +245,8 @@
                                         "start": 539,
                                         "end": 565,
                                         "fullWidth": 26,
-<<<<<<< HEAD
                                         "width": 26,
-                                        "identifier": {
-=======
                                         "propertyName": {
->>>>>>> 85e84683
                                             "kind": "IdentifierName",
                                             "fullStart": 539,
                                             "fullEnd": 546,
