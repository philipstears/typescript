{
    "isDeclaration": false,
    "languageVersion": "EcmaScript5",
    "parseOptions": {
        "allowAutomaticSemicolonInsertion": true
    },
    "sourceUnit": {
        "kind": "SourceUnit",
        "fullStart": 0,
        "fullEnd": 957,
        "start": 570,
        "end": 957,
        "fullWidth": 957,
        "width": 387,
        "isIncrementallyUnusable": true,
        "moduleElements": [
            {
                "kind": "FunctionDeclaration",
                "fullStart": 0,
                "fullEnd": 933,
                "start": 570,
                "end": 931,
                "fullWidth": 933,
                "width": 361,
                "modifiers": [],
                "functionKeyword": {
                    "kind": "FunctionKeyword",
                    "fullStart": 0,
                    "fullEnd": 579,
                    "start": 570,
                    "end": 578,
                    "fullWidth": 579,
                    "width": 8,
                    "text": "function",
                    "value": "function",
                    "valueText": "function",
                    "hasLeadingTrivia": true,
                    "hasLeadingComment": true,
                    "hasLeadingNewLine": true,
                    "hasTrailingTrivia": true,
                    "leadingTrivia": [
                        {
                            "kind": "SingleLineCommentTrivia",
                            "text": "/// Copyright (c) 2012 Ecma International.  All rights reserved. "
                        },
                        {
                            "kind": "NewLineTrivia",
                            "text": "\r\n"
                        },
                        {
                            "kind": "SingleLineCommentTrivia",
                            "text": "/// Ecma International makes this code available under the terms and conditions set"
                        },
                        {
                            "kind": "NewLineTrivia",
                            "text": "\r\n"
                        },
                        {
                            "kind": "SingleLineCommentTrivia",
                            "text": "/// forth on http://hg.ecmascript.org/tests/test262/raw-file/tip/LICENSE (the "
                        },
                        {
                            "kind": "NewLineTrivia",
                            "text": "\r\n"
                        },
                        {
                            "kind": "SingleLineCommentTrivia",
                            "text": "/// \"Use Terms\").   Any redistribution of this code must retain the above "
                        },
                        {
                            "kind": "NewLineTrivia",
                            "text": "\r\n"
                        },
                        {
                            "kind": "SingleLineCommentTrivia",
                            "text": "/// copyright and this notice and otherwise comply with the Use Terms."
                        },
                        {
                            "kind": "NewLineTrivia",
                            "text": "\r\n"
                        },
                        {
                            "kind": "MultiLineCommentTrivia",
                            "text": "/**\r\n * @path ch15/15.2/15.2.3/15.2.3.9/15.2.3.9-2-a-12.js\r\n * @description Object.freeze - 'P' is own index property of a String object that implements its own [[GetOwnProperty]]\r\n */"
                        },
                        {
                            "kind": "NewLineTrivia",
                            "text": "\r\n"
                        },
                        {
                            "kind": "NewLineTrivia",
                            "text": "\r\n"
                        },
                        {
                            "kind": "NewLineTrivia",
                            "text": "\r\n"
                        }
                    ],
                    "trailingTrivia": [
                        {
                            "kind": "WhitespaceTrivia",
                            "text": " "
                        }
                    ]
                },
                "identifier": {
                    "kind": "IdentifierName",
                    "fullStart": 579,
                    "fullEnd": 587,
                    "start": 579,
                    "end": 587,
                    "fullWidth": 8,
                    "width": 8,
                    "text": "testcase",
                    "value": "testcase",
                    "valueText": "testcase"
                },
                "callSignature": {
                    "kind": "CallSignature",
                    "fullStart": 587,
                    "fullEnd": 590,
                    "start": 587,
                    "end": 589,
                    "fullWidth": 3,
                    "width": 2,
                    "parameterList": {
                        "kind": "ParameterList",
                        "fullStart": 587,
                        "fullEnd": 590,
                        "start": 587,
                        "end": 589,
                        "fullWidth": 3,
                        "width": 2,
                        "openParenToken": {
                            "kind": "OpenParenToken",
                            "fullStart": 587,
                            "fullEnd": 588,
                            "start": 587,
                            "end": 588,
                            "fullWidth": 1,
                            "width": 1,
                            "text": "(",
                            "value": "(",
                            "valueText": "("
                        },
                        "parameters": [],
                        "closeParenToken": {
                            "kind": "CloseParenToken",
                            "fullStart": 588,
                            "fullEnd": 590,
                            "start": 588,
                            "end": 589,
                            "fullWidth": 2,
                            "width": 1,
                            "text": ")",
                            "value": ")",
                            "valueText": ")",
                            "hasTrailingTrivia": true,
                            "trailingTrivia": [
                                {
                                    "kind": "WhitespaceTrivia",
                                    "text": " "
                                }
                            ]
                        }
                    }
                },
                "block": {
                    "kind": "Block",
                    "fullStart": 590,
                    "fullEnd": 933,
                    "start": 590,
                    "end": 931,
                    "fullWidth": 343,
                    "width": 341,
                    "openBraceToken": {
                        "kind": "OpenBraceToken",
                        "fullStart": 590,
                        "fullEnd": 593,
                        "start": 590,
                        "end": 591,
                        "fullWidth": 3,
                        "width": 1,
                        "text": "{",
                        "value": "{",
                        "valueText": "{",
                        "hasTrailingTrivia": true,
                        "hasTrailingNewLine": true,
                        "trailingTrivia": [
                            {
                                "kind": "NewLineTrivia",
                                "text": "\r\n"
                            }
                        ]
                    },
                    "statements": [
                        {
                            "kind": "VariableStatement",
                            "fullStart": 593,
                            "fullEnd": 702,
                            "start": 669,
                            "end": 700,
                            "fullWidth": 109,
                            "width": 31,
                            "modifiers": [],
                            "variableDeclaration": {
                                "kind": "VariableDeclaration",
                                "fullStart": 593,
                                "fullEnd": 699,
                                "start": 669,
                                "end": 699,
                                "fullWidth": 106,
                                "width": 30,
                                "varKeyword": {
                                    "kind": "VarKeyword",
                                    "fullStart": 593,
                                    "fullEnd": 673,
                                    "start": 669,
                                    "end": 672,
                                    "fullWidth": 80,
                                    "width": 3,
                                    "text": "var",
                                    "value": "var",
                                    "valueText": "var",
                                    "hasLeadingTrivia": true,
                                    "hasLeadingComment": true,
                                    "hasLeadingNewLine": true,
                                    "hasTrailingTrivia": true,
                                    "leadingTrivia": [
                                        {
                                            "kind": "NewLineTrivia",
                                            "text": "\r\n"
                                        },
                                        {
                                            "kind": "WhitespaceTrivia",
                                            "text": "        "
                                        },
                                        {
                                            "kind": "SingleLineCommentTrivia",
                                            "text": "// default [[Configurable]] attribute value of \"0\": true"
                                        },
                                        {
                                            "kind": "NewLineTrivia",
                                            "text": "\r\n"
                                        },
                                        {
                                            "kind": "WhitespaceTrivia",
                                            "text": "        "
                                        }
                                    ],
                                    "trailingTrivia": [
                                        {
                                            "kind": "WhitespaceTrivia",
                                            "text": " "
                                        }
                                    ]
                                },
                                "variableDeclarators": [
                                    {
                                        "kind": "VariableDeclarator",
                                        "fullStart": 673,
                                        "fullEnd": 699,
                                        "start": 673,
                                        "end": 699,
                                        "fullWidth": 26,
<<<<<<< HEAD
                                        "width": 26,
                                        "identifier": {
=======
                                        "propertyName": {
>>>>>>> 85e84683
                                            "kind": "IdentifierName",
                                            "fullStart": 673,
                                            "fullEnd": 680,
                                            "start": 673,
                                            "end": 679,
                                            "fullWidth": 7,
                                            "width": 6,
                                            "text": "strObj",
                                            "value": "strObj",
                                            "valueText": "strObj",
                                            "hasTrailingTrivia": true,
                                            "trailingTrivia": [
                                                {
                                                    "kind": "WhitespaceTrivia",
                                                    "text": " "
                                                }
                                            ]
                                        },
                                        "equalsValueClause": {
                                            "kind": "EqualsValueClause",
                                            "fullStart": 680,
                                            "fullEnd": 699,
                                            "start": 680,
                                            "end": 699,
                                            "fullWidth": 19,
                                            "width": 19,
                                            "equalsToken": {
                                                "kind": "EqualsToken",
                                                "fullStart": 680,
                                                "fullEnd": 682,
                                                "start": 680,
                                                "end": 681,
                                                "fullWidth": 2,
                                                "width": 1,
                                                "text": "=",
                                                "value": "=",
                                                "valueText": "=",
                                                "hasTrailingTrivia": true,
                                                "trailingTrivia": [
                                                    {
                                                        "kind": "WhitespaceTrivia",
                                                        "text": " "
                                                    }
                                                ]
                                            },
                                            "value": {
                                                "kind": "ObjectCreationExpression",
                                                "fullStart": 682,
                                                "fullEnd": 699,
                                                "start": 682,
                                                "end": 699,
                                                "fullWidth": 17,
                                                "width": 17,
                                                "newKeyword": {
                                                    "kind": "NewKeyword",
                                                    "fullStart": 682,
                                                    "fullEnd": 686,
                                                    "start": 682,
                                                    "end": 685,
                                                    "fullWidth": 4,
                                                    "width": 3,
                                                    "text": "new",
                                                    "value": "new",
                                                    "valueText": "new",
                                                    "hasTrailingTrivia": true,
                                                    "trailingTrivia": [
                                                        {
                                                            "kind": "WhitespaceTrivia",
                                                            "text": " "
                                                        }
                                                    ]
                                                },
                                                "expression": {
                                                    "kind": "IdentifierName",
                                                    "fullStart": 686,
                                                    "fullEnd": 692,
                                                    "start": 686,
                                                    "end": 692,
                                                    "fullWidth": 6,
                                                    "width": 6,
                                                    "text": "String",
                                                    "value": "String",
                                                    "valueText": "String"
                                                },
                                                "argumentList": {
                                                    "kind": "ArgumentList",
                                                    "fullStart": 692,
                                                    "fullEnd": 699,
                                                    "start": 692,
                                                    "end": 699,
                                                    "fullWidth": 7,
                                                    "width": 7,
                                                    "openParenToken": {
                                                        "kind": "OpenParenToken",
                                                        "fullStart": 692,
                                                        "fullEnd": 693,
                                                        "start": 692,
                                                        "end": 693,
                                                        "fullWidth": 1,
                                                        "width": 1,
                                                        "text": "(",
                                                        "value": "(",
                                                        "valueText": "("
                                                    },
                                                    "arguments": [
                                                        {
                                                            "kind": "StringLiteral",
                                                            "fullStart": 693,
                                                            "fullEnd": 698,
                                                            "start": 693,
                                                            "end": 698,
                                                            "fullWidth": 5,
                                                            "width": 5,
                                                            "text": "\"abc\"",
                                                            "value": "abc",
                                                            "valueText": "abc"
                                                        }
                                                    ],
                                                    "closeParenToken": {
                                                        "kind": "CloseParenToken",
                                                        "fullStart": 698,
                                                        "fullEnd": 699,
                                                        "start": 698,
                                                        "end": 699,
                                                        "fullWidth": 1,
                                                        "width": 1,
                                                        "text": ")",
                                                        "value": ")",
                                                        "valueText": ")"
                                                    }
                                                }
                                            }
                                        }
                                    }
                                ]
                            },
                            "semicolonToken": {
                                "kind": "SemicolonToken",
                                "fullStart": 699,
                                "fullEnd": 702,
                                "start": 699,
                                "end": 700,
                                "fullWidth": 3,
                                "width": 1,
                                "text": ";",
                                "value": ";",
                                "valueText": ";",
                                "hasTrailingTrivia": true,
                                "hasTrailingNewLine": true,
                                "trailingTrivia": [
                                    {
                                        "kind": "NewLineTrivia",
                                        "text": "\r\n"
                                    }
                                ]
                            }
                        },
                        {
                            "kind": "ExpressionStatement",
                            "fullStart": 702,
                            "fullEnd": 736,
                            "start": 712,
                            "end": 734,
                            "fullWidth": 34,
                            "width": 22,
                            "expression": {
                                "kind": "InvocationExpression",
                                "fullStart": 702,
                                "fullEnd": 733,
                                "start": 712,
                                "end": 733,
                                "fullWidth": 31,
                                "width": 21,
                                "expression": {
                                    "kind": "MemberAccessExpression",
                                    "fullStart": 702,
                                    "fullEnd": 725,
                                    "start": 712,
                                    "end": 725,
                                    "fullWidth": 23,
                                    "width": 13,
                                    "expression": {
                                        "kind": "IdentifierName",
                                        "fullStart": 702,
                                        "fullEnd": 718,
                                        "start": 712,
                                        "end": 718,
                                        "fullWidth": 16,
                                        "width": 6,
                                        "text": "Object",
                                        "value": "Object",
                                        "valueText": "Object",
                                        "hasLeadingTrivia": true,
                                        "hasLeadingNewLine": true,
                                        "leadingTrivia": [
                                            {
                                                "kind": "NewLineTrivia",
                                                "text": "\r\n"
                                            },
                                            {
                                                "kind": "WhitespaceTrivia",
                                                "text": "        "
                                            }
                                        ]
                                    },
                                    "dotToken": {
                                        "kind": "DotToken",
                                        "fullStart": 718,
                                        "fullEnd": 719,
                                        "start": 718,
                                        "end": 719,
                                        "fullWidth": 1,
                                        "width": 1,
                                        "text": ".",
                                        "value": ".",
                                        "valueText": "."
                                    },
                                    "name": {
                                        "kind": "IdentifierName",
                                        "fullStart": 719,
                                        "fullEnd": 725,
                                        "start": 719,
                                        "end": 725,
                                        "fullWidth": 6,
                                        "width": 6,
                                        "text": "freeze",
                                        "value": "freeze",
                                        "valueText": "freeze"
                                    }
                                },
                                "argumentList": {
                                    "kind": "ArgumentList",
                                    "fullStart": 725,
                                    "fullEnd": 733,
                                    "start": 725,
                                    "end": 733,
                                    "fullWidth": 8,
                                    "width": 8,
                                    "openParenToken": {
                                        "kind": "OpenParenToken",
                                        "fullStart": 725,
                                        "fullEnd": 726,
                                        "start": 725,
                                        "end": 726,
                                        "fullWidth": 1,
                                        "width": 1,
                                        "text": "(",
                                        "value": "(",
                                        "valueText": "("
                                    },
                                    "arguments": [
                                        {
                                            "kind": "IdentifierName",
                                            "fullStart": 726,
                                            "fullEnd": 732,
                                            "start": 726,
                                            "end": 732,
                                            "fullWidth": 6,
                                            "width": 6,
                                            "text": "strObj",
                                            "value": "strObj",
                                            "valueText": "strObj"
                                        }
                                    ],
                                    "closeParenToken": {
                                        "kind": "CloseParenToken",
                                        "fullStart": 732,
                                        "fullEnd": 733,
                                        "start": 732,
                                        "end": 733,
                                        "fullWidth": 1,
                                        "width": 1,
                                        "text": ")",
                                        "value": ")",
                                        "valueText": ")"
                                    }
                                }
                            },
                            "semicolonToken": {
                                "kind": "SemicolonToken",
                                "fullStart": 733,
                                "fullEnd": 736,
                                "start": 733,
                                "end": 734,
                                "fullWidth": 3,
                                "width": 1,
                                "text": ";",
                                "value": ";",
                                "valueText": ";",
                                "hasTrailingTrivia": true,
                                "hasTrailingNewLine": true,
                                "trailingTrivia": [
                                    {
                                        "kind": "NewLineTrivia",
                                        "text": "\r\n"
                                    }
                                ]
                            }
                        },
                        {
                            "kind": "VariableStatement",
                            "fullStart": 736,
                            "fullEnd": 804,
                            "start": 746,
                            "end": 802,
                            "fullWidth": 68,
                            "width": 56,
                            "modifiers": [],
                            "variableDeclaration": {
                                "kind": "VariableDeclaration",
                                "fullStart": 736,
                                "fullEnd": 801,
                                "start": 746,
                                "end": 801,
                                "fullWidth": 65,
                                "width": 55,
                                "varKeyword": {
                                    "kind": "VarKeyword",
                                    "fullStart": 736,
                                    "fullEnd": 750,
                                    "start": 746,
                                    "end": 749,
                                    "fullWidth": 14,
                                    "width": 3,
                                    "text": "var",
                                    "value": "var",
                                    "valueText": "var",
                                    "hasLeadingTrivia": true,
                                    "hasLeadingNewLine": true,
                                    "hasTrailingTrivia": true,
                                    "leadingTrivia": [
                                        {
                                            "kind": "NewLineTrivia",
                                            "text": "\r\n"
                                        },
                                        {
                                            "kind": "WhitespaceTrivia",
                                            "text": "        "
                                        }
                                    ],
                                    "trailingTrivia": [
                                        {
                                            "kind": "WhitespaceTrivia",
                                            "text": " "
                                        }
                                    ]
                                },
                                "variableDeclarators": [
                                    {
                                        "kind": "VariableDeclarator",
                                        "fullStart": 750,
                                        "fullEnd": 801,
                                        "start": 750,
                                        "end": 801,
                                        "fullWidth": 51,
<<<<<<< HEAD
                                        "width": 51,
                                        "identifier": {
=======
                                        "propertyName": {
>>>>>>> 85e84683
                                            "kind": "IdentifierName",
                                            "fullStart": 750,
                                            "fullEnd": 755,
                                            "start": 750,
                                            "end": 754,
                                            "fullWidth": 5,
                                            "width": 4,
                                            "text": "desc",
                                            "value": "desc",
                                            "valueText": "desc",
                                            "hasTrailingTrivia": true,
                                            "trailingTrivia": [
                                                {
                                                    "kind": "WhitespaceTrivia",
                                                    "text": " "
                                                }
                                            ]
                                        },
                                        "equalsValueClause": {
                                            "kind": "EqualsValueClause",
                                            "fullStart": 755,
                                            "fullEnd": 801,
                                            "start": 755,
                                            "end": 801,
                                            "fullWidth": 46,
                                            "width": 46,
                                            "equalsToken": {
                                                "kind": "EqualsToken",
                                                "fullStart": 755,
                                                "fullEnd": 757,
                                                "start": 755,
                                                "end": 756,
                                                "fullWidth": 2,
                                                "width": 1,
                                                "text": "=",
                                                "value": "=",
                                                "valueText": "=",
                                                "hasTrailingTrivia": true,
                                                "trailingTrivia": [
                                                    {
                                                        "kind": "WhitespaceTrivia",
                                                        "text": " "
                                                    }
                                                ]
                                            },
                                            "value": {
                                                "kind": "InvocationExpression",
                                                "fullStart": 757,
                                                "fullEnd": 801,
                                                "start": 757,
                                                "end": 801,
                                                "fullWidth": 44,
                                                "width": 44,
                                                "expression": {
                                                    "kind": "MemberAccessExpression",
                                                    "fullStart": 757,
                                                    "fullEnd": 788,
                                                    "start": 757,
                                                    "end": 788,
                                                    "fullWidth": 31,
                                                    "width": 31,
                                                    "expression": {
                                                        "kind": "IdentifierName",
                                                        "fullStart": 757,
                                                        "fullEnd": 763,
                                                        "start": 757,
                                                        "end": 763,
                                                        "fullWidth": 6,
                                                        "width": 6,
                                                        "text": "Object",
                                                        "value": "Object",
                                                        "valueText": "Object"
                                                    },
                                                    "dotToken": {
                                                        "kind": "DotToken",
                                                        "fullStart": 763,
                                                        "fullEnd": 764,
                                                        "start": 763,
                                                        "end": 764,
                                                        "fullWidth": 1,
                                                        "width": 1,
                                                        "text": ".",
                                                        "value": ".",
                                                        "valueText": "."
                                                    },
                                                    "name": {
                                                        "kind": "IdentifierName",
                                                        "fullStart": 764,
                                                        "fullEnd": 788,
                                                        "start": 764,
                                                        "end": 788,
                                                        "fullWidth": 24,
                                                        "width": 24,
                                                        "text": "getOwnPropertyDescriptor",
                                                        "value": "getOwnPropertyDescriptor",
                                                        "valueText": "getOwnPropertyDescriptor"
                                                    }
                                                },
                                                "argumentList": {
                                                    "kind": "ArgumentList",
                                                    "fullStart": 788,
                                                    "fullEnd": 801,
                                                    "start": 788,
                                                    "end": 801,
                                                    "fullWidth": 13,
                                                    "width": 13,
                                                    "openParenToken": {
                                                        "kind": "OpenParenToken",
                                                        "fullStart": 788,
                                                        "fullEnd": 789,
                                                        "start": 788,
                                                        "end": 789,
                                                        "fullWidth": 1,
                                                        "width": 1,
                                                        "text": "(",
                                                        "value": "(",
                                                        "valueText": "("
                                                    },
                                                    "arguments": [
                                                        {
                                                            "kind": "IdentifierName",
                                                            "fullStart": 789,
                                                            "fullEnd": 795,
                                                            "start": 789,
                                                            "end": 795,
                                                            "fullWidth": 6,
                                                            "width": 6,
                                                            "text": "strObj",
                                                            "value": "strObj",
                                                            "valueText": "strObj"
                                                        },
                                                        {
                                                            "kind": "CommaToken",
                                                            "fullStart": 795,
                                                            "fullEnd": 797,
                                                            "start": 795,
                                                            "end": 796,
                                                            "fullWidth": 2,
                                                            "width": 1,
                                                            "text": ",",
                                                            "value": ",",
                                                            "valueText": ",",
                                                            "hasTrailingTrivia": true,
                                                            "trailingTrivia": [
                                                                {
                                                                    "kind": "WhitespaceTrivia",
                                                                    "text": " "
                                                                }
                                                            ]
                                                        },
                                                        {
                                                            "kind": "StringLiteral",
                                                            "fullStart": 797,
                                                            "fullEnd": 800,
                                                            "start": 797,
                                                            "end": 800,
                                                            "fullWidth": 3,
                                                            "width": 3,
                                                            "text": "\"0\"",
                                                            "value": "0",
                                                            "valueText": "0"
                                                        }
                                                    ],
                                                    "closeParenToken": {
                                                        "kind": "CloseParenToken",
                                                        "fullStart": 800,
                                                        "fullEnd": 801,
                                                        "start": 800,
                                                        "end": 801,
                                                        "fullWidth": 1,
                                                        "width": 1,
                                                        "text": ")",
                                                        "value": ")",
                                                        "valueText": ")"
                                                    }
                                                }
                                            }
                                        }
                                    }
                                ]
                            },
                            "semicolonToken": {
                                "kind": "SemicolonToken",
                                "fullStart": 801,
                                "fullEnd": 804,
                                "start": 801,
                                "end": 802,
                                "fullWidth": 3,
                                "width": 1,
                                "text": ";",
                                "value": ";",
                                "valueText": ";",
                                "hasTrailingTrivia": true,
                                "hasTrailingNewLine": true,
                                "trailingTrivia": [
                                    {
                                        "kind": "NewLineTrivia",
                                        "text": "\r\n"
                                    }
                                ]
                            }
                        },
                        {
                            "kind": "ExpressionStatement",
                            "fullStart": 804,
                            "fullEnd": 833,
                            "start": 814,
                            "end": 831,
                            "fullWidth": 29,
                            "width": 17,
                            "expression": {
                                "kind": "DeleteExpression",
                                "fullStart": 804,
                                "fullEnd": 830,
                                "start": 814,
                                "end": 830,
                                "fullWidth": 26,
                                "width": 16,
                                "deleteKeyword": {
                                    "kind": "DeleteKeyword",
                                    "fullStart": 804,
                                    "fullEnd": 821,
                                    "start": 814,
                                    "end": 820,
                                    "fullWidth": 17,
                                    "width": 6,
                                    "text": "delete",
                                    "value": "delete",
                                    "valueText": "delete",
                                    "hasLeadingTrivia": true,
                                    "hasLeadingNewLine": true,
                                    "hasTrailingTrivia": true,
                                    "leadingTrivia": [
                                        {
                                            "kind": "NewLineTrivia",
                                            "text": "\r\n"
                                        },
                                        {
                                            "kind": "WhitespaceTrivia",
                                            "text": "        "
                                        }
                                    ],
                                    "trailingTrivia": [
                                        {
                                            "kind": "WhitespaceTrivia",
                                            "text": " "
                                        }
                                    ]
                                },
                                "expression": {
                                    "kind": "ElementAccessExpression",
                                    "fullStart": 821,
                                    "fullEnd": 830,
                                    "start": 821,
                                    "end": 830,
                                    "fullWidth": 9,
                                    "width": 9,
                                    "expression": {
                                        "kind": "IdentifierName",
                                        "fullStart": 821,
                                        "fullEnd": 827,
                                        "start": 821,
                                        "end": 827,
                                        "fullWidth": 6,
                                        "width": 6,
                                        "text": "strObj",
                                        "value": "strObj",
                                        "valueText": "strObj"
                                    },
                                    "openBracketToken": {
                                        "kind": "OpenBracketToken",
                                        "fullStart": 827,
                                        "fullEnd": 828,
                                        "start": 827,
                                        "end": 828,
                                        "fullWidth": 1,
                                        "width": 1,
                                        "text": "[",
                                        "value": "[",
                                        "valueText": "["
                                    },
                                    "argumentExpression": {
                                        "kind": "NumericLiteral",
                                        "fullStart": 828,
                                        "fullEnd": 829,
                                        "start": 828,
                                        "end": 829,
                                        "fullWidth": 1,
                                        "width": 1,
                                        "text": "0",
                                        "value": 0,
                                        "valueText": "0"
                                    },
                                    "closeBracketToken": {
                                        "kind": "CloseBracketToken",
                                        "fullStart": 829,
                                        "fullEnd": 830,
                                        "start": 829,
                                        "end": 830,
                                        "fullWidth": 1,
                                        "width": 1,
                                        "text": "]",
                                        "value": "]",
                                        "valueText": "]"
                                    }
                                }
                            },
                            "semicolonToken": {
                                "kind": "SemicolonToken",
                                "fullStart": 830,
                                "fullEnd": 833,
                                "start": 830,
                                "end": 831,
                                "fullWidth": 3,
                                "width": 1,
                                "text": ";",
                                "value": ";",
                                "valueText": ";",
                                "hasTrailingTrivia": true,
                                "hasTrailingNewLine": true,
                                "trailingTrivia": [
                                    {
                                        "kind": "NewLineTrivia",
                                        "text": "\r\n"
                                    }
                                ]
                            }
                        },
                        {
                            "kind": "ReturnStatement",
                            "fullStart": 833,
                            "fullEnd": 926,
                            "start": 841,
                            "end": 924,
                            "fullWidth": 93,
                            "width": 83,
                            "returnKeyword": {
                                "kind": "ReturnKeyword",
                                "fullStart": 833,
                                "fullEnd": 848,
                                "start": 841,
                                "end": 847,
                                "fullWidth": 15,
                                "width": 6,
                                "text": "return",
                                "value": "return",
                                "valueText": "return",
                                "hasLeadingTrivia": true,
                                "hasTrailingTrivia": true,
                                "leadingTrivia": [
                                    {
                                        "kind": "WhitespaceTrivia",
                                        "text": "        "
                                    }
                                ],
                                "trailingTrivia": [
                                    {
                                        "kind": "WhitespaceTrivia",
                                        "text": " "
                                    }
                                ]
                            },
                            "expression": {
                                "kind": "LogicalAndExpression",
                                "fullStart": 848,
                                "fullEnd": 923,
                                "start": 848,
                                "end": 923,
                                "fullWidth": 75,
                                "width": 75,
                                "left": {
                                    "kind": "LogicalAndExpression",
                                    "fullStart": 848,
                                    "fullEnd": 897,
                                    "start": 848,
                                    "end": 896,
                                    "fullWidth": 49,
                                    "width": 48,
                                    "left": {
                                        "kind": "EqualsExpression",
                                        "fullStart": 848,
                                        "fullEnd": 866,
                                        "start": 848,
                                        "end": 865,
                                        "fullWidth": 18,
                                        "width": 17,
                                        "left": {
                                            "kind": "ElementAccessExpression",
                                            "fullStart": 848,
                                            "fullEnd": 858,
                                            "start": 848,
                                            "end": 857,
                                            "fullWidth": 10,
                                            "width": 9,
                                            "expression": {
                                                "kind": "IdentifierName",
                                                "fullStart": 848,
                                                "fullEnd": 854,
                                                "start": 848,
                                                "end": 854,
                                                "fullWidth": 6,
                                                "width": 6,
                                                "text": "strObj",
                                                "value": "strObj",
                                                "valueText": "strObj"
                                            },
                                            "openBracketToken": {
                                                "kind": "OpenBracketToken",
                                                "fullStart": 854,
                                                "fullEnd": 855,
                                                "start": 854,
                                                "end": 855,
                                                "fullWidth": 1,
                                                "width": 1,
                                                "text": "[",
                                                "value": "[",
                                                "valueText": "["
                                            },
                                            "argumentExpression": {
                                                "kind": "NumericLiteral",
                                                "fullStart": 855,
                                                "fullEnd": 856,
                                                "start": 855,
                                                "end": 856,
                                                "fullWidth": 1,
                                                "width": 1,
                                                "text": "0",
                                                "value": 0,
                                                "valueText": "0"
                                            },
                                            "closeBracketToken": {
                                                "kind": "CloseBracketToken",
                                                "fullStart": 856,
                                                "fullEnd": 858,
                                                "start": 856,
                                                "end": 857,
                                                "fullWidth": 2,
                                                "width": 1,
                                                "text": "]",
                                                "value": "]",
                                                "valueText": "]",
                                                "hasTrailingTrivia": true,
                                                "trailingTrivia": [
                                                    {
                                                        "kind": "WhitespaceTrivia",
                                                        "text": " "
                                                    }
                                                ]
                                            }
                                        },
                                        "operatorToken": {
                                            "kind": "EqualsEqualsEqualsToken",
                                            "fullStart": 858,
                                            "fullEnd": 862,
                                            "start": 858,
                                            "end": 861,
                                            "fullWidth": 4,
                                            "width": 3,
                                            "text": "===",
                                            "value": "===",
                                            "valueText": "===",
                                            "hasTrailingTrivia": true,
                                            "trailingTrivia": [
                                                {
                                                    "kind": "WhitespaceTrivia",
                                                    "text": " "
                                                }
                                            ]
                                        },
                                        "right": {
                                            "kind": "StringLiteral",
                                            "fullStart": 862,
                                            "fullEnd": 866,
                                            "start": 862,
                                            "end": 865,
                                            "fullWidth": 4,
                                            "width": 3,
                                            "text": "\"a\"",
                                            "value": "a",
                                            "valueText": "a",
                                            "hasTrailingTrivia": true,
                                            "trailingTrivia": [
                                                {
                                                    "kind": "WhitespaceTrivia",
                                                    "text": " "
                                                }
                                            ]
                                        }
                                    },
                                    "operatorToken": {
                                        "kind": "AmpersandAmpersandToken",
                                        "fullStart": 866,
                                        "fullEnd": 869,
                                        "start": 866,
                                        "end": 868,
                                        "fullWidth": 3,
                                        "width": 2,
                                        "text": "&&",
                                        "value": "&&",
                                        "valueText": "&&",
                                        "hasTrailingTrivia": true,
                                        "trailingTrivia": [
                                            {
                                                "kind": "WhitespaceTrivia",
                                                "text": " "
                                            }
                                        ]
                                    },
                                    "right": {
                                        "kind": "EqualsExpression",
                                        "fullStart": 869,
                                        "fullEnd": 897,
                                        "start": 869,
                                        "end": 896,
                                        "fullWidth": 28,
                                        "width": 27,
                                        "left": {
                                            "kind": "MemberAccessExpression",
                                            "fullStart": 869,
                                            "fullEnd": 887,
                                            "start": 869,
                                            "end": 886,
                                            "fullWidth": 18,
                                            "width": 17,
                                            "expression": {
                                                "kind": "IdentifierName",
                                                "fullStart": 869,
                                                "fullEnd": 873,
                                                "start": 869,
                                                "end": 873,
                                                "fullWidth": 4,
                                                "width": 4,
                                                "text": "desc",
                                                "value": "desc",
                                                "valueText": "desc"
                                            },
                                            "dotToken": {
                                                "kind": "DotToken",
                                                "fullStart": 873,
                                                "fullEnd": 874,
                                                "start": 873,
                                                "end": 874,
                                                "fullWidth": 1,
                                                "width": 1,
                                                "text": ".",
                                                "value": ".",
                                                "valueText": "."
                                            },
                                            "name": {
                                                "kind": "IdentifierName",
                                                "fullStart": 874,
                                                "fullEnd": 887,
                                                "start": 874,
                                                "end": 886,
                                                "fullWidth": 13,
                                                "width": 12,
                                                "text": "configurable",
                                                "value": "configurable",
                                                "valueText": "configurable",
                                                "hasTrailingTrivia": true,
                                                "trailingTrivia": [
                                                    {
                                                        "kind": "WhitespaceTrivia",
                                                        "text": " "
                                                    }
                                                ]
                                            }
                                        },
                                        "operatorToken": {
                                            "kind": "EqualsEqualsEqualsToken",
                                            "fullStart": 887,
                                            "fullEnd": 891,
                                            "start": 887,
                                            "end": 890,
                                            "fullWidth": 4,
                                            "width": 3,
                                            "text": "===",
                                            "value": "===",
                                            "valueText": "===",
                                            "hasTrailingTrivia": true,
                                            "trailingTrivia": [
                                                {
                                                    "kind": "WhitespaceTrivia",
                                                    "text": " "
                                                }
                                            ]
                                        },
                                        "right": {
                                            "kind": "FalseKeyword",
                                            "fullStart": 891,
                                            "fullEnd": 897,
                                            "start": 891,
                                            "end": 896,
                                            "fullWidth": 6,
                                            "width": 5,
                                            "text": "false",
                                            "value": false,
                                            "valueText": "false",
                                            "hasTrailingTrivia": true,
                                            "trailingTrivia": [
                                                {
                                                    "kind": "WhitespaceTrivia",
                                                    "text": " "
                                                }
                                            ]
                                        }
                                    }
                                },
                                "operatorToken": {
                                    "kind": "AmpersandAmpersandToken",
                                    "fullStart": 897,
                                    "fullEnd": 900,
                                    "start": 897,
                                    "end": 899,
                                    "fullWidth": 3,
                                    "width": 2,
                                    "text": "&&",
                                    "value": "&&",
                                    "valueText": "&&",
                                    "hasTrailingTrivia": true,
                                    "trailingTrivia": [
                                        {
                                            "kind": "WhitespaceTrivia",
                                            "text": " "
                                        }
                                    ]
                                },
                                "right": {
                                    "kind": "EqualsExpression",
                                    "fullStart": 900,
                                    "fullEnd": 923,
                                    "start": 900,
                                    "end": 923,
                                    "fullWidth": 23,
                                    "width": 23,
                                    "left": {
                                        "kind": "MemberAccessExpression",
                                        "fullStart": 900,
                                        "fullEnd": 914,
                                        "start": 900,
                                        "end": 913,
                                        "fullWidth": 14,
                                        "width": 13,
                                        "expression": {
                                            "kind": "IdentifierName",
                                            "fullStart": 900,
                                            "fullEnd": 904,
                                            "start": 900,
                                            "end": 904,
                                            "fullWidth": 4,
                                            "width": 4,
                                            "text": "desc",
                                            "value": "desc",
                                            "valueText": "desc"
                                        },
                                        "dotToken": {
                                            "kind": "DotToken",
                                            "fullStart": 904,
                                            "fullEnd": 905,
                                            "start": 904,
                                            "end": 905,
                                            "fullWidth": 1,
                                            "width": 1,
                                            "text": ".",
                                            "value": ".",
                                            "valueText": "."
                                        },
                                        "name": {
                                            "kind": "IdentifierName",
                                            "fullStart": 905,
                                            "fullEnd": 914,
                                            "start": 905,
                                            "end": 913,
                                            "fullWidth": 9,
                                            "width": 8,
                                            "text": "writable",
                                            "value": "writable",
                                            "valueText": "writable",
                                            "hasTrailingTrivia": true,
                                            "trailingTrivia": [
                                                {
                                                    "kind": "WhitespaceTrivia",
                                                    "text": " "
                                                }
                                            ]
                                        }
                                    },
                                    "operatorToken": {
                                        "kind": "EqualsEqualsEqualsToken",
                                        "fullStart": 914,
                                        "fullEnd": 918,
                                        "start": 914,
                                        "end": 917,
                                        "fullWidth": 4,
                                        "width": 3,
                                        "text": "===",
                                        "value": "===",
                                        "valueText": "===",
                                        "hasTrailingTrivia": true,
                                        "trailingTrivia": [
                                            {
                                                "kind": "WhitespaceTrivia",
                                                "text": " "
                                            }
                                        ]
                                    },
                                    "right": {
                                        "kind": "FalseKeyword",
                                        "fullStart": 918,
                                        "fullEnd": 923,
                                        "start": 918,
                                        "end": 923,
                                        "fullWidth": 5,
                                        "width": 5,
                                        "text": "false",
                                        "value": false,
                                        "valueText": "false"
                                    }
                                }
                            },
                            "semicolonToken": {
                                "kind": "SemicolonToken",
                                "fullStart": 923,
                                "fullEnd": 926,
                                "start": 923,
                                "end": 924,
                                "fullWidth": 3,
                                "width": 1,
                                "text": ";",
                                "value": ";",
                                "valueText": ";",
                                "hasTrailingTrivia": true,
                                "hasTrailingNewLine": true,
                                "trailingTrivia": [
                                    {
                                        "kind": "NewLineTrivia",
                                        "text": "\r\n"
                                    }
                                ]
                            }
                        }
                    ],
                    "closeBraceToken": {
                        "kind": "CloseBraceToken",
                        "fullStart": 926,
                        "fullEnd": 933,
                        "start": 930,
                        "end": 931,
                        "fullWidth": 7,
                        "width": 1,
                        "text": "}",
                        "value": "}",
                        "valueText": "}",
                        "hasLeadingTrivia": true,
                        "hasTrailingTrivia": true,
                        "hasTrailingNewLine": true,
                        "leadingTrivia": [
                            {
                                "kind": "WhitespaceTrivia",
                                "text": "    "
                            }
                        ],
                        "trailingTrivia": [
                            {
                                "kind": "NewLineTrivia",
                                "text": "\r\n"
                            }
                        ]
                    }
                }
            },
            {
                "kind": "ExpressionStatement",
                "fullStart": 933,
                "fullEnd": 957,
                "start": 933,
                "end": 955,
                "fullWidth": 24,
                "width": 22,
                "expression": {
                    "kind": "InvocationExpression",
                    "fullStart": 933,
                    "fullEnd": 954,
                    "start": 933,
                    "end": 954,
                    "fullWidth": 21,
                    "width": 21,
                    "expression": {
                        "kind": "IdentifierName",
                        "fullStart": 933,
                        "fullEnd": 944,
                        "start": 933,
                        "end": 944,
                        "fullWidth": 11,
                        "width": 11,
                        "text": "runTestCase",
                        "value": "runTestCase",
                        "valueText": "runTestCase"
                    },
                    "argumentList": {
                        "kind": "ArgumentList",
                        "fullStart": 944,
                        "fullEnd": 954,
                        "start": 944,
                        "end": 954,
                        "fullWidth": 10,
                        "width": 10,
                        "openParenToken": {
                            "kind": "OpenParenToken",
                            "fullStart": 944,
                            "fullEnd": 945,
                            "start": 944,
                            "end": 945,
                            "fullWidth": 1,
                            "width": 1,
                            "text": "(",
                            "value": "(",
                            "valueText": "("
                        },
                        "arguments": [
                            {
                                "kind": "IdentifierName",
                                "fullStart": 945,
                                "fullEnd": 953,
                                "start": 945,
                                "end": 953,
                                "fullWidth": 8,
                                "width": 8,
                                "text": "testcase",
                                "value": "testcase",
                                "valueText": "testcase"
                            }
                        ],
                        "closeParenToken": {
                            "kind": "CloseParenToken",
                            "fullStart": 953,
                            "fullEnd": 954,
                            "start": 953,
                            "end": 954,
                            "fullWidth": 1,
                            "width": 1,
                            "text": ")",
                            "value": ")",
                            "valueText": ")"
                        }
                    }
                },
                "semicolonToken": {
                    "kind": "SemicolonToken",
                    "fullStart": 954,
                    "fullEnd": 957,
                    "start": 954,
                    "end": 955,
                    "fullWidth": 3,
                    "width": 1,
                    "text": ";",
                    "value": ";",
                    "valueText": ";",
                    "hasTrailingTrivia": true,
                    "hasTrailingNewLine": true,
                    "trailingTrivia": [
                        {
                            "kind": "NewLineTrivia",
                            "text": "\r\n"
                        }
                    ]
                }
            }
        ],
        "endOfFileToken": {
            "kind": "EndOfFileToken",
            "fullStart": 957,
            "fullEnd": 957,
            "start": 957,
            "end": 957,
            "fullWidth": 0,
            "width": 0,
            "text": ""
        }
    },
    "lineMap": {
        "lineStarts": [
            0,
            67,
            152,
            232,
            308,
            380,
            385,
            440,
            561,
            566,
            568,
            570,
            593,
            595,
            661,
            702,
            704,
            736,
            738,
            804,
            806,
            833,
            926,
            933,
            957
        ],
        "length": 957
    }
}<|MERGE_RESOLUTION|>--- conflicted
+++ resolved
@@ -263,12 +263,8 @@
                                         "start": 673,
                                         "end": 699,
                                         "fullWidth": 26,
-<<<<<<< HEAD
                                         "width": 26,
-                                        "identifier": {
-=======
                                         "propertyName": {
->>>>>>> 85e84683
                                             "kind": "IdentifierName",
                                             "fullStart": 673,
                                             "fullEnd": 680,
@@ -624,12 +620,8 @@
                                         "start": 750,
                                         "end": 801,
                                         "fullWidth": 51,
-<<<<<<< HEAD
                                         "width": 51,
-                                        "identifier": {
-=======
                                         "propertyName": {
->>>>>>> 85e84683
                                             "kind": "IdentifierName",
                                             "fullStart": 750,
                                             "fullEnd": 755,
