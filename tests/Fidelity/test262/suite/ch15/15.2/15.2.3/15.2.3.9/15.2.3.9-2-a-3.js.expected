{
    "isDeclaration": false,
    "languageVersion": "EcmaScript5",
    "parseOptions": {
        "allowAutomaticSemicolonInsertion": true
    },
    "sourceUnit": {
        "kind": "SourceUnit",
        "fullStart": 0,
        "fullEnd": 1243,
        "start": 552,
        "end": 1243,
        "fullWidth": 1243,
        "width": 691,
        "isIncrementallyUnusable": true,
        "moduleElements": [
            {
                "kind": "FunctionDeclaration",
                "fullStart": 0,
                "fullEnd": 1219,
                "start": 552,
                "end": 1217,
                "fullWidth": 1219,
                "width": 665,
                "isIncrementallyUnusable": true,
                "modifiers": [],
                "functionKeyword": {
                    "kind": "FunctionKeyword",
                    "fullStart": 0,
                    "fullEnd": 561,
                    "start": 552,
                    "end": 560,
                    "fullWidth": 561,
                    "width": 8,
                    "text": "function",
                    "value": "function",
                    "valueText": "function",
                    "hasLeadingTrivia": true,
                    "hasLeadingComment": true,
                    "hasLeadingNewLine": true,
                    "hasTrailingTrivia": true,
                    "leadingTrivia": [
                        {
                            "kind": "SingleLineCommentTrivia",
                            "text": "/// Copyright (c) 2012 Ecma International.  All rights reserved. "
                        },
                        {
                            "kind": "NewLineTrivia",
                            "text": "\r\n"
                        },
                        {
                            "kind": "SingleLineCommentTrivia",
                            "text": "/// Ecma International makes this code available under the terms and conditions set"
                        },
                        {
                            "kind": "NewLineTrivia",
                            "text": "\r\n"
                        },
                        {
                            "kind": "SingleLineCommentTrivia",
                            "text": "/// forth on http://hg.ecmascript.org/tests/test262/raw-file/tip/LICENSE (the "
                        },
                        {
                            "kind": "NewLineTrivia",
                            "text": "\r\n"
                        },
                        {
                            "kind": "SingleLineCommentTrivia",
                            "text": "/// \"Use Terms\").   Any redistribution of this code must retain the above "
                        },
                        {
                            "kind": "NewLineTrivia",
                            "text": "\r\n"
                        },
                        {
                            "kind": "SingleLineCommentTrivia",
                            "text": "/// copyright and this notice and otherwise comply with the Use Terms."
                        },
                        {
                            "kind": "NewLineTrivia",
                            "text": "\r\n"
                        },
                        {
                            "kind": "MultiLineCommentTrivia",
                            "text": "/**\r\n * @path ch15/15.2/15.2.3/15.2.3.9/15.2.3.9-2-a-3.js\r\n * @description Object.freeze - 'P' is own data property that overrides an inherited accessor property\r\n */"
                        },
                        {
                            "kind": "NewLineTrivia",
                            "text": "\r\n"
                        },
                        {
                            "kind": "NewLineTrivia",
                            "text": "\r\n"
                        },
                        {
                            "kind": "NewLineTrivia",
                            "text": "\r\n"
                        }
                    ],
                    "trailingTrivia": [
                        {
                            "kind": "WhitespaceTrivia",
                            "text": " "
                        }
                    ]
                },
                "identifier": {
                    "kind": "IdentifierName",
                    "fullStart": 561,
                    "fullEnd": 569,
                    "start": 561,
                    "end": 569,
                    "fullWidth": 8,
                    "width": 8,
                    "text": "testcase",
                    "value": "testcase",
                    "valueText": "testcase"
                },
                "callSignature": {
                    "kind": "CallSignature",
                    "fullStart": 569,
                    "fullEnd": 572,
                    "start": 569,
                    "end": 571,
                    "fullWidth": 3,
                    "width": 2,
                    "parameterList": {
                        "kind": "ParameterList",
                        "fullStart": 569,
                        "fullEnd": 572,
                        "start": 569,
                        "end": 571,
                        "fullWidth": 3,
                        "width": 2,
                        "openParenToken": {
                            "kind": "OpenParenToken",
                            "fullStart": 569,
                            "fullEnd": 570,
                            "start": 569,
                            "end": 570,
                            "fullWidth": 1,
                            "width": 1,
                            "text": "(",
                            "value": "(",
                            "valueText": "("
                        },
                        "parameters": [],
                        "closeParenToken": {
                            "kind": "CloseParenToken",
                            "fullStart": 570,
                            "fullEnd": 572,
                            "start": 570,
                            "end": 571,
                            "fullWidth": 2,
                            "width": 1,
                            "text": ")",
                            "value": ")",
                            "valueText": ")",
                            "hasTrailingTrivia": true,
                            "trailingTrivia": [
                                {
                                    "kind": "WhitespaceTrivia",
                                    "text": " "
                                }
                            ]
                        }
                    }
                },
                "block": {
                    "kind": "Block",
                    "fullStart": 572,
                    "fullEnd": 1219,
                    "start": 572,
                    "end": 1217,
                    "fullWidth": 647,
                    "width": 645,
                    "isIncrementallyUnusable": true,
                    "openBraceToken": {
                        "kind": "OpenBraceToken",
                        "fullStart": 572,
                        "fullEnd": 575,
                        "start": 572,
                        "end": 573,
                        "fullWidth": 3,
                        "width": 1,
                        "text": "{",
                        "value": "{",
                        "valueText": "{",
                        "hasTrailingTrivia": true,
                        "hasTrailingNewLine": true,
                        "trailingTrivia": [
                            {
                                "kind": "NewLineTrivia",
                                "text": "\r\n"
                            }
                        ]
                    },
                    "statements": [
                        {
                            "kind": "VariableStatement",
                            "fullStart": 575,
                            "fullEnd": 600,
                            "start": 583,
                            "end": 598,
                            "fullWidth": 25,
                            "width": 15,
                            "modifiers": [],
                            "variableDeclaration": {
                                "kind": "VariableDeclaration",
                                "fullStart": 575,
                                "fullEnd": 597,
                                "start": 583,
                                "end": 597,
                                "fullWidth": 22,
                                "width": 14,
                                "varKeyword": {
                                    "kind": "VarKeyword",
                                    "fullStart": 575,
                                    "fullEnd": 587,
                                    "start": 583,
                                    "end": 586,
                                    "fullWidth": 12,
                                    "width": 3,
                                    "text": "var",
                                    "value": "var",
                                    "valueText": "var",
                                    "hasLeadingTrivia": true,
                                    "hasTrailingTrivia": true,
                                    "leadingTrivia": [
                                        {
                                            "kind": "WhitespaceTrivia",
                                            "text": "        "
                                        }
                                    ],
                                    "trailingTrivia": [
                                        {
                                            "kind": "WhitespaceTrivia",
                                            "text": " "
                                        }
                                    ]
                                },
                                "variableDeclarators": [
                                    {
                                        "kind": "VariableDeclarator",
                                        "fullStart": 587,
                                        "fullEnd": 597,
                                        "start": 587,
                                        "end": 597,
                                        "fullWidth": 10,
<<<<<<< HEAD
                                        "width": 10,
                                        "identifier": {
=======
                                        "propertyName": {
>>>>>>> 85e84683
                                            "kind": "IdentifierName",
                                            "fullStart": 587,
                                            "fullEnd": 593,
                                            "start": 587,
                                            "end": 592,
                                            "fullWidth": 6,
                                            "width": 5,
                                            "text": "proto",
                                            "value": "proto",
                                            "valueText": "proto",
                                            "hasTrailingTrivia": true,
                                            "trailingTrivia": [
                                                {
                                                    "kind": "WhitespaceTrivia",
                                                    "text": " "
                                                }
                                            ]
                                        },
                                        "equalsValueClause": {
                                            "kind": "EqualsValueClause",
                                            "fullStart": 593,
                                            "fullEnd": 597,
                                            "start": 593,
                                            "end": 597,
                                            "fullWidth": 4,
                                            "width": 4,
                                            "equalsToken": {
                                                "kind": "EqualsToken",
                                                "fullStart": 593,
                                                "fullEnd": 595,
                                                "start": 593,
                                                "end": 594,
                                                "fullWidth": 2,
                                                "width": 1,
                                                "text": "=",
                                                "value": "=",
                                                "valueText": "=",
                                                "hasTrailingTrivia": true,
                                                "trailingTrivia": [
                                                    {
                                                        "kind": "WhitespaceTrivia",
                                                        "text": " "
                                                    }
                                                ]
                                            },
                                            "value": {
                                                "kind": "ObjectLiteralExpression",
                                                "fullStart": 595,
                                                "fullEnd": 597,
                                                "start": 595,
                                                "end": 597,
                                                "fullWidth": 2,
                                                "width": 2,
                                                "openBraceToken": {
                                                    "kind": "OpenBraceToken",
                                                    "fullStart": 595,
                                                    "fullEnd": 596,
                                                    "start": 595,
                                                    "end": 596,
                                                    "fullWidth": 1,
                                                    "width": 1,
                                                    "text": "{",
                                                    "value": "{",
                                                    "valueText": "{"
                                                },
                                                "propertyAssignments": [],
                                                "closeBraceToken": {
                                                    "kind": "CloseBraceToken",
                                                    "fullStart": 596,
                                                    "fullEnd": 597,
                                                    "start": 596,
                                                    "end": 597,
                                                    "fullWidth": 1,
                                                    "width": 1,
                                                    "text": "}",
                                                    "value": "}",
                                                    "valueText": "}"
                                                }
                                            }
                                        }
                                    }
                                ]
                            },
                            "semicolonToken": {
                                "kind": "SemicolonToken",
                                "fullStart": 597,
                                "fullEnd": 600,
                                "start": 597,
                                "end": 598,
                                "fullWidth": 3,
                                "width": 1,
                                "text": ";",
                                "value": ";",
                                "valueText": ";",
                                "hasTrailingTrivia": true,
                                "hasTrailingNewLine": true,
                                "trailingTrivia": [
                                    {
                                        "kind": "NewLineTrivia",
                                        "text": "\r\n"
                                    }
                                ]
                            }
                        },
                        {
                            "kind": "ExpressionStatement",
                            "fullStart": 600,
                            "fullEnd": 769,
                            "start": 610,
                            "end": 767,
                            "fullWidth": 169,
                            "width": 157,
                            "isIncrementallyUnusable": true,
                            "expression": {
                                "kind": "InvocationExpression",
                                "fullStart": 600,
                                "fullEnd": 766,
                                "start": 610,
                                "end": 766,
                                "fullWidth": 166,
                                "width": 156,
                                "isIncrementallyUnusable": true,
                                "expression": {
                                    "kind": "MemberAccessExpression",
                                    "fullStart": 600,
                                    "fullEnd": 631,
                                    "start": 610,
                                    "end": 631,
                                    "fullWidth": 31,
                                    "width": 21,
                                    "expression": {
                                        "kind": "IdentifierName",
                                        "fullStart": 600,
                                        "fullEnd": 616,
                                        "start": 610,
                                        "end": 616,
                                        "fullWidth": 16,
                                        "width": 6,
                                        "text": "Object",
                                        "value": "Object",
                                        "valueText": "Object",
                                        "hasLeadingTrivia": true,
                                        "hasLeadingNewLine": true,
                                        "leadingTrivia": [
                                            {
                                                "kind": "NewLineTrivia",
                                                "text": "\r\n"
                                            },
                                            {
                                                "kind": "WhitespaceTrivia",
                                                "text": "        "
                                            }
                                        ]
                                    },
                                    "dotToken": {
                                        "kind": "DotToken",
                                        "fullStart": 616,
                                        "fullEnd": 617,
                                        "start": 616,
                                        "end": 617,
                                        "fullWidth": 1,
                                        "width": 1,
                                        "text": ".",
                                        "value": ".",
                                        "valueText": "."
                                    },
                                    "name": {
                                        "kind": "IdentifierName",
                                        "fullStart": 617,
                                        "fullEnd": 631,
                                        "start": 617,
                                        "end": 631,
                                        "fullWidth": 14,
                                        "width": 14,
                                        "text": "defineProperty",
                                        "value": "defineProperty",
                                        "valueText": "defineProperty"
                                    }
                                },
                                "argumentList": {
                                    "kind": "ArgumentList",
                                    "fullStart": 631,
                                    "fullEnd": 766,
                                    "start": 631,
                                    "end": 766,
                                    "fullWidth": 135,
                                    "width": 135,
                                    "isIncrementallyUnusable": true,
                                    "openParenToken": {
                                        "kind": "OpenParenToken",
                                        "fullStart": 631,
                                        "fullEnd": 632,
                                        "start": 631,
                                        "end": 632,
                                        "fullWidth": 1,
                                        "width": 1,
                                        "text": "(",
                                        "value": "(",
                                        "valueText": "("
                                    },
                                    "arguments": [
                                        {
                                            "kind": "IdentifierName",
                                            "fullStart": 632,
                                            "fullEnd": 637,
                                            "start": 632,
                                            "end": 637,
                                            "fullWidth": 5,
                                            "width": 5,
                                            "text": "proto",
                                            "value": "proto",
                                            "valueText": "proto"
                                        },
                                        {
                                            "kind": "CommaToken",
                                            "fullStart": 637,
                                            "fullEnd": 639,
                                            "start": 637,
                                            "end": 638,
                                            "fullWidth": 2,
                                            "width": 1,
                                            "text": ",",
                                            "value": ",",
                                            "valueText": ",",
                                            "hasTrailingTrivia": true,
                                            "trailingTrivia": [
                                                {
                                                    "kind": "WhitespaceTrivia",
                                                    "text": " "
                                                }
                                            ]
                                        },
                                        {
                                            "kind": "StringLiteral",
                                            "fullStart": 639,
                                            "fullEnd": 644,
                                            "start": 639,
                                            "end": 644,
                                            "fullWidth": 5,
                                            "width": 5,
                                            "text": "\"foo\"",
                                            "value": "foo",
                                            "valueText": "foo"
                                        },
                                        {
                                            "kind": "CommaToken",
                                            "fullStart": 644,
                                            "fullEnd": 646,
                                            "start": 644,
                                            "end": 645,
                                            "fullWidth": 2,
                                            "width": 1,
                                            "text": ",",
                                            "value": ",",
                                            "valueText": ",",
                                            "hasTrailingTrivia": true,
                                            "trailingTrivia": [
                                                {
                                                    "kind": "WhitespaceTrivia",
                                                    "text": " "
                                                }
                                            ]
                                        },
                                        {
                                            "kind": "ObjectLiteralExpression",
                                            "fullStart": 646,
                                            "fullEnd": 765,
                                            "start": 646,
                                            "end": 765,
                                            "fullWidth": 119,
                                            "width": 119,
                                            "isIncrementallyUnusable": true,
                                            "openBraceToken": {
                                                "kind": "OpenBraceToken",
                                                "fullStart": 646,
                                                "fullEnd": 649,
                                                "start": 646,
                                                "end": 647,
                                                "fullWidth": 3,
                                                "width": 1,
                                                "text": "{",
                                                "value": "{",
                                                "valueText": "{",
                                                "hasTrailingTrivia": true,
                                                "hasTrailingNewLine": true,
                                                "trailingTrivia": [
                                                    {
                                                        "kind": "NewLineTrivia",
                                                        "text": "\r\n"
                                                    }
                                                ]
                                            },
                                            "propertyAssignments": [
                                                {
                                                    "kind": "SimplePropertyAssignment",
                                                    "fullStart": 649,
                                                    "fullEnd": 721,
                                                    "start": 661,
                                                    "end": 721,
                                                    "fullWidth": 72,
                                                    "width": 60,
                                                    "isIncrementallyUnusable": true,
                                                    "propertyName": {
                                                        "kind": "IdentifierName",
                                                        "fullStart": 649,
                                                        "fullEnd": 664,
                                                        "start": 661,
                                                        "end": 664,
                                                        "fullWidth": 15,
                                                        "width": 3,
                                                        "text": "get",
                                                        "value": "get",
                                                        "valueText": "get",
                                                        "hasLeadingTrivia": true,
                                                        "leadingTrivia": [
                                                            {
                                                                "kind": "WhitespaceTrivia",
                                                                "text": "            "
                                                            }
                                                        ]
                                                    },
                                                    "colonToken": {
                                                        "kind": "ColonToken",
                                                        "fullStart": 664,
                                                        "fullEnd": 666,
                                                        "start": 664,
                                                        "end": 665,
                                                        "fullWidth": 2,
                                                        "width": 1,
                                                        "text": ":",
                                                        "value": ":",
                                                        "valueText": ":",
                                                        "hasTrailingTrivia": true,
                                                        "trailingTrivia": [
                                                            {
                                                                "kind": "WhitespaceTrivia",
                                                                "text": " "
                                                            }
                                                        ]
                                                    },
                                                    "expression": {
                                                        "kind": "FunctionExpression",
                                                        "fullStart": 666,
                                                        "fullEnd": 721,
                                                        "start": 666,
                                                        "end": 721,
                                                        "fullWidth": 55,
                                                        "width": 55,
                                                        "functionKeyword": {
                                                            "kind": "FunctionKeyword",
                                                            "fullStart": 666,
                                                            "fullEnd": 675,
                                                            "start": 666,
                                                            "end": 674,
                                                            "fullWidth": 9,
                                                            "width": 8,
                                                            "text": "function",
                                                            "value": "function",
                                                            "valueText": "function",
                                                            "hasTrailingTrivia": true,
                                                            "trailingTrivia": [
                                                                {
                                                                    "kind": "WhitespaceTrivia",
                                                                    "text": " "
                                                                }
                                                            ]
                                                        },
                                                        "callSignature": {
                                                            "kind": "CallSignature",
                                                            "fullStart": 675,
                                                            "fullEnd": 678,
                                                            "start": 675,
                                                            "end": 677,
                                                            "fullWidth": 3,
                                                            "width": 2,
                                                            "parameterList": {
                                                                "kind": "ParameterList",
                                                                "fullStart": 675,
                                                                "fullEnd": 678,
                                                                "start": 675,
                                                                "end": 677,
                                                                "fullWidth": 3,
                                                                "width": 2,
                                                                "openParenToken": {
                                                                    "kind": "OpenParenToken",
                                                                    "fullStart": 675,
                                                                    "fullEnd": 676,
                                                                    "start": 675,
                                                                    "end": 676,
                                                                    "fullWidth": 1,
                                                                    "width": 1,
                                                                    "text": "(",
                                                                    "value": "(",
                                                                    "valueText": "("
                                                                },
                                                                "parameters": [],
                                                                "closeParenToken": {
                                                                    "kind": "CloseParenToken",
                                                                    "fullStart": 676,
                                                                    "fullEnd": 678,
                                                                    "start": 676,
                                                                    "end": 677,
                                                                    "fullWidth": 2,
                                                                    "width": 1,
                                                                    "text": ")",
                                                                    "value": ")",
                                                                    "valueText": ")",
                                                                    "hasTrailingTrivia": true,
                                                                    "trailingTrivia": [
                                                                        {
                                                                            "kind": "WhitespaceTrivia",
                                                                            "text": " "
                                                                        }
                                                                    ]
                                                                }
                                                            }
                                                        },
                                                        "block": {
                                                            "kind": "Block",
                                                            "fullStart": 678,
                                                            "fullEnd": 721,
                                                            "start": 678,
                                                            "end": 721,
                                                            "fullWidth": 43,
                                                            "width": 43,
                                                            "openBraceToken": {
                                                                "kind": "OpenBraceToken",
                                                                "fullStart": 678,
                                                                "fullEnd": 681,
                                                                "start": 678,
                                                                "end": 679,
                                                                "fullWidth": 3,
                                                                "width": 1,
                                                                "text": "{",
                                                                "value": "{",
                                                                "valueText": "{",
                                                                "hasTrailingTrivia": true,
                                                                "hasTrailingNewLine": true,
                                                                "trailingTrivia": [
                                                                    {
                                                                        "kind": "NewLineTrivia",
                                                                        "text": "\r\n"
                                                                    }
                                                                ]
                                                            },
                                                            "statements": [
                                                                {
                                                                    "kind": "ReturnStatement",
                                                                    "fullStart": 681,
                                                                    "fullEnd": 708,
                                                                    "start": 697,
                                                                    "end": 706,
                                                                    "fullWidth": 27,
                                                                    "width": 9,
                                                                    "returnKeyword": {
                                                                        "kind": "ReturnKeyword",
                                                                        "fullStart": 681,
                                                                        "fullEnd": 704,
                                                                        "start": 697,
                                                                        "end": 703,
                                                                        "fullWidth": 23,
                                                                        "width": 6,
                                                                        "text": "return",
                                                                        "value": "return",
                                                                        "valueText": "return",
                                                                        "hasLeadingTrivia": true,
                                                                        "hasTrailingTrivia": true,
                                                                        "leadingTrivia": [
                                                                            {
                                                                                "kind": "WhitespaceTrivia",
                                                                                "text": "                "
                                                                            }
                                                                        ],
                                                                        "trailingTrivia": [
                                                                            {
                                                                                "kind": "WhitespaceTrivia",
                                                                                "text": " "
                                                                            }
                                                                        ]
                                                                    },
                                                                    "expression": {
                                                                        "kind": "NumericLiteral",
                                                                        "fullStart": 704,
                                                                        "fullEnd": 705,
                                                                        "start": 704,
                                                                        "end": 705,
                                                                        "fullWidth": 1,
                                                                        "width": 1,
                                                                        "text": "0",
                                                                        "value": 0,
                                                                        "valueText": "0"
                                                                    },
                                                                    "semicolonToken": {
                                                                        "kind": "SemicolonToken",
                                                                        "fullStart": 705,
                                                                        "fullEnd": 708,
                                                                        "start": 705,
                                                                        "end": 706,
                                                                        "fullWidth": 3,
                                                                        "width": 1,
                                                                        "text": ";",
                                                                        "value": ";",
                                                                        "valueText": ";",
                                                                        "hasTrailingTrivia": true,
                                                                        "hasTrailingNewLine": true,
                                                                        "trailingTrivia": [
                                                                            {
                                                                                "kind": "NewLineTrivia",
                                                                                "text": "\r\n"
                                                                            }
                                                                        ]
                                                                    }
                                                                }
                                                            ],
                                                            "closeBraceToken": {
                                                                "kind": "CloseBraceToken",
                                                                "fullStart": 708,
                                                                "fullEnd": 721,
                                                                "start": 720,
                                                                "end": 721,
                                                                "fullWidth": 13,
                                                                "width": 1,
                                                                "text": "}",
                                                                "value": "}",
                                                                "valueText": "}",
                                                                "hasLeadingTrivia": true,
                                                                "leadingTrivia": [
                                                                    {
                                                                        "kind": "WhitespaceTrivia",
                                                                        "text": "            "
                                                                    }
                                                                ]
                                                            }
                                                        }
                                                    }
                                                },
                                                {
                                                    "kind": "CommaToken",
                                                    "fullStart": 721,
                                                    "fullEnd": 724,
                                                    "start": 721,
                                                    "end": 722,
                                                    "fullWidth": 3,
                                                    "width": 1,
                                                    "text": ",",
                                                    "value": ",",
                                                    "valueText": ",",
                                                    "hasTrailingTrivia": true,
                                                    "hasTrailingNewLine": true,
                                                    "trailingTrivia": [
                                                        {
                                                            "kind": "NewLineTrivia",
                                                            "text": "\r\n"
                                                        }
                                                    ]
                                                },
                                                {
                                                    "kind": "SimplePropertyAssignment",
                                                    "fullStart": 724,
                                                    "fullEnd": 756,
                                                    "start": 736,
                                                    "end": 754,
                                                    "fullWidth": 32,
                                                    "width": 18,
                                                    "propertyName": {
                                                        "kind": "IdentifierName",
                                                        "fullStart": 724,
                                                        "fullEnd": 748,
                                                        "start": 736,
                                                        "end": 748,
                                                        "fullWidth": 24,
                                                        "width": 12,
                                                        "text": "configurable",
                                                        "value": "configurable",
                                                        "valueText": "configurable",
                                                        "hasLeadingTrivia": true,
                                                        "leadingTrivia": [
                                                            {
                                                                "kind": "WhitespaceTrivia",
                                                                "text": "            "
                                                            }
                                                        ]
                                                    },
                                                    "colonToken": {
                                                        "kind": "ColonToken",
                                                        "fullStart": 748,
                                                        "fullEnd": 750,
                                                        "start": 748,
                                                        "end": 749,
                                                        "fullWidth": 2,
                                                        "width": 1,
                                                        "text": ":",
                                                        "value": ":",
                                                        "valueText": ":",
                                                        "hasTrailingTrivia": true,
                                                        "trailingTrivia": [
                                                            {
                                                                "kind": "WhitespaceTrivia",
                                                                "text": " "
                                                            }
                                                        ]
                                                    },
                                                    "expression": {
                                                        "kind": "TrueKeyword",
                                                        "fullStart": 750,
                                                        "fullEnd": 756,
                                                        "start": 750,
                                                        "end": 754,
                                                        "fullWidth": 6,
                                                        "width": 4,
                                                        "text": "true",
                                                        "value": true,
                                                        "valueText": "true",
                                                        "hasTrailingTrivia": true,
                                                        "hasTrailingNewLine": true,
                                                        "trailingTrivia": [
                                                            {
                                                                "kind": "NewLineTrivia",
                                                                "text": "\r\n"
                                                            }
                                                        ]
                                                    }
                                                }
                                            ],
                                            "closeBraceToken": {
                                                "kind": "CloseBraceToken",
                                                "fullStart": 756,
                                                "fullEnd": 765,
                                                "start": 764,
                                                "end": 765,
                                                "fullWidth": 9,
                                                "width": 1,
                                                "text": "}",
                                                "value": "}",
                                                "valueText": "}",
                                                "hasLeadingTrivia": true,
                                                "leadingTrivia": [
                                                    {
                                                        "kind": "WhitespaceTrivia",
                                                        "text": "        "
                                                    }
                                                ]
                                            }
                                        }
                                    ],
                                    "closeParenToken": {
                                        "kind": "CloseParenToken",
                                        "fullStart": 765,
                                        "fullEnd": 766,
                                        "start": 765,
                                        "end": 766,
                                        "fullWidth": 1,
                                        "width": 1,
                                        "text": ")",
                                        "value": ")",
                                        "valueText": ")"
                                    }
                                }
                            },
                            "semicolonToken": {
                                "kind": "SemicolonToken",
                                "fullStart": 766,
                                "fullEnd": 769,
                                "start": 766,
                                "end": 767,
                                "fullWidth": 3,
                                "width": 1,
                                "text": ";",
                                "value": ";",
                                "valueText": ";",
                                "hasTrailingTrivia": true,
                                "hasTrailingNewLine": true,
                                "trailingTrivia": [
                                    {
                                        "kind": "NewLineTrivia",
                                        "text": "\r\n"
                                    }
                                ]
                            }
                        },
                        {
                            "kind": "VariableStatement",
                            "fullStart": 769,
                            "fullEnd": 807,
                            "start": 779,
                            "end": 805,
                            "fullWidth": 38,
                            "width": 26,
                            "modifiers": [],
                            "variableDeclaration": {
                                "kind": "VariableDeclaration",
                                "fullStart": 769,
                                "fullEnd": 804,
                                "start": 779,
                                "end": 804,
                                "fullWidth": 35,
                                "width": 25,
                                "varKeyword": {
                                    "kind": "VarKeyword",
                                    "fullStart": 769,
                                    "fullEnd": 783,
                                    "start": 779,
                                    "end": 782,
                                    "fullWidth": 14,
                                    "width": 3,
                                    "text": "var",
                                    "value": "var",
                                    "valueText": "var",
                                    "hasLeadingTrivia": true,
                                    "hasLeadingNewLine": true,
                                    "hasTrailingTrivia": true,
                                    "leadingTrivia": [
                                        {
                                            "kind": "NewLineTrivia",
                                            "text": "\r\n"
                                        },
                                        {
                                            "kind": "WhitespaceTrivia",
                                            "text": "        "
                                        }
                                    ],
                                    "trailingTrivia": [
                                        {
                                            "kind": "WhitespaceTrivia",
                                            "text": " "
                                        }
                                    ]
                                },
                                "variableDeclarators": [
                                    {
                                        "kind": "VariableDeclarator",
                                        "fullStart": 783,
                                        "fullEnd": 804,
                                        "start": 783,
                                        "end": 804,
                                        "fullWidth": 21,
<<<<<<< HEAD
                                        "width": 21,
                                        "identifier": {
=======
                                        "propertyName": {
>>>>>>> 85e84683
                                            "kind": "IdentifierName",
                                            "fullStart": 783,
                                            "fullEnd": 787,
                                            "start": 783,
                                            "end": 786,
                                            "fullWidth": 4,
                                            "width": 3,
                                            "text": "Con",
                                            "value": "Con",
                                            "valueText": "Con",
                                            "hasTrailingTrivia": true,
                                            "trailingTrivia": [
                                                {
                                                    "kind": "WhitespaceTrivia",
                                                    "text": " "
                                                }
                                            ]
                                        },
                                        "equalsValueClause": {
                                            "kind": "EqualsValueClause",
                                            "fullStart": 787,
                                            "fullEnd": 804,
                                            "start": 787,
                                            "end": 804,
                                            "fullWidth": 17,
                                            "width": 17,
                                            "equalsToken": {
                                                "kind": "EqualsToken",
                                                "fullStart": 787,
                                                "fullEnd": 789,
                                                "start": 787,
                                                "end": 788,
                                                "fullWidth": 2,
                                                "width": 1,
                                                "text": "=",
                                                "value": "=",
                                                "valueText": "=",
                                                "hasTrailingTrivia": true,
                                                "trailingTrivia": [
                                                    {
                                                        "kind": "WhitespaceTrivia",
                                                        "text": " "
                                                    }
                                                ]
                                            },
                                            "value": {
                                                "kind": "FunctionExpression",
                                                "fullStart": 789,
                                                "fullEnd": 804,
                                                "start": 789,
                                                "end": 804,
                                                "fullWidth": 15,
                                                "width": 15,
                                                "functionKeyword": {
                                                    "kind": "FunctionKeyword",
                                                    "fullStart": 789,
                                                    "fullEnd": 798,
                                                    "start": 789,
                                                    "end": 797,
                                                    "fullWidth": 9,
                                                    "width": 8,
                                                    "text": "function",
                                                    "value": "function",
                                                    "valueText": "function",
                                                    "hasTrailingTrivia": true,
                                                    "trailingTrivia": [
                                                        {
                                                            "kind": "WhitespaceTrivia",
                                                            "text": " "
                                                        }
                                                    ]
                                                },
                                                "callSignature": {
                                                    "kind": "CallSignature",
                                                    "fullStart": 798,
                                                    "fullEnd": 801,
                                                    "start": 798,
                                                    "end": 800,
                                                    "fullWidth": 3,
                                                    "width": 2,
                                                    "parameterList": {
                                                        "kind": "ParameterList",
                                                        "fullStart": 798,
                                                        "fullEnd": 801,
                                                        "start": 798,
                                                        "end": 800,
                                                        "fullWidth": 3,
                                                        "width": 2,
                                                        "openParenToken": {
                                                            "kind": "OpenParenToken",
                                                            "fullStart": 798,
                                                            "fullEnd": 799,
                                                            "start": 798,
                                                            "end": 799,
                                                            "fullWidth": 1,
                                                            "width": 1,
                                                            "text": "(",
                                                            "value": "(",
                                                            "valueText": "("
                                                        },
                                                        "parameters": [],
                                                        "closeParenToken": {
                                                            "kind": "CloseParenToken",
                                                            "fullStart": 799,
                                                            "fullEnd": 801,
                                                            "start": 799,
                                                            "end": 800,
                                                            "fullWidth": 2,
                                                            "width": 1,
                                                            "text": ")",
                                                            "value": ")",
                                                            "valueText": ")",
                                                            "hasTrailingTrivia": true,
                                                            "trailingTrivia": [
                                                                {
                                                                    "kind": "WhitespaceTrivia",
                                                                    "text": " "
                                                                }
                                                            ]
                                                        }
                                                    }
                                                },
                                                "block": {
                                                    "kind": "Block",
                                                    "fullStart": 801,
                                                    "fullEnd": 804,
                                                    "start": 801,
                                                    "end": 804,
                                                    "fullWidth": 3,
                                                    "width": 3,
                                                    "openBraceToken": {
                                                        "kind": "OpenBraceToken",
                                                        "fullStart": 801,
                                                        "fullEnd": 803,
                                                        "start": 801,
                                                        "end": 802,
                                                        "fullWidth": 2,
                                                        "width": 1,
                                                        "text": "{",
                                                        "value": "{",
                                                        "valueText": "{",
                                                        "hasTrailingTrivia": true,
                                                        "trailingTrivia": [
                                                            {
                                                                "kind": "WhitespaceTrivia",
                                                                "text": " "
                                                            }
                                                        ]
                                                    },
                                                    "statements": [],
                                                    "closeBraceToken": {
                                                        "kind": "CloseBraceToken",
                                                        "fullStart": 803,
                                                        "fullEnd": 804,
                                                        "start": 803,
                                                        "end": 804,
                                                        "fullWidth": 1,
                                                        "width": 1,
                                                        "text": "}",
                                                        "value": "}",
                                                        "valueText": "}"
                                                    }
                                                }
                                            }
                                        }
                                    }
                                ]
                            },
                            "semicolonToken": {
                                "kind": "SemicolonToken",
                                "fullStart": 804,
                                "fullEnd": 807,
                                "start": 804,
                                "end": 805,
                                "fullWidth": 3,
                                "width": 1,
                                "text": ";",
                                "value": ";",
                                "valueText": ";",
                                "hasTrailingTrivia": true,
                                "hasTrailingNewLine": true,
                                "trailingTrivia": [
                                    {
                                        "kind": "NewLineTrivia",
                                        "text": "\r\n"
                                    }
                                ]
                            }
                        },
                        {
                            "kind": "ExpressionStatement",
                            "fullStart": 807,
                            "fullEnd": 839,
                            "start": 815,
                            "end": 837,
                            "fullWidth": 32,
                            "width": 22,
                            "expression": {
                                "kind": "AssignmentExpression",
                                "fullStart": 807,
                                "fullEnd": 836,
                                "start": 815,
                                "end": 836,
                                "fullWidth": 29,
                                "width": 21,
                                "left": {
                                    "kind": "MemberAccessExpression",
                                    "fullStart": 807,
                                    "fullEnd": 829,
                                    "start": 815,
                                    "end": 828,
                                    "fullWidth": 22,
                                    "width": 13,
                                    "expression": {
                                        "kind": "IdentifierName",
                                        "fullStart": 807,
                                        "fullEnd": 818,
                                        "start": 815,
                                        "end": 818,
                                        "fullWidth": 11,
                                        "width": 3,
                                        "text": "Con",
                                        "value": "Con",
                                        "valueText": "Con",
                                        "hasLeadingTrivia": true,
                                        "leadingTrivia": [
                                            {
                                                "kind": "WhitespaceTrivia",
                                                "text": "        "
                                            }
                                        ]
                                    },
                                    "dotToken": {
                                        "kind": "DotToken",
                                        "fullStart": 818,
                                        "fullEnd": 819,
                                        "start": 818,
                                        "end": 819,
                                        "fullWidth": 1,
                                        "width": 1,
                                        "text": ".",
                                        "value": ".",
                                        "valueText": "."
                                    },
                                    "name": {
                                        "kind": "IdentifierName",
                                        "fullStart": 819,
                                        "fullEnd": 829,
                                        "start": 819,
                                        "end": 828,
                                        "fullWidth": 10,
                                        "width": 9,
                                        "text": "prototype",
                                        "value": "prototype",
                                        "valueText": "prototype",
                                        "hasTrailingTrivia": true,
                                        "trailingTrivia": [
                                            {
                                                "kind": "WhitespaceTrivia",
                                                "text": " "
                                            }
                                        ]
                                    }
                                },
                                "operatorToken": {
                                    "kind": "EqualsToken",
                                    "fullStart": 829,
                                    "fullEnd": 831,
                                    "start": 829,
                                    "end": 830,
                                    "fullWidth": 2,
                                    "width": 1,
                                    "text": "=",
                                    "value": "=",
                                    "valueText": "=",
                                    "hasTrailingTrivia": true,
                                    "trailingTrivia": [
                                        {
                                            "kind": "WhitespaceTrivia",
                                            "text": " "
                                        }
                                    ]
                                },
                                "right": {
                                    "kind": "IdentifierName",
                                    "fullStart": 831,
                                    "fullEnd": 836,
                                    "start": 831,
                                    "end": 836,
                                    "fullWidth": 5,
                                    "width": 5,
                                    "text": "proto",
                                    "value": "proto",
                                    "valueText": "proto"
                                }
                            },
                            "semicolonToken": {
                                "kind": "SemicolonToken",
                                "fullStart": 836,
                                "fullEnd": 839,
                                "start": 836,
                                "end": 837,
                                "fullWidth": 3,
                                "width": 1,
                                "text": ";",
                                "value": ";",
                                "valueText": ";",
                                "hasTrailingTrivia": true,
                                "hasTrailingNewLine": true,
                                "trailingTrivia": [
                                    {
                                        "kind": "NewLineTrivia",
                                        "text": "\r\n"
                                    }
                                ]
                            }
                        },
                        {
                            "kind": "VariableStatement",
                            "fullStart": 839,
                            "fullEnd": 873,
                            "start": 849,
                            "end": 871,
                            "fullWidth": 34,
                            "width": 22,
                            "modifiers": [],
                            "variableDeclaration": {
                                "kind": "VariableDeclaration",
                                "fullStart": 839,
                                "fullEnd": 870,
                                "start": 849,
                                "end": 870,
                                "fullWidth": 31,
                                "width": 21,
                                "varKeyword": {
                                    "kind": "VarKeyword",
                                    "fullStart": 839,
                                    "fullEnd": 853,
                                    "start": 849,
                                    "end": 852,
                                    "fullWidth": 14,
                                    "width": 3,
                                    "text": "var",
                                    "value": "var",
                                    "valueText": "var",
                                    "hasLeadingTrivia": true,
                                    "hasLeadingNewLine": true,
                                    "hasTrailingTrivia": true,
                                    "leadingTrivia": [
                                        {
                                            "kind": "NewLineTrivia",
                                            "text": "\r\n"
                                        },
                                        {
                                            "kind": "WhitespaceTrivia",
                                            "text": "        "
                                        }
                                    ],
                                    "trailingTrivia": [
                                        {
                                            "kind": "WhitespaceTrivia",
                                            "text": " "
                                        }
                                    ]
                                },
                                "variableDeclarators": [
                                    {
                                        "kind": "VariableDeclarator",
                                        "fullStart": 853,
                                        "fullEnd": 870,
                                        "start": 853,
                                        "end": 870,
                                        "fullWidth": 17,
<<<<<<< HEAD
                                        "width": 17,
                                        "identifier": {
=======
                                        "propertyName": {
>>>>>>> 85e84683
                                            "kind": "IdentifierName",
                                            "fullStart": 853,
                                            "fullEnd": 859,
                                            "start": 853,
                                            "end": 858,
                                            "fullWidth": 6,
                                            "width": 5,
                                            "text": "child",
                                            "value": "child",
                                            "valueText": "child",
                                            "hasTrailingTrivia": true,
                                            "trailingTrivia": [
                                                {
                                                    "kind": "WhitespaceTrivia",
                                                    "text": " "
                                                }
                                            ]
                                        },
                                        "equalsValueClause": {
                                            "kind": "EqualsValueClause",
                                            "fullStart": 859,
                                            "fullEnd": 870,
                                            "start": 859,
                                            "end": 870,
                                            "fullWidth": 11,
                                            "width": 11,
                                            "equalsToken": {
                                                "kind": "EqualsToken",
                                                "fullStart": 859,
                                                "fullEnd": 861,
                                                "start": 859,
                                                "end": 860,
                                                "fullWidth": 2,
                                                "width": 1,
                                                "text": "=",
                                                "value": "=",
                                                "valueText": "=",
                                                "hasTrailingTrivia": true,
                                                "trailingTrivia": [
                                                    {
                                                        "kind": "WhitespaceTrivia",
                                                        "text": " "
                                                    }
                                                ]
                                            },
                                            "value": {
                                                "kind": "ObjectCreationExpression",
                                                "fullStart": 861,
                                                "fullEnd": 870,
                                                "start": 861,
                                                "end": 870,
                                                "fullWidth": 9,
                                                "width": 9,
                                                "newKeyword": {
                                                    "kind": "NewKeyword",
                                                    "fullStart": 861,
                                                    "fullEnd": 865,
                                                    "start": 861,
                                                    "end": 864,
                                                    "fullWidth": 4,
                                                    "width": 3,
                                                    "text": "new",
                                                    "value": "new",
                                                    "valueText": "new",
                                                    "hasTrailingTrivia": true,
                                                    "trailingTrivia": [
                                                        {
                                                            "kind": "WhitespaceTrivia",
                                                            "text": " "
                                                        }
                                                    ]
                                                },
                                                "expression": {
                                                    "kind": "IdentifierName",
                                                    "fullStart": 865,
                                                    "fullEnd": 868,
                                                    "start": 865,
                                                    "end": 868,
                                                    "fullWidth": 3,
                                                    "width": 3,
                                                    "text": "Con",
                                                    "value": "Con",
                                                    "valueText": "Con"
                                                },
                                                "argumentList": {
                                                    "kind": "ArgumentList",
                                                    "fullStart": 868,
                                                    "fullEnd": 870,
                                                    "start": 868,
                                                    "end": 870,
                                                    "fullWidth": 2,
                                                    "width": 2,
                                                    "openParenToken": {
                                                        "kind": "OpenParenToken",
                                                        "fullStart": 868,
                                                        "fullEnd": 869,
                                                        "start": 868,
                                                        "end": 869,
                                                        "fullWidth": 1,
                                                        "width": 1,
                                                        "text": "(",
                                                        "value": "(",
                                                        "valueText": "("
                                                    },
                                                    "arguments": [],
                                                    "closeParenToken": {
                                                        "kind": "CloseParenToken",
                                                        "fullStart": 869,
                                                        "fullEnd": 870,
                                                        "start": 869,
                                                        "end": 870,
                                                        "fullWidth": 1,
                                                        "width": 1,
                                                        "text": ")",
                                                        "value": ")",
                                                        "valueText": ")"
                                                    }
                                                }
                                            }
                                        }
                                    }
                                ]
                            },
                            "semicolonToken": {
                                "kind": "SemicolonToken",
                                "fullStart": 870,
                                "fullEnd": 873,
                                "start": 870,
                                "end": 871,
                                "fullWidth": 3,
                                "width": 1,
                                "text": ";",
                                "value": ";",
                                "valueText": ";",
                                "hasTrailingTrivia": true,
                                "hasTrailingNewLine": true,
                                "trailingTrivia": [
                                    {
                                        "kind": "NewLineTrivia",
                                        "text": "\r\n"
                                    }
                                ]
                            }
                        },
                        {
                            "kind": "ExpressionStatement",
                            "fullStart": 873,
                            "fullEnd": 989,
                            "start": 881,
                            "end": 987,
                            "fullWidth": 116,
                            "width": 106,
                            "expression": {
                                "kind": "InvocationExpression",
                                "fullStart": 873,
                                "fullEnd": 986,
                                "start": 881,
                                "end": 986,
                                "fullWidth": 113,
                                "width": 105,
                                "expression": {
                                    "kind": "MemberAccessExpression",
                                    "fullStart": 873,
                                    "fullEnd": 902,
                                    "start": 881,
                                    "end": 902,
                                    "fullWidth": 29,
                                    "width": 21,
                                    "expression": {
                                        "kind": "IdentifierName",
                                        "fullStart": 873,
                                        "fullEnd": 887,
                                        "start": 881,
                                        "end": 887,
                                        "fullWidth": 14,
                                        "width": 6,
                                        "text": "Object",
                                        "value": "Object",
                                        "valueText": "Object",
                                        "hasLeadingTrivia": true,
                                        "leadingTrivia": [
                                            {
                                                "kind": "WhitespaceTrivia",
                                                "text": "        "
                                            }
                                        ]
                                    },
                                    "dotToken": {
                                        "kind": "DotToken",
                                        "fullStart": 887,
                                        "fullEnd": 888,
                                        "start": 887,
                                        "end": 888,
                                        "fullWidth": 1,
                                        "width": 1,
                                        "text": ".",
                                        "value": ".",
                                        "valueText": "."
                                    },
                                    "name": {
                                        "kind": "IdentifierName",
                                        "fullStart": 888,
                                        "fullEnd": 902,
                                        "start": 888,
                                        "end": 902,
                                        "fullWidth": 14,
                                        "width": 14,
                                        "text": "defineProperty",
                                        "value": "defineProperty",
                                        "valueText": "defineProperty"
                                    }
                                },
                                "argumentList": {
                                    "kind": "ArgumentList",
                                    "fullStart": 902,
                                    "fullEnd": 986,
                                    "start": 902,
                                    "end": 986,
                                    "fullWidth": 84,
                                    "width": 84,
                                    "openParenToken": {
                                        "kind": "OpenParenToken",
                                        "fullStart": 902,
                                        "fullEnd": 903,
                                        "start": 902,
                                        "end": 903,
                                        "fullWidth": 1,
                                        "width": 1,
                                        "text": "(",
                                        "value": "(",
                                        "valueText": "("
                                    },
                                    "arguments": [
                                        {
                                            "kind": "IdentifierName",
                                            "fullStart": 903,
                                            "fullEnd": 908,
                                            "start": 903,
                                            "end": 908,
                                            "fullWidth": 5,
                                            "width": 5,
                                            "text": "child",
                                            "value": "child",
                                            "valueText": "child"
                                        },
                                        {
                                            "kind": "CommaToken",
                                            "fullStart": 908,
                                            "fullEnd": 910,
                                            "start": 908,
                                            "end": 909,
                                            "fullWidth": 2,
                                            "width": 1,
                                            "text": ",",
                                            "value": ",",
                                            "valueText": ",",
                                            "hasTrailingTrivia": true,
                                            "trailingTrivia": [
                                                {
                                                    "kind": "WhitespaceTrivia",
                                                    "text": " "
                                                }
                                            ]
                                        },
                                        {
                                            "kind": "StringLiteral",
                                            "fullStart": 910,
                                            "fullEnd": 915,
                                            "start": 910,
                                            "end": 915,
                                            "fullWidth": 5,
                                            "width": 5,
                                            "text": "\"foo\"",
                                            "value": "foo",
                                            "valueText": "foo"
                                        },
                                        {
                                            "kind": "CommaToken",
                                            "fullStart": 915,
                                            "fullEnd": 917,
                                            "start": 915,
                                            "end": 916,
                                            "fullWidth": 2,
                                            "width": 1,
                                            "text": ",",
                                            "value": ",",
                                            "valueText": ",",
                                            "hasTrailingTrivia": true,
                                            "trailingTrivia": [
                                                {
                                                    "kind": "WhitespaceTrivia",
                                                    "text": " "
                                                }
                                            ]
                                        },
                                        {
                                            "kind": "ObjectLiteralExpression",
                                            "fullStart": 917,
                                            "fullEnd": 985,
                                            "start": 917,
                                            "end": 985,
                                            "fullWidth": 68,
                                            "width": 68,
                                            "openBraceToken": {
                                                "kind": "OpenBraceToken",
                                                "fullStart": 917,
                                                "fullEnd": 920,
                                                "start": 917,
                                                "end": 918,
                                                "fullWidth": 3,
                                                "width": 1,
                                                "text": "{",
                                                "value": "{",
                                                "valueText": "{",
                                                "hasTrailingTrivia": true,
                                                "hasTrailingNewLine": true,
                                                "trailingTrivia": [
                                                    {
                                                        "kind": "NewLineTrivia",
                                                        "text": "\r\n"
                                                    }
                                                ]
                                            },
                                            "propertyAssignments": [
                                                {
                                                    "kind": "SimplePropertyAssignment",
                                                    "fullStart": 920,
                                                    "fullEnd": 941,
                                                    "start": 932,
                                                    "end": 941,
                                                    "fullWidth": 21,
                                                    "width": 9,
                                                    "propertyName": {
                                                        "kind": "IdentifierName",
                                                        "fullStart": 920,
                                                        "fullEnd": 937,
                                                        "start": 932,
                                                        "end": 937,
                                                        "fullWidth": 17,
                                                        "width": 5,
                                                        "text": "value",
                                                        "value": "value",
                                                        "valueText": "value",
                                                        "hasLeadingTrivia": true,
                                                        "leadingTrivia": [
                                                            {
                                                                "kind": "WhitespaceTrivia",
                                                                "text": "            "
                                                            }
                                                        ]
                                                    },
                                                    "colonToken": {
                                                        "kind": "ColonToken",
                                                        "fullStart": 937,
                                                        "fullEnd": 939,
                                                        "start": 937,
                                                        "end": 938,
                                                        "fullWidth": 2,
                                                        "width": 1,
                                                        "text": ":",
                                                        "value": ":",
                                                        "valueText": ":",
                                                        "hasTrailingTrivia": true,
                                                        "trailingTrivia": [
                                                            {
                                                                "kind": "WhitespaceTrivia",
                                                                "text": " "
                                                            }
                                                        ]
                                                    },
                                                    "expression": {
                                                        "kind": "NumericLiteral",
                                                        "fullStart": 939,
                                                        "fullEnd": 941,
                                                        "start": 939,
                                                        "end": 941,
                                                        "fullWidth": 2,
                                                        "width": 2,
                                                        "text": "10",
                                                        "value": 10,
                                                        "valueText": "10"
                                                    }
                                                },
                                                {
                                                    "kind": "CommaToken",
                                                    "fullStart": 941,
                                                    "fullEnd": 944,
                                                    "start": 941,
                                                    "end": 942,
                                                    "fullWidth": 3,
                                                    "width": 1,
                                                    "text": ",",
                                                    "value": ",",
                                                    "valueText": ",",
                                                    "hasTrailingTrivia": true,
                                                    "hasTrailingNewLine": true,
                                                    "trailingTrivia": [
                                                        {
                                                            "kind": "NewLineTrivia",
                                                            "text": "\r\n"
                                                        }
                                                    ]
                                                },
                                                {
                                                    "kind": "SimplePropertyAssignment",
                                                    "fullStart": 944,
                                                    "fullEnd": 976,
                                                    "start": 956,
                                                    "end": 974,
                                                    "fullWidth": 32,
                                                    "width": 18,
                                                    "propertyName": {
                                                        "kind": "IdentifierName",
                                                        "fullStart": 944,
                                                        "fullEnd": 968,
                                                        "start": 956,
                                                        "end": 968,
                                                        "fullWidth": 24,
                                                        "width": 12,
                                                        "text": "configurable",
                                                        "value": "configurable",
                                                        "valueText": "configurable",
                                                        "hasLeadingTrivia": true,
                                                        "leadingTrivia": [
                                                            {
                                                                "kind": "WhitespaceTrivia",
                                                                "text": "            "
                                                            }
                                                        ]
                                                    },
                                                    "colonToken": {
                                                        "kind": "ColonToken",
                                                        "fullStart": 968,
                                                        "fullEnd": 970,
                                                        "start": 968,
                                                        "end": 969,
                                                        "fullWidth": 2,
                                                        "width": 1,
                                                        "text": ":",
                                                        "value": ":",
                                                        "valueText": ":",
                                                        "hasTrailingTrivia": true,
                                                        "trailingTrivia": [
                                                            {
                                                                "kind": "WhitespaceTrivia",
                                                                "text": " "
                                                            }
                                                        ]
                                                    },
                                                    "expression": {
                                                        "kind": "TrueKeyword",
                                                        "fullStart": 970,
                                                        "fullEnd": 976,
                                                        "start": 970,
                                                        "end": 974,
                                                        "fullWidth": 6,
                                                        "width": 4,
                                                        "text": "true",
                                                        "value": true,
                                                        "valueText": "true",
                                                        "hasTrailingTrivia": true,
                                                        "hasTrailingNewLine": true,
                                                        "trailingTrivia": [
                                                            {
                                                                "kind": "NewLineTrivia",
                                                                "text": "\r\n"
                                                            }
                                                        ]
                                                    }
                                                }
                                            ],
                                            "closeBraceToken": {
                                                "kind": "CloseBraceToken",
                                                "fullStart": 976,
                                                "fullEnd": 985,
                                                "start": 984,
                                                "end": 985,
                                                "fullWidth": 9,
                                                "width": 1,
                                                "text": "}",
                                                "value": "}",
                                                "valueText": "}",
                                                "hasLeadingTrivia": true,
                                                "leadingTrivia": [
                                                    {
                                                        "kind": "WhitespaceTrivia",
                                                        "text": "        "
                                                    }
                                                ]
                                            }
                                        }
                                    ],
                                    "closeParenToken": {
                                        "kind": "CloseParenToken",
                                        "fullStart": 985,
                                        "fullEnd": 986,
                                        "start": 985,
                                        "end": 986,
                                        "fullWidth": 1,
                                        "width": 1,
                                        "text": ")",
                                        "value": ")",
                                        "valueText": ")"
                                    }
                                }
                            },
                            "semicolonToken": {
                                "kind": "SemicolonToken",
                                "fullStart": 986,
                                "fullEnd": 989,
                                "start": 986,
                                "end": 987,
                                "fullWidth": 3,
                                "width": 1,
                                "text": ";",
                                "value": ";",
                                "valueText": ";",
                                "hasTrailingTrivia": true,
                                "hasTrailingNewLine": true,
                                "trailingTrivia": [
                                    {
                                        "kind": "NewLineTrivia",
                                        "text": "\r\n"
                                    }
                                ]
                            }
                        },
                        {
                            "kind": "ExpressionStatement",
                            "fullStart": 989,
                            "fullEnd": 1022,
                            "start": 999,
                            "end": 1020,
                            "fullWidth": 33,
                            "width": 21,
                            "expression": {
                                "kind": "InvocationExpression",
                                "fullStart": 989,
                                "fullEnd": 1019,
                                "start": 999,
                                "end": 1019,
                                "fullWidth": 30,
                                "width": 20,
                                "expression": {
                                    "kind": "MemberAccessExpression",
                                    "fullStart": 989,
                                    "fullEnd": 1012,
                                    "start": 999,
                                    "end": 1012,
                                    "fullWidth": 23,
                                    "width": 13,
                                    "expression": {
                                        "kind": "IdentifierName",
                                        "fullStart": 989,
                                        "fullEnd": 1005,
                                        "start": 999,
                                        "end": 1005,
                                        "fullWidth": 16,
                                        "width": 6,
                                        "text": "Object",
                                        "value": "Object",
                                        "valueText": "Object",
                                        "hasLeadingTrivia": true,
                                        "hasLeadingNewLine": true,
                                        "leadingTrivia": [
                                            {
                                                "kind": "NewLineTrivia",
                                                "text": "\r\n"
                                            },
                                            {
                                                "kind": "WhitespaceTrivia",
                                                "text": "        "
                                            }
                                        ]
                                    },
                                    "dotToken": {
                                        "kind": "DotToken",
                                        "fullStart": 1005,
                                        "fullEnd": 1006,
                                        "start": 1005,
                                        "end": 1006,
                                        "fullWidth": 1,
                                        "width": 1,
                                        "text": ".",
                                        "value": ".",
                                        "valueText": "."
                                    },
                                    "name": {
                                        "kind": "IdentifierName",
                                        "fullStart": 1006,
                                        "fullEnd": 1012,
                                        "start": 1006,
                                        "end": 1012,
                                        "fullWidth": 6,
                                        "width": 6,
                                        "text": "freeze",
                                        "value": "freeze",
                                        "valueText": "freeze"
                                    }
                                },
                                "argumentList": {
                                    "kind": "ArgumentList",
                                    "fullStart": 1012,
                                    "fullEnd": 1019,
                                    "start": 1012,
                                    "end": 1019,
                                    "fullWidth": 7,
                                    "width": 7,
                                    "openParenToken": {
                                        "kind": "OpenParenToken",
                                        "fullStart": 1012,
                                        "fullEnd": 1013,
                                        "start": 1012,
                                        "end": 1013,
                                        "fullWidth": 1,
                                        "width": 1,
                                        "text": "(",
                                        "value": "(",
                                        "valueText": "("
                                    },
                                    "arguments": [
                                        {
                                            "kind": "IdentifierName",
                                            "fullStart": 1013,
                                            "fullEnd": 1018,
                                            "start": 1013,
                                            "end": 1018,
                                            "fullWidth": 5,
                                            "width": 5,
                                            "text": "child",
                                            "value": "child",
                                            "valueText": "child"
                                        }
                                    ],
                                    "closeParenToken": {
                                        "kind": "CloseParenToken",
                                        "fullStart": 1018,
                                        "fullEnd": 1019,
                                        "start": 1018,
                                        "end": 1019,
                                        "fullWidth": 1,
                                        "width": 1,
                                        "text": ")",
                                        "value": ")",
                                        "valueText": ")"
                                    }
                                }
                            },
                            "semicolonToken": {
                                "kind": "SemicolonToken",
                                "fullStart": 1019,
                                "fullEnd": 1022,
                                "start": 1019,
                                "end": 1020,
                                "fullWidth": 3,
                                "width": 1,
                                "text": ";",
                                "value": ";",
                                "valueText": ";",
                                "hasTrailingTrivia": true,
                                "hasTrailingNewLine": true,
                                "trailingTrivia": [
                                    {
                                        "kind": "NewLineTrivia",
                                        "text": "\r\n"
                                    }
                                ]
                            }
                        },
                        {
                            "kind": "VariableStatement",
                            "fullStart": 1022,
                            "fullEnd": 1091,
                            "start": 1032,
                            "end": 1089,
                            "fullWidth": 69,
                            "width": 57,
                            "modifiers": [],
                            "variableDeclaration": {
                                "kind": "VariableDeclaration",
                                "fullStart": 1022,
                                "fullEnd": 1088,
                                "start": 1032,
                                "end": 1088,
                                "fullWidth": 66,
                                "width": 56,
                                "varKeyword": {
                                    "kind": "VarKeyword",
                                    "fullStart": 1022,
                                    "fullEnd": 1036,
                                    "start": 1032,
                                    "end": 1035,
                                    "fullWidth": 14,
                                    "width": 3,
                                    "text": "var",
                                    "value": "var",
                                    "valueText": "var",
                                    "hasLeadingTrivia": true,
                                    "hasLeadingNewLine": true,
                                    "hasTrailingTrivia": true,
                                    "leadingTrivia": [
                                        {
                                            "kind": "NewLineTrivia",
                                            "text": "\r\n"
                                        },
                                        {
                                            "kind": "WhitespaceTrivia",
                                            "text": "        "
                                        }
                                    ],
                                    "trailingTrivia": [
                                        {
                                            "kind": "WhitespaceTrivia",
                                            "text": " "
                                        }
                                    ]
                                },
                                "variableDeclarators": [
                                    {
                                        "kind": "VariableDeclarator",
                                        "fullStart": 1036,
                                        "fullEnd": 1088,
                                        "start": 1036,
                                        "end": 1088,
                                        "fullWidth": 52,
<<<<<<< HEAD
                                        "width": 52,
                                        "identifier": {
=======
                                        "propertyName": {
>>>>>>> 85e84683
                                            "kind": "IdentifierName",
                                            "fullStart": 1036,
                                            "fullEnd": 1041,
                                            "start": 1036,
                                            "end": 1040,
                                            "fullWidth": 5,
                                            "width": 4,
                                            "text": "desc",
                                            "value": "desc",
                                            "valueText": "desc",
                                            "hasTrailingTrivia": true,
                                            "trailingTrivia": [
                                                {
                                                    "kind": "WhitespaceTrivia",
                                                    "text": " "
                                                }
                                            ]
                                        },
                                        "equalsValueClause": {
                                            "kind": "EqualsValueClause",
                                            "fullStart": 1041,
                                            "fullEnd": 1088,
                                            "start": 1041,
                                            "end": 1088,
                                            "fullWidth": 47,
                                            "width": 47,
                                            "equalsToken": {
                                                "kind": "EqualsToken",
                                                "fullStart": 1041,
                                                "fullEnd": 1043,
                                                "start": 1041,
                                                "end": 1042,
                                                "fullWidth": 2,
                                                "width": 1,
                                                "text": "=",
                                                "value": "=",
                                                "valueText": "=",
                                                "hasTrailingTrivia": true,
                                                "trailingTrivia": [
                                                    {
                                                        "kind": "WhitespaceTrivia",
                                                        "text": " "
                                                    }
                                                ]
                                            },
                                            "value": {
                                                "kind": "InvocationExpression",
                                                "fullStart": 1043,
                                                "fullEnd": 1088,
                                                "start": 1043,
                                                "end": 1088,
                                                "fullWidth": 45,
                                                "width": 45,
                                                "expression": {
                                                    "kind": "MemberAccessExpression",
                                                    "fullStart": 1043,
                                                    "fullEnd": 1074,
                                                    "start": 1043,
                                                    "end": 1074,
                                                    "fullWidth": 31,
                                                    "width": 31,
                                                    "expression": {
                                                        "kind": "IdentifierName",
                                                        "fullStart": 1043,
                                                        "fullEnd": 1049,
                                                        "start": 1043,
                                                        "end": 1049,
                                                        "fullWidth": 6,
                                                        "width": 6,
                                                        "text": "Object",
                                                        "value": "Object",
                                                        "valueText": "Object"
                                                    },
                                                    "dotToken": {
                                                        "kind": "DotToken",
                                                        "fullStart": 1049,
                                                        "fullEnd": 1050,
                                                        "start": 1049,
                                                        "end": 1050,
                                                        "fullWidth": 1,
                                                        "width": 1,
                                                        "text": ".",
                                                        "value": ".",
                                                        "valueText": "."
                                                    },
                                                    "name": {
                                                        "kind": "IdentifierName",
                                                        "fullStart": 1050,
                                                        "fullEnd": 1074,
                                                        "start": 1050,
                                                        "end": 1074,
                                                        "fullWidth": 24,
                                                        "width": 24,
                                                        "text": "getOwnPropertyDescriptor",
                                                        "value": "getOwnPropertyDescriptor",
                                                        "valueText": "getOwnPropertyDescriptor"
                                                    }
                                                },
                                                "argumentList": {
                                                    "kind": "ArgumentList",
                                                    "fullStart": 1074,
                                                    "fullEnd": 1088,
                                                    "start": 1074,
                                                    "end": 1088,
                                                    "fullWidth": 14,
                                                    "width": 14,
                                                    "openParenToken": {
                                                        "kind": "OpenParenToken",
                                                        "fullStart": 1074,
                                                        "fullEnd": 1075,
                                                        "start": 1074,
                                                        "end": 1075,
                                                        "fullWidth": 1,
                                                        "width": 1,
                                                        "text": "(",
                                                        "value": "(",
                                                        "valueText": "("
                                                    },
                                                    "arguments": [
                                                        {
                                                            "kind": "IdentifierName",
                                                            "fullStart": 1075,
                                                            "fullEnd": 1080,
                                                            "start": 1075,
                                                            "end": 1080,
                                                            "fullWidth": 5,
                                                            "width": 5,
                                                            "text": "child",
                                                            "value": "child",
                                                            "valueText": "child"
                                                        },
                                                        {
                                                            "kind": "CommaToken",
                                                            "fullStart": 1080,
                                                            "fullEnd": 1082,
                                                            "start": 1080,
                                                            "end": 1081,
                                                            "fullWidth": 2,
                                                            "width": 1,
                                                            "text": ",",
                                                            "value": ",",
                                                            "valueText": ",",
                                                            "hasTrailingTrivia": true,
                                                            "trailingTrivia": [
                                                                {
                                                                    "kind": "WhitespaceTrivia",
                                                                    "text": " "
                                                                }
                                                            ]
                                                        },
                                                        {
                                                            "kind": "StringLiteral",
                                                            "fullStart": 1082,
                                                            "fullEnd": 1087,
                                                            "start": 1082,
                                                            "end": 1087,
                                                            "fullWidth": 5,
                                                            "width": 5,
                                                            "text": "\"foo\"",
                                                            "value": "foo",
                                                            "valueText": "foo"
                                                        }
                                                    ],
                                                    "closeParenToken": {
                                                        "kind": "CloseParenToken",
                                                        "fullStart": 1087,
                                                        "fullEnd": 1088,
                                                        "start": 1087,
                                                        "end": 1088,
                                                        "fullWidth": 1,
                                                        "width": 1,
                                                        "text": ")",
                                                        "value": ")",
                                                        "valueText": ")"
                                                    }
                                                }
                                            }
                                        }
                                    }
                                ]
                            },
                            "semicolonToken": {
                                "kind": "SemicolonToken",
                                "fullStart": 1088,
                                "fullEnd": 1091,
                                "start": 1088,
                                "end": 1089,
                                "fullWidth": 3,
                                "width": 1,
                                "text": ";",
                                "value": ";",
                                "valueText": ";",
                                "hasTrailingTrivia": true,
                                "hasTrailingNewLine": true,
                                "trailingTrivia": [
                                    {
                                        "kind": "NewLineTrivia",
                                        "text": "\r\n"
                                    }
                                ]
                            }
                        },
                        {
                            "kind": "ExpressionStatement",
                            "fullStart": 1091,
                            "fullEnd": 1120,
                            "start": 1101,
                            "end": 1118,
                            "fullWidth": 29,
                            "width": 17,
                            "expression": {
                                "kind": "DeleteExpression",
                                "fullStart": 1091,
                                "fullEnd": 1117,
                                "start": 1101,
                                "end": 1117,
                                "fullWidth": 26,
                                "width": 16,
                                "deleteKeyword": {
                                    "kind": "DeleteKeyword",
                                    "fullStart": 1091,
                                    "fullEnd": 1108,
                                    "start": 1101,
                                    "end": 1107,
                                    "fullWidth": 17,
                                    "width": 6,
                                    "text": "delete",
                                    "value": "delete",
                                    "valueText": "delete",
                                    "hasLeadingTrivia": true,
                                    "hasLeadingNewLine": true,
                                    "hasTrailingTrivia": true,
                                    "leadingTrivia": [
                                        {
                                            "kind": "NewLineTrivia",
                                            "text": "\r\n"
                                        },
                                        {
                                            "kind": "WhitespaceTrivia",
                                            "text": "        "
                                        }
                                    ],
                                    "trailingTrivia": [
                                        {
                                            "kind": "WhitespaceTrivia",
                                            "text": " "
                                        }
                                    ]
                                },
                                "expression": {
                                    "kind": "MemberAccessExpression",
                                    "fullStart": 1108,
                                    "fullEnd": 1117,
                                    "start": 1108,
                                    "end": 1117,
                                    "fullWidth": 9,
                                    "width": 9,
                                    "expression": {
                                        "kind": "IdentifierName",
                                        "fullStart": 1108,
                                        "fullEnd": 1113,
                                        "start": 1108,
                                        "end": 1113,
                                        "fullWidth": 5,
                                        "width": 5,
                                        "text": "child",
                                        "value": "child",
                                        "valueText": "child"
                                    },
                                    "dotToken": {
                                        "kind": "DotToken",
                                        "fullStart": 1113,
                                        "fullEnd": 1114,
                                        "start": 1113,
                                        "end": 1114,
                                        "fullWidth": 1,
                                        "width": 1,
                                        "text": ".",
                                        "value": ".",
                                        "valueText": "."
                                    },
                                    "name": {
                                        "kind": "IdentifierName",
                                        "fullStart": 1114,
                                        "fullEnd": 1117,
                                        "start": 1114,
                                        "end": 1117,
                                        "fullWidth": 3,
                                        "width": 3,
                                        "text": "foo",
                                        "value": "foo",
                                        "valueText": "foo"
                                    }
                                }
                            },
                            "semicolonToken": {
                                "kind": "SemicolonToken",
                                "fullStart": 1117,
                                "fullEnd": 1120,
                                "start": 1117,
                                "end": 1118,
                                "fullWidth": 3,
                                "width": 1,
                                "text": ";",
                                "value": ";",
                                "valueText": ";",
                                "hasTrailingTrivia": true,
                                "hasTrailingNewLine": true,
                                "trailingTrivia": [
                                    {
                                        "kind": "NewLineTrivia",
                                        "text": "\r\n"
                                    }
                                ]
                            }
                        },
                        {
                            "kind": "ReturnStatement",
                            "fullStart": 1120,
                            "fullEnd": 1212,
                            "start": 1128,
                            "end": 1210,
                            "fullWidth": 92,
                            "width": 82,
                            "returnKeyword": {
                                "kind": "ReturnKeyword",
                                "fullStart": 1120,
                                "fullEnd": 1135,
                                "start": 1128,
                                "end": 1134,
                                "fullWidth": 15,
                                "width": 6,
                                "text": "return",
                                "value": "return",
                                "valueText": "return",
                                "hasLeadingTrivia": true,
                                "hasTrailingTrivia": true,
                                "leadingTrivia": [
                                    {
                                        "kind": "WhitespaceTrivia",
                                        "text": "        "
                                    }
                                ],
                                "trailingTrivia": [
                                    {
                                        "kind": "WhitespaceTrivia",
                                        "text": " "
                                    }
                                ]
                            },
                            "expression": {
                                "kind": "LogicalAndExpression",
                                "fullStart": 1135,
                                "fullEnd": 1209,
                                "start": 1135,
                                "end": 1209,
                                "fullWidth": 74,
                                "width": 74,
                                "left": {
                                    "kind": "LogicalAndExpression",
                                    "fullStart": 1135,
                                    "fullEnd": 1183,
                                    "start": 1135,
                                    "end": 1182,
                                    "fullWidth": 48,
                                    "width": 47,
                                    "left": {
                                        "kind": "EqualsExpression",
                                        "fullStart": 1135,
                                        "fullEnd": 1152,
                                        "start": 1135,
                                        "end": 1151,
                                        "fullWidth": 17,
                                        "width": 16,
                                        "left": {
                                            "kind": "MemberAccessExpression",
                                            "fullStart": 1135,
                                            "fullEnd": 1145,
                                            "start": 1135,
                                            "end": 1144,
                                            "fullWidth": 10,
                                            "width": 9,
                                            "expression": {
                                                "kind": "IdentifierName",
                                                "fullStart": 1135,
                                                "fullEnd": 1140,
                                                "start": 1135,
                                                "end": 1140,
                                                "fullWidth": 5,
                                                "width": 5,
                                                "text": "child",
                                                "value": "child",
                                                "valueText": "child"
                                            },
                                            "dotToken": {
                                                "kind": "DotToken",
                                                "fullStart": 1140,
                                                "fullEnd": 1141,
                                                "start": 1140,
                                                "end": 1141,
                                                "fullWidth": 1,
                                                "width": 1,
                                                "text": ".",
                                                "value": ".",
                                                "valueText": "."
                                            },
                                            "name": {
                                                "kind": "IdentifierName",
                                                "fullStart": 1141,
                                                "fullEnd": 1145,
                                                "start": 1141,
                                                "end": 1144,
                                                "fullWidth": 4,
                                                "width": 3,
                                                "text": "foo",
                                                "value": "foo",
                                                "valueText": "foo",
                                                "hasTrailingTrivia": true,
                                                "trailingTrivia": [
                                                    {
                                                        "kind": "WhitespaceTrivia",
                                                        "text": " "
                                                    }
                                                ]
                                            }
                                        },
                                        "operatorToken": {
                                            "kind": "EqualsEqualsEqualsToken",
                                            "fullStart": 1145,
                                            "fullEnd": 1149,
                                            "start": 1145,
                                            "end": 1148,
                                            "fullWidth": 4,
                                            "width": 3,
                                            "text": "===",
                                            "value": "===",
                                            "valueText": "===",
                                            "hasTrailingTrivia": true,
                                            "trailingTrivia": [
                                                {
                                                    "kind": "WhitespaceTrivia",
                                                    "text": " "
                                                }
                                            ]
                                        },
                                        "right": {
                                            "kind": "NumericLiteral",
                                            "fullStart": 1149,
                                            "fullEnd": 1152,
                                            "start": 1149,
                                            "end": 1151,
                                            "fullWidth": 3,
                                            "width": 2,
                                            "text": "10",
                                            "value": 10,
                                            "valueText": "10",
                                            "hasTrailingTrivia": true,
                                            "trailingTrivia": [
                                                {
                                                    "kind": "WhitespaceTrivia",
                                                    "text": " "
                                                }
                                            ]
                                        }
                                    },
                                    "operatorToken": {
                                        "kind": "AmpersandAmpersandToken",
                                        "fullStart": 1152,
                                        "fullEnd": 1155,
                                        "start": 1152,
                                        "end": 1154,
                                        "fullWidth": 3,
                                        "width": 2,
                                        "text": "&&",
                                        "value": "&&",
                                        "valueText": "&&",
                                        "hasTrailingTrivia": true,
                                        "trailingTrivia": [
                                            {
                                                "kind": "WhitespaceTrivia",
                                                "text": " "
                                            }
                                        ]
                                    },
                                    "right": {
                                        "kind": "EqualsExpression",
                                        "fullStart": 1155,
                                        "fullEnd": 1183,
                                        "start": 1155,
                                        "end": 1182,
                                        "fullWidth": 28,
                                        "width": 27,
                                        "left": {
                                            "kind": "MemberAccessExpression",
                                            "fullStart": 1155,
                                            "fullEnd": 1173,
                                            "start": 1155,
                                            "end": 1172,
                                            "fullWidth": 18,
                                            "width": 17,
                                            "expression": {
                                                "kind": "IdentifierName",
                                                "fullStart": 1155,
                                                "fullEnd": 1159,
                                                "start": 1155,
                                                "end": 1159,
                                                "fullWidth": 4,
                                                "width": 4,
                                                "text": "desc",
                                                "value": "desc",
                                                "valueText": "desc"
                                            },
                                            "dotToken": {
                                                "kind": "DotToken",
                                                "fullStart": 1159,
                                                "fullEnd": 1160,
                                                "start": 1159,
                                                "end": 1160,
                                                "fullWidth": 1,
                                                "width": 1,
                                                "text": ".",
                                                "value": ".",
                                                "valueText": "."
                                            },
                                            "name": {
                                                "kind": "IdentifierName",
                                                "fullStart": 1160,
                                                "fullEnd": 1173,
                                                "start": 1160,
                                                "end": 1172,
                                                "fullWidth": 13,
                                                "width": 12,
                                                "text": "configurable",
                                                "value": "configurable",
                                                "valueText": "configurable",
                                                "hasTrailingTrivia": true,
                                                "trailingTrivia": [
                                                    {
                                                        "kind": "WhitespaceTrivia",
                                                        "text": " "
                                                    }
                                                ]
                                            }
                                        },
                                        "operatorToken": {
                                            "kind": "EqualsEqualsEqualsToken",
                                            "fullStart": 1173,
                                            "fullEnd": 1177,
                                            "start": 1173,
                                            "end": 1176,
                                            "fullWidth": 4,
                                            "width": 3,
                                            "text": "===",
                                            "value": "===",
                                            "valueText": "===",
                                            "hasTrailingTrivia": true,
                                            "trailingTrivia": [
                                                {
                                                    "kind": "WhitespaceTrivia",
                                                    "text": " "
                                                }
                                            ]
                                        },
                                        "right": {
                                            "kind": "FalseKeyword",
                                            "fullStart": 1177,
                                            "fullEnd": 1183,
                                            "start": 1177,
                                            "end": 1182,
                                            "fullWidth": 6,
                                            "width": 5,
                                            "text": "false",
                                            "value": false,
                                            "valueText": "false",
                                            "hasTrailingTrivia": true,
                                            "trailingTrivia": [
                                                {
                                                    "kind": "WhitespaceTrivia",
                                                    "text": " "
                                                }
                                            ]
                                        }
                                    }
                                },
                                "operatorToken": {
                                    "kind": "AmpersandAmpersandToken",
                                    "fullStart": 1183,
                                    "fullEnd": 1186,
                                    "start": 1183,
                                    "end": 1185,
                                    "fullWidth": 3,
                                    "width": 2,
                                    "text": "&&",
                                    "value": "&&",
                                    "valueText": "&&",
                                    "hasTrailingTrivia": true,
                                    "trailingTrivia": [
                                        {
                                            "kind": "WhitespaceTrivia",
                                            "text": " "
                                        }
                                    ]
                                },
                                "right": {
                                    "kind": "EqualsExpression",
                                    "fullStart": 1186,
                                    "fullEnd": 1209,
                                    "start": 1186,
                                    "end": 1209,
                                    "fullWidth": 23,
                                    "width": 23,
                                    "left": {
                                        "kind": "MemberAccessExpression",
                                        "fullStart": 1186,
                                        "fullEnd": 1200,
                                        "start": 1186,
                                        "end": 1199,
                                        "fullWidth": 14,
                                        "width": 13,
                                        "expression": {
                                            "kind": "IdentifierName",
                                            "fullStart": 1186,
                                            "fullEnd": 1190,
                                            "start": 1186,
                                            "end": 1190,
                                            "fullWidth": 4,
                                            "width": 4,
                                            "text": "desc",
                                            "value": "desc",
                                            "valueText": "desc"
                                        },
                                        "dotToken": {
                                            "kind": "DotToken",
                                            "fullStart": 1190,
                                            "fullEnd": 1191,
                                            "start": 1190,
                                            "end": 1191,
                                            "fullWidth": 1,
                                            "width": 1,
                                            "text": ".",
                                            "value": ".",
                                            "valueText": "."
                                        },
                                        "name": {
                                            "kind": "IdentifierName",
                                            "fullStart": 1191,
                                            "fullEnd": 1200,
                                            "start": 1191,
                                            "end": 1199,
                                            "fullWidth": 9,
                                            "width": 8,
                                            "text": "writable",
                                            "value": "writable",
                                            "valueText": "writable",
                                            "hasTrailingTrivia": true,
                                            "trailingTrivia": [
                                                {
                                                    "kind": "WhitespaceTrivia",
                                                    "text": " "
                                                }
                                            ]
                                        }
                                    },
                                    "operatorToken": {
                                        "kind": "EqualsEqualsEqualsToken",
                                        "fullStart": 1200,
                                        "fullEnd": 1204,
                                        "start": 1200,
                                        "end": 1203,
                                        "fullWidth": 4,
                                        "width": 3,
                                        "text": "===",
                                        "value": "===",
                                        "valueText": "===",
                                        "hasTrailingTrivia": true,
                                        "trailingTrivia": [
                                            {
                                                "kind": "WhitespaceTrivia",
                                                "text": " "
                                            }
                                        ]
                                    },
                                    "right": {
                                        "kind": "FalseKeyword",
                                        "fullStart": 1204,
                                        "fullEnd": 1209,
                                        "start": 1204,
                                        "end": 1209,
                                        "fullWidth": 5,
                                        "width": 5,
                                        "text": "false",
                                        "value": false,
                                        "valueText": "false"
                                    }
                                }
                            },
                            "semicolonToken": {
                                "kind": "SemicolonToken",
                                "fullStart": 1209,
                                "fullEnd": 1212,
                                "start": 1209,
                                "end": 1210,
                                "fullWidth": 3,
                                "width": 1,
                                "text": ";",
                                "value": ";",
                                "valueText": ";",
                                "hasTrailingTrivia": true,
                                "hasTrailingNewLine": true,
                                "trailingTrivia": [
                                    {
                                        "kind": "NewLineTrivia",
                                        "text": "\r\n"
                                    }
                                ]
                            }
                        }
                    ],
                    "closeBraceToken": {
                        "kind": "CloseBraceToken",
                        "fullStart": 1212,
                        "fullEnd": 1219,
                        "start": 1216,
                        "end": 1217,
                        "fullWidth": 7,
                        "width": 1,
                        "text": "}",
                        "value": "}",
                        "valueText": "}",
                        "hasLeadingTrivia": true,
                        "hasTrailingTrivia": true,
                        "hasTrailingNewLine": true,
                        "leadingTrivia": [
                            {
                                "kind": "WhitespaceTrivia",
                                "text": "    "
                            }
                        ],
                        "trailingTrivia": [
                            {
                                "kind": "NewLineTrivia",
                                "text": "\r\n"
                            }
                        ]
                    }
                }
            },
            {
                "kind": "ExpressionStatement",
                "fullStart": 1219,
                "fullEnd": 1243,
                "start": 1219,
                "end": 1241,
                "fullWidth": 24,
                "width": 22,
                "expression": {
                    "kind": "InvocationExpression",
                    "fullStart": 1219,
                    "fullEnd": 1240,
                    "start": 1219,
                    "end": 1240,
                    "fullWidth": 21,
                    "width": 21,
                    "expression": {
                        "kind": "IdentifierName",
                        "fullStart": 1219,
                        "fullEnd": 1230,
                        "start": 1219,
                        "end": 1230,
                        "fullWidth": 11,
                        "width": 11,
                        "text": "runTestCase",
                        "value": "runTestCase",
                        "valueText": "runTestCase"
                    },
                    "argumentList": {
                        "kind": "ArgumentList",
                        "fullStart": 1230,
                        "fullEnd": 1240,
                        "start": 1230,
                        "end": 1240,
                        "fullWidth": 10,
                        "width": 10,
                        "openParenToken": {
                            "kind": "OpenParenToken",
                            "fullStart": 1230,
                            "fullEnd": 1231,
                            "start": 1230,
                            "end": 1231,
                            "fullWidth": 1,
                            "width": 1,
                            "text": "(",
                            "value": "(",
                            "valueText": "("
                        },
                        "arguments": [
                            {
                                "kind": "IdentifierName",
                                "fullStart": 1231,
                                "fullEnd": 1239,
                                "start": 1231,
                                "end": 1239,
                                "fullWidth": 8,
                                "width": 8,
                                "text": "testcase",
                                "value": "testcase",
                                "valueText": "testcase"
                            }
                        ],
                        "closeParenToken": {
                            "kind": "CloseParenToken",
                            "fullStart": 1239,
                            "fullEnd": 1240,
                            "start": 1239,
                            "end": 1240,
                            "fullWidth": 1,
                            "width": 1,
                            "text": ")",
                            "value": ")",
                            "valueText": ")"
                        }
                    }
                },
                "semicolonToken": {
                    "kind": "SemicolonToken",
                    "fullStart": 1240,
                    "fullEnd": 1243,
                    "start": 1240,
                    "end": 1241,
                    "fullWidth": 3,
                    "width": 1,
                    "text": ";",
                    "value": ";",
                    "valueText": ";",
                    "hasTrailingTrivia": true,
                    "hasTrailingNewLine": true,
                    "trailingTrivia": [
                        {
                            "kind": "NewLineTrivia",
                            "text": "\r\n"
                        }
                    ]
                }
            }
        ],
        "endOfFileToken": {
            "kind": "EndOfFileToken",
            "fullStart": 1243,
            "fullEnd": 1243,
            "start": 1243,
            "end": 1243,
            "fullWidth": 0,
            "width": 0,
            "text": ""
        }
    },
    "lineMap": {
        "lineStarts": [
            0,
            67,
            152,
            232,
            308,
            380,
            385,
            439,
            543,
            548,
            550,
            552,
            575,
            600,
            602,
            649,
            681,
            708,
            724,
            756,
            769,
            771,
            807,
            839,
            841,
            873,
            920,
            944,
            976,
            989,
            991,
            1022,
            1024,
            1091,
            1093,
            1120,
            1212,
            1219,
            1243
        ],
        "length": 1243
    }
}<|MERGE_RESOLUTION|>--- conflicted
+++ resolved
@@ -247,12 +247,8 @@
                                         "start": 587,
                                         "end": 597,
                                         "fullWidth": 10,
-<<<<<<< HEAD
                                         "width": 10,
-                                        "identifier": {
-=======
                                         "propertyName": {
->>>>>>> 85e84683
                                             "kind": "IdentifierName",
                                             "fullStart": 587,
                                             "fullEnd": 593,
@@ -989,12 +985,8 @@
                                         "start": 783,
                                         "end": 804,
                                         "fullWidth": 21,
-<<<<<<< HEAD
                                         "width": 21,
-                                        "identifier": {
-=======
                                         "propertyName": {
->>>>>>> 85e84683
                                             "kind": "IdentifierName",
                                             "fullStart": 783,
                                             "fullEnd": 787,
@@ -1368,12 +1360,8 @@
                                         "start": 853,
                                         "end": 870,
                                         "fullWidth": 17,
-<<<<<<< HEAD
                                         "width": 17,
-                                        "identifier": {
-=======
                                         "propertyName": {
->>>>>>> 85e84683
                                             "kind": "IdentifierName",
                                             "fullStart": 853,
                                             "fullEnd": 859,
@@ -2099,12 +2087,8 @@
                                         "start": 1036,
                                         "end": 1088,
                                         "fullWidth": 52,
-<<<<<<< HEAD
                                         "width": 52,
-                                        "identifier": {
-=======
                                         "propertyName": {
->>>>>>> 85e84683
                                             "kind": "IdentifierName",
                                             "fullStart": 1036,
                                             "fullEnd": 1041,
