{
    "isDeclaration": false,
    "languageVersion": "EcmaScript5",
    "parseOptions": {
        "allowAutomaticSemicolonInsertion": true
    },
    "sourceUnit": {
        "kind": "SourceUnit",
        "fullStart": 0,
        "fullEnd": 1274,
        "start": 556,
        "end": 1274,
        "fullWidth": 1274,
        "width": 718,
        "isIncrementallyUnusable": true,
        "moduleElements": [
            {
                "kind": "FunctionDeclaration",
                "fullStart": 0,
                "fullEnd": 1250,
                "start": 556,
                "end": 1248,
                "fullWidth": 1250,
                "width": 692,
                "isIncrementallyUnusable": true,
                "modifiers": [],
                "functionKeyword": {
                    "kind": "FunctionKeyword",
                    "fullStart": 0,
                    "fullEnd": 565,
                    "start": 556,
                    "end": 564,
                    "fullWidth": 565,
                    "width": 8,
                    "text": "function",
                    "value": "function",
                    "valueText": "function",
                    "hasLeadingTrivia": true,
                    "hasLeadingComment": true,
                    "hasLeadingNewLine": true,
                    "hasTrailingTrivia": true,
                    "leadingTrivia": [
                        {
                            "kind": "SingleLineCommentTrivia",
                            "text": "/// Copyright (c) 2012 Ecma International.  All rights reserved. "
                        },
                        {
                            "kind": "NewLineTrivia",
                            "text": "\r\n"
                        },
                        {
                            "kind": "SingleLineCommentTrivia",
                            "text": "/// Ecma International makes this code available under the terms and conditions set"
                        },
                        {
                            "kind": "NewLineTrivia",
                            "text": "\r\n"
                        },
                        {
                            "kind": "SingleLineCommentTrivia",
                            "text": "/// forth on http://hg.ecmascript.org/tests/test262/raw-file/tip/LICENSE (the "
                        },
                        {
                            "kind": "NewLineTrivia",
                            "text": "\r\n"
                        },
                        {
                            "kind": "SingleLineCommentTrivia",
                            "text": "/// \"Use Terms\").   Any redistribution of this code must retain the above "
                        },
                        {
                            "kind": "NewLineTrivia",
                            "text": "\r\n"
                        },
                        {
                            "kind": "SingleLineCommentTrivia",
                            "text": "/// copyright and this notice and otherwise comply with the Use Terms."
                        },
                        {
                            "kind": "NewLineTrivia",
                            "text": "\r\n"
                        },
                        {
                            "kind": "MultiLineCommentTrivia",
                            "text": "/**\r\n * @path ch15/15.2/15.2.3/15.2.3.9/15.2.3.9-2-a-6.js\r\n * @description Object.freeze - 'P' is own accessor property that overrides an inherited accessor property\r\n */"
                        },
                        {
                            "kind": "NewLineTrivia",
                            "text": "\r\n"
                        },
                        {
                            "kind": "NewLineTrivia",
                            "text": "\r\n"
                        },
                        {
                            "kind": "NewLineTrivia",
                            "text": "\r\n"
                        }
                    ],
                    "trailingTrivia": [
                        {
                            "kind": "WhitespaceTrivia",
                            "text": " "
                        }
                    ]
                },
                "identifier": {
                    "kind": "IdentifierName",
                    "fullStart": 565,
                    "fullEnd": 573,
                    "start": 565,
                    "end": 573,
                    "fullWidth": 8,
                    "width": 8,
                    "text": "testcase",
                    "value": "testcase",
                    "valueText": "testcase"
                },
                "callSignature": {
                    "kind": "CallSignature",
                    "fullStart": 573,
                    "fullEnd": 576,
                    "start": 573,
                    "end": 575,
                    "fullWidth": 3,
                    "width": 2,
                    "parameterList": {
                        "kind": "ParameterList",
                        "fullStart": 573,
                        "fullEnd": 576,
                        "start": 573,
                        "end": 575,
                        "fullWidth": 3,
                        "width": 2,
                        "openParenToken": {
                            "kind": "OpenParenToken",
                            "fullStart": 573,
                            "fullEnd": 574,
                            "start": 573,
                            "end": 574,
                            "fullWidth": 1,
                            "width": 1,
                            "text": "(",
                            "value": "(",
                            "valueText": "("
                        },
                        "parameters": [],
                        "closeParenToken": {
                            "kind": "CloseParenToken",
                            "fullStart": 574,
                            "fullEnd": 576,
                            "start": 574,
                            "end": 575,
                            "fullWidth": 2,
                            "width": 1,
                            "text": ")",
                            "value": ")",
                            "valueText": ")",
                            "hasTrailingTrivia": true,
                            "trailingTrivia": [
                                {
                                    "kind": "WhitespaceTrivia",
                                    "text": " "
                                }
                            ]
                        }
                    }
                },
                "block": {
                    "kind": "Block",
                    "fullStart": 576,
                    "fullEnd": 1250,
                    "start": 576,
                    "end": 1248,
                    "fullWidth": 674,
                    "width": 672,
                    "isIncrementallyUnusable": true,
                    "openBraceToken": {
                        "kind": "OpenBraceToken",
                        "fullStart": 576,
                        "fullEnd": 579,
                        "start": 576,
                        "end": 577,
                        "fullWidth": 3,
                        "width": 1,
                        "text": "{",
                        "value": "{",
                        "valueText": "{",
                        "hasTrailingTrivia": true,
                        "hasTrailingNewLine": true,
                        "trailingTrivia": [
                            {
                                "kind": "NewLineTrivia",
                                "text": "\r\n"
                            }
                        ]
                    },
                    "statements": [
                        {
                            "kind": "VariableStatement",
                            "fullStart": 579,
                            "fullEnd": 604,
                            "start": 587,
                            "end": 602,
                            "fullWidth": 25,
                            "width": 15,
                            "modifiers": [],
                            "variableDeclaration": {
                                "kind": "VariableDeclaration",
                                "fullStart": 579,
                                "fullEnd": 601,
                                "start": 587,
                                "end": 601,
                                "fullWidth": 22,
                                "width": 14,
                                "varKeyword": {
                                    "kind": "VarKeyword",
                                    "fullStart": 579,
                                    "fullEnd": 591,
                                    "start": 587,
                                    "end": 590,
                                    "fullWidth": 12,
                                    "width": 3,
                                    "text": "var",
                                    "value": "var",
                                    "valueText": "var",
                                    "hasLeadingTrivia": true,
                                    "hasTrailingTrivia": true,
                                    "leadingTrivia": [
                                        {
                                            "kind": "WhitespaceTrivia",
                                            "text": "        "
                                        }
                                    ],
                                    "trailingTrivia": [
                                        {
                                            "kind": "WhitespaceTrivia",
                                            "text": " "
                                        }
                                    ]
                                },
                                "variableDeclarators": [
                                    {
                                        "kind": "VariableDeclarator",
                                        "fullStart": 591,
                                        "fullEnd": 601,
                                        "start": 591,
                                        "end": 601,
                                        "fullWidth": 10,
<<<<<<< HEAD
                                        "width": 10,
                                        "identifier": {
=======
                                        "propertyName": {
>>>>>>> 85e84683
                                            "kind": "IdentifierName",
                                            "fullStart": 591,
                                            "fullEnd": 597,
                                            "start": 591,
                                            "end": 596,
                                            "fullWidth": 6,
                                            "width": 5,
                                            "text": "proto",
                                            "value": "proto",
                                            "valueText": "proto",
                                            "hasTrailingTrivia": true,
                                            "trailingTrivia": [
                                                {
                                                    "kind": "WhitespaceTrivia",
                                                    "text": " "
                                                }
                                            ]
                                        },
                                        "equalsValueClause": {
                                            "kind": "EqualsValueClause",
                                            "fullStart": 597,
                                            "fullEnd": 601,
                                            "start": 597,
                                            "end": 601,
                                            "fullWidth": 4,
                                            "width": 4,
                                            "equalsToken": {
                                                "kind": "EqualsToken",
                                                "fullStart": 597,
                                                "fullEnd": 599,
                                                "start": 597,
                                                "end": 598,
                                                "fullWidth": 2,
                                                "width": 1,
                                                "text": "=",
                                                "value": "=",
                                                "valueText": "=",
                                                "hasTrailingTrivia": true,
                                                "trailingTrivia": [
                                                    {
                                                        "kind": "WhitespaceTrivia",
                                                        "text": " "
                                                    }
                                                ]
                                            },
                                            "value": {
                                                "kind": "ObjectLiteralExpression",
                                                "fullStart": 599,
                                                "fullEnd": 601,
                                                "start": 599,
                                                "end": 601,
                                                "fullWidth": 2,
                                                "width": 2,
                                                "openBraceToken": {
                                                    "kind": "OpenBraceToken",
                                                    "fullStart": 599,
                                                    "fullEnd": 600,
                                                    "start": 599,
                                                    "end": 600,
                                                    "fullWidth": 1,
                                                    "width": 1,
                                                    "text": "{",
                                                    "value": "{",
                                                    "valueText": "{"
                                                },
                                                "propertyAssignments": [],
                                                "closeBraceToken": {
                                                    "kind": "CloseBraceToken",
                                                    "fullStart": 600,
                                                    "fullEnd": 601,
                                                    "start": 600,
                                                    "end": 601,
                                                    "fullWidth": 1,
                                                    "width": 1,
                                                    "text": "}",
                                                    "value": "}",
                                                    "valueText": "}"
                                                }
                                            }
                                        }
                                    }
                                ]
                            },
                            "semicolonToken": {
                                "kind": "SemicolonToken",
                                "fullStart": 601,
                                "fullEnd": 604,
                                "start": 601,
                                "end": 602,
                                "fullWidth": 3,
                                "width": 1,
                                "text": ";",
                                "value": ";",
                                "valueText": ";",
                                "hasTrailingTrivia": true,
                                "hasTrailingNewLine": true,
                                "trailingTrivia": [
                                    {
                                        "kind": "NewLineTrivia",
                                        "text": "\r\n"
                                    }
                                ]
                            }
                        },
                        {
                            "kind": "ExpressionStatement",
                            "fullStart": 604,
                            "fullEnd": 773,
                            "start": 614,
                            "end": 771,
                            "fullWidth": 169,
                            "width": 157,
                            "isIncrementallyUnusable": true,
                            "expression": {
                                "kind": "InvocationExpression",
                                "fullStart": 604,
                                "fullEnd": 770,
                                "start": 614,
                                "end": 770,
                                "fullWidth": 166,
                                "width": 156,
                                "isIncrementallyUnusable": true,
                                "expression": {
                                    "kind": "MemberAccessExpression",
                                    "fullStart": 604,
                                    "fullEnd": 635,
                                    "start": 614,
                                    "end": 635,
                                    "fullWidth": 31,
                                    "width": 21,
                                    "expression": {
                                        "kind": "IdentifierName",
                                        "fullStart": 604,
                                        "fullEnd": 620,
                                        "start": 614,
                                        "end": 620,
                                        "fullWidth": 16,
                                        "width": 6,
                                        "text": "Object",
                                        "value": "Object",
                                        "valueText": "Object",
                                        "hasLeadingTrivia": true,
                                        "hasLeadingNewLine": true,
                                        "leadingTrivia": [
                                            {
                                                "kind": "NewLineTrivia",
                                                "text": "\r\n"
                                            },
                                            {
                                                "kind": "WhitespaceTrivia",
                                                "text": "        "
                                            }
                                        ]
                                    },
                                    "dotToken": {
                                        "kind": "DotToken",
                                        "fullStart": 620,
                                        "fullEnd": 621,
                                        "start": 620,
                                        "end": 621,
                                        "fullWidth": 1,
                                        "width": 1,
                                        "text": ".",
                                        "value": ".",
                                        "valueText": "."
                                    },
                                    "name": {
                                        "kind": "IdentifierName",
                                        "fullStart": 621,
                                        "fullEnd": 635,
                                        "start": 621,
                                        "end": 635,
                                        "fullWidth": 14,
                                        "width": 14,
                                        "text": "defineProperty",
                                        "value": "defineProperty",
                                        "valueText": "defineProperty"
                                    }
                                },
                                "argumentList": {
                                    "kind": "ArgumentList",
                                    "fullStart": 635,
                                    "fullEnd": 770,
                                    "start": 635,
                                    "end": 770,
                                    "fullWidth": 135,
                                    "width": 135,
                                    "isIncrementallyUnusable": true,
                                    "openParenToken": {
                                        "kind": "OpenParenToken",
                                        "fullStart": 635,
                                        "fullEnd": 636,
                                        "start": 635,
                                        "end": 636,
                                        "fullWidth": 1,
                                        "width": 1,
                                        "text": "(",
                                        "value": "(",
                                        "valueText": "("
                                    },
                                    "arguments": [
                                        {
                                            "kind": "IdentifierName",
                                            "fullStart": 636,
                                            "fullEnd": 641,
                                            "start": 636,
                                            "end": 641,
                                            "fullWidth": 5,
                                            "width": 5,
                                            "text": "proto",
                                            "value": "proto",
                                            "valueText": "proto"
                                        },
                                        {
                                            "kind": "CommaToken",
                                            "fullStart": 641,
                                            "fullEnd": 643,
                                            "start": 641,
                                            "end": 642,
                                            "fullWidth": 2,
                                            "width": 1,
                                            "text": ",",
                                            "value": ",",
                                            "valueText": ",",
                                            "hasTrailingTrivia": true,
                                            "trailingTrivia": [
                                                {
                                                    "kind": "WhitespaceTrivia",
                                                    "text": " "
                                                }
                                            ]
                                        },
                                        {
                                            "kind": "StringLiteral",
                                            "fullStart": 643,
                                            "fullEnd": 648,
                                            "start": 643,
                                            "end": 648,
                                            "fullWidth": 5,
                                            "width": 5,
                                            "text": "\"foo\"",
                                            "value": "foo",
                                            "valueText": "foo"
                                        },
                                        {
                                            "kind": "CommaToken",
                                            "fullStart": 648,
                                            "fullEnd": 650,
                                            "start": 648,
                                            "end": 649,
                                            "fullWidth": 2,
                                            "width": 1,
                                            "text": ",",
                                            "value": ",",
                                            "valueText": ",",
                                            "hasTrailingTrivia": true,
                                            "trailingTrivia": [
                                                {
                                                    "kind": "WhitespaceTrivia",
                                                    "text": " "
                                                }
                                            ]
                                        },
                                        {
                                            "kind": "ObjectLiteralExpression",
                                            "fullStart": 650,
                                            "fullEnd": 769,
                                            "start": 650,
                                            "end": 769,
                                            "fullWidth": 119,
                                            "width": 119,
                                            "isIncrementallyUnusable": true,
                                            "openBraceToken": {
                                                "kind": "OpenBraceToken",
                                                "fullStart": 650,
                                                "fullEnd": 653,
                                                "start": 650,
                                                "end": 651,
                                                "fullWidth": 3,
                                                "width": 1,
                                                "text": "{",
                                                "value": "{",
                                                "valueText": "{",
                                                "hasTrailingTrivia": true,
                                                "hasTrailingNewLine": true,
                                                "trailingTrivia": [
                                                    {
                                                        "kind": "NewLineTrivia",
                                                        "text": "\r\n"
                                                    }
                                                ]
                                            },
                                            "propertyAssignments": [
                                                {
                                                    "kind": "SimplePropertyAssignment",
                                                    "fullStart": 653,
                                                    "fullEnd": 725,
                                                    "start": 665,
                                                    "end": 725,
                                                    "fullWidth": 72,
                                                    "width": 60,
                                                    "isIncrementallyUnusable": true,
                                                    "propertyName": {
                                                        "kind": "IdentifierName",
                                                        "fullStart": 653,
                                                        "fullEnd": 668,
                                                        "start": 665,
                                                        "end": 668,
                                                        "fullWidth": 15,
                                                        "width": 3,
                                                        "text": "get",
                                                        "value": "get",
                                                        "valueText": "get",
                                                        "hasLeadingTrivia": true,
                                                        "leadingTrivia": [
                                                            {
                                                                "kind": "WhitespaceTrivia",
                                                                "text": "            "
                                                            }
                                                        ]
                                                    },
                                                    "colonToken": {
                                                        "kind": "ColonToken",
                                                        "fullStart": 668,
                                                        "fullEnd": 670,
                                                        "start": 668,
                                                        "end": 669,
                                                        "fullWidth": 2,
                                                        "width": 1,
                                                        "text": ":",
                                                        "value": ":",
                                                        "valueText": ":",
                                                        "hasTrailingTrivia": true,
                                                        "trailingTrivia": [
                                                            {
                                                                "kind": "WhitespaceTrivia",
                                                                "text": " "
                                                            }
                                                        ]
                                                    },
                                                    "expression": {
                                                        "kind": "FunctionExpression",
                                                        "fullStart": 670,
                                                        "fullEnd": 725,
                                                        "start": 670,
                                                        "end": 725,
                                                        "fullWidth": 55,
                                                        "width": 55,
                                                        "functionKeyword": {
                                                            "kind": "FunctionKeyword",
                                                            "fullStart": 670,
                                                            "fullEnd": 679,
                                                            "start": 670,
                                                            "end": 678,
                                                            "fullWidth": 9,
                                                            "width": 8,
                                                            "text": "function",
                                                            "value": "function",
                                                            "valueText": "function",
                                                            "hasTrailingTrivia": true,
                                                            "trailingTrivia": [
                                                                {
                                                                    "kind": "WhitespaceTrivia",
                                                                    "text": " "
                                                                }
                                                            ]
                                                        },
                                                        "callSignature": {
                                                            "kind": "CallSignature",
                                                            "fullStart": 679,
                                                            "fullEnd": 682,
                                                            "start": 679,
                                                            "end": 681,
                                                            "fullWidth": 3,
                                                            "width": 2,
                                                            "parameterList": {
                                                                "kind": "ParameterList",
                                                                "fullStart": 679,
                                                                "fullEnd": 682,
                                                                "start": 679,
                                                                "end": 681,
                                                                "fullWidth": 3,
                                                                "width": 2,
                                                                "openParenToken": {
                                                                    "kind": "OpenParenToken",
                                                                    "fullStart": 679,
                                                                    "fullEnd": 680,
                                                                    "start": 679,
                                                                    "end": 680,
                                                                    "fullWidth": 1,
                                                                    "width": 1,
                                                                    "text": "(",
                                                                    "value": "(",
                                                                    "valueText": "("
                                                                },
                                                                "parameters": [],
                                                                "closeParenToken": {
                                                                    "kind": "CloseParenToken",
                                                                    "fullStart": 680,
                                                                    "fullEnd": 682,
                                                                    "start": 680,
                                                                    "end": 681,
                                                                    "fullWidth": 2,
                                                                    "width": 1,
                                                                    "text": ")",
                                                                    "value": ")",
                                                                    "valueText": ")",
                                                                    "hasTrailingTrivia": true,
                                                                    "trailingTrivia": [
                                                                        {
                                                                            "kind": "WhitespaceTrivia",
                                                                            "text": " "
                                                                        }
                                                                    ]
                                                                }
                                                            }
                                                        },
                                                        "block": {
                                                            "kind": "Block",
                                                            "fullStart": 682,
                                                            "fullEnd": 725,
                                                            "start": 682,
                                                            "end": 725,
                                                            "fullWidth": 43,
                                                            "width": 43,
                                                            "openBraceToken": {
                                                                "kind": "OpenBraceToken",
                                                                "fullStart": 682,
                                                                "fullEnd": 685,
                                                                "start": 682,
                                                                "end": 683,
                                                                "fullWidth": 3,
                                                                "width": 1,
                                                                "text": "{",
                                                                "value": "{",
                                                                "valueText": "{",
                                                                "hasTrailingTrivia": true,
                                                                "hasTrailingNewLine": true,
                                                                "trailingTrivia": [
                                                                    {
                                                                        "kind": "NewLineTrivia",
                                                                        "text": "\r\n"
                                                                    }
                                                                ]
                                                            },
                                                            "statements": [
                                                                {
                                                                    "kind": "ReturnStatement",
                                                                    "fullStart": 685,
                                                                    "fullEnd": 712,
                                                                    "start": 701,
                                                                    "end": 710,
                                                                    "fullWidth": 27,
                                                                    "width": 9,
                                                                    "returnKeyword": {
                                                                        "kind": "ReturnKeyword",
                                                                        "fullStart": 685,
                                                                        "fullEnd": 708,
                                                                        "start": 701,
                                                                        "end": 707,
                                                                        "fullWidth": 23,
                                                                        "width": 6,
                                                                        "text": "return",
                                                                        "value": "return",
                                                                        "valueText": "return",
                                                                        "hasLeadingTrivia": true,
                                                                        "hasTrailingTrivia": true,
                                                                        "leadingTrivia": [
                                                                            {
                                                                                "kind": "WhitespaceTrivia",
                                                                                "text": "                "
                                                                            }
                                                                        ],
                                                                        "trailingTrivia": [
                                                                            {
                                                                                "kind": "WhitespaceTrivia",
                                                                                "text": " "
                                                                            }
                                                                        ]
                                                                    },
                                                                    "expression": {
                                                                        "kind": "NumericLiteral",
                                                                        "fullStart": 708,
                                                                        "fullEnd": 709,
                                                                        "start": 708,
                                                                        "end": 709,
                                                                        "fullWidth": 1,
                                                                        "width": 1,
                                                                        "text": "0",
                                                                        "value": 0,
                                                                        "valueText": "0"
                                                                    },
                                                                    "semicolonToken": {
                                                                        "kind": "SemicolonToken",
                                                                        "fullStart": 709,
                                                                        "fullEnd": 712,
                                                                        "start": 709,
                                                                        "end": 710,
                                                                        "fullWidth": 3,
                                                                        "width": 1,
                                                                        "text": ";",
                                                                        "value": ";",
                                                                        "valueText": ";",
                                                                        "hasTrailingTrivia": true,
                                                                        "hasTrailingNewLine": true,
                                                                        "trailingTrivia": [
                                                                            {
                                                                                "kind": "NewLineTrivia",
                                                                                "text": "\r\n"
                                                                            }
                                                                        ]
                                                                    }
                                                                }
                                                            ],
                                                            "closeBraceToken": {
                                                                "kind": "CloseBraceToken",
                                                                "fullStart": 712,
                                                                "fullEnd": 725,
                                                                "start": 724,
                                                                "end": 725,
                                                                "fullWidth": 13,
                                                                "width": 1,
                                                                "text": "}",
                                                                "value": "}",
                                                                "valueText": "}",
                                                                "hasLeadingTrivia": true,
                                                                "leadingTrivia": [
                                                                    {
                                                                        "kind": "WhitespaceTrivia",
                                                                        "text": "            "
                                                                    }
                                                                ]
                                                            }
                                                        }
                                                    }
                                                },
                                                {
                                                    "kind": "CommaToken",
                                                    "fullStart": 725,
                                                    "fullEnd": 728,
                                                    "start": 725,
                                                    "end": 726,
                                                    "fullWidth": 3,
                                                    "width": 1,
                                                    "text": ",",
                                                    "value": ",",
                                                    "valueText": ",",
                                                    "hasTrailingTrivia": true,
                                                    "hasTrailingNewLine": true,
                                                    "trailingTrivia": [
                                                        {
                                                            "kind": "NewLineTrivia",
                                                            "text": "\r\n"
                                                        }
                                                    ]
                                                },
                                                {
                                                    "kind": "SimplePropertyAssignment",
                                                    "fullStart": 728,
                                                    "fullEnd": 760,
                                                    "start": 740,
                                                    "end": 758,
                                                    "fullWidth": 32,
                                                    "width": 18,
                                                    "propertyName": {
                                                        "kind": "IdentifierName",
                                                        "fullStart": 728,
                                                        "fullEnd": 752,
                                                        "start": 740,
                                                        "end": 752,
                                                        "fullWidth": 24,
                                                        "width": 12,
                                                        "text": "configurable",
                                                        "value": "configurable",
                                                        "valueText": "configurable",
                                                        "hasLeadingTrivia": true,
                                                        "leadingTrivia": [
                                                            {
                                                                "kind": "WhitespaceTrivia",
                                                                "text": "            "
                                                            }
                                                        ]
                                                    },
                                                    "colonToken": {
                                                        "kind": "ColonToken",
                                                        "fullStart": 752,
                                                        "fullEnd": 754,
                                                        "start": 752,
                                                        "end": 753,
                                                        "fullWidth": 2,
                                                        "width": 1,
                                                        "text": ":",
                                                        "value": ":",
                                                        "valueText": ":",
                                                        "hasTrailingTrivia": true,
                                                        "trailingTrivia": [
                                                            {
                                                                "kind": "WhitespaceTrivia",
                                                                "text": " "
                                                            }
                                                        ]
                                                    },
                                                    "expression": {
                                                        "kind": "TrueKeyword",
                                                        "fullStart": 754,
                                                        "fullEnd": 760,
                                                        "start": 754,
                                                        "end": 758,
                                                        "fullWidth": 6,
                                                        "width": 4,
                                                        "text": "true",
                                                        "value": true,
                                                        "valueText": "true",
                                                        "hasTrailingTrivia": true,
                                                        "hasTrailingNewLine": true,
                                                        "trailingTrivia": [
                                                            {
                                                                "kind": "NewLineTrivia",
                                                                "text": "\r\n"
                                                            }
                                                        ]
                                                    }
                                                }
                                            ],
                                            "closeBraceToken": {
                                                "kind": "CloseBraceToken",
                                                "fullStart": 760,
                                                "fullEnd": 769,
                                                "start": 768,
                                                "end": 769,
                                                "fullWidth": 9,
                                                "width": 1,
                                                "text": "}",
                                                "value": "}",
                                                "valueText": "}",
                                                "hasLeadingTrivia": true,
                                                "leadingTrivia": [
                                                    {
                                                        "kind": "WhitespaceTrivia",
                                                        "text": "        "
                                                    }
                                                ]
                                            }
                                        }
                                    ],
                                    "closeParenToken": {
                                        "kind": "CloseParenToken",
                                        "fullStart": 769,
                                        "fullEnd": 770,
                                        "start": 769,
                                        "end": 770,
                                        "fullWidth": 1,
                                        "width": 1,
                                        "text": ")",
                                        "value": ")",
                                        "valueText": ")"
                                    }
                                }
                            },
                            "semicolonToken": {
                                "kind": "SemicolonToken",
                                "fullStart": 770,
                                "fullEnd": 773,
                                "start": 770,
                                "end": 771,
                                "fullWidth": 3,
                                "width": 1,
                                "text": ";",
                                "value": ";",
                                "valueText": ";",
                                "hasTrailingTrivia": true,
                                "hasTrailingNewLine": true,
                                "trailingTrivia": [
                                    {
                                        "kind": "NewLineTrivia",
                                        "text": "\r\n"
                                    }
                                ]
                            }
                        },
                        {
                            "kind": "VariableStatement",
                            "fullStart": 773,
                            "fullEnd": 811,
                            "start": 783,
                            "end": 809,
                            "fullWidth": 38,
                            "width": 26,
                            "modifiers": [],
                            "variableDeclaration": {
                                "kind": "VariableDeclaration",
                                "fullStart": 773,
                                "fullEnd": 808,
                                "start": 783,
                                "end": 808,
                                "fullWidth": 35,
                                "width": 25,
                                "varKeyword": {
                                    "kind": "VarKeyword",
                                    "fullStart": 773,
                                    "fullEnd": 787,
                                    "start": 783,
                                    "end": 786,
                                    "fullWidth": 14,
                                    "width": 3,
                                    "text": "var",
                                    "value": "var",
                                    "valueText": "var",
                                    "hasLeadingTrivia": true,
                                    "hasLeadingNewLine": true,
                                    "hasTrailingTrivia": true,
                                    "leadingTrivia": [
                                        {
                                            "kind": "NewLineTrivia",
                                            "text": "\r\n"
                                        },
                                        {
                                            "kind": "WhitespaceTrivia",
                                            "text": "        "
                                        }
                                    ],
                                    "trailingTrivia": [
                                        {
                                            "kind": "WhitespaceTrivia",
                                            "text": " "
                                        }
                                    ]
                                },
                                "variableDeclarators": [
                                    {
                                        "kind": "VariableDeclarator",
                                        "fullStart": 787,
                                        "fullEnd": 808,
                                        "start": 787,
                                        "end": 808,
                                        "fullWidth": 21,
<<<<<<< HEAD
                                        "width": 21,
                                        "identifier": {
=======
                                        "propertyName": {
>>>>>>> 85e84683
                                            "kind": "IdentifierName",
                                            "fullStart": 787,
                                            "fullEnd": 791,
                                            "start": 787,
                                            "end": 790,
                                            "fullWidth": 4,
                                            "width": 3,
                                            "text": "Con",
                                            "value": "Con",
                                            "valueText": "Con",
                                            "hasTrailingTrivia": true,
                                            "trailingTrivia": [
                                                {
                                                    "kind": "WhitespaceTrivia",
                                                    "text": " "
                                                }
                                            ]
                                        },
                                        "equalsValueClause": {
                                            "kind": "EqualsValueClause",
                                            "fullStart": 791,
                                            "fullEnd": 808,
                                            "start": 791,
                                            "end": 808,
                                            "fullWidth": 17,
                                            "width": 17,
                                            "equalsToken": {
                                                "kind": "EqualsToken",
                                                "fullStart": 791,
                                                "fullEnd": 793,
                                                "start": 791,
                                                "end": 792,
                                                "fullWidth": 2,
                                                "width": 1,
                                                "text": "=",
                                                "value": "=",
                                                "valueText": "=",
                                                "hasTrailingTrivia": true,
                                                "trailingTrivia": [
                                                    {
                                                        "kind": "WhitespaceTrivia",
                                                        "text": " "
                                                    }
                                                ]
                                            },
                                            "value": {
                                                "kind": "FunctionExpression",
                                                "fullStart": 793,
                                                "fullEnd": 808,
                                                "start": 793,
                                                "end": 808,
                                                "fullWidth": 15,
                                                "width": 15,
                                                "functionKeyword": {
                                                    "kind": "FunctionKeyword",
                                                    "fullStart": 793,
                                                    "fullEnd": 802,
                                                    "start": 793,
                                                    "end": 801,
                                                    "fullWidth": 9,
                                                    "width": 8,
                                                    "text": "function",
                                                    "value": "function",
                                                    "valueText": "function",
                                                    "hasTrailingTrivia": true,
                                                    "trailingTrivia": [
                                                        {
                                                            "kind": "WhitespaceTrivia",
                                                            "text": " "
                                                        }
                                                    ]
                                                },
                                                "callSignature": {
                                                    "kind": "CallSignature",
                                                    "fullStart": 802,
                                                    "fullEnd": 805,
                                                    "start": 802,
                                                    "end": 804,
                                                    "fullWidth": 3,
                                                    "width": 2,
                                                    "parameterList": {
                                                        "kind": "ParameterList",
                                                        "fullStart": 802,
                                                        "fullEnd": 805,
                                                        "start": 802,
                                                        "end": 804,
                                                        "fullWidth": 3,
                                                        "width": 2,
                                                        "openParenToken": {
                                                            "kind": "OpenParenToken",
                                                            "fullStart": 802,
                                                            "fullEnd": 803,
                                                            "start": 802,
                                                            "end": 803,
                                                            "fullWidth": 1,
                                                            "width": 1,
                                                            "text": "(",
                                                            "value": "(",
                                                            "valueText": "("
                                                        },
                                                        "parameters": [],
                                                        "closeParenToken": {
                                                            "kind": "CloseParenToken",
                                                            "fullStart": 803,
                                                            "fullEnd": 805,
                                                            "start": 803,
                                                            "end": 804,
                                                            "fullWidth": 2,
                                                            "width": 1,
                                                            "text": ")",
                                                            "value": ")",
                                                            "valueText": ")",
                                                            "hasTrailingTrivia": true,
                                                            "trailingTrivia": [
                                                                {
                                                                    "kind": "WhitespaceTrivia",
                                                                    "text": " "
                                                                }
                                                            ]
                                                        }
                                                    }
                                                },
                                                "block": {
                                                    "kind": "Block",
                                                    "fullStart": 805,
                                                    "fullEnd": 808,
                                                    "start": 805,
                                                    "end": 808,
                                                    "fullWidth": 3,
                                                    "width": 3,
                                                    "openBraceToken": {
                                                        "kind": "OpenBraceToken",
                                                        "fullStart": 805,
                                                        "fullEnd": 807,
                                                        "start": 805,
                                                        "end": 806,
                                                        "fullWidth": 2,
                                                        "width": 1,
                                                        "text": "{",
                                                        "value": "{",
                                                        "valueText": "{",
                                                        "hasTrailingTrivia": true,
                                                        "trailingTrivia": [
                                                            {
                                                                "kind": "WhitespaceTrivia",
                                                                "text": " "
                                                            }
                                                        ]
                                                    },
                                                    "statements": [],
                                                    "closeBraceToken": {
                                                        "kind": "CloseBraceToken",
                                                        "fullStart": 807,
                                                        "fullEnd": 808,
                                                        "start": 807,
                                                        "end": 808,
                                                        "fullWidth": 1,
                                                        "width": 1,
                                                        "text": "}",
                                                        "value": "}",
                                                        "valueText": "}"
                                                    }
                                                }
                                            }
                                        }
                                    }
                                ]
                            },
                            "semicolonToken": {
                                "kind": "SemicolonToken",
                                "fullStart": 808,
                                "fullEnd": 811,
                                "start": 808,
                                "end": 809,
                                "fullWidth": 3,
                                "width": 1,
                                "text": ";",
                                "value": ";",
                                "valueText": ";",
                                "hasTrailingTrivia": true,
                                "hasTrailingNewLine": true,
                                "trailingTrivia": [
                                    {
                                        "kind": "NewLineTrivia",
                                        "text": "\r\n"
                                    }
                                ]
                            }
                        },
                        {
                            "kind": "ExpressionStatement",
                            "fullStart": 811,
                            "fullEnd": 843,
                            "start": 819,
                            "end": 841,
                            "fullWidth": 32,
                            "width": 22,
                            "expression": {
                                "kind": "AssignmentExpression",
                                "fullStart": 811,
                                "fullEnd": 840,
                                "start": 819,
                                "end": 840,
                                "fullWidth": 29,
                                "width": 21,
                                "left": {
                                    "kind": "MemberAccessExpression",
                                    "fullStart": 811,
                                    "fullEnd": 833,
                                    "start": 819,
                                    "end": 832,
                                    "fullWidth": 22,
                                    "width": 13,
                                    "expression": {
                                        "kind": "IdentifierName",
                                        "fullStart": 811,
                                        "fullEnd": 822,
                                        "start": 819,
                                        "end": 822,
                                        "fullWidth": 11,
                                        "width": 3,
                                        "text": "Con",
                                        "value": "Con",
                                        "valueText": "Con",
                                        "hasLeadingTrivia": true,
                                        "leadingTrivia": [
                                            {
                                                "kind": "WhitespaceTrivia",
                                                "text": "        "
                                            }
                                        ]
                                    },
                                    "dotToken": {
                                        "kind": "DotToken",
                                        "fullStart": 822,
                                        "fullEnd": 823,
                                        "start": 822,
                                        "end": 823,
                                        "fullWidth": 1,
                                        "width": 1,
                                        "text": ".",
                                        "value": ".",
                                        "valueText": "."
                                    },
                                    "name": {
                                        "kind": "IdentifierName",
                                        "fullStart": 823,
                                        "fullEnd": 833,
                                        "start": 823,
                                        "end": 832,
                                        "fullWidth": 10,
                                        "width": 9,
                                        "text": "prototype",
                                        "value": "prototype",
                                        "valueText": "prototype",
                                        "hasTrailingTrivia": true,
                                        "trailingTrivia": [
                                            {
                                                "kind": "WhitespaceTrivia",
                                                "text": " "
                                            }
                                        ]
                                    }
                                },
                                "operatorToken": {
                                    "kind": "EqualsToken",
                                    "fullStart": 833,
                                    "fullEnd": 835,
                                    "start": 833,
                                    "end": 834,
                                    "fullWidth": 2,
                                    "width": 1,
                                    "text": "=",
                                    "value": "=",
                                    "valueText": "=",
                                    "hasTrailingTrivia": true,
                                    "trailingTrivia": [
                                        {
                                            "kind": "WhitespaceTrivia",
                                            "text": " "
                                        }
                                    ]
                                },
                                "right": {
                                    "kind": "IdentifierName",
                                    "fullStart": 835,
                                    "fullEnd": 840,
                                    "start": 835,
                                    "end": 840,
                                    "fullWidth": 5,
                                    "width": 5,
                                    "text": "proto",
                                    "value": "proto",
                                    "valueText": "proto"
                                }
                            },
                            "semicolonToken": {
                                "kind": "SemicolonToken",
                                "fullStart": 840,
                                "fullEnd": 843,
                                "start": 840,
                                "end": 841,
                                "fullWidth": 3,
                                "width": 1,
                                "text": ";",
                                "value": ";",
                                "valueText": ";",
                                "hasTrailingTrivia": true,
                                "hasTrailingNewLine": true,
                                "trailingTrivia": [
                                    {
                                        "kind": "NewLineTrivia",
                                        "text": "\r\n"
                                    }
                                ]
                            }
                        },
                        {
                            "kind": "VariableStatement",
                            "fullStart": 843,
                            "fullEnd": 877,
                            "start": 853,
                            "end": 875,
                            "fullWidth": 34,
                            "width": 22,
                            "modifiers": [],
                            "variableDeclaration": {
                                "kind": "VariableDeclaration",
                                "fullStart": 843,
                                "fullEnd": 874,
                                "start": 853,
                                "end": 874,
                                "fullWidth": 31,
                                "width": 21,
                                "varKeyword": {
                                    "kind": "VarKeyword",
                                    "fullStart": 843,
                                    "fullEnd": 857,
                                    "start": 853,
                                    "end": 856,
                                    "fullWidth": 14,
                                    "width": 3,
                                    "text": "var",
                                    "value": "var",
                                    "valueText": "var",
                                    "hasLeadingTrivia": true,
                                    "hasLeadingNewLine": true,
                                    "hasTrailingTrivia": true,
                                    "leadingTrivia": [
                                        {
                                            "kind": "NewLineTrivia",
                                            "text": "\r\n"
                                        },
                                        {
                                            "kind": "WhitespaceTrivia",
                                            "text": "        "
                                        }
                                    ],
                                    "trailingTrivia": [
                                        {
                                            "kind": "WhitespaceTrivia",
                                            "text": " "
                                        }
                                    ]
                                },
                                "variableDeclarators": [
                                    {
                                        "kind": "VariableDeclarator",
                                        "fullStart": 857,
                                        "fullEnd": 874,
                                        "start": 857,
                                        "end": 874,
                                        "fullWidth": 17,
<<<<<<< HEAD
                                        "width": 17,
                                        "identifier": {
=======
                                        "propertyName": {
>>>>>>> 85e84683
                                            "kind": "IdentifierName",
                                            "fullStart": 857,
                                            "fullEnd": 863,
                                            "start": 857,
                                            "end": 862,
                                            "fullWidth": 6,
                                            "width": 5,
                                            "text": "child",
                                            "value": "child",
                                            "valueText": "child",
                                            "hasTrailingTrivia": true,
                                            "trailingTrivia": [
                                                {
                                                    "kind": "WhitespaceTrivia",
                                                    "text": " "
                                                }
                                            ]
                                        },
                                        "equalsValueClause": {
                                            "kind": "EqualsValueClause",
                                            "fullStart": 863,
                                            "fullEnd": 874,
                                            "start": 863,
                                            "end": 874,
                                            "fullWidth": 11,
                                            "width": 11,
                                            "equalsToken": {
                                                "kind": "EqualsToken",
                                                "fullStart": 863,
                                                "fullEnd": 865,
                                                "start": 863,
                                                "end": 864,
                                                "fullWidth": 2,
                                                "width": 1,
                                                "text": "=",
                                                "value": "=",
                                                "valueText": "=",
                                                "hasTrailingTrivia": true,
                                                "trailingTrivia": [
                                                    {
                                                        "kind": "WhitespaceTrivia",
                                                        "text": " "
                                                    }
                                                ]
                                            },
                                            "value": {
                                                "kind": "ObjectCreationExpression",
                                                "fullStart": 865,
                                                "fullEnd": 874,
                                                "start": 865,
                                                "end": 874,
                                                "fullWidth": 9,
                                                "width": 9,
                                                "newKeyword": {
                                                    "kind": "NewKeyword",
                                                    "fullStart": 865,
                                                    "fullEnd": 869,
                                                    "start": 865,
                                                    "end": 868,
                                                    "fullWidth": 4,
                                                    "width": 3,
                                                    "text": "new",
                                                    "value": "new",
                                                    "valueText": "new",
                                                    "hasTrailingTrivia": true,
                                                    "trailingTrivia": [
                                                        {
                                                            "kind": "WhitespaceTrivia",
                                                            "text": " "
                                                        }
                                                    ]
                                                },
                                                "expression": {
                                                    "kind": "IdentifierName",
                                                    "fullStart": 869,
                                                    "fullEnd": 872,
                                                    "start": 869,
                                                    "end": 872,
                                                    "fullWidth": 3,
                                                    "width": 3,
                                                    "text": "Con",
                                                    "value": "Con",
                                                    "valueText": "Con"
                                                },
                                                "argumentList": {
                                                    "kind": "ArgumentList",
                                                    "fullStart": 872,
                                                    "fullEnd": 874,
                                                    "start": 872,
                                                    "end": 874,
                                                    "fullWidth": 2,
                                                    "width": 2,
                                                    "openParenToken": {
                                                        "kind": "OpenParenToken",
                                                        "fullStart": 872,
                                                        "fullEnd": 873,
                                                        "start": 872,
                                                        "end": 873,
                                                        "fullWidth": 1,
                                                        "width": 1,
                                                        "text": "(",
                                                        "value": "(",
                                                        "valueText": "("
                                                    },
                                                    "arguments": [],
                                                    "closeParenToken": {
                                                        "kind": "CloseParenToken",
                                                        "fullStart": 873,
                                                        "fullEnd": 874,
                                                        "start": 873,
                                                        "end": 874,
                                                        "fullWidth": 1,
                                                        "width": 1,
                                                        "text": ")",
                                                        "value": ")",
                                                        "valueText": ")"
                                                    }
                                                }
                                            }
                                        }
                                    }
                                ]
                            },
                            "semicolonToken": {
                                "kind": "SemicolonToken",
                                "fullStart": 874,
                                "fullEnd": 877,
                                "start": 874,
                                "end": 875,
                                "fullWidth": 3,
                                "width": 1,
                                "text": ";",
                                "value": ";",
                                "valueText": ";",
                                "hasTrailingTrivia": true,
                                "hasTrailingNewLine": true,
                                "trailingTrivia": [
                                    {
                                        "kind": "NewLineTrivia",
                                        "text": "\r\n"
                                    }
                                ]
                            }
                        },
                        {
                            "kind": "ExpressionStatement",
                            "fullStart": 877,
                            "fullEnd": 1047,
                            "start": 887,
                            "end": 1045,
                            "fullWidth": 170,
                            "width": 158,
                            "isIncrementallyUnusable": true,
                            "expression": {
                                "kind": "InvocationExpression",
                                "fullStart": 877,
                                "fullEnd": 1044,
                                "start": 887,
                                "end": 1044,
                                "fullWidth": 167,
                                "width": 157,
                                "isIncrementallyUnusable": true,
                                "expression": {
                                    "kind": "MemberAccessExpression",
                                    "fullStart": 877,
                                    "fullEnd": 908,
                                    "start": 887,
                                    "end": 908,
                                    "fullWidth": 31,
                                    "width": 21,
                                    "expression": {
                                        "kind": "IdentifierName",
                                        "fullStart": 877,
                                        "fullEnd": 893,
                                        "start": 887,
                                        "end": 893,
                                        "fullWidth": 16,
                                        "width": 6,
                                        "text": "Object",
                                        "value": "Object",
                                        "valueText": "Object",
                                        "hasLeadingTrivia": true,
                                        "hasLeadingNewLine": true,
                                        "leadingTrivia": [
                                            {
                                                "kind": "NewLineTrivia",
                                                "text": "\r\n"
                                            },
                                            {
                                                "kind": "WhitespaceTrivia",
                                                "text": "        "
                                            }
                                        ]
                                    },
                                    "dotToken": {
                                        "kind": "DotToken",
                                        "fullStart": 893,
                                        "fullEnd": 894,
                                        "start": 893,
                                        "end": 894,
                                        "fullWidth": 1,
                                        "width": 1,
                                        "text": ".",
                                        "value": ".",
                                        "valueText": "."
                                    },
                                    "name": {
                                        "kind": "IdentifierName",
                                        "fullStart": 894,
                                        "fullEnd": 908,
                                        "start": 894,
                                        "end": 908,
                                        "fullWidth": 14,
                                        "width": 14,
                                        "text": "defineProperty",
                                        "value": "defineProperty",
                                        "valueText": "defineProperty"
                                    }
                                },
                                "argumentList": {
                                    "kind": "ArgumentList",
                                    "fullStart": 908,
                                    "fullEnd": 1044,
                                    "start": 908,
                                    "end": 1044,
                                    "fullWidth": 136,
                                    "width": 136,
                                    "isIncrementallyUnusable": true,
                                    "openParenToken": {
                                        "kind": "OpenParenToken",
                                        "fullStart": 908,
                                        "fullEnd": 909,
                                        "start": 908,
                                        "end": 909,
                                        "fullWidth": 1,
                                        "width": 1,
                                        "text": "(",
                                        "value": "(",
                                        "valueText": "("
                                    },
                                    "arguments": [
                                        {
                                            "kind": "IdentifierName",
                                            "fullStart": 909,
                                            "fullEnd": 914,
                                            "start": 909,
                                            "end": 914,
                                            "fullWidth": 5,
                                            "width": 5,
                                            "text": "child",
                                            "value": "child",
                                            "valueText": "child"
                                        },
                                        {
                                            "kind": "CommaToken",
                                            "fullStart": 914,
                                            "fullEnd": 916,
                                            "start": 914,
                                            "end": 915,
                                            "fullWidth": 2,
                                            "width": 1,
                                            "text": ",",
                                            "value": ",",
                                            "valueText": ",",
                                            "hasTrailingTrivia": true,
                                            "trailingTrivia": [
                                                {
                                                    "kind": "WhitespaceTrivia",
                                                    "text": " "
                                                }
                                            ]
                                        },
                                        {
                                            "kind": "StringLiteral",
                                            "fullStart": 916,
                                            "fullEnd": 921,
                                            "start": 916,
                                            "end": 921,
                                            "fullWidth": 5,
                                            "width": 5,
                                            "text": "\"foo\"",
                                            "value": "foo",
                                            "valueText": "foo"
                                        },
                                        {
                                            "kind": "CommaToken",
                                            "fullStart": 921,
                                            "fullEnd": 923,
                                            "start": 921,
                                            "end": 922,
                                            "fullWidth": 2,
                                            "width": 1,
                                            "text": ",",
                                            "value": ",",
                                            "valueText": ",",
                                            "hasTrailingTrivia": true,
                                            "trailingTrivia": [
                                                {
                                                    "kind": "WhitespaceTrivia",
                                                    "text": " "
                                                }
                                            ]
                                        },
                                        {
                                            "kind": "ObjectLiteralExpression",
                                            "fullStart": 923,
                                            "fullEnd": 1043,
                                            "start": 923,
                                            "end": 1043,
                                            "fullWidth": 120,
                                            "width": 120,
                                            "isIncrementallyUnusable": true,
                                            "openBraceToken": {
                                                "kind": "OpenBraceToken",
                                                "fullStart": 923,
                                                "fullEnd": 926,
                                                "start": 923,
                                                "end": 924,
                                                "fullWidth": 3,
                                                "width": 1,
                                                "text": "{",
                                                "value": "{",
                                                "valueText": "{",
                                                "hasTrailingTrivia": true,
                                                "hasTrailingNewLine": true,
                                                "trailingTrivia": [
                                                    {
                                                        "kind": "NewLineTrivia",
                                                        "text": "\r\n"
                                                    }
                                                ]
                                            },
                                            "propertyAssignments": [
                                                {
                                                    "kind": "SimplePropertyAssignment",
                                                    "fullStart": 926,
                                                    "fullEnd": 999,
                                                    "start": 938,
                                                    "end": 999,
                                                    "fullWidth": 73,
                                                    "width": 61,
                                                    "isIncrementallyUnusable": true,
                                                    "propertyName": {
                                                        "kind": "IdentifierName",
                                                        "fullStart": 926,
                                                        "fullEnd": 941,
                                                        "start": 938,
                                                        "end": 941,
                                                        "fullWidth": 15,
                                                        "width": 3,
                                                        "text": "get",
                                                        "value": "get",
                                                        "valueText": "get",
                                                        "hasLeadingTrivia": true,
                                                        "leadingTrivia": [
                                                            {
                                                                "kind": "WhitespaceTrivia",
                                                                "text": "            "
                                                            }
                                                        ]
                                                    },
                                                    "colonToken": {
                                                        "kind": "ColonToken",
                                                        "fullStart": 941,
                                                        "fullEnd": 943,
                                                        "start": 941,
                                                        "end": 942,
                                                        "fullWidth": 2,
                                                        "width": 1,
                                                        "text": ":",
                                                        "value": ":",
                                                        "valueText": ":",
                                                        "hasTrailingTrivia": true,
                                                        "trailingTrivia": [
                                                            {
                                                                "kind": "WhitespaceTrivia",
                                                                "text": " "
                                                            }
                                                        ]
                                                    },
                                                    "expression": {
                                                        "kind": "FunctionExpression",
                                                        "fullStart": 943,
                                                        "fullEnd": 999,
                                                        "start": 943,
                                                        "end": 999,
                                                        "fullWidth": 56,
                                                        "width": 56,
                                                        "functionKeyword": {
                                                            "kind": "FunctionKeyword",
                                                            "fullStart": 943,
                                                            "fullEnd": 952,
                                                            "start": 943,
                                                            "end": 951,
                                                            "fullWidth": 9,
                                                            "width": 8,
                                                            "text": "function",
                                                            "value": "function",
                                                            "valueText": "function",
                                                            "hasTrailingTrivia": true,
                                                            "trailingTrivia": [
                                                                {
                                                                    "kind": "WhitespaceTrivia",
                                                                    "text": " "
                                                                }
                                                            ]
                                                        },
                                                        "callSignature": {
                                                            "kind": "CallSignature",
                                                            "fullStart": 952,
                                                            "fullEnd": 955,
                                                            "start": 952,
                                                            "end": 954,
                                                            "fullWidth": 3,
                                                            "width": 2,
                                                            "parameterList": {
                                                                "kind": "ParameterList",
                                                                "fullStart": 952,
                                                                "fullEnd": 955,
                                                                "start": 952,
                                                                "end": 954,
                                                                "fullWidth": 3,
                                                                "width": 2,
                                                                "openParenToken": {
                                                                    "kind": "OpenParenToken",
                                                                    "fullStart": 952,
                                                                    "fullEnd": 953,
                                                                    "start": 952,
                                                                    "end": 953,
                                                                    "fullWidth": 1,
                                                                    "width": 1,
                                                                    "text": "(",
                                                                    "value": "(",
                                                                    "valueText": "("
                                                                },
                                                                "parameters": [],
                                                                "closeParenToken": {
                                                                    "kind": "CloseParenToken",
                                                                    "fullStart": 953,
                                                                    "fullEnd": 955,
                                                                    "start": 953,
                                                                    "end": 954,
                                                                    "fullWidth": 2,
                                                                    "width": 1,
                                                                    "text": ")",
                                                                    "value": ")",
                                                                    "valueText": ")",
                                                                    "hasTrailingTrivia": true,
                                                                    "trailingTrivia": [
                                                                        {
                                                                            "kind": "WhitespaceTrivia",
                                                                            "text": " "
                                                                        }
                                                                    ]
                                                                }
                                                            }
                                                        },
                                                        "block": {
                                                            "kind": "Block",
                                                            "fullStart": 955,
                                                            "fullEnd": 999,
                                                            "start": 955,
                                                            "end": 999,
                                                            "fullWidth": 44,
                                                            "width": 44,
                                                            "openBraceToken": {
                                                                "kind": "OpenBraceToken",
                                                                "fullStart": 955,
                                                                "fullEnd": 958,
                                                                "start": 955,
                                                                "end": 956,
                                                                "fullWidth": 3,
                                                                "width": 1,
                                                                "text": "{",
                                                                "value": "{",
                                                                "valueText": "{",
                                                                "hasTrailingTrivia": true,
                                                                "hasTrailingNewLine": true,
                                                                "trailingTrivia": [
                                                                    {
                                                                        "kind": "NewLineTrivia",
                                                                        "text": "\r\n"
                                                                    }
                                                                ]
                                                            },
                                                            "statements": [
                                                                {
                                                                    "kind": "ReturnStatement",
                                                                    "fullStart": 958,
                                                                    "fullEnd": 986,
                                                                    "start": 974,
                                                                    "end": 984,
                                                                    "fullWidth": 28,
                                                                    "width": 10,
                                                                    "returnKeyword": {
                                                                        "kind": "ReturnKeyword",
                                                                        "fullStart": 958,
                                                                        "fullEnd": 981,
                                                                        "start": 974,
                                                                        "end": 980,
                                                                        "fullWidth": 23,
                                                                        "width": 6,
                                                                        "text": "return",
                                                                        "value": "return",
                                                                        "valueText": "return",
                                                                        "hasLeadingTrivia": true,
                                                                        "hasTrailingTrivia": true,
                                                                        "leadingTrivia": [
                                                                            {
                                                                                "kind": "WhitespaceTrivia",
                                                                                "text": "                "
                                                                            }
                                                                        ],
                                                                        "trailingTrivia": [
                                                                            {
                                                                                "kind": "WhitespaceTrivia",
                                                                                "text": " "
                                                                            }
                                                                        ]
                                                                    },
                                                                    "expression": {
                                                                        "kind": "NumericLiteral",
                                                                        "fullStart": 981,
                                                                        "fullEnd": 983,
                                                                        "start": 981,
                                                                        "end": 983,
                                                                        "fullWidth": 2,
                                                                        "width": 2,
                                                                        "text": "10",
                                                                        "value": 10,
                                                                        "valueText": "10"
                                                                    },
                                                                    "semicolonToken": {
                                                                        "kind": "SemicolonToken",
                                                                        "fullStart": 983,
                                                                        "fullEnd": 986,
                                                                        "start": 983,
                                                                        "end": 984,
                                                                        "fullWidth": 3,
                                                                        "width": 1,
                                                                        "text": ";",
                                                                        "value": ";",
                                                                        "valueText": ";",
                                                                        "hasTrailingTrivia": true,
                                                                        "hasTrailingNewLine": true,
                                                                        "trailingTrivia": [
                                                                            {
                                                                                "kind": "NewLineTrivia",
                                                                                "text": "\r\n"
                                                                            }
                                                                        ]
                                                                    }
                                                                }
                                                            ],
                                                            "closeBraceToken": {
                                                                "kind": "CloseBraceToken",
                                                                "fullStart": 986,
                                                                "fullEnd": 999,
                                                                "start": 998,
                                                                "end": 999,
                                                                "fullWidth": 13,
                                                                "width": 1,
                                                                "text": "}",
                                                                "value": "}",
                                                                "valueText": "}",
                                                                "hasLeadingTrivia": true,
                                                                "leadingTrivia": [
                                                                    {
                                                                        "kind": "WhitespaceTrivia",
                                                                        "text": "            "
                                                                    }
                                                                ]
                                                            }
                                                        }
                                                    }
                                                },
                                                {
                                                    "kind": "CommaToken",
                                                    "fullStart": 999,
                                                    "fullEnd": 1002,
                                                    "start": 999,
                                                    "end": 1000,
                                                    "fullWidth": 3,
                                                    "width": 1,
                                                    "text": ",",
                                                    "value": ",",
                                                    "valueText": ",",
                                                    "hasTrailingTrivia": true,
                                                    "hasTrailingNewLine": true,
                                                    "trailingTrivia": [
                                                        {
                                                            "kind": "NewLineTrivia",
                                                            "text": "\r\n"
                                                        }
                                                    ]
                                                },
                                                {
                                                    "kind": "SimplePropertyAssignment",
                                                    "fullStart": 1002,
                                                    "fullEnd": 1034,
                                                    "start": 1014,
                                                    "end": 1032,
                                                    "fullWidth": 32,
                                                    "width": 18,
                                                    "propertyName": {
                                                        "kind": "IdentifierName",
                                                        "fullStart": 1002,
                                                        "fullEnd": 1026,
                                                        "start": 1014,
                                                        "end": 1026,
                                                        "fullWidth": 24,
                                                        "width": 12,
                                                        "text": "configurable",
                                                        "value": "configurable",
                                                        "valueText": "configurable",
                                                        "hasLeadingTrivia": true,
                                                        "leadingTrivia": [
                                                            {
                                                                "kind": "WhitespaceTrivia",
                                                                "text": "            "
                                                            }
                                                        ]
                                                    },
                                                    "colonToken": {
                                                        "kind": "ColonToken",
                                                        "fullStart": 1026,
                                                        "fullEnd": 1028,
                                                        "start": 1026,
                                                        "end": 1027,
                                                        "fullWidth": 2,
                                                        "width": 1,
                                                        "text": ":",
                                                        "value": ":",
                                                        "valueText": ":",
                                                        "hasTrailingTrivia": true,
                                                        "trailingTrivia": [
                                                            {
                                                                "kind": "WhitespaceTrivia",
                                                                "text": " "
                                                            }
                                                        ]
                                                    },
                                                    "expression": {
                                                        "kind": "TrueKeyword",
                                                        "fullStart": 1028,
                                                        "fullEnd": 1034,
                                                        "start": 1028,
                                                        "end": 1032,
                                                        "fullWidth": 6,
                                                        "width": 4,
                                                        "text": "true",
                                                        "value": true,
                                                        "valueText": "true",
                                                        "hasTrailingTrivia": true,
                                                        "hasTrailingNewLine": true,
                                                        "trailingTrivia": [
                                                            {
                                                                "kind": "NewLineTrivia",
                                                                "text": "\r\n"
                                                            }
                                                        ]
                                                    }
                                                }
                                            ],
                                            "closeBraceToken": {
                                                "kind": "CloseBraceToken",
                                                "fullStart": 1034,
                                                "fullEnd": 1043,
                                                "start": 1042,
                                                "end": 1043,
                                                "fullWidth": 9,
                                                "width": 1,
                                                "text": "}",
                                                "value": "}",
                                                "valueText": "}",
                                                "hasLeadingTrivia": true,
                                                "leadingTrivia": [
                                                    {
                                                        "kind": "WhitespaceTrivia",
                                                        "text": "        "
                                                    }
                                                ]
                                            }
                                        }
                                    ],
                                    "closeParenToken": {
                                        "kind": "CloseParenToken",
                                        "fullStart": 1043,
                                        "fullEnd": 1044,
                                        "start": 1043,
                                        "end": 1044,
                                        "fullWidth": 1,
                                        "width": 1,
                                        "text": ")",
                                        "value": ")",
                                        "valueText": ")"
                                    }
                                }
                            },
                            "semicolonToken": {
                                "kind": "SemicolonToken",
                                "fullStart": 1044,
                                "fullEnd": 1047,
                                "start": 1044,
                                "end": 1045,
                                "fullWidth": 3,
                                "width": 1,
                                "text": ";",
                                "value": ";",
                                "valueText": ";",
                                "hasTrailingTrivia": true,
                                "hasTrailingNewLine": true,
                                "trailingTrivia": [
                                    {
                                        "kind": "NewLineTrivia",
                                        "text": "\r\n"
                                    }
                                ]
                            }
                        },
                        {
                            "kind": "ExpressionStatement",
                            "fullStart": 1047,
                            "fullEnd": 1080,
                            "start": 1057,
                            "end": 1078,
                            "fullWidth": 33,
                            "width": 21,
                            "expression": {
                                "kind": "InvocationExpression",
                                "fullStart": 1047,
                                "fullEnd": 1077,
                                "start": 1057,
                                "end": 1077,
                                "fullWidth": 30,
                                "width": 20,
                                "expression": {
                                    "kind": "MemberAccessExpression",
                                    "fullStart": 1047,
                                    "fullEnd": 1070,
                                    "start": 1057,
                                    "end": 1070,
                                    "fullWidth": 23,
                                    "width": 13,
                                    "expression": {
                                        "kind": "IdentifierName",
                                        "fullStart": 1047,
                                        "fullEnd": 1063,
                                        "start": 1057,
                                        "end": 1063,
                                        "fullWidth": 16,
                                        "width": 6,
                                        "text": "Object",
                                        "value": "Object",
                                        "valueText": "Object",
                                        "hasLeadingTrivia": true,
                                        "hasLeadingNewLine": true,
                                        "leadingTrivia": [
                                            {
                                                "kind": "NewLineTrivia",
                                                "text": "\r\n"
                                            },
                                            {
                                                "kind": "WhitespaceTrivia",
                                                "text": "        "
                                            }
                                        ]
                                    },
                                    "dotToken": {
                                        "kind": "DotToken",
                                        "fullStart": 1063,
                                        "fullEnd": 1064,
                                        "start": 1063,
                                        "end": 1064,
                                        "fullWidth": 1,
                                        "width": 1,
                                        "text": ".",
                                        "value": ".",
                                        "valueText": "."
                                    },
                                    "name": {
                                        "kind": "IdentifierName",
                                        "fullStart": 1064,
                                        "fullEnd": 1070,
                                        "start": 1064,
                                        "end": 1070,
                                        "fullWidth": 6,
                                        "width": 6,
                                        "text": "freeze",
                                        "value": "freeze",
                                        "valueText": "freeze"
                                    }
                                },
                                "argumentList": {
                                    "kind": "ArgumentList",
                                    "fullStart": 1070,
                                    "fullEnd": 1077,
                                    "start": 1070,
                                    "end": 1077,
                                    "fullWidth": 7,
                                    "width": 7,
                                    "openParenToken": {
                                        "kind": "OpenParenToken",
                                        "fullStart": 1070,
                                        "fullEnd": 1071,
                                        "start": 1070,
                                        "end": 1071,
                                        "fullWidth": 1,
                                        "width": 1,
                                        "text": "(",
                                        "value": "(",
                                        "valueText": "("
                                    },
                                    "arguments": [
                                        {
                                            "kind": "IdentifierName",
                                            "fullStart": 1071,
                                            "fullEnd": 1076,
                                            "start": 1071,
                                            "end": 1076,
                                            "fullWidth": 5,
                                            "width": 5,
                                            "text": "child",
                                            "value": "child",
                                            "valueText": "child"
                                        }
                                    ],
                                    "closeParenToken": {
                                        "kind": "CloseParenToken",
                                        "fullStart": 1076,
                                        "fullEnd": 1077,
                                        "start": 1076,
                                        "end": 1077,
                                        "fullWidth": 1,
                                        "width": 1,
                                        "text": ")",
                                        "value": ")",
                                        "valueText": ")"
                                    }
                                }
                            },
                            "semicolonToken": {
                                "kind": "SemicolonToken",
                                "fullStart": 1077,
                                "fullEnd": 1080,
                                "start": 1077,
                                "end": 1078,
                                "fullWidth": 3,
                                "width": 1,
                                "text": ";",
                                "value": ";",
                                "valueText": ";",
                                "hasTrailingTrivia": true,
                                "hasTrailingNewLine": true,
                                "trailingTrivia": [
                                    {
                                        "kind": "NewLineTrivia",
                                        "text": "\r\n"
                                    }
                                ]
                            }
                        },
                        {
                            "kind": "VariableStatement",
                            "fullStart": 1080,
                            "fullEnd": 1149,
                            "start": 1090,
                            "end": 1147,
                            "fullWidth": 69,
                            "width": 57,
                            "modifiers": [],
                            "variableDeclaration": {
                                "kind": "VariableDeclaration",
                                "fullStart": 1080,
                                "fullEnd": 1146,
                                "start": 1090,
                                "end": 1146,
                                "fullWidth": 66,
                                "width": 56,
                                "varKeyword": {
                                    "kind": "VarKeyword",
                                    "fullStart": 1080,
                                    "fullEnd": 1094,
                                    "start": 1090,
                                    "end": 1093,
                                    "fullWidth": 14,
                                    "width": 3,
                                    "text": "var",
                                    "value": "var",
                                    "valueText": "var",
                                    "hasLeadingTrivia": true,
                                    "hasLeadingNewLine": true,
                                    "hasTrailingTrivia": true,
                                    "leadingTrivia": [
                                        {
                                            "kind": "NewLineTrivia",
                                            "text": "\r\n"
                                        },
                                        {
                                            "kind": "WhitespaceTrivia",
                                            "text": "        "
                                        }
                                    ],
                                    "trailingTrivia": [
                                        {
                                            "kind": "WhitespaceTrivia",
                                            "text": " "
                                        }
                                    ]
                                },
                                "variableDeclarators": [
                                    {
                                        "kind": "VariableDeclarator",
                                        "fullStart": 1094,
                                        "fullEnd": 1146,
                                        "start": 1094,
                                        "end": 1146,
                                        "fullWidth": 52,
<<<<<<< HEAD
                                        "width": 52,
                                        "identifier": {
=======
                                        "propertyName": {
>>>>>>> 85e84683
                                            "kind": "IdentifierName",
                                            "fullStart": 1094,
                                            "fullEnd": 1099,
                                            "start": 1094,
                                            "end": 1098,
                                            "fullWidth": 5,
                                            "width": 4,
                                            "text": "desc",
                                            "value": "desc",
                                            "valueText": "desc",
                                            "hasTrailingTrivia": true,
                                            "trailingTrivia": [
                                                {
                                                    "kind": "WhitespaceTrivia",
                                                    "text": " "
                                                }
                                            ]
                                        },
                                        "equalsValueClause": {
                                            "kind": "EqualsValueClause",
                                            "fullStart": 1099,
                                            "fullEnd": 1146,
                                            "start": 1099,
                                            "end": 1146,
                                            "fullWidth": 47,
                                            "width": 47,
                                            "equalsToken": {
                                                "kind": "EqualsToken",
                                                "fullStart": 1099,
                                                "fullEnd": 1101,
                                                "start": 1099,
                                                "end": 1100,
                                                "fullWidth": 2,
                                                "width": 1,
                                                "text": "=",
                                                "value": "=",
                                                "valueText": "=",
                                                "hasTrailingTrivia": true,
                                                "trailingTrivia": [
                                                    {
                                                        "kind": "WhitespaceTrivia",
                                                        "text": " "
                                                    }
                                                ]
                                            },
                                            "value": {
                                                "kind": "InvocationExpression",
                                                "fullStart": 1101,
                                                "fullEnd": 1146,
                                                "start": 1101,
                                                "end": 1146,
                                                "fullWidth": 45,
                                                "width": 45,
                                                "expression": {
                                                    "kind": "MemberAccessExpression",
                                                    "fullStart": 1101,
                                                    "fullEnd": 1132,
                                                    "start": 1101,
                                                    "end": 1132,
                                                    "fullWidth": 31,
                                                    "width": 31,
                                                    "expression": {
                                                        "kind": "IdentifierName",
                                                        "fullStart": 1101,
                                                        "fullEnd": 1107,
                                                        "start": 1101,
                                                        "end": 1107,
                                                        "fullWidth": 6,
                                                        "width": 6,
                                                        "text": "Object",
                                                        "value": "Object",
                                                        "valueText": "Object"
                                                    },
                                                    "dotToken": {
                                                        "kind": "DotToken",
                                                        "fullStart": 1107,
                                                        "fullEnd": 1108,
                                                        "start": 1107,
                                                        "end": 1108,
                                                        "fullWidth": 1,
                                                        "width": 1,
                                                        "text": ".",
                                                        "value": ".",
                                                        "valueText": "."
                                                    },
                                                    "name": {
                                                        "kind": "IdentifierName",
                                                        "fullStart": 1108,
                                                        "fullEnd": 1132,
                                                        "start": 1108,
                                                        "end": 1132,
                                                        "fullWidth": 24,
                                                        "width": 24,
                                                        "text": "getOwnPropertyDescriptor",
                                                        "value": "getOwnPropertyDescriptor",
                                                        "valueText": "getOwnPropertyDescriptor"
                                                    }
                                                },
                                                "argumentList": {
                                                    "kind": "ArgumentList",
                                                    "fullStart": 1132,
                                                    "fullEnd": 1146,
                                                    "start": 1132,
                                                    "end": 1146,
                                                    "fullWidth": 14,
                                                    "width": 14,
                                                    "openParenToken": {
                                                        "kind": "OpenParenToken",
                                                        "fullStart": 1132,
                                                        "fullEnd": 1133,
                                                        "start": 1132,
                                                        "end": 1133,
                                                        "fullWidth": 1,
                                                        "width": 1,
                                                        "text": "(",
                                                        "value": "(",
                                                        "valueText": "("
                                                    },
                                                    "arguments": [
                                                        {
                                                            "kind": "IdentifierName",
                                                            "fullStart": 1133,
                                                            "fullEnd": 1138,
                                                            "start": 1133,
                                                            "end": 1138,
                                                            "fullWidth": 5,
                                                            "width": 5,
                                                            "text": "child",
                                                            "value": "child",
                                                            "valueText": "child"
                                                        },
                                                        {
                                                            "kind": "CommaToken",
                                                            "fullStart": 1138,
                                                            "fullEnd": 1140,
                                                            "start": 1138,
                                                            "end": 1139,
                                                            "fullWidth": 2,
                                                            "width": 1,
                                                            "text": ",",
                                                            "value": ",",
                                                            "valueText": ",",
                                                            "hasTrailingTrivia": true,
                                                            "trailingTrivia": [
                                                                {
                                                                    "kind": "WhitespaceTrivia",
                                                                    "text": " "
                                                                }
                                                            ]
                                                        },
                                                        {
                                                            "kind": "StringLiteral",
                                                            "fullStart": 1140,
                                                            "fullEnd": 1145,
                                                            "start": 1140,
                                                            "end": 1145,
                                                            "fullWidth": 5,
                                                            "width": 5,
                                                            "text": "\"foo\"",
                                                            "value": "foo",
                                                            "valueText": "foo"
                                                        }
                                                    ],
                                                    "closeParenToken": {
                                                        "kind": "CloseParenToken",
                                                        "fullStart": 1145,
                                                        "fullEnd": 1146,
                                                        "start": 1145,
                                                        "end": 1146,
                                                        "fullWidth": 1,
                                                        "width": 1,
                                                        "text": ")",
                                                        "value": ")",
                                                        "valueText": ")"
                                                    }
                                                }
                                            }
                                        }
                                    }
                                ]
                            },
                            "semicolonToken": {
                                "kind": "SemicolonToken",
                                "fullStart": 1146,
                                "fullEnd": 1149,
                                "start": 1146,
                                "end": 1147,
                                "fullWidth": 3,
                                "width": 1,
                                "text": ";",
                                "value": ";",
                                "valueText": ";",
                                "hasTrailingTrivia": true,
                                "hasTrailingNewLine": true,
                                "trailingTrivia": [
                                    {
                                        "kind": "NewLineTrivia",
                                        "text": "\r\n"
                                    }
                                ]
                            }
                        },
                        {
                            "kind": "ExpressionStatement",
                            "fullStart": 1149,
                            "fullEnd": 1178,
                            "start": 1159,
                            "end": 1176,
                            "fullWidth": 29,
                            "width": 17,
                            "expression": {
                                "kind": "DeleteExpression",
                                "fullStart": 1149,
                                "fullEnd": 1175,
                                "start": 1159,
                                "end": 1175,
                                "fullWidth": 26,
                                "width": 16,
                                "deleteKeyword": {
                                    "kind": "DeleteKeyword",
                                    "fullStart": 1149,
                                    "fullEnd": 1166,
                                    "start": 1159,
                                    "end": 1165,
                                    "fullWidth": 17,
                                    "width": 6,
                                    "text": "delete",
                                    "value": "delete",
                                    "valueText": "delete",
                                    "hasLeadingTrivia": true,
                                    "hasLeadingNewLine": true,
                                    "hasTrailingTrivia": true,
                                    "leadingTrivia": [
                                        {
                                            "kind": "NewLineTrivia",
                                            "text": "\r\n"
                                        },
                                        {
                                            "kind": "WhitespaceTrivia",
                                            "text": "        "
                                        }
                                    ],
                                    "trailingTrivia": [
                                        {
                                            "kind": "WhitespaceTrivia",
                                            "text": " "
                                        }
                                    ]
                                },
                                "expression": {
                                    "kind": "MemberAccessExpression",
                                    "fullStart": 1166,
                                    "fullEnd": 1175,
                                    "start": 1166,
                                    "end": 1175,
                                    "fullWidth": 9,
                                    "width": 9,
                                    "expression": {
                                        "kind": "IdentifierName",
                                        "fullStart": 1166,
                                        "fullEnd": 1171,
                                        "start": 1166,
                                        "end": 1171,
                                        "fullWidth": 5,
                                        "width": 5,
                                        "text": "child",
                                        "value": "child",
                                        "valueText": "child"
                                    },
                                    "dotToken": {
                                        "kind": "DotToken",
                                        "fullStart": 1171,
                                        "fullEnd": 1172,
                                        "start": 1171,
                                        "end": 1172,
                                        "fullWidth": 1,
                                        "width": 1,
                                        "text": ".",
                                        "value": ".",
                                        "valueText": "."
                                    },
                                    "name": {
                                        "kind": "IdentifierName",
                                        "fullStart": 1172,
                                        "fullEnd": 1175,
                                        "start": 1172,
                                        "end": 1175,
                                        "fullWidth": 3,
                                        "width": 3,
                                        "text": "foo",
                                        "value": "foo",
                                        "valueText": "foo"
                                    }
                                }
                            },
                            "semicolonToken": {
                                "kind": "SemicolonToken",
                                "fullStart": 1175,
                                "fullEnd": 1178,
                                "start": 1175,
                                "end": 1176,
                                "fullWidth": 3,
                                "width": 1,
                                "text": ";",
                                "value": ";",
                                "valueText": ";",
                                "hasTrailingTrivia": true,
                                "hasTrailingNewLine": true,
                                "trailingTrivia": [
                                    {
                                        "kind": "NewLineTrivia",
                                        "text": "\r\n"
                                    }
                                ]
                            }
                        },
                        {
                            "kind": "ReturnStatement",
                            "fullStart": 1178,
                            "fullEnd": 1243,
                            "start": 1186,
                            "end": 1241,
                            "fullWidth": 65,
                            "width": 55,
                            "returnKeyword": {
                                "kind": "ReturnKeyword",
                                "fullStart": 1178,
                                "fullEnd": 1193,
                                "start": 1186,
                                "end": 1192,
                                "fullWidth": 15,
                                "width": 6,
                                "text": "return",
                                "value": "return",
                                "valueText": "return",
                                "hasLeadingTrivia": true,
                                "hasTrailingTrivia": true,
                                "leadingTrivia": [
                                    {
                                        "kind": "WhitespaceTrivia",
                                        "text": "        "
                                    }
                                ],
                                "trailingTrivia": [
                                    {
                                        "kind": "WhitespaceTrivia",
                                        "text": " "
                                    }
                                ]
                            },
                            "expression": {
                                "kind": "LogicalAndExpression",
                                "fullStart": 1193,
                                "fullEnd": 1240,
                                "start": 1193,
                                "end": 1240,
                                "fullWidth": 47,
                                "width": 47,
                                "left": {
                                    "kind": "EqualsExpression",
                                    "fullStart": 1193,
                                    "fullEnd": 1210,
                                    "start": 1193,
                                    "end": 1209,
                                    "fullWidth": 17,
                                    "width": 16,
                                    "left": {
                                        "kind": "MemberAccessExpression",
                                        "fullStart": 1193,
                                        "fullEnd": 1203,
                                        "start": 1193,
                                        "end": 1202,
                                        "fullWidth": 10,
                                        "width": 9,
                                        "expression": {
                                            "kind": "IdentifierName",
                                            "fullStart": 1193,
                                            "fullEnd": 1198,
                                            "start": 1193,
                                            "end": 1198,
                                            "fullWidth": 5,
                                            "width": 5,
                                            "text": "child",
                                            "value": "child",
                                            "valueText": "child"
                                        },
                                        "dotToken": {
                                            "kind": "DotToken",
                                            "fullStart": 1198,
                                            "fullEnd": 1199,
                                            "start": 1198,
                                            "end": 1199,
                                            "fullWidth": 1,
                                            "width": 1,
                                            "text": ".",
                                            "value": ".",
                                            "valueText": "."
                                        },
                                        "name": {
                                            "kind": "IdentifierName",
                                            "fullStart": 1199,
                                            "fullEnd": 1203,
                                            "start": 1199,
                                            "end": 1202,
                                            "fullWidth": 4,
                                            "width": 3,
                                            "text": "foo",
                                            "value": "foo",
                                            "valueText": "foo",
                                            "hasTrailingTrivia": true,
                                            "trailingTrivia": [
                                                {
                                                    "kind": "WhitespaceTrivia",
                                                    "text": " "
                                                }
                                            ]
                                        }
                                    },
                                    "operatorToken": {
                                        "kind": "EqualsEqualsEqualsToken",
                                        "fullStart": 1203,
                                        "fullEnd": 1207,
                                        "start": 1203,
                                        "end": 1206,
                                        "fullWidth": 4,
                                        "width": 3,
                                        "text": "===",
                                        "value": "===",
                                        "valueText": "===",
                                        "hasTrailingTrivia": true,
                                        "trailingTrivia": [
                                            {
                                                "kind": "WhitespaceTrivia",
                                                "text": " "
                                            }
                                        ]
                                    },
                                    "right": {
                                        "kind": "NumericLiteral",
                                        "fullStart": 1207,
                                        "fullEnd": 1210,
                                        "start": 1207,
                                        "end": 1209,
                                        "fullWidth": 3,
                                        "width": 2,
                                        "text": "10",
                                        "value": 10,
                                        "valueText": "10",
                                        "hasTrailingTrivia": true,
                                        "trailingTrivia": [
                                            {
                                                "kind": "WhitespaceTrivia",
                                                "text": " "
                                            }
                                        ]
                                    }
                                },
                                "operatorToken": {
                                    "kind": "AmpersandAmpersandToken",
                                    "fullStart": 1210,
                                    "fullEnd": 1213,
                                    "start": 1210,
                                    "end": 1212,
                                    "fullWidth": 3,
                                    "width": 2,
                                    "text": "&&",
                                    "value": "&&",
                                    "valueText": "&&",
                                    "hasTrailingTrivia": true,
                                    "trailingTrivia": [
                                        {
                                            "kind": "WhitespaceTrivia",
                                            "text": " "
                                        }
                                    ]
                                },
                                "right": {
                                    "kind": "EqualsExpression",
                                    "fullStart": 1213,
                                    "fullEnd": 1240,
                                    "start": 1213,
                                    "end": 1240,
                                    "fullWidth": 27,
                                    "width": 27,
                                    "left": {
                                        "kind": "MemberAccessExpression",
                                        "fullStart": 1213,
                                        "fullEnd": 1231,
                                        "start": 1213,
                                        "end": 1230,
                                        "fullWidth": 18,
                                        "width": 17,
                                        "expression": {
                                            "kind": "IdentifierName",
                                            "fullStart": 1213,
                                            "fullEnd": 1217,
                                            "start": 1213,
                                            "end": 1217,
                                            "fullWidth": 4,
                                            "width": 4,
                                            "text": "desc",
                                            "value": "desc",
                                            "valueText": "desc"
                                        },
                                        "dotToken": {
                                            "kind": "DotToken",
                                            "fullStart": 1217,
                                            "fullEnd": 1218,
                                            "start": 1217,
                                            "end": 1218,
                                            "fullWidth": 1,
                                            "width": 1,
                                            "text": ".",
                                            "value": ".",
                                            "valueText": "."
                                        },
                                        "name": {
                                            "kind": "IdentifierName",
                                            "fullStart": 1218,
                                            "fullEnd": 1231,
                                            "start": 1218,
                                            "end": 1230,
                                            "fullWidth": 13,
                                            "width": 12,
                                            "text": "configurable",
                                            "value": "configurable",
                                            "valueText": "configurable",
                                            "hasTrailingTrivia": true,
                                            "trailingTrivia": [
                                                {
                                                    "kind": "WhitespaceTrivia",
                                                    "text": " "
                                                }
                                            ]
                                        }
                                    },
                                    "operatorToken": {
                                        "kind": "EqualsEqualsEqualsToken",
                                        "fullStart": 1231,
                                        "fullEnd": 1235,
                                        "start": 1231,
                                        "end": 1234,
                                        "fullWidth": 4,
                                        "width": 3,
                                        "text": "===",
                                        "value": "===",
                                        "valueText": "===",
                                        "hasTrailingTrivia": true,
                                        "trailingTrivia": [
                                            {
                                                "kind": "WhitespaceTrivia",
                                                "text": " "
                                            }
                                        ]
                                    },
                                    "right": {
                                        "kind": "FalseKeyword",
                                        "fullStart": 1235,
                                        "fullEnd": 1240,
                                        "start": 1235,
                                        "end": 1240,
                                        "fullWidth": 5,
                                        "width": 5,
                                        "text": "false",
                                        "value": false,
                                        "valueText": "false"
                                    }
                                }
                            },
                            "semicolonToken": {
                                "kind": "SemicolonToken",
                                "fullStart": 1240,
                                "fullEnd": 1243,
                                "start": 1240,
                                "end": 1241,
                                "fullWidth": 3,
                                "width": 1,
                                "text": ";",
                                "value": ";",
                                "valueText": ";",
                                "hasTrailingTrivia": true,
                                "hasTrailingNewLine": true,
                                "trailingTrivia": [
                                    {
                                        "kind": "NewLineTrivia",
                                        "text": "\r\n"
                                    }
                                ]
                            }
                        }
                    ],
                    "closeBraceToken": {
                        "kind": "CloseBraceToken",
                        "fullStart": 1243,
                        "fullEnd": 1250,
                        "start": 1247,
                        "end": 1248,
                        "fullWidth": 7,
                        "width": 1,
                        "text": "}",
                        "value": "}",
                        "valueText": "}",
                        "hasLeadingTrivia": true,
                        "hasTrailingTrivia": true,
                        "hasTrailingNewLine": true,
                        "leadingTrivia": [
                            {
                                "kind": "WhitespaceTrivia",
                                "text": "    "
                            }
                        ],
                        "trailingTrivia": [
                            {
                                "kind": "NewLineTrivia",
                                "text": "\r\n"
                            }
                        ]
                    }
                }
            },
            {
                "kind": "ExpressionStatement",
                "fullStart": 1250,
                "fullEnd": 1274,
                "start": 1250,
                "end": 1272,
                "fullWidth": 24,
                "width": 22,
                "expression": {
                    "kind": "InvocationExpression",
                    "fullStart": 1250,
                    "fullEnd": 1271,
                    "start": 1250,
                    "end": 1271,
                    "fullWidth": 21,
                    "width": 21,
                    "expression": {
                        "kind": "IdentifierName",
                        "fullStart": 1250,
                        "fullEnd": 1261,
                        "start": 1250,
                        "end": 1261,
                        "fullWidth": 11,
                        "width": 11,
                        "text": "runTestCase",
                        "value": "runTestCase",
                        "valueText": "runTestCase"
                    },
                    "argumentList": {
                        "kind": "ArgumentList",
                        "fullStart": 1261,
                        "fullEnd": 1271,
                        "start": 1261,
                        "end": 1271,
                        "fullWidth": 10,
                        "width": 10,
                        "openParenToken": {
                            "kind": "OpenParenToken",
                            "fullStart": 1261,
                            "fullEnd": 1262,
                            "start": 1261,
                            "end": 1262,
                            "fullWidth": 1,
                            "width": 1,
                            "text": "(",
                            "value": "(",
                            "valueText": "("
                        },
                        "arguments": [
                            {
                                "kind": "IdentifierName",
                                "fullStart": 1262,
                                "fullEnd": 1270,
                                "start": 1262,
                                "end": 1270,
                                "fullWidth": 8,
                                "width": 8,
                                "text": "testcase",
                                "value": "testcase",
                                "valueText": "testcase"
                            }
                        ],
                        "closeParenToken": {
                            "kind": "CloseParenToken",
                            "fullStart": 1270,
                            "fullEnd": 1271,
                            "start": 1270,
                            "end": 1271,
                            "fullWidth": 1,
                            "width": 1,
                            "text": ")",
                            "value": ")",
                            "valueText": ")"
                        }
                    }
                },
                "semicolonToken": {
                    "kind": "SemicolonToken",
                    "fullStart": 1271,
                    "fullEnd": 1274,
                    "start": 1271,
                    "end": 1272,
                    "fullWidth": 3,
                    "width": 1,
                    "text": ";",
                    "value": ";",
                    "valueText": ";",
                    "hasTrailingTrivia": true,
                    "hasTrailingNewLine": true,
                    "trailingTrivia": [
                        {
                            "kind": "NewLineTrivia",
                            "text": "\r\n"
                        }
                    ]
                }
            }
        ],
        "endOfFileToken": {
            "kind": "EndOfFileToken",
            "fullStart": 1274,
            "fullEnd": 1274,
            "start": 1274,
            "end": 1274,
            "fullWidth": 0,
            "width": 0,
            "text": ""
        }
    },
    "lineMap": {
        "lineStarts": [
            0,
            67,
            152,
            232,
            308,
            380,
            385,
            439,
            547,
            552,
            554,
            556,
            579,
            604,
            606,
            653,
            685,
            712,
            728,
            760,
            773,
            775,
            811,
            843,
            845,
            877,
            879,
            926,
            958,
            986,
            1002,
            1034,
            1047,
            1049,
            1080,
            1082,
            1149,
            1151,
            1178,
            1243,
            1250,
            1274
        ],
        "length": 1274
    }
}<|MERGE_RESOLUTION|>--- conflicted
+++ resolved
@@ -247,12 +247,8 @@
                                         "start": 591,
                                         "end": 601,
                                         "fullWidth": 10,
-<<<<<<< HEAD
                                         "width": 10,
-                                        "identifier": {
-=======
                                         "propertyName": {
->>>>>>> 85e84683
                                             "kind": "IdentifierName",
                                             "fullStart": 591,
                                             "fullEnd": 597,
@@ -989,12 +985,8 @@
                                         "start": 787,
                                         "end": 808,
                                         "fullWidth": 21,
-<<<<<<< HEAD
                                         "width": 21,
-                                        "identifier": {
-=======
                                         "propertyName": {
->>>>>>> 85e84683
                                             "kind": "IdentifierName",
                                             "fullStart": 787,
                                             "fullEnd": 791,
@@ -1368,12 +1360,8 @@
                                         "start": 857,
                                         "end": 874,
                                         "fullWidth": 17,
-<<<<<<< HEAD
                                         "width": 17,
-                                        "identifier": {
-=======
                                         "propertyName": {
->>>>>>> 85e84683
                                             "kind": "IdentifierName",
                                             "fullStart": 857,
                                             "fullEnd": 863,
@@ -2292,12 +2280,8 @@
                                         "start": 1094,
                                         "end": 1146,
                                         "fullWidth": 52,
-<<<<<<< HEAD
                                         "width": 52,
-                                        "identifier": {
-=======
                                         "propertyName": {
->>>>>>> 85e84683
                                             "kind": "IdentifierName",
                                             "fullStart": 1094,
                                             "fullEnd": 1099,
