--- conflicted
+++ resolved
@@ -245,12 +245,8 @@
                                         "start": 626,
                                         "end": 634,
                                         "fullWidth": 8,
-<<<<<<< HEAD
                                         "width": 8,
-                                        "identifier": {
-=======
                                         "propertyName": {
->>>>>>> 85e84683
                                             "kind": "IdentifierName",
                                             "fullStart": 626,
                                             "fullEnd": 630,
@@ -1094,12 +1090,8 @@
                                         "start": 857,
                                         "end": 907,
                                         "fullWidth": 50,
-<<<<<<< HEAD
                                         "width": 50,
-                                        "identifier": {
-=======
                                         "propertyName": {
->>>>>>> 85e84683
                                             "kind": "IdentifierName",
                                             "fullStart": 857,
                                             "fullEnd": 862,
