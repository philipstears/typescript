--- conflicted
+++ resolved
@@ -245,12 +245,8 @@
                                         "start": 600,
                                         "end": 621,
                                         "fullWidth": 21,
-<<<<<<< HEAD
                                         "width": 21,
-                                        "identifier": {
-=======
                                         "propertyName": {
->>>>>>> 85e84683
                                             "kind": "IdentifierName",
                                             "fullStart": 600,
                                             "fullEnd": 604,
@@ -548,12 +544,8 @@
                                         "start": 638,
                                         "end": 660,
                                         "fullWidth": 22,
-<<<<<<< HEAD
                                         "width": 22,
-                                        "identifier": {
-=======
                                         "propertyName": {
->>>>>>> 85e84683
                                             "kind": "IdentifierName",
                                             "fullStart": 638,
                                             "fullEnd": 642,
@@ -781,12 +773,8 @@
                                         "start": 677,
                                         "end": 690,
                                         "fullWidth": 13,
-<<<<<<< HEAD
                                         "width": 13,
-                                        "identifier": {
-=======
                                         "propertyName": {
->>>>>>> 85e84683
                                             "kind": "IdentifierName",
                                             "fullStart": 677,
                                             "fullEnd": 687,
@@ -950,12 +938,8 @@
                                         "start": 710,
                                         "end": 711,
                                         "fullWidth": 2,
-<<<<<<< HEAD
                                         "width": 1,
-                                        "identifier": {
-=======
                                         "propertyName": {
->>>>>>> 85e84683
                                             "kind": "IdentifierName",
                                             "fullStart": 710,
                                             "fullEnd": 712,
