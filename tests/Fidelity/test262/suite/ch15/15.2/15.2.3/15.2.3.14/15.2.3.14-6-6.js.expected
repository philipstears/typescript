{
    "isDeclaration": false,
    "languageVersion": "EcmaScript5",
    "parseOptions": {
        "allowAutomaticSemicolonInsertion": true
    },
    "sourceUnit": {
        "kind": "SourceUnit",
        "fullStart": 0,
        "fullEnd": 1075,
        "start": 583,
        "end": 1075,
        "fullWidth": 1075,
        "width": 492,
        "isIncrementallyUnusable": true,
        "moduleElements": [
            {
                "kind": "FunctionDeclaration",
                "fullStart": 0,
                "fullEnd": 1051,
                "start": 583,
                "end": 1049,
                "fullWidth": 1051,
                "width": 466,
                "modifiers": [],
                "functionKeyword": {
                    "kind": "FunctionKeyword",
                    "fullStart": 0,
                    "fullEnd": 592,
                    "start": 583,
                    "end": 591,
                    "fullWidth": 592,
                    "width": 8,
                    "text": "function",
                    "value": "function",
                    "valueText": "function",
                    "hasLeadingTrivia": true,
                    "hasLeadingComment": true,
                    "hasLeadingNewLine": true,
                    "hasTrailingTrivia": true,
                    "leadingTrivia": [
                        {
                            "kind": "SingleLineCommentTrivia",
                            "text": "/// Copyright (c) 2012 Ecma International.  All rights reserved. "
                        },
                        {
                            "kind": "NewLineTrivia",
                            "text": "\r\n"
                        },
                        {
                            "kind": "SingleLineCommentTrivia",
                            "text": "/// Ecma International makes this code available under the terms and conditions set"
                        },
                        {
                            "kind": "NewLineTrivia",
                            "text": "\r\n"
                        },
                        {
                            "kind": "SingleLineCommentTrivia",
                            "text": "/// forth on http://hg.ecmascript.org/tests/test262/raw-file/tip/LICENSE (the "
                        },
                        {
                            "kind": "NewLineTrivia",
                            "text": "\r\n"
                        },
                        {
                            "kind": "SingleLineCommentTrivia",
                            "text": "/// \"Use Terms\").   Any redistribution of this code must retain the above "
                        },
                        {
                            "kind": "NewLineTrivia",
                            "text": "\r\n"
                        },
                        {
                            "kind": "SingleLineCommentTrivia",
                            "text": "/// copyright and this notice and otherwise comply with the Use Terms."
                        },
                        {
                            "kind": "NewLineTrivia",
                            "text": "\r\n"
                        },
                        {
                            "kind": "MultiLineCommentTrivia",
                            "text": "/**\r\n * @path ch15/15.2/15.2.3/15.2.3.14/15.2.3.14-6-6.js\r\n * @description Object.keys - the order of elements in returned array is the same with the order of properties in 'O' (global Object)\r\n */"
                        },
                        {
                            "kind": "NewLineTrivia",
                            "text": "\r\n"
                        },
                        {
                            "kind": "NewLineTrivia",
                            "text": "\r\n"
                        },
                        {
                            "kind": "NewLineTrivia",
                            "text": "\r\n"
                        }
                    ],
                    "trailingTrivia": [
                        {
                            "kind": "WhitespaceTrivia",
                            "text": " "
                        }
                    ]
                },
                "identifier": {
                    "kind": "IdentifierName",
                    "fullStart": 592,
                    "fullEnd": 600,
                    "start": 592,
                    "end": 600,
                    "fullWidth": 8,
                    "width": 8,
                    "text": "testcase",
                    "value": "testcase",
                    "valueText": "testcase"
                },
                "callSignature": {
                    "kind": "CallSignature",
                    "fullStart": 600,
                    "fullEnd": 603,
                    "start": 600,
                    "end": 602,
                    "fullWidth": 3,
                    "width": 2,
                    "parameterList": {
                        "kind": "ParameterList",
                        "fullStart": 600,
                        "fullEnd": 603,
                        "start": 600,
                        "end": 602,
                        "fullWidth": 3,
                        "width": 2,
                        "openParenToken": {
                            "kind": "OpenParenToken",
                            "fullStart": 600,
                            "fullEnd": 601,
                            "start": 600,
                            "end": 601,
                            "fullWidth": 1,
                            "width": 1,
                            "text": "(",
                            "value": "(",
                            "valueText": "("
                        },
                        "parameters": [],
                        "closeParenToken": {
                            "kind": "CloseParenToken",
                            "fullStart": 601,
                            "fullEnd": 603,
                            "start": 601,
                            "end": 602,
                            "fullWidth": 2,
                            "width": 1,
                            "text": ")",
                            "value": ")",
                            "valueText": ")",
                            "hasTrailingTrivia": true,
                            "trailingTrivia": [
                                {
                                    "kind": "WhitespaceTrivia",
                                    "text": " "
                                }
                            ]
                        }
                    }
                },
                "block": {
                    "kind": "Block",
                    "fullStart": 603,
                    "fullEnd": 1051,
                    "start": 603,
                    "end": 1049,
                    "fullWidth": 448,
                    "width": 446,
                    "openBraceToken": {
                        "kind": "OpenBraceToken",
                        "fullStart": 603,
                        "fullEnd": 606,
                        "start": 603,
                        "end": 604,
                        "fullWidth": 3,
                        "width": 1,
                        "text": "{",
                        "value": "{",
                        "valueText": "{",
                        "hasTrailingTrivia": true,
                        "hasTrailingNewLine": true,
                        "trailingTrivia": [
                            {
                                "kind": "NewLineTrivia",
                                "text": "\r\n"
                            }
                        ]
                    },
                    "statements": [
                        {
                            "kind": "VariableStatement",
                            "fullStart": 606,
                            "fullEnd": 643,
                            "start": 614,
                            "end": 641,
                            "fullWidth": 37,
                            "width": 27,
                            "modifiers": [],
                            "variableDeclaration": {
                                "kind": "VariableDeclaration",
                                "fullStart": 606,
                                "fullEnd": 640,
                                "start": 614,
                                "end": 640,
                                "fullWidth": 34,
                                "width": 26,
                                "varKeyword": {
                                    "kind": "VarKeyword",
                                    "fullStart": 606,
                                    "fullEnd": 618,
                                    "start": 614,
                                    "end": 617,
                                    "fullWidth": 12,
                                    "width": 3,
                                    "text": "var",
                                    "value": "var",
                                    "valueText": "var",
                                    "hasLeadingTrivia": true,
                                    "hasTrailingTrivia": true,
                                    "leadingTrivia": [
                                        {
                                            "kind": "WhitespaceTrivia",
                                            "text": "        "
                                        }
                                    ],
                                    "trailingTrivia": [
                                        {
                                            "kind": "WhitespaceTrivia",
                                            "text": " "
                                        }
                                    ]
                                },
                                "variableDeclarators": [
                                    {
                                        "kind": "VariableDeclarator",
                                        "fullStart": 618,
                                        "fullEnd": 640,
                                        "start": 618,
                                        "end": 640,
                                        "fullWidth": 22,
<<<<<<< HEAD
                                        "width": 22,
                                        "identifier": {
=======
                                        "propertyName": {
>>>>>>> 85e84683
                                            "kind": "IdentifierName",
                                            "fullStart": 618,
                                            "fullEnd": 622,
                                            "start": 618,
                                            "end": 621,
                                            "fullWidth": 4,
                                            "width": 3,
                                            "text": "obj",
                                            "value": "obj",
                                            "valueText": "obj",
                                            "hasTrailingTrivia": true,
                                            "trailingTrivia": [
                                                {
                                                    "kind": "WhitespaceTrivia",
                                                    "text": " "
                                                }
                                            ]
                                        },
                                        "equalsValueClause": {
                                            "kind": "EqualsValueClause",
                                            "fullStart": 622,
                                            "fullEnd": 640,
                                            "start": 622,
                                            "end": 640,
                                            "fullWidth": 18,
                                            "width": 18,
                                            "equalsToken": {
                                                "kind": "EqualsToken",
                                                "fullStart": 622,
                                                "fullEnd": 624,
                                                "start": 622,
                                                "end": 623,
                                                "fullWidth": 2,
                                                "width": 1,
                                                "text": "=",
                                                "value": "=",
                                                "valueText": "=",
                                                "hasTrailingTrivia": true,
                                                "trailingTrivia": [
                                                    {
                                                        "kind": "WhitespaceTrivia",
                                                        "text": " "
                                                    }
                                                ]
                                            },
                                            "value": {
                                                "kind": "InvocationExpression",
                                                "fullStart": 624,
                                                "fullEnd": 640,
                                                "start": 624,
                                                "end": 640,
                                                "fullWidth": 16,
                                                "width": 16,
                                                "expression": {
                                                    "kind": "IdentifierName",
                                                    "fullStart": 624,
                                                    "fullEnd": 638,
                                                    "start": 624,
                                                    "end": 638,
                                                    "fullWidth": 14,
                                                    "width": 14,
                                                    "text": "fnGlobalObject",
                                                    "value": "fnGlobalObject",
                                                    "valueText": "fnGlobalObject"
                                                },
                                                "argumentList": {
                                                    "kind": "ArgumentList",
                                                    "fullStart": 638,
                                                    "fullEnd": 640,
                                                    "start": 638,
                                                    "end": 640,
                                                    "fullWidth": 2,
                                                    "width": 2,
                                                    "openParenToken": {
                                                        "kind": "OpenParenToken",
                                                        "fullStart": 638,
                                                        "fullEnd": 639,
                                                        "start": 638,
                                                        "end": 639,
                                                        "fullWidth": 1,
                                                        "width": 1,
                                                        "text": "(",
                                                        "value": "(",
                                                        "valueText": "("
                                                    },
                                                    "arguments": [],
                                                    "closeParenToken": {
                                                        "kind": "CloseParenToken",
                                                        "fullStart": 639,
                                                        "fullEnd": 640,
                                                        "start": 639,
                                                        "end": 640,
                                                        "fullWidth": 1,
                                                        "width": 1,
                                                        "text": ")",
                                                        "value": ")",
                                                        "valueText": ")"
                                                    }
                                                }
                                            }
                                        }
                                    }
                                ]
                            },
                            "semicolonToken": {
                                "kind": "SemicolonToken",
                                "fullStart": 640,
                                "fullEnd": 643,
                                "start": 640,
                                "end": 641,
                                "fullWidth": 3,
                                "width": 1,
                                "text": ";",
                                "value": ";",
                                "valueText": ";",
                                "hasTrailingTrivia": true,
                                "hasTrailingNewLine": true,
                                "trailingTrivia": [
                                    {
                                        "kind": "NewLineTrivia",
                                        "text": "\r\n"
                                    }
                                ]
                            }
                        },
                        {
                            "kind": "VariableStatement",
                            "fullStart": 643,
                            "fullEnd": 674,
                            "start": 653,
                            "end": 672,
                            "fullWidth": 31,
                            "width": 19,
                            "modifiers": [],
                            "variableDeclaration": {
                                "kind": "VariableDeclaration",
                                "fullStart": 643,
                                "fullEnd": 671,
                                "start": 653,
                                "end": 671,
                                "fullWidth": 28,
                                "width": 18,
                                "varKeyword": {
                                    "kind": "VarKeyword",
                                    "fullStart": 643,
                                    "fullEnd": 657,
                                    "start": 653,
                                    "end": 656,
                                    "fullWidth": 14,
                                    "width": 3,
                                    "text": "var",
                                    "value": "var",
                                    "valueText": "var",
                                    "hasLeadingTrivia": true,
                                    "hasLeadingNewLine": true,
                                    "hasTrailingTrivia": true,
                                    "leadingTrivia": [
                                        {
                                            "kind": "NewLineTrivia",
                                            "text": "\r\n"
                                        },
                                        {
                                            "kind": "WhitespaceTrivia",
                                            "text": "        "
                                        }
                                    ],
                                    "trailingTrivia": [
                                        {
                                            "kind": "WhitespaceTrivia",
                                            "text": " "
                                        }
                                    ]
                                },
                                "variableDeclarators": [
                                    {
                                        "kind": "VariableDeclarator",
                                        "fullStart": 657,
                                        "fullEnd": 671,
                                        "start": 657,
                                        "end": 671,
                                        "fullWidth": 14,
<<<<<<< HEAD
                                        "width": 14,
                                        "identifier": {
=======
                                        "propertyName": {
>>>>>>> 85e84683
                                            "kind": "IdentifierName",
                                            "fullStart": 657,
                                            "fullEnd": 667,
                                            "start": 657,
                                            "end": 666,
                                            "fullWidth": 10,
                                            "width": 9,
                                            "text": "tempArray",
                                            "value": "tempArray",
                                            "valueText": "tempArray",
                                            "hasTrailingTrivia": true,
                                            "trailingTrivia": [
                                                {
                                                    "kind": "WhitespaceTrivia",
                                                    "text": " "
                                                }
                                            ]
                                        },
                                        "equalsValueClause": {
                                            "kind": "EqualsValueClause",
                                            "fullStart": 667,
                                            "fullEnd": 671,
                                            "start": 667,
                                            "end": 671,
                                            "fullWidth": 4,
                                            "width": 4,
                                            "equalsToken": {
                                                "kind": "EqualsToken",
                                                "fullStart": 667,
                                                "fullEnd": 669,
                                                "start": 667,
                                                "end": 668,
                                                "fullWidth": 2,
                                                "width": 1,
                                                "text": "=",
                                                "value": "=",
                                                "valueText": "=",
                                                "hasTrailingTrivia": true,
                                                "trailingTrivia": [
                                                    {
                                                        "kind": "WhitespaceTrivia",
                                                        "text": " "
                                                    }
                                                ]
                                            },
                                            "value": {
                                                "kind": "ArrayLiteralExpression",
                                                "fullStart": 669,
                                                "fullEnd": 671,
                                                "start": 669,
                                                "end": 671,
                                                "fullWidth": 2,
                                                "width": 2,
                                                "openBracketToken": {
                                                    "kind": "OpenBracketToken",
                                                    "fullStart": 669,
                                                    "fullEnd": 670,
                                                    "start": 669,
                                                    "end": 670,
                                                    "fullWidth": 1,
                                                    "width": 1,
                                                    "text": "[",
                                                    "value": "[",
                                                    "valueText": "["
                                                },
                                                "expressions": [],
                                                "closeBracketToken": {
                                                    "kind": "CloseBracketToken",
                                                    "fullStart": 670,
                                                    "fullEnd": 671,
                                                    "start": 670,
                                                    "end": 671,
                                                    "fullWidth": 1,
                                                    "width": 1,
                                                    "text": "]",
                                                    "value": "]",
                                                    "valueText": "]"
                                                }
                                            }
                                        }
                                    }
                                ]
                            },
                            "semicolonToken": {
                                "kind": "SemicolonToken",
                                "fullStart": 671,
                                "fullEnd": 674,
                                "start": 671,
                                "end": 672,
                                "fullWidth": 3,
                                "width": 1,
                                "text": ";",
                                "value": ";",
                                "valueText": ";",
                                "hasTrailingTrivia": true,
                                "hasTrailingNewLine": true,
                                "trailingTrivia": [
                                    {
                                        "kind": "NewLineTrivia",
                                        "text": "\r\n"
                                    }
                                ]
                            }
                        },
                        {
                            "kind": "ForInStatement",
                            "fullStart": 674,
                            "fullEnd": 808,
                            "start": 682,
                            "end": 806,
                            "fullWidth": 134,
                            "width": 124,
                            "forKeyword": {
                                "kind": "ForKeyword",
                                "fullStart": 674,
                                "fullEnd": 686,
                                "start": 682,
                                "end": 685,
                                "fullWidth": 12,
                                "width": 3,
                                "text": "for",
                                "value": "for",
                                "valueText": "for",
                                "hasLeadingTrivia": true,
                                "hasTrailingTrivia": true,
                                "leadingTrivia": [
                                    {
                                        "kind": "WhitespaceTrivia",
                                        "text": "        "
                                    }
                                ],
                                "trailingTrivia": [
                                    {
                                        "kind": "WhitespaceTrivia",
                                        "text": " "
                                    }
                                ]
                            },
                            "openParenToken": {
                                "kind": "OpenParenToken",
                                "fullStart": 686,
                                "fullEnd": 687,
                                "start": 686,
                                "end": 687,
                                "fullWidth": 1,
                                "width": 1,
                                "text": "(",
                                "value": "(",
                                "valueText": "("
                            },
                            "variableDeclaration": {
                                "kind": "VariableDeclaration",
                                "fullStart": 687,
                                "fullEnd": 693,
                                "start": 687,
                                "end": 692,
                                "fullWidth": 6,
                                "width": 5,
                                "varKeyword": {
                                    "kind": "VarKeyword",
                                    "fullStart": 687,
                                    "fullEnd": 691,
                                    "start": 687,
                                    "end": 690,
                                    "fullWidth": 4,
                                    "width": 3,
                                    "text": "var",
                                    "value": "var",
                                    "valueText": "var",
                                    "hasTrailingTrivia": true,
                                    "trailingTrivia": [
                                        {
                                            "kind": "WhitespaceTrivia",
                                            "text": " "
                                        }
                                    ]
                                },
                                "variableDeclarators": [
                                    {
                                        "kind": "VariableDeclarator",
                                        "fullStart": 691,
                                        "fullEnd": 693,
                                        "start": 691,
                                        "end": 692,
                                        "fullWidth": 2,
<<<<<<< HEAD
                                        "width": 1,
                                        "identifier": {
=======
                                        "propertyName": {
>>>>>>> 85e84683
                                            "kind": "IdentifierName",
                                            "fullStart": 691,
                                            "fullEnd": 693,
                                            "start": 691,
                                            "end": 692,
                                            "fullWidth": 2,
                                            "width": 1,
                                            "text": "p",
                                            "value": "p",
                                            "valueText": "p",
                                            "hasTrailingTrivia": true,
                                            "trailingTrivia": [
                                                {
                                                    "kind": "WhitespaceTrivia",
                                                    "text": " "
                                                }
                                            ]
                                        }
                                    }
                                ]
                            },
                            "inKeyword": {
                                "kind": "InKeyword",
                                "fullStart": 693,
                                "fullEnd": 696,
                                "start": 693,
                                "end": 695,
                                "fullWidth": 3,
                                "width": 2,
                                "text": "in",
                                "value": "in",
                                "valueText": "in",
                                "hasTrailingTrivia": true,
                                "trailingTrivia": [
                                    {
                                        "kind": "WhitespaceTrivia",
                                        "text": " "
                                    }
                                ]
                            },
                            "expression": {
                                "kind": "IdentifierName",
                                "fullStart": 696,
                                "fullEnd": 699,
                                "start": 696,
                                "end": 699,
                                "fullWidth": 3,
                                "width": 3,
                                "text": "obj",
                                "value": "obj",
                                "valueText": "obj"
                            },
                            "closeParenToken": {
                                "kind": "CloseParenToken",
                                "fullStart": 699,
                                "fullEnd": 701,
                                "start": 699,
                                "end": 700,
                                "fullWidth": 2,
                                "width": 1,
                                "text": ")",
                                "value": ")",
                                "valueText": ")",
                                "hasTrailingTrivia": true,
                                "trailingTrivia": [
                                    {
                                        "kind": "WhitespaceTrivia",
                                        "text": " "
                                    }
                                ]
                            },
                            "statement": {
                                "kind": "Block",
                                "fullStart": 701,
                                "fullEnd": 808,
                                "start": 701,
                                "end": 806,
                                "fullWidth": 107,
                                "width": 105,
                                "openBraceToken": {
                                    "kind": "OpenBraceToken",
                                    "fullStart": 701,
                                    "fullEnd": 704,
                                    "start": 701,
                                    "end": 702,
                                    "fullWidth": 3,
                                    "width": 1,
                                    "text": "{",
                                    "value": "{",
                                    "valueText": "{",
                                    "hasTrailingTrivia": true,
                                    "hasTrailingNewLine": true,
                                    "trailingTrivia": [
                                        {
                                            "kind": "NewLineTrivia",
                                            "text": "\r\n"
                                        }
                                    ]
                                },
                                "statements": [
                                    {
                                        "kind": "IfStatement",
                                        "fullStart": 704,
                                        "fullEnd": 797,
                                        "start": 716,
                                        "end": 795,
                                        "fullWidth": 93,
                                        "width": 79,
                                        "ifKeyword": {
                                            "kind": "IfKeyword",
                                            "fullStart": 704,
                                            "fullEnd": 719,
                                            "start": 716,
                                            "end": 718,
                                            "fullWidth": 15,
                                            "width": 2,
                                            "text": "if",
                                            "value": "if",
                                            "valueText": "if",
                                            "hasLeadingTrivia": true,
                                            "hasTrailingTrivia": true,
                                            "leadingTrivia": [
                                                {
                                                    "kind": "WhitespaceTrivia",
                                                    "text": "            "
                                                }
                                            ],
                                            "trailingTrivia": [
                                                {
                                                    "kind": "WhitespaceTrivia",
                                                    "text": " "
                                                }
                                            ]
                                        },
                                        "openParenToken": {
                                            "kind": "OpenParenToken",
                                            "fullStart": 719,
                                            "fullEnd": 720,
                                            "start": 719,
                                            "end": 720,
                                            "fullWidth": 1,
                                            "width": 1,
                                            "text": "(",
                                            "value": "(",
                                            "valueText": "("
                                        },
                                        "condition": {
                                            "kind": "InvocationExpression",
                                            "fullStart": 720,
                                            "fullEnd": 741,
                                            "start": 720,
                                            "end": 741,
                                            "fullWidth": 21,
                                            "width": 21,
                                            "expression": {
                                                "kind": "MemberAccessExpression",
                                                "fullStart": 720,
                                                "fullEnd": 738,
                                                "start": 720,
                                                "end": 738,
                                                "fullWidth": 18,
                                                "width": 18,
                                                "expression": {
                                                    "kind": "IdentifierName",
                                                    "fullStart": 720,
                                                    "fullEnd": 723,
                                                    "start": 720,
                                                    "end": 723,
                                                    "fullWidth": 3,
                                                    "width": 3,
                                                    "text": "obj",
                                                    "value": "obj",
                                                    "valueText": "obj"
                                                },
                                                "dotToken": {
                                                    "kind": "DotToken",
                                                    "fullStart": 723,
                                                    "fullEnd": 724,
                                                    "start": 723,
                                                    "end": 724,
                                                    "fullWidth": 1,
                                                    "width": 1,
                                                    "text": ".",
                                                    "value": ".",
                                                    "valueText": "."
                                                },
                                                "name": {
                                                    "kind": "IdentifierName",
                                                    "fullStart": 724,
                                                    "fullEnd": 738,
                                                    "start": 724,
                                                    "end": 738,
                                                    "fullWidth": 14,
                                                    "width": 14,
                                                    "text": "hasOwnProperty",
                                                    "value": "hasOwnProperty",
                                                    "valueText": "hasOwnProperty"
                                                }
                                            },
                                            "argumentList": {
                                                "kind": "ArgumentList",
                                                "fullStart": 738,
                                                "fullEnd": 741,
                                                "start": 738,
                                                "end": 741,
                                                "fullWidth": 3,
                                                "width": 3,
                                                "openParenToken": {
                                                    "kind": "OpenParenToken",
                                                    "fullStart": 738,
                                                    "fullEnd": 739,
                                                    "start": 738,
                                                    "end": 739,
                                                    "fullWidth": 1,
                                                    "width": 1,
                                                    "text": "(",
                                                    "value": "(",
                                                    "valueText": "("
                                                },
                                                "arguments": [
                                                    {
                                                        "kind": "IdentifierName",
                                                        "fullStart": 739,
                                                        "fullEnd": 740,
                                                        "start": 739,
                                                        "end": 740,
                                                        "fullWidth": 1,
                                                        "width": 1,
                                                        "text": "p",
                                                        "value": "p",
                                                        "valueText": "p"
                                                    }
                                                ],
                                                "closeParenToken": {
                                                    "kind": "CloseParenToken",
                                                    "fullStart": 740,
                                                    "fullEnd": 741,
                                                    "start": 740,
                                                    "end": 741,
                                                    "fullWidth": 1,
                                                    "width": 1,
                                                    "text": ")",
                                                    "value": ")",
                                                    "valueText": ")"
                                                }
                                            }
                                        },
                                        "closeParenToken": {
                                            "kind": "CloseParenToken",
                                            "fullStart": 741,
                                            "fullEnd": 743,
                                            "start": 741,
                                            "end": 742,
                                            "fullWidth": 2,
                                            "width": 1,
                                            "text": ")",
                                            "value": ")",
                                            "valueText": ")",
                                            "hasTrailingTrivia": true,
                                            "trailingTrivia": [
                                                {
                                                    "kind": "WhitespaceTrivia",
                                                    "text": " "
                                                }
                                            ]
                                        },
                                        "statement": {
                                            "kind": "Block",
                                            "fullStart": 743,
                                            "fullEnd": 797,
                                            "start": 743,
                                            "end": 795,
                                            "fullWidth": 54,
                                            "width": 52,
                                            "openBraceToken": {
                                                "kind": "OpenBraceToken",
                                                "fullStart": 743,
                                                "fullEnd": 746,
                                                "start": 743,
                                                "end": 744,
                                                "fullWidth": 3,
                                                "width": 1,
                                                "text": "{",
                                                "value": "{",
                                                "valueText": "{",
                                                "hasTrailingTrivia": true,
                                                "hasTrailingNewLine": true,
                                                "trailingTrivia": [
                                                    {
                                                        "kind": "NewLineTrivia",
                                                        "text": "\r\n"
                                                    }
                                                ]
                                            },
                                            "statements": [
                                                {
                                                    "kind": "ExpressionStatement",
                                                    "fullStart": 746,
                                                    "fullEnd": 782,
                                                    "start": 762,
                                                    "end": 780,
                                                    "fullWidth": 36,
                                                    "width": 18,
                                                    "expression": {
                                                        "kind": "InvocationExpression",
                                                        "fullStart": 746,
                                                        "fullEnd": 779,
                                                        "start": 762,
                                                        "end": 779,
                                                        "fullWidth": 33,
                                                        "width": 17,
                                                        "expression": {
                                                            "kind": "MemberAccessExpression",
                                                            "fullStart": 746,
                                                            "fullEnd": 776,
                                                            "start": 762,
                                                            "end": 776,
                                                            "fullWidth": 30,
                                                            "width": 14,
                                                            "expression": {
                                                                "kind": "IdentifierName",
                                                                "fullStart": 746,
                                                                "fullEnd": 771,
                                                                "start": 762,
                                                                "end": 771,
                                                                "fullWidth": 25,
                                                                "width": 9,
                                                                "text": "tempArray",
                                                                "value": "tempArray",
                                                                "valueText": "tempArray",
                                                                "hasLeadingTrivia": true,
                                                                "leadingTrivia": [
                                                                    {
                                                                        "kind": "WhitespaceTrivia",
                                                                        "text": "                "
                                                                    }
                                                                ]
                                                            },
                                                            "dotToken": {
                                                                "kind": "DotToken",
                                                                "fullStart": 771,
                                                                "fullEnd": 772,
                                                                "start": 771,
                                                                "end": 772,
                                                                "fullWidth": 1,
                                                                "width": 1,
                                                                "text": ".",
                                                                "value": ".",
                                                                "valueText": "."
                                                            },
                                                            "name": {
                                                                "kind": "IdentifierName",
                                                                "fullStart": 772,
                                                                "fullEnd": 776,
                                                                "start": 772,
                                                                "end": 776,
                                                                "fullWidth": 4,
                                                                "width": 4,
                                                                "text": "push",
                                                                "value": "push",
                                                                "valueText": "push"
                                                            }
                                                        },
                                                        "argumentList": {
                                                            "kind": "ArgumentList",
                                                            "fullStart": 776,
                                                            "fullEnd": 779,
                                                            "start": 776,
                                                            "end": 779,
                                                            "fullWidth": 3,
                                                            "width": 3,
                                                            "openParenToken": {
                                                                "kind": "OpenParenToken",
                                                                "fullStart": 776,
                                                                "fullEnd": 777,
                                                                "start": 776,
                                                                "end": 777,
                                                                "fullWidth": 1,
                                                                "width": 1,
                                                                "text": "(",
                                                                "value": "(",
                                                                "valueText": "("
                                                            },
                                                            "arguments": [
                                                                {
                                                                    "kind": "IdentifierName",
                                                                    "fullStart": 777,
                                                                    "fullEnd": 778,
                                                                    "start": 777,
                                                                    "end": 778,
                                                                    "fullWidth": 1,
                                                                    "width": 1,
                                                                    "text": "p",
                                                                    "value": "p",
                                                                    "valueText": "p"
                                                                }
                                                            ],
                                                            "closeParenToken": {
                                                                "kind": "CloseParenToken",
                                                                "fullStart": 778,
                                                                "fullEnd": 779,
                                                                "start": 778,
                                                                "end": 779,
                                                                "fullWidth": 1,
                                                                "width": 1,
                                                                "text": ")",
                                                                "value": ")",
                                                                "valueText": ")"
                                                            }
                                                        }
                                                    },
                                                    "semicolonToken": {
                                                        "kind": "SemicolonToken",
                                                        "fullStart": 779,
                                                        "fullEnd": 782,
                                                        "start": 779,
                                                        "end": 780,
                                                        "fullWidth": 3,
                                                        "width": 1,
                                                        "text": ";",
                                                        "value": ";",
                                                        "valueText": ";",
                                                        "hasTrailingTrivia": true,
                                                        "hasTrailingNewLine": true,
                                                        "trailingTrivia": [
                                                            {
                                                                "kind": "NewLineTrivia",
                                                                "text": "\r\n"
                                                            }
                                                        ]
                                                    }
                                                }
                                            ],
                                            "closeBraceToken": {
                                                "kind": "CloseBraceToken",
                                                "fullStart": 782,
                                                "fullEnd": 797,
                                                "start": 794,
                                                "end": 795,
                                                "fullWidth": 15,
                                                "width": 1,
                                                "text": "}",
                                                "value": "}",
                                                "valueText": "}",
                                                "hasLeadingTrivia": true,
                                                "hasTrailingTrivia": true,
                                                "hasTrailingNewLine": true,
                                                "leadingTrivia": [
                                                    {
                                                        "kind": "WhitespaceTrivia",
                                                        "text": "            "
                                                    }
                                                ],
                                                "trailingTrivia": [
                                                    {
                                                        "kind": "NewLineTrivia",
                                                        "text": "\r\n"
                                                    }
                                                ]
                                            }
                                        }
                                    }
                                ],
                                "closeBraceToken": {
                                    "kind": "CloseBraceToken",
                                    "fullStart": 797,
                                    "fullEnd": 808,
                                    "start": 805,
                                    "end": 806,
                                    "fullWidth": 11,
                                    "width": 1,
                                    "text": "}",
                                    "value": "}",
                                    "valueText": "}",
                                    "hasLeadingTrivia": true,
                                    "hasTrailingTrivia": true,
                                    "hasTrailingNewLine": true,
                                    "leadingTrivia": [
                                        {
                                            "kind": "WhitespaceTrivia",
                                            "text": "        "
                                        }
                                    ],
                                    "trailingTrivia": [
                                        {
                                            "kind": "NewLineTrivia",
                                            "text": "\r\n"
                                        }
                                    ]
                                }
                            }
                        },
                        {
                            "kind": "VariableStatement",
                            "fullStart": 808,
                            "fullEnd": 857,
                            "start": 818,
                            "end": 855,
                            "fullWidth": 49,
                            "width": 37,
                            "modifiers": [],
                            "variableDeclaration": {
                                "kind": "VariableDeclaration",
                                "fullStart": 808,
                                "fullEnd": 854,
                                "start": 818,
                                "end": 854,
                                "fullWidth": 46,
                                "width": 36,
                                "varKeyword": {
                                    "kind": "VarKeyword",
                                    "fullStart": 808,
                                    "fullEnd": 822,
                                    "start": 818,
                                    "end": 821,
                                    "fullWidth": 14,
                                    "width": 3,
                                    "text": "var",
                                    "value": "var",
                                    "valueText": "var",
                                    "hasLeadingTrivia": true,
                                    "hasLeadingNewLine": true,
                                    "hasTrailingTrivia": true,
                                    "leadingTrivia": [
                                        {
                                            "kind": "NewLineTrivia",
                                            "text": "\r\n"
                                        },
                                        {
                                            "kind": "WhitespaceTrivia",
                                            "text": "        "
                                        }
                                    ],
                                    "trailingTrivia": [
                                        {
                                            "kind": "WhitespaceTrivia",
                                            "text": " "
                                        }
                                    ]
                                },
                                "variableDeclarators": [
                                    {
                                        "kind": "VariableDeclarator",
                                        "fullStart": 822,
                                        "fullEnd": 854,
                                        "start": 822,
                                        "end": 854,
                                        "fullWidth": 32,
<<<<<<< HEAD
                                        "width": 32,
                                        "identifier": {
=======
                                        "propertyName": {
>>>>>>> 85e84683
                                            "kind": "IdentifierName",
                                            "fullStart": 822,
                                            "fullEnd": 836,
                                            "start": 822,
                                            "end": 835,
                                            "fullWidth": 14,
                                            "width": 13,
                                            "text": "returnedArray",
                                            "value": "returnedArray",
                                            "valueText": "returnedArray",
                                            "hasTrailingTrivia": true,
                                            "trailingTrivia": [
                                                {
                                                    "kind": "WhitespaceTrivia",
                                                    "text": " "
                                                }
                                            ]
                                        },
                                        "equalsValueClause": {
                                            "kind": "EqualsValueClause",
                                            "fullStart": 836,
                                            "fullEnd": 854,
                                            "start": 836,
                                            "end": 854,
                                            "fullWidth": 18,
                                            "width": 18,
                                            "equalsToken": {
                                                "kind": "EqualsToken",
                                                "fullStart": 836,
                                                "fullEnd": 838,
                                                "start": 836,
                                                "end": 837,
                                                "fullWidth": 2,
                                                "width": 1,
                                                "text": "=",
                                                "value": "=",
                                                "valueText": "=",
                                                "hasTrailingTrivia": true,
                                                "trailingTrivia": [
                                                    {
                                                        "kind": "WhitespaceTrivia",
                                                        "text": " "
                                                    }
                                                ]
                                            },
                                            "value": {
                                                "kind": "InvocationExpression",
                                                "fullStart": 838,
                                                "fullEnd": 854,
                                                "start": 838,
                                                "end": 854,
                                                "fullWidth": 16,
                                                "width": 16,
                                                "expression": {
                                                    "kind": "MemberAccessExpression",
                                                    "fullStart": 838,
                                                    "fullEnd": 849,
                                                    "start": 838,
                                                    "end": 849,
                                                    "fullWidth": 11,
                                                    "width": 11,
                                                    "expression": {
                                                        "kind": "IdentifierName",
                                                        "fullStart": 838,
                                                        "fullEnd": 844,
                                                        "start": 838,
                                                        "end": 844,
                                                        "fullWidth": 6,
                                                        "width": 6,
                                                        "text": "Object",
                                                        "value": "Object",
                                                        "valueText": "Object"
                                                    },
                                                    "dotToken": {
                                                        "kind": "DotToken",
                                                        "fullStart": 844,
                                                        "fullEnd": 845,
                                                        "start": 844,
                                                        "end": 845,
                                                        "fullWidth": 1,
                                                        "width": 1,
                                                        "text": ".",
                                                        "value": ".",
                                                        "valueText": "."
                                                    },
                                                    "name": {
                                                        "kind": "IdentifierName",
                                                        "fullStart": 845,
                                                        "fullEnd": 849,
                                                        "start": 845,
                                                        "end": 849,
                                                        "fullWidth": 4,
                                                        "width": 4,
                                                        "text": "keys",
                                                        "value": "keys",
                                                        "valueText": "keys"
                                                    }
                                                },
                                                "argumentList": {
                                                    "kind": "ArgumentList",
                                                    "fullStart": 849,
                                                    "fullEnd": 854,
                                                    "start": 849,
                                                    "end": 854,
                                                    "fullWidth": 5,
                                                    "width": 5,
                                                    "openParenToken": {
                                                        "kind": "OpenParenToken",
                                                        "fullStart": 849,
                                                        "fullEnd": 850,
                                                        "start": 849,
                                                        "end": 850,
                                                        "fullWidth": 1,
                                                        "width": 1,
                                                        "text": "(",
                                                        "value": "(",
                                                        "valueText": "("
                                                    },
                                                    "arguments": [
                                                        {
                                                            "kind": "IdentifierName",
                                                            "fullStart": 850,
                                                            "fullEnd": 853,
                                                            "start": 850,
                                                            "end": 853,
                                                            "fullWidth": 3,
                                                            "width": 3,
                                                            "text": "obj",
                                                            "value": "obj",
                                                            "valueText": "obj"
                                                        }
                                                    ],
                                                    "closeParenToken": {
                                                        "kind": "CloseParenToken",
                                                        "fullStart": 853,
                                                        "fullEnd": 854,
                                                        "start": 853,
                                                        "end": 854,
                                                        "fullWidth": 1,
                                                        "width": 1,
                                                        "text": ")",
                                                        "value": ")",
                                                        "valueText": ")"
                                                    }
                                                }
                                            }
                                        }
                                    }
                                ]
                            },
                            "semicolonToken": {
                                "kind": "SemicolonToken",
                                "fullStart": 854,
                                "fullEnd": 857,
                                "start": 854,
                                "end": 855,
                                "fullWidth": 3,
                                "width": 1,
                                "text": ";",
                                "value": ";",
                                "valueText": ";",
                                "hasTrailingTrivia": true,
                                "hasTrailingNewLine": true,
                                "trailingTrivia": [
                                    {
                                        "kind": "NewLineTrivia",
                                        "text": "\r\n"
                                    }
                                ]
                            }
                        },
                        {
                            "kind": "ForInStatement",
                            "fullStart": 857,
                            "fullEnd": 1022,
                            "start": 867,
                            "end": 1020,
                            "fullWidth": 165,
                            "width": 153,
                            "forKeyword": {
                                "kind": "ForKeyword",
                                "fullStart": 857,
                                "fullEnd": 871,
                                "start": 867,
                                "end": 870,
                                "fullWidth": 14,
                                "width": 3,
                                "text": "for",
                                "value": "for",
                                "valueText": "for",
                                "hasLeadingTrivia": true,
                                "hasLeadingNewLine": true,
                                "hasTrailingTrivia": true,
                                "leadingTrivia": [
                                    {
                                        "kind": "NewLineTrivia",
                                        "text": "\r\n"
                                    },
                                    {
                                        "kind": "WhitespaceTrivia",
                                        "text": "        "
                                    }
                                ],
                                "trailingTrivia": [
                                    {
                                        "kind": "WhitespaceTrivia",
                                        "text": " "
                                    }
                                ]
                            },
                            "openParenToken": {
                                "kind": "OpenParenToken",
                                "fullStart": 871,
                                "fullEnd": 872,
                                "start": 871,
                                "end": 872,
                                "fullWidth": 1,
                                "width": 1,
                                "text": "(",
                                "value": "(",
                                "valueText": "("
                            },
                            "variableDeclaration": {
                                "kind": "VariableDeclaration",
                                "fullStart": 872,
                                "fullEnd": 882,
                                "start": 872,
                                "end": 881,
                                "fullWidth": 10,
                                "width": 9,
                                "varKeyword": {
                                    "kind": "VarKeyword",
                                    "fullStart": 872,
                                    "fullEnd": 876,
                                    "start": 872,
                                    "end": 875,
                                    "fullWidth": 4,
                                    "width": 3,
                                    "text": "var",
                                    "value": "var",
                                    "valueText": "var",
                                    "hasTrailingTrivia": true,
                                    "trailingTrivia": [
                                        {
                                            "kind": "WhitespaceTrivia",
                                            "text": " "
                                        }
                                    ]
                                },
                                "variableDeclarators": [
                                    {
                                        "kind": "VariableDeclarator",
                                        "fullStart": 876,
                                        "fullEnd": 882,
                                        "start": 876,
                                        "end": 881,
                                        "fullWidth": 6,
<<<<<<< HEAD
                                        "width": 5,
                                        "identifier": {
=======
                                        "propertyName": {
>>>>>>> 85e84683
                                            "kind": "IdentifierName",
                                            "fullStart": 876,
                                            "fullEnd": 882,
                                            "start": 876,
                                            "end": 881,
                                            "fullWidth": 6,
                                            "width": 5,
                                            "text": "index",
                                            "value": "index",
                                            "valueText": "index",
                                            "hasTrailingTrivia": true,
                                            "trailingTrivia": [
                                                {
                                                    "kind": "WhitespaceTrivia",
                                                    "text": " "
                                                }
                                            ]
                                        }
                                    }
                                ]
                            },
                            "inKeyword": {
                                "kind": "InKeyword",
                                "fullStart": 882,
                                "fullEnd": 885,
                                "start": 882,
                                "end": 884,
                                "fullWidth": 3,
                                "width": 2,
                                "text": "in",
                                "value": "in",
                                "valueText": "in",
                                "hasTrailingTrivia": true,
                                "trailingTrivia": [
                                    {
                                        "kind": "WhitespaceTrivia",
                                        "text": " "
                                    }
                                ]
                            },
                            "expression": {
                                "kind": "IdentifierName",
                                "fullStart": 885,
                                "fullEnd": 898,
                                "start": 885,
                                "end": 898,
                                "fullWidth": 13,
                                "width": 13,
                                "text": "returnedArray",
                                "value": "returnedArray",
                                "valueText": "returnedArray"
                            },
                            "closeParenToken": {
                                "kind": "CloseParenToken",
                                "fullStart": 898,
                                "fullEnd": 900,
                                "start": 898,
                                "end": 899,
                                "fullWidth": 2,
                                "width": 1,
                                "text": ")",
                                "value": ")",
                                "valueText": ")",
                                "hasTrailingTrivia": true,
                                "trailingTrivia": [
                                    {
                                        "kind": "WhitespaceTrivia",
                                        "text": " "
                                    }
                                ]
                            },
                            "statement": {
                                "kind": "Block",
                                "fullStart": 900,
                                "fullEnd": 1022,
                                "start": 900,
                                "end": 1020,
                                "fullWidth": 122,
                                "width": 120,
                                "openBraceToken": {
                                    "kind": "OpenBraceToken",
                                    "fullStart": 900,
                                    "fullEnd": 903,
                                    "start": 900,
                                    "end": 901,
                                    "fullWidth": 3,
                                    "width": 1,
                                    "text": "{",
                                    "value": "{",
                                    "valueText": "{",
                                    "hasTrailingTrivia": true,
                                    "hasTrailingNewLine": true,
                                    "trailingTrivia": [
                                        {
                                            "kind": "NewLineTrivia",
                                            "text": "\r\n"
                                        }
                                    ]
                                },
                                "statements": [
                                    {
                                        "kind": "IfStatement",
                                        "fullStart": 903,
                                        "fullEnd": 1011,
                                        "start": 915,
                                        "end": 1009,
                                        "fullWidth": 108,
                                        "width": 94,
                                        "ifKeyword": {
                                            "kind": "IfKeyword",
                                            "fullStart": 903,
                                            "fullEnd": 918,
                                            "start": 915,
                                            "end": 917,
                                            "fullWidth": 15,
                                            "width": 2,
                                            "text": "if",
                                            "value": "if",
                                            "valueText": "if",
                                            "hasLeadingTrivia": true,
                                            "hasTrailingTrivia": true,
                                            "leadingTrivia": [
                                                {
                                                    "kind": "WhitespaceTrivia",
                                                    "text": "            "
                                                }
                                            ],
                                            "trailingTrivia": [
                                                {
                                                    "kind": "WhitespaceTrivia",
                                                    "text": " "
                                                }
                                            ]
                                        },
                                        "openParenToken": {
                                            "kind": "OpenParenToken",
                                            "fullStart": 918,
                                            "fullEnd": 919,
                                            "start": 918,
                                            "end": 919,
                                            "fullWidth": 1,
                                            "width": 1,
                                            "text": "(",
                                            "value": "(",
                                            "valueText": "("
                                        },
                                        "condition": {
                                            "kind": "NotEqualsExpression",
                                            "fullStart": 919,
                                            "fullEnd": 960,
                                            "start": 919,
                                            "end": 960,
                                            "fullWidth": 41,
                                            "width": 41,
                                            "left": {
                                                "kind": "ElementAccessExpression",
                                                "fullStart": 919,
                                                "fullEnd": 936,
                                                "start": 919,
                                                "end": 935,
                                                "fullWidth": 17,
                                                "width": 16,
                                                "expression": {
                                                    "kind": "IdentifierName",
                                                    "fullStart": 919,
                                                    "fullEnd": 928,
                                                    "start": 919,
                                                    "end": 928,
                                                    "fullWidth": 9,
                                                    "width": 9,
                                                    "text": "tempArray",
                                                    "value": "tempArray",
                                                    "valueText": "tempArray"
                                                },
                                                "openBracketToken": {
                                                    "kind": "OpenBracketToken",
                                                    "fullStart": 928,
                                                    "fullEnd": 929,
                                                    "start": 928,
                                                    "end": 929,
                                                    "fullWidth": 1,
                                                    "width": 1,
                                                    "text": "[",
                                                    "value": "[",
                                                    "valueText": "["
                                                },
                                                "argumentExpression": {
                                                    "kind": "IdentifierName",
                                                    "fullStart": 929,
                                                    "fullEnd": 934,
                                                    "start": 929,
                                                    "end": 934,
                                                    "fullWidth": 5,
                                                    "width": 5,
                                                    "text": "index",
                                                    "value": "index",
                                                    "valueText": "index"
                                                },
                                                "closeBracketToken": {
                                                    "kind": "CloseBracketToken",
                                                    "fullStart": 934,
                                                    "fullEnd": 936,
                                                    "start": 934,
                                                    "end": 935,
                                                    "fullWidth": 2,
                                                    "width": 1,
                                                    "text": "]",
                                                    "value": "]",
                                                    "valueText": "]",
                                                    "hasTrailingTrivia": true,
                                                    "trailingTrivia": [
                                                        {
                                                            "kind": "WhitespaceTrivia",
                                                            "text": " "
                                                        }
                                                    ]
                                                }
                                            },
                                            "operatorToken": {
                                                "kind": "ExclamationEqualsEqualsToken",
                                                "fullStart": 936,
                                                "fullEnd": 940,
                                                "start": 936,
                                                "end": 939,
                                                "fullWidth": 4,
                                                "width": 3,
                                                "text": "!==",
                                                "value": "!==",
                                                "valueText": "!==",
                                                "hasTrailingTrivia": true,
                                                "trailingTrivia": [
                                                    {
                                                        "kind": "WhitespaceTrivia",
                                                        "text": " "
                                                    }
                                                ]
                                            },
                                            "right": {
                                                "kind": "ElementAccessExpression",
                                                "fullStart": 940,
                                                "fullEnd": 960,
                                                "start": 940,
                                                "end": 960,
                                                "fullWidth": 20,
                                                "width": 20,
                                                "expression": {
                                                    "kind": "IdentifierName",
                                                    "fullStart": 940,
                                                    "fullEnd": 953,
                                                    "start": 940,
                                                    "end": 953,
                                                    "fullWidth": 13,
                                                    "width": 13,
                                                    "text": "returnedArray",
                                                    "value": "returnedArray",
                                                    "valueText": "returnedArray"
                                                },
                                                "openBracketToken": {
                                                    "kind": "OpenBracketToken",
                                                    "fullStart": 953,
                                                    "fullEnd": 954,
                                                    "start": 953,
                                                    "end": 954,
                                                    "fullWidth": 1,
                                                    "width": 1,
                                                    "text": "[",
                                                    "value": "[",
                                                    "valueText": "["
                                                },
                                                "argumentExpression": {
                                                    "kind": "IdentifierName",
                                                    "fullStart": 954,
                                                    "fullEnd": 959,
                                                    "start": 954,
                                                    "end": 959,
                                                    "fullWidth": 5,
                                                    "width": 5,
                                                    "text": "index",
                                                    "value": "index",
                                                    "valueText": "index"
                                                },
                                                "closeBracketToken": {
                                                    "kind": "CloseBracketToken",
                                                    "fullStart": 959,
                                                    "fullEnd": 960,
                                                    "start": 959,
                                                    "end": 960,
                                                    "fullWidth": 1,
                                                    "width": 1,
                                                    "text": "]",
                                                    "value": "]",
                                                    "valueText": "]"
                                                }
                                            }
                                        },
                                        "closeParenToken": {
                                            "kind": "CloseParenToken",
                                            "fullStart": 960,
                                            "fullEnd": 962,
                                            "start": 960,
                                            "end": 961,
                                            "fullWidth": 2,
                                            "width": 1,
                                            "text": ")",
                                            "value": ")",
                                            "valueText": ")",
                                            "hasTrailingTrivia": true,
                                            "trailingTrivia": [
                                                {
                                                    "kind": "WhitespaceTrivia",
                                                    "text": " "
                                                }
                                            ]
                                        },
                                        "statement": {
                                            "kind": "Block",
                                            "fullStart": 962,
                                            "fullEnd": 1011,
                                            "start": 962,
                                            "end": 1009,
                                            "fullWidth": 49,
                                            "width": 47,
                                            "openBraceToken": {
                                                "kind": "OpenBraceToken",
                                                "fullStart": 962,
                                                "fullEnd": 965,
                                                "start": 962,
                                                "end": 963,
                                                "fullWidth": 3,
                                                "width": 1,
                                                "text": "{",
                                                "value": "{",
                                                "valueText": "{",
                                                "hasTrailingTrivia": true,
                                                "hasTrailingNewLine": true,
                                                "trailingTrivia": [
                                                    {
                                                        "kind": "NewLineTrivia",
                                                        "text": "\r\n"
                                                    }
                                                ]
                                            },
                                            "statements": [
                                                {
                                                    "kind": "ReturnStatement",
                                                    "fullStart": 965,
                                                    "fullEnd": 996,
                                                    "start": 981,
                                                    "end": 994,
                                                    "fullWidth": 31,
                                                    "width": 13,
                                                    "returnKeyword": {
                                                        "kind": "ReturnKeyword",
                                                        "fullStart": 965,
                                                        "fullEnd": 988,
                                                        "start": 981,
                                                        "end": 987,
                                                        "fullWidth": 23,
                                                        "width": 6,
                                                        "text": "return",
                                                        "value": "return",
                                                        "valueText": "return",
                                                        "hasLeadingTrivia": true,
                                                        "hasTrailingTrivia": true,
                                                        "leadingTrivia": [
                                                            {
                                                                "kind": "WhitespaceTrivia",
                                                                "text": "                "
                                                            }
                                                        ],
                                                        "trailingTrivia": [
                                                            {
                                                                "kind": "WhitespaceTrivia",
                                                                "text": " "
                                                            }
                                                        ]
                                                    },
                                                    "expression": {
                                                        "kind": "FalseKeyword",
                                                        "fullStart": 988,
                                                        "fullEnd": 993,
                                                        "start": 988,
                                                        "end": 993,
                                                        "fullWidth": 5,
                                                        "width": 5,
                                                        "text": "false",
                                                        "value": false,
                                                        "valueText": "false"
                                                    },
                                                    "semicolonToken": {
                                                        "kind": "SemicolonToken",
                                                        "fullStart": 993,
                                                        "fullEnd": 996,
                                                        "start": 993,
                                                        "end": 994,
                                                        "fullWidth": 3,
                                                        "width": 1,
                                                        "text": ";",
                                                        "value": ";",
                                                        "valueText": ";",
                                                        "hasTrailingTrivia": true,
                                                        "hasTrailingNewLine": true,
                                                        "trailingTrivia": [
                                                            {
                                                                "kind": "NewLineTrivia",
                                                                "text": "\r\n"
                                                            }
                                                        ]
                                                    }
                                                }
                                            ],
                                            "closeBraceToken": {
                                                "kind": "CloseBraceToken",
                                                "fullStart": 996,
                                                "fullEnd": 1011,
                                                "start": 1008,
                                                "end": 1009,
                                                "fullWidth": 15,
                                                "width": 1,
                                                "text": "}",
                                                "value": "}",
                                                "valueText": "}",
                                                "hasLeadingTrivia": true,
                                                "hasTrailingTrivia": true,
                                                "hasTrailingNewLine": true,
                                                "leadingTrivia": [
                                                    {
                                                        "kind": "WhitespaceTrivia",
                                                        "text": "            "
                                                    }
                                                ],
                                                "trailingTrivia": [
                                                    {
                                                        "kind": "NewLineTrivia",
                                                        "text": "\r\n"
                                                    }
                                                ]
                                            }
                                        }
                                    }
                                ],
                                "closeBraceToken": {
                                    "kind": "CloseBraceToken",
                                    "fullStart": 1011,
                                    "fullEnd": 1022,
                                    "start": 1019,
                                    "end": 1020,
                                    "fullWidth": 11,
                                    "width": 1,
                                    "text": "}",
                                    "value": "}",
                                    "valueText": "}",
                                    "hasLeadingTrivia": true,
                                    "hasTrailingTrivia": true,
                                    "hasTrailingNewLine": true,
                                    "leadingTrivia": [
                                        {
                                            "kind": "WhitespaceTrivia",
                                            "text": "        "
                                        }
                                    ],
                                    "trailingTrivia": [
                                        {
                                            "kind": "NewLineTrivia",
                                            "text": "\r\n"
                                        }
                                    ]
                                }
                            }
                        },
                        {
                            "kind": "ReturnStatement",
                            "fullStart": 1022,
                            "fullEnd": 1044,
                            "start": 1030,
                            "end": 1042,
                            "fullWidth": 22,
                            "width": 12,
                            "returnKeyword": {
                                "kind": "ReturnKeyword",
                                "fullStart": 1022,
                                "fullEnd": 1037,
                                "start": 1030,
                                "end": 1036,
                                "fullWidth": 15,
                                "width": 6,
                                "text": "return",
                                "value": "return",
                                "valueText": "return",
                                "hasLeadingTrivia": true,
                                "hasTrailingTrivia": true,
                                "leadingTrivia": [
                                    {
                                        "kind": "WhitespaceTrivia",
                                        "text": "        "
                                    }
                                ],
                                "trailingTrivia": [
                                    {
                                        "kind": "WhitespaceTrivia",
                                        "text": " "
                                    }
                                ]
                            },
                            "expression": {
                                "kind": "TrueKeyword",
                                "fullStart": 1037,
                                "fullEnd": 1041,
                                "start": 1037,
                                "end": 1041,
                                "fullWidth": 4,
                                "width": 4,
                                "text": "true",
                                "value": true,
                                "valueText": "true"
                            },
                            "semicolonToken": {
                                "kind": "SemicolonToken",
                                "fullStart": 1041,
                                "fullEnd": 1044,
                                "start": 1041,
                                "end": 1042,
                                "fullWidth": 3,
                                "width": 1,
                                "text": ";",
                                "value": ";",
                                "valueText": ";",
                                "hasTrailingTrivia": true,
                                "hasTrailingNewLine": true,
                                "trailingTrivia": [
                                    {
                                        "kind": "NewLineTrivia",
                                        "text": "\r\n"
                                    }
                                ]
                            }
                        }
                    ],
                    "closeBraceToken": {
                        "kind": "CloseBraceToken",
                        "fullStart": 1044,
                        "fullEnd": 1051,
                        "start": 1048,
                        "end": 1049,
                        "fullWidth": 7,
                        "width": 1,
                        "text": "}",
                        "value": "}",
                        "valueText": "}",
                        "hasLeadingTrivia": true,
                        "hasTrailingTrivia": true,
                        "hasTrailingNewLine": true,
                        "leadingTrivia": [
                            {
                                "kind": "WhitespaceTrivia",
                                "text": "    "
                            }
                        ],
                        "trailingTrivia": [
                            {
                                "kind": "NewLineTrivia",
                                "text": "\r\n"
                            }
                        ]
                    }
                }
            },
            {
                "kind": "ExpressionStatement",
                "fullStart": 1051,
                "fullEnd": 1075,
                "start": 1051,
                "end": 1073,
                "fullWidth": 24,
                "width": 22,
                "expression": {
                    "kind": "InvocationExpression",
                    "fullStart": 1051,
                    "fullEnd": 1072,
                    "start": 1051,
                    "end": 1072,
                    "fullWidth": 21,
                    "width": 21,
                    "expression": {
                        "kind": "IdentifierName",
                        "fullStart": 1051,
                        "fullEnd": 1062,
                        "start": 1051,
                        "end": 1062,
                        "fullWidth": 11,
                        "width": 11,
                        "text": "runTestCase",
                        "value": "runTestCase",
                        "valueText": "runTestCase"
                    },
                    "argumentList": {
                        "kind": "ArgumentList",
                        "fullStart": 1062,
                        "fullEnd": 1072,
                        "start": 1062,
                        "end": 1072,
                        "fullWidth": 10,
                        "width": 10,
                        "openParenToken": {
                            "kind": "OpenParenToken",
                            "fullStart": 1062,
                            "fullEnd": 1063,
                            "start": 1062,
                            "end": 1063,
                            "fullWidth": 1,
                            "width": 1,
                            "text": "(",
                            "value": "(",
                            "valueText": "("
                        },
                        "arguments": [
                            {
                                "kind": "IdentifierName",
                                "fullStart": 1063,
                                "fullEnd": 1071,
                                "start": 1063,
                                "end": 1071,
                                "fullWidth": 8,
                                "width": 8,
                                "text": "testcase",
                                "value": "testcase",
                                "valueText": "testcase"
                            }
                        ],
                        "closeParenToken": {
                            "kind": "CloseParenToken",
                            "fullStart": 1071,
                            "fullEnd": 1072,
                            "start": 1071,
                            "end": 1072,
                            "fullWidth": 1,
                            "width": 1,
                            "text": ")",
                            "value": ")",
                            "valueText": ")"
                        }
                    }
                },
                "semicolonToken": {
                    "kind": "SemicolonToken",
                    "fullStart": 1072,
                    "fullEnd": 1075,
                    "start": 1072,
                    "end": 1073,
                    "fullWidth": 3,
                    "width": 1,
                    "text": ";",
                    "value": ";",
                    "valueText": ";",
                    "hasTrailingTrivia": true,
                    "hasTrailingNewLine": true,
                    "trailingTrivia": [
                        {
                            "kind": "NewLineTrivia",
                            "text": "\r\n"
                        }
                    ]
                }
            }
        ],
        "endOfFileToken": {
            "kind": "EndOfFileToken",
            "fullStart": 1075,
            "fullEnd": 1075,
            "start": 1075,
            "end": 1075,
            "fullWidth": 0,
            "width": 0,
            "text": ""
        }
    },
    "lineMap": {
        "lineStarts": [
            0,
            67,
            152,
            232,
            308,
            380,
            385,
            439,
            574,
            579,
            581,
            583,
            606,
            643,
            645,
            674,
            704,
            746,
            782,
            797,
            808,
            810,
            857,
            859,
            903,
            965,
            996,
            1011,
            1022,
            1044,
            1051,
            1075
        ],
        "length": 1075
    }
}<|MERGE_RESOLUTION|>--- conflicted
+++ resolved
@@ -245,12 +245,8 @@
                                         "start": 618,
                                         "end": 640,
                                         "fullWidth": 22,
-<<<<<<< HEAD
                                         "width": 22,
-                                        "identifier": {
-=======
                                         "propertyName": {
->>>>>>> 85e84683
                                             "kind": "IdentifierName",
                                             "fullStart": 618,
                                             "fullEnd": 622,
@@ -432,12 +428,8 @@
                                         "start": 657,
                                         "end": 671,
                                         "fullWidth": 14,
-<<<<<<< HEAD
                                         "width": 14,
-                                        "identifier": {
-=======
                                         "propertyName": {
->>>>>>> 85e84683
                                             "kind": "IdentifierName",
                                             "fullStart": 657,
                                             "fullEnd": 667,
@@ -623,12 +615,8 @@
                                         "start": 691,
                                         "end": 692,
                                         "fullWidth": 2,
-<<<<<<< HEAD
                                         "width": 1,
-                                        "identifier": {
-=======
                                         "propertyName": {
->>>>>>> 85e84683
                                             "kind": "IdentifierName",
                                             "fullStart": 691,
                                             "fullEnd": 693,
@@ -1177,12 +1165,8 @@
                                         "start": 822,
                                         "end": 854,
                                         "fullWidth": 32,
-<<<<<<< HEAD
                                         "width": 32,
-                                        "identifier": {
-=======
                                         "propertyName": {
->>>>>>> 85e84683
                                             "kind": "IdentifierName",
                                             "fullStart": 822,
                                             "fullEnd": 836,
@@ -1440,12 +1424,8 @@
                                         "start": 876,
                                         "end": 881,
                                         "fullWidth": 6,
-<<<<<<< HEAD
                                         "width": 5,
-                                        "identifier": {
-=======
                                         "propertyName": {
->>>>>>> 85e84683
                                             "kind": "IdentifierName",
                                             "fullStart": 876,
                                             "fullEnd": 882,
