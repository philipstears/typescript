--- conflicted
+++ resolved
@@ -247,12 +247,8 @@
                                         "start": 597,
                                         "end": 631,
                                         "fullWidth": 34,
-<<<<<<< HEAD
                                         "width": 34,
-                                        "identifier": {
-=======
                                         "propertyName": {
->>>>>>> 85e84683
                                             "kind": "IdentifierName",
                                             "fullStart": 597,
                                             "fullEnd": 601,
@@ -1673,12 +1669,8 @@
                                         "start": 1003,
                                         "end": 1025,
                                         "fullWidth": 22,
-<<<<<<< HEAD
                                         "width": 22,
-                                        "identifier": {
-=======
                                         "propertyName": {
->>>>>>> 85e84683
                                             "kind": "IdentifierName",
                                             "fullStart": 1003,
                                             "fullEnd": 1007,
