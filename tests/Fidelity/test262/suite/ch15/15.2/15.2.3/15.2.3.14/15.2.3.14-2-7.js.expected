{
    "isDeclaration": false,
    "languageVersion": "EcmaScript5",
    "parseOptions": {
        "allowAutomaticSemicolonInsertion": true
    },
    "sourceUnit": {
        "kind": "SourceUnit",
        "fullStart": 0,
        "fullEnd": 1064,
        "start": 556,
        "end": 1064,
        "fullWidth": 1064,
        "width": 508,
        "isIncrementallyUnusable": true,
        "moduleElements": [
            {
                "kind": "FunctionDeclaration",
                "fullStart": 0,
                "fullEnd": 1040,
                "start": 556,
                "end": 1038,
                "fullWidth": 1040,
                "width": 482,
                "isIncrementallyUnusable": true,
                "modifiers": [],
                "functionKeyword": {
                    "kind": "FunctionKeyword",
                    "fullStart": 0,
                    "fullEnd": 565,
                    "start": 556,
                    "end": 564,
                    "fullWidth": 565,
                    "width": 8,
                    "text": "function",
                    "value": "function",
                    "valueText": "function",
                    "hasLeadingTrivia": true,
                    "hasLeadingComment": true,
                    "hasLeadingNewLine": true,
                    "hasTrailingTrivia": true,
                    "leadingTrivia": [
                        {
                            "kind": "SingleLineCommentTrivia",
                            "text": "/// Copyright (c) 2012 Ecma International.  All rights reserved. "
                        },
                        {
                            "kind": "NewLineTrivia",
                            "text": "\r\n"
                        },
                        {
                            "kind": "SingleLineCommentTrivia",
                            "text": "/// Ecma International makes this code available under the terms and conditions set"
                        },
                        {
                            "kind": "NewLineTrivia",
                            "text": "\r\n"
                        },
                        {
                            "kind": "SingleLineCommentTrivia",
                            "text": "/// forth on http://hg.ecmascript.org/tests/test262/raw-file/tip/LICENSE (the "
                        },
                        {
                            "kind": "NewLineTrivia",
                            "text": "\r\n"
                        },
                        {
                            "kind": "SingleLineCommentTrivia",
                            "text": "/// \"Use Terms\").   Any redistribution of this code must retain the above "
                        },
                        {
                            "kind": "NewLineTrivia",
                            "text": "\r\n"
                        },
                        {
                            "kind": "SingleLineCommentTrivia",
                            "text": "/// copyright and this notice and otherwise comply with the Use Terms."
                        },
                        {
                            "kind": "NewLineTrivia",
                            "text": "\r\n"
                        },
                        {
                            "kind": "MultiLineCommentTrivia",
                            "text": "/**\r\n * @path ch15/15.2/15.2.3/15.2.3.14/15.2.3.14-2-7.js\r\n * @description Object.keys - 'n' is 0 when 'O' doesn't contain own enumerable data or accessor properties\r\n */"
                        },
                        {
                            "kind": "NewLineTrivia",
                            "text": "\r\n"
                        },
                        {
                            "kind": "NewLineTrivia",
                            "text": "\r\n"
                        },
                        {
                            "kind": "NewLineTrivia",
                            "text": "\r\n"
                        }
                    ],
                    "trailingTrivia": [
                        {
                            "kind": "WhitespaceTrivia",
                            "text": " "
                        }
                    ]
                },
                "identifier": {
                    "kind": "IdentifierName",
                    "fullStart": 565,
                    "fullEnd": 573,
                    "start": 565,
                    "end": 573,
                    "fullWidth": 8,
                    "width": 8,
                    "text": "testcase",
                    "value": "testcase",
                    "valueText": "testcase"
                },
                "callSignature": {
                    "kind": "CallSignature",
                    "fullStart": 573,
                    "fullEnd": 576,
                    "start": 573,
                    "end": 575,
                    "fullWidth": 3,
                    "width": 2,
                    "parameterList": {
                        "kind": "ParameterList",
                        "fullStart": 573,
                        "fullEnd": 576,
                        "start": 573,
                        "end": 575,
                        "fullWidth": 3,
                        "width": 2,
                        "openParenToken": {
                            "kind": "OpenParenToken",
                            "fullStart": 573,
                            "fullEnd": 574,
                            "start": 573,
                            "end": 574,
                            "fullWidth": 1,
                            "width": 1,
                            "text": "(",
                            "value": "(",
                            "valueText": "("
                        },
                        "parameters": [],
                        "closeParenToken": {
                            "kind": "CloseParenToken",
                            "fullStart": 574,
                            "fullEnd": 576,
                            "start": 574,
                            "end": 575,
                            "fullWidth": 2,
                            "width": 1,
                            "text": ")",
                            "value": ")",
                            "valueText": ")",
                            "hasTrailingTrivia": true,
                            "trailingTrivia": [
                                {
                                    "kind": "WhitespaceTrivia",
                                    "text": " "
                                }
                            ]
                        }
                    }
                },
                "block": {
                    "kind": "Block",
                    "fullStart": 576,
                    "fullEnd": 1040,
                    "start": 576,
                    "end": 1038,
                    "fullWidth": 464,
                    "width": 462,
                    "isIncrementallyUnusable": true,
                    "openBraceToken": {
                        "kind": "OpenBraceToken",
                        "fullStart": 576,
                        "fullEnd": 579,
                        "start": 576,
                        "end": 577,
                        "fullWidth": 3,
                        "width": 1,
                        "text": "{",
                        "value": "{",
                        "valueText": "{",
                        "hasTrailingTrivia": true,
                        "hasTrailingNewLine": true,
                        "trailingTrivia": [
                            {
                                "kind": "NewLineTrivia",
                                "text": "\r\n"
                            }
                        ]
                    },
                    "statements": [
                        {
                            "kind": "VariableStatement",
                            "fullStart": 579,
                            "fullEnd": 602,
                            "start": 587,
                            "end": 600,
                            "fullWidth": 23,
                            "width": 13,
                            "modifiers": [],
                            "variableDeclaration": {
                                "kind": "VariableDeclaration",
                                "fullStart": 579,
                                "fullEnd": 599,
                                "start": 587,
                                "end": 599,
                                "fullWidth": 20,
                                "width": 12,
                                "varKeyword": {
                                    "kind": "VarKeyword",
                                    "fullStart": 579,
                                    "fullEnd": 591,
                                    "start": 587,
                                    "end": 590,
                                    "fullWidth": 12,
                                    "width": 3,
                                    "text": "var",
                                    "value": "var",
                                    "valueText": "var",
                                    "hasLeadingTrivia": true,
                                    "hasTrailingTrivia": true,
                                    "leadingTrivia": [
                                        {
                                            "kind": "WhitespaceTrivia",
                                            "text": "        "
                                        }
                                    ],
                                    "trailingTrivia": [
                                        {
                                            "kind": "WhitespaceTrivia",
                                            "text": " "
                                        }
                                    ]
                                },
                                "variableDeclarators": [
                                    {
                                        "kind": "VariableDeclarator",
                                        "fullStart": 591,
                                        "fullEnd": 599,
                                        "start": 591,
                                        "end": 599,
                                        "fullWidth": 8,
<<<<<<< HEAD
                                        "width": 8,
                                        "identifier": {
=======
                                        "propertyName": {
>>>>>>> 85e84683
                                            "kind": "IdentifierName",
                                            "fullStart": 591,
                                            "fullEnd": 595,
                                            "start": 591,
                                            "end": 594,
                                            "fullWidth": 4,
                                            "width": 3,
                                            "text": "obj",
                                            "value": "obj",
                                            "valueText": "obj",
                                            "hasTrailingTrivia": true,
                                            "trailingTrivia": [
                                                {
                                                    "kind": "WhitespaceTrivia",
                                                    "text": " "
                                                }
                                            ]
                                        },
                                        "equalsValueClause": {
                                            "kind": "EqualsValueClause",
                                            "fullStart": 595,
                                            "fullEnd": 599,
                                            "start": 595,
                                            "end": 599,
                                            "fullWidth": 4,
                                            "width": 4,
                                            "equalsToken": {
                                                "kind": "EqualsToken",
                                                "fullStart": 595,
                                                "fullEnd": 597,
                                                "start": 595,
                                                "end": 596,
                                                "fullWidth": 2,
                                                "width": 1,
                                                "text": "=",
                                                "value": "=",
                                                "valueText": "=",
                                                "hasTrailingTrivia": true,
                                                "trailingTrivia": [
                                                    {
                                                        "kind": "WhitespaceTrivia",
                                                        "text": " "
                                                    }
                                                ]
                                            },
                                            "value": {
                                                "kind": "ObjectLiteralExpression",
                                                "fullStart": 597,
                                                "fullEnd": 599,
                                                "start": 597,
                                                "end": 599,
                                                "fullWidth": 2,
                                                "width": 2,
                                                "openBraceToken": {
                                                    "kind": "OpenBraceToken",
                                                    "fullStart": 597,
                                                    "fullEnd": 598,
                                                    "start": 597,
                                                    "end": 598,
                                                    "fullWidth": 1,
                                                    "width": 1,
                                                    "text": "{",
                                                    "value": "{",
                                                    "valueText": "{"
                                                },
                                                "propertyAssignments": [],
                                                "closeBraceToken": {
                                                    "kind": "CloseBraceToken",
                                                    "fullStart": 598,
                                                    "fullEnd": 599,
                                                    "start": 598,
                                                    "end": 599,
                                                    "fullWidth": 1,
                                                    "width": 1,
                                                    "text": "}",
                                                    "value": "}",
                                                    "valueText": "}"
                                                }
                                            }
                                        }
                                    }
                                ]
                            },
                            "semicolonToken": {
                                "kind": "SemicolonToken",
                                "fullStart": 599,
                                "fullEnd": 602,
                                "start": 599,
                                "end": 600,
                                "fullWidth": 3,
                                "width": 1,
                                "text": ";",
                                "value": ";",
                                "valueText": ";",
                                "hasTrailingTrivia": true,
                                "hasTrailingNewLine": true,
                                "trailingTrivia": [
                                    {
                                        "kind": "NewLineTrivia",
                                        "text": "\r\n"
                                    }
                                ]
                            }
                        },
                        {
                            "kind": "ExpressionStatement",
                            "fullStart": 602,
                            "fullEnd": 754,
                            "start": 612,
                            "end": 752,
                            "fullWidth": 152,
                            "width": 140,
                            "expression": {
                                "kind": "InvocationExpression",
                                "fullStart": 602,
                                "fullEnd": 751,
                                "start": 612,
                                "end": 751,
                                "fullWidth": 149,
                                "width": 139,
                                "expression": {
                                    "kind": "MemberAccessExpression",
                                    "fullStart": 602,
                                    "fullEnd": 633,
                                    "start": 612,
                                    "end": 633,
                                    "fullWidth": 31,
                                    "width": 21,
                                    "expression": {
                                        "kind": "IdentifierName",
                                        "fullStart": 602,
                                        "fullEnd": 618,
                                        "start": 612,
                                        "end": 618,
                                        "fullWidth": 16,
                                        "width": 6,
                                        "text": "Object",
                                        "value": "Object",
                                        "valueText": "Object",
                                        "hasLeadingTrivia": true,
                                        "hasLeadingNewLine": true,
                                        "leadingTrivia": [
                                            {
                                                "kind": "NewLineTrivia",
                                                "text": "\r\n"
                                            },
                                            {
                                                "kind": "WhitespaceTrivia",
                                                "text": "        "
                                            }
                                        ]
                                    },
                                    "dotToken": {
                                        "kind": "DotToken",
                                        "fullStart": 618,
                                        "fullEnd": 619,
                                        "start": 618,
                                        "end": 619,
                                        "fullWidth": 1,
                                        "width": 1,
                                        "text": ".",
                                        "value": ".",
                                        "valueText": "."
                                    },
                                    "name": {
                                        "kind": "IdentifierName",
                                        "fullStart": 619,
                                        "fullEnd": 633,
                                        "start": 619,
                                        "end": 633,
                                        "fullWidth": 14,
                                        "width": 14,
                                        "text": "defineProperty",
                                        "value": "defineProperty",
                                        "valueText": "defineProperty"
                                    }
                                },
                                "argumentList": {
                                    "kind": "ArgumentList",
                                    "fullStart": 633,
                                    "fullEnd": 751,
                                    "start": 633,
                                    "end": 751,
                                    "fullWidth": 118,
                                    "width": 118,
                                    "openParenToken": {
                                        "kind": "OpenParenToken",
                                        "fullStart": 633,
                                        "fullEnd": 634,
                                        "start": 633,
                                        "end": 634,
                                        "fullWidth": 1,
                                        "width": 1,
                                        "text": "(",
                                        "value": "(",
                                        "valueText": "("
                                    },
                                    "arguments": [
                                        {
                                            "kind": "IdentifierName",
                                            "fullStart": 634,
                                            "fullEnd": 637,
                                            "start": 634,
                                            "end": 637,
                                            "fullWidth": 3,
                                            "width": 3,
                                            "text": "obj",
                                            "value": "obj",
                                            "valueText": "obj"
                                        },
                                        {
                                            "kind": "CommaToken",
                                            "fullStart": 637,
                                            "fullEnd": 639,
                                            "start": 637,
                                            "end": 638,
                                            "fullWidth": 2,
                                            "width": 1,
                                            "text": ",",
                                            "value": ",",
                                            "valueText": ",",
                                            "hasTrailingTrivia": true,
                                            "trailingTrivia": [
                                                {
                                                    "kind": "WhitespaceTrivia",
                                                    "text": " "
                                                }
                                            ]
                                        },
                                        {
                                            "kind": "StringLiteral",
                                            "fullStart": 639,
                                            "fullEnd": 646,
                                            "start": 639,
                                            "end": 646,
                                            "fullWidth": 7,
                                            "width": 7,
                                            "text": "\"prop1\"",
                                            "value": "prop1",
                                            "valueText": "prop1"
                                        },
                                        {
                                            "kind": "CommaToken",
                                            "fullStart": 646,
                                            "fullEnd": 648,
                                            "start": 646,
                                            "end": 647,
                                            "fullWidth": 2,
                                            "width": 1,
                                            "text": ",",
                                            "value": ",",
                                            "valueText": ",",
                                            "hasTrailingTrivia": true,
                                            "trailingTrivia": [
                                                {
                                                    "kind": "WhitespaceTrivia",
                                                    "text": " "
                                                }
                                            ]
                                        },
                                        {
                                            "kind": "ObjectLiteralExpression",
                                            "fullStart": 648,
                                            "fullEnd": 750,
                                            "start": 648,
                                            "end": 750,
                                            "fullWidth": 102,
                                            "width": 102,
                                            "openBraceToken": {
                                                "kind": "OpenBraceToken",
                                                "fullStart": 648,
                                                "fullEnd": 651,
                                                "start": 648,
                                                "end": 649,
                                                "fullWidth": 3,
                                                "width": 1,
                                                "text": "{",
                                                "value": "{",
                                                "valueText": "{",
                                                "hasTrailingTrivia": true,
                                                "hasTrailingNewLine": true,
                                                "trailingTrivia": [
                                                    {
                                                        "kind": "NewLineTrivia",
                                                        "text": "\r\n"
                                                    }
                                                ]
                                            },
                                            "propertyAssignments": [
                                                {
                                                    "kind": "SimplePropertyAssignment",
                                                    "fullStart": 651,
                                                    "fullEnd": 674,
                                                    "start": 663,
                                                    "end": 674,
                                                    "fullWidth": 23,
                                                    "width": 11,
                                                    "propertyName": {
                                                        "kind": "IdentifierName",
                                                        "fullStart": 651,
                                                        "fullEnd": 668,
                                                        "start": 663,
                                                        "end": 668,
                                                        "fullWidth": 17,
                                                        "width": 5,
                                                        "text": "value",
                                                        "value": "value",
                                                        "valueText": "value",
                                                        "hasLeadingTrivia": true,
                                                        "leadingTrivia": [
                                                            {
                                                                "kind": "WhitespaceTrivia",
                                                                "text": "            "
                                                            }
                                                        ]
                                                    },
                                                    "colonToken": {
                                                        "kind": "ColonToken",
                                                        "fullStart": 668,
                                                        "fullEnd": 670,
                                                        "start": 668,
                                                        "end": 669,
                                                        "fullWidth": 2,
                                                        "width": 1,
                                                        "text": ":",
                                                        "value": ":",
                                                        "valueText": ":",
                                                        "hasTrailingTrivia": true,
                                                        "trailingTrivia": [
                                                            {
                                                                "kind": "WhitespaceTrivia",
                                                                "text": " "
                                                            }
                                                        ]
                                                    },
                                                    "expression": {
                                                        "kind": "NumericLiteral",
                                                        "fullStart": 670,
                                                        "fullEnd": 674,
                                                        "start": 670,
                                                        "end": 674,
                                                        "fullWidth": 4,
                                                        "width": 4,
                                                        "text": "1001",
                                                        "value": 1001,
                                                        "valueText": "1001"
                                                    }
                                                },
                                                {
                                                    "kind": "CommaToken",
                                                    "fullStart": 674,
                                                    "fullEnd": 677,
                                                    "start": 674,
                                                    "end": 675,
                                                    "fullWidth": 3,
                                                    "width": 1,
                                                    "text": ",",
                                                    "value": ",",
                                                    "valueText": ",",
                                                    "hasTrailingTrivia": true,
                                                    "hasTrailingNewLine": true,
                                                    "trailingTrivia": [
                                                        {
                                                            "kind": "NewLineTrivia",
                                                            "text": "\r\n"
                                                        }
                                                    ]
                                                },
                                                {
                                                    "kind": "SimplePropertyAssignment",
                                                    "fullStart": 677,
                                                    "fullEnd": 706,
                                                    "start": 689,
                                                    "end": 706,
                                                    "fullWidth": 29,
                                                    "width": 17,
                                                    "propertyName": {
                                                        "kind": "IdentifierName",
                                                        "fullStart": 677,
                                                        "fullEnd": 699,
                                                        "start": 689,
                                                        "end": 699,
                                                        "fullWidth": 22,
                                                        "width": 10,
                                                        "text": "enumerable",
                                                        "value": "enumerable",
                                                        "valueText": "enumerable",
                                                        "hasLeadingTrivia": true,
                                                        "leadingTrivia": [
                                                            {
                                                                "kind": "WhitespaceTrivia",
                                                                "text": "            "
                                                            }
                                                        ]
                                                    },
                                                    "colonToken": {
                                                        "kind": "ColonToken",
                                                        "fullStart": 699,
                                                        "fullEnd": 701,
                                                        "start": 699,
                                                        "end": 700,
                                                        "fullWidth": 2,
                                                        "width": 1,
                                                        "text": ":",
                                                        "value": ":",
                                                        "valueText": ":",
                                                        "hasTrailingTrivia": true,
                                                        "trailingTrivia": [
                                                            {
                                                                "kind": "WhitespaceTrivia",
                                                                "text": " "
                                                            }
                                                        ]
                                                    },
                                                    "expression": {
                                                        "kind": "FalseKeyword",
                                                        "fullStart": 701,
                                                        "fullEnd": 706,
                                                        "start": 701,
                                                        "end": 706,
                                                        "fullWidth": 5,
                                                        "width": 5,
                                                        "text": "false",
                                                        "value": false,
                                                        "valueText": "false"
                                                    }
                                                },
                                                {
                                                    "kind": "CommaToken",
                                                    "fullStart": 706,
                                                    "fullEnd": 709,
                                                    "start": 706,
                                                    "end": 707,
                                                    "fullWidth": 3,
                                                    "width": 1,
                                                    "text": ",",
                                                    "value": ",",
                                                    "valueText": ",",
                                                    "hasTrailingTrivia": true,
                                                    "hasTrailingNewLine": true,
                                                    "trailingTrivia": [
                                                        {
                                                            "kind": "NewLineTrivia",
                                                            "text": "\r\n"
                                                        }
                                                    ]
                                                },
                                                {
                                                    "kind": "SimplePropertyAssignment",
                                                    "fullStart": 709,
                                                    "fullEnd": 741,
                                                    "start": 721,
                                                    "end": 739,
                                                    "fullWidth": 32,
                                                    "width": 18,
                                                    "propertyName": {
                                                        "kind": "IdentifierName",
                                                        "fullStart": 709,
                                                        "fullEnd": 733,
                                                        "start": 721,
                                                        "end": 733,
                                                        "fullWidth": 24,
                                                        "width": 12,
                                                        "text": "configurable",
                                                        "value": "configurable",
                                                        "valueText": "configurable",
                                                        "hasLeadingTrivia": true,
                                                        "leadingTrivia": [
                                                            {
                                                                "kind": "WhitespaceTrivia",
                                                                "text": "            "
                                                            }
                                                        ]
                                                    },
                                                    "colonToken": {
                                                        "kind": "ColonToken",
                                                        "fullStart": 733,
                                                        "fullEnd": 735,
                                                        "start": 733,
                                                        "end": 734,
                                                        "fullWidth": 2,
                                                        "width": 1,
                                                        "text": ":",
                                                        "value": ":",
                                                        "valueText": ":",
                                                        "hasTrailingTrivia": true,
                                                        "trailingTrivia": [
                                                            {
                                                                "kind": "WhitespaceTrivia",
                                                                "text": " "
                                                            }
                                                        ]
                                                    },
                                                    "expression": {
                                                        "kind": "TrueKeyword",
                                                        "fullStart": 735,
                                                        "fullEnd": 741,
                                                        "start": 735,
                                                        "end": 739,
                                                        "fullWidth": 6,
                                                        "width": 4,
                                                        "text": "true",
                                                        "value": true,
                                                        "valueText": "true",
                                                        "hasTrailingTrivia": true,
                                                        "hasTrailingNewLine": true,
                                                        "trailingTrivia": [
                                                            {
                                                                "kind": "NewLineTrivia",
                                                                "text": "\r\n"
                                                            }
                                                        ]
                                                    }
                                                }
                                            ],
                                            "closeBraceToken": {
                                                "kind": "CloseBraceToken",
                                                "fullStart": 741,
                                                "fullEnd": 750,
                                                "start": 749,
                                                "end": 750,
                                                "fullWidth": 9,
                                                "width": 1,
                                                "text": "}",
                                                "value": "}",
                                                "valueText": "}",
                                                "hasLeadingTrivia": true,
                                                "leadingTrivia": [
                                                    {
                                                        "kind": "WhitespaceTrivia",
                                                        "text": "        "
                                                    }
                                                ]
                                            }
                                        }
                                    ],
                                    "closeParenToken": {
                                        "kind": "CloseParenToken",
                                        "fullStart": 750,
                                        "fullEnd": 751,
                                        "start": 750,
                                        "end": 751,
                                        "fullWidth": 1,
                                        "width": 1,
                                        "text": ")",
                                        "value": ")",
                                        "valueText": ")"
                                    }
                                }
                            },
                            "semicolonToken": {
                                "kind": "SemicolonToken",
                                "fullStart": 751,
                                "fullEnd": 754,
                                "start": 751,
                                "end": 752,
                                "fullWidth": 3,
                                "width": 1,
                                "text": ";",
                                "value": ";",
                                "valueText": ";",
                                "hasTrailingTrivia": true,
                                "hasTrailingNewLine": true,
                                "trailingTrivia": [
                                    {
                                        "kind": "NewLineTrivia",
                                        "text": "\r\n"
                                    }
                                ]
                            }
                        },
                        {
                            "kind": "ExpressionStatement",
                            "fullStart": 754,
                            "fullEnd": 958,
                            "start": 764,
                            "end": 956,
                            "fullWidth": 204,
                            "width": 192,
                            "isIncrementallyUnusable": true,
                            "expression": {
                                "kind": "InvocationExpression",
                                "fullStart": 754,
                                "fullEnd": 955,
                                "start": 764,
                                "end": 955,
                                "fullWidth": 201,
                                "width": 191,
                                "isIncrementallyUnusable": true,
                                "expression": {
                                    "kind": "MemberAccessExpression",
                                    "fullStart": 754,
                                    "fullEnd": 785,
                                    "start": 764,
                                    "end": 785,
                                    "fullWidth": 31,
                                    "width": 21,
                                    "expression": {
                                        "kind": "IdentifierName",
                                        "fullStart": 754,
                                        "fullEnd": 770,
                                        "start": 764,
                                        "end": 770,
                                        "fullWidth": 16,
                                        "width": 6,
                                        "text": "Object",
                                        "value": "Object",
                                        "valueText": "Object",
                                        "hasLeadingTrivia": true,
                                        "hasLeadingNewLine": true,
                                        "leadingTrivia": [
                                            {
                                                "kind": "NewLineTrivia",
                                                "text": "\r\n"
                                            },
                                            {
                                                "kind": "WhitespaceTrivia",
                                                "text": "        "
                                            }
                                        ]
                                    },
                                    "dotToken": {
                                        "kind": "DotToken",
                                        "fullStart": 770,
                                        "fullEnd": 771,
                                        "start": 770,
                                        "end": 771,
                                        "fullWidth": 1,
                                        "width": 1,
                                        "text": ".",
                                        "value": ".",
                                        "valueText": "."
                                    },
                                    "name": {
                                        "kind": "IdentifierName",
                                        "fullStart": 771,
                                        "fullEnd": 785,
                                        "start": 771,
                                        "end": 785,
                                        "fullWidth": 14,
                                        "width": 14,
                                        "text": "defineProperty",
                                        "value": "defineProperty",
                                        "valueText": "defineProperty"
                                    }
                                },
                                "argumentList": {
                                    "kind": "ArgumentList",
                                    "fullStart": 785,
                                    "fullEnd": 955,
                                    "start": 785,
                                    "end": 955,
                                    "fullWidth": 170,
                                    "width": 170,
                                    "isIncrementallyUnusable": true,
                                    "openParenToken": {
                                        "kind": "OpenParenToken",
                                        "fullStart": 785,
                                        "fullEnd": 786,
                                        "start": 785,
                                        "end": 786,
                                        "fullWidth": 1,
                                        "width": 1,
                                        "text": "(",
                                        "value": "(",
                                        "valueText": "("
                                    },
                                    "arguments": [
                                        {
                                            "kind": "IdentifierName",
                                            "fullStart": 786,
                                            "fullEnd": 789,
                                            "start": 786,
                                            "end": 789,
                                            "fullWidth": 3,
                                            "width": 3,
                                            "text": "obj",
                                            "value": "obj",
                                            "valueText": "obj"
                                        },
                                        {
                                            "kind": "CommaToken",
                                            "fullStart": 789,
                                            "fullEnd": 791,
                                            "start": 789,
                                            "end": 790,
                                            "fullWidth": 2,
                                            "width": 1,
                                            "text": ",",
                                            "value": ",",
                                            "valueText": ",",
                                            "hasTrailingTrivia": true,
                                            "trailingTrivia": [
                                                {
                                                    "kind": "WhitespaceTrivia",
                                                    "text": " "
                                                }
                                            ]
                                        },
                                        {
                                            "kind": "StringLiteral",
                                            "fullStart": 791,
                                            "fullEnd": 798,
                                            "start": 791,
                                            "end": 798,
                                            "fullWidth": 7,
                                            "width": 7,
                                            "text": "\"prop2\"",
                                            "value": "prop2",
                                            "valueText": "prop2"
                                        },
                                        {
                                            "kind": "CommaToken",
                                            "fullStart": 798,
                                            "fullEnd": 800,
                                            "start": 798,
                                            "end": 799,
                                            "fullWidth": 2,
                                            "width": 1,
                                            "text": ",",
                                            "value": ",",
                                            "valueText": ",",
                                            "hasTrailingTrivia": true,
                                            "trailingTrivia": [
                                                {
                                                    "kind": "WhitespaceTrivia",
                                                    "text": " "
                                                }
                                            ]
                                        },
                                        {
                                            "kind": "ObjectLiteralExpression",
                                            "fullStart": 800,
                                            "fullEnd": 954,
                                            "start": 800,
                                            "end": 954,
                                            "fullWidth": 154,
                                            "width": 154,
                                            "isIncrementallyUnusable": true,
                                            "openBraceToken": {
                                                "kind": "OpenBraceToken",
                                                "fullStart": 800,
                                                "fullEnd": 803,
                                                "start": 800,
                                                "end": 801,
                                                "fullWidth": 3,
                                                "width": 1,
                                                "text": "{",
                                                "value": "{",
                                                "valueText": "{",
                                                "hasTrailingTrivia": true,
                                                "hasTrailingNewLine": true,
                                                "trailingTrivia": [
                                                    {
                                                        "kind": "NewLineTrivia",
                                                        "text": "\r\n"
                                                    }
                                                ]
                                            },
                                            "propertyAssignments": [
                                                {
                                                    "kind": "SimplePropertyAssignment",
                                                    "fullStart": 803,
                                                    "fullEnd": 878,
                                                    "start": 815,
                                                    "end": 878,
                                                    "fullWidth": 75,
                                                    "width": 63,
                                                    "isIncrementallyUnusable": true,
                                                    "propertyName": {
                                                        "kind": "IdentifierName",
                                                        "fullStart": 803,
                                                        "fullEnd": 818,
                                                        "start": 815,
                                                        "end": 818,
                                                        "fullWidth": 15,
                                                        "width": 3,
                                                        "text": "get",
                                                        "value": "get",
                                                        "valueText": "get",
                                                        "hasLeadingTrivia": true,
                                                        "leadingTrivia": [
                                                            {
                                                                "kind": "WhitespaceTrivia",
                                                                "text": "            "
                                                            }
                                                        ]
                                                    },
                                                    "colonToken": {
                                                        "kind": "ColonToken",
                                                        "fullStart": 818,
                                                        "fullEnd": 820,
                                                        "start": 818,
                                                        "end": 819,
                                                        "fullWidth": 2,
                                                        "width": 1,
                                                        "text": ":",
                                                        "value": ":",
                                                        "valueText": ":",
                                                        "hasTrailingTrivia": true,
                                                        "trailingTrivia": [
                                                            {
                                                                "kind": "WhitespaceTrivia",
                                                                "text": " "
                                                            }
                                                        ]
                                                    },
                                                    "expression": {
                                                        "kind": "FunctionExpression",
                                                        "fullStart": 820,
                                                        "fullEnd": 878,
                                                        "start": 820,
                                                        "end": 878,
                                                        "fullWidth": 58,
                                                        "width": 58,
                                                        "functionKeyword": {
                                                            "kind": "FunctionKeyword",
                                                            "fullStart": 820,
                                                            "fullEnd": 829,
                                                            "start": 820,
                                                            "end": 828,
                                                            "fullWidth": 9,
                                                            "width": 8,
                                                            "text": "function",
                                                            "value": "function",
                                                            "valueText": "function",
                                                            "hasTrailingTrivia": true,
                                                            "trailingTrivia": [
                                                                {
                                                                    "kind": "WhitespaceTrivia",
                                                                    "text": " "
                                                                }
                                                            ]
                                                        },
                                                        "callSignature": {
                                                            "kind": "CallSignature",
                                                            "fullStart": 829,
                                                            "fullEnd": 832,
                                                            "start": 829,
                                                            "end": 831,
                                                            "fullWidth": 3,
                                                            "width": 2,
                                                            "parameterList": {
                                                                "kind": "ParameterList",
                                                                "fullStart": 829,
                                                                "fullEnd": 832,
                                                                "start": 829,
                                                                "end": 831,
                                                                "fullWidth": 3,
                                                                "width": 2,
                                                                "openParenToken": {
                                                                    "kind": "OpenParenToken",
                                                                    "fullStart": 829,
                                                                    "fullEnd": 830,
                                                                    "start": 829,
                                                                    "end": 830,
                                                                    "fullWidth": 1,
                                                                    "width": 1,
                                                                    "text": "(",
                                                                    "value": "(",
                                                                    "valueText": "("
                                                                },
                                                                "parameters": [],
                                                                "closeParenToken": {
                                                                    "kind": "CloseParenToken",
                                                                    "fullStart": 830,
                                                                    "fullEnd": 832,
                                                                    "start": 830,
                                                                    "end": 831,
                                                                    "fullWidth": 2,
                                                                    "width": 1,
                                                                    "text": ")",
                                                                    "value": ")",
                                                                    "valueText": ")",
                                                                    "hasTrailingTrivia": true,
                                                                    "trailingTrivia": [
                                                                        {
                                                                            "kind": "WhitespaceTrivia",
                                                                            "text": " "
                                                                        }
                                                                    ]
                                                                }
                                                            }
                                                        },
                                                        "block": {
                                                            "kind": "Block",
                                                            "fullStart": 832,
                                                            "fullEnd": 878,
                                                            "start": 832,
                                                            "end": 878,
                                                            "fullWidth": 46,
                                                            "width": 46,
                                                            "openBraceToken": {
                                                                "kind": "OpenBraceToken",
                                                                "fullStart": 832,
                                                                "fullEnd": 835,
                                                                "start": 832,
                                                                "end": 833,
                                                                "fullWidth": 3,
                                                                "width": 1,
                                                                "text": "{",
                                                                "value": "{",
                                                                "valueText": "{",
                                                                "hasTrailingTrivia": true,
                                                                "hasTrailingNewLine": true,
                                                                "trailingTrivia": [
                                                                    {
                                                                        "kind": "NewLineTrivia",
                                                                        "text": "\r\n"
                                                                    }
                                                                ]
                                                            },
                                                            "statements": [
                                                                {
                                                                    "kind": "ReturnStatement",
                                                                    "fullStart": 835,
                                                                    "fullEnd": 865,
                                                                    "start": 851,
                                                                    "end": 863,
                                                                    "fullWidth": 30,
                                                                    "width": 12,
                                                                    "returnKeyword": {
                                                                        "kind": "ReturnKeyword",
                                                                        "fullStart": 835,
                                                                        "fullEnd": 858,
                                                                        "start": 851,
                                                                        "end": 857,
                                                                        "fullWidth": 23,
                                                                        "width": 6,
                                                                        "text": "return",
                                                                        "value": "return",
                                                                        "valueText": "return",
                                                                        "hasLeadingTrivia": true,
                                                                        "hasTrailingTrivia": true,
                                                                        "leadingTrivia": [
                                                                            {
                                                                                "kind": "WhitespaceTrivia",
                                                                                "text": "                "
                                                                            }
                                                                        ],
                                                                        "trailingTrivia": [
                                                                            {
                                                                                "kind": "WhitespaceTrivia",
                                                                                "text": " "
                                                                            }
                                                                        ]
                                                                    },
                                                                    "expression": {
                                                                        "kind": "NumericLiteral",
                                                                        "fullStart": 858,
                                                                        "fullEnd": 862,
                                                                        "start": 858,
                                                                        "end": 862,
                                                                        "fullWidth": 4,
                                                                        "width": 4,
                                                                        "text": "1002",
                                                                        "value": 1002,
                                                                        "valueText": "1002"
                                                                    },
                                                                    "semicolonToken": {
                                                                        "kind": "SemicolonToken",
                                                                        "fullStart": 862,
                                                                        "fullEnd": 865,
                                                                        "start": 862,
                                                                        "end": 863,
                                                                        "fullWidth": 3,
                                                                        "width": 1,
                                                                        "text": ";",
                                                                        "value": ";",
                                                                        "valueText": ";",
                                                                        "hasTrailingTrivia": true,
                                                                        "hasTrailingNewLine": true,
                                                                        "trailingTrivia": [
                                                                            {
                                                                                "kind": "NewLineTrivia",
                                                                                "text": "\r\n"
                                                                            }
                                                                        ]
                                                                    }
                                                                }
                                                            ],
                                                            "closeBraceToken": {
                                                                "kind": "CloseBraceToken",
                                                                "fullStart": 865,
                                                                "fullEnd": 878,
                                                                "start": 877,
                                                                "end": 878,
                                                                "fullWidth": 13,
                                                                "width": 1,
                                                                "text": "}",
                                                                "value": "}",
                                                                "valueText": "}",
                                                                "hasLeadingTrivia": true,
                                                                "leadingTrivia": [
                                                                    {
                                                                        "kind": "WhitespaceTrivia",
                                                                        "text": "            "
                                                                    }
                                                                ]
                                                            }
                                                        }
                                                    }
                                                },
                                                {
                                                    "kind": "CommaToken",
                                                    "fullStart": 878,
                                                    "fullEnd": 881,
                                                    "start": 878,
                                                    "end": 879,
                                                    "fullWidth": 3,
                                                    "width": 1,
                                                    "text": ",",
                                                    "value": ",",
                                                    "valueText": ",",
                                                    "hasTrailingTrivia": true,
                                                    "hasTrailingNewLine": true,
                                                    "trailingTrivia": [
                                                        {
                                                            "kind": "NewLineTrivia",
                                                            "text": "\r\n"
                                                        }
                                                    ]
                                                },
                                                {
                                                    "kind": "SimplePropertyAssignment",
                                                    "fullStart": 881,
                                                    "fullEnd": 910,
                                                    "start": 893,
                                                    "end": 910,
                                                    "fullWidth": 29,
                                                    "width": 17,
                                                    "propertyName": {
                                                        "kind": "IdentifierName",
                                                        "fullStart": 881,
                                                        "fullEnd": 903,
                                                        "start": 893,
                                                        "end": 903,
                                                        "fullWidth": 22,
                                                        "width": 10,
                                                        "text": "enumerable",
                                                        "value": "enumerable",
                                                        "valueText": "enumerable",
                                                        "hasLeadingTrivia": true,
                                                        "leadingTrivia": [
                                                            {
                                                                "kind": "WhitespaceTrivia",
                                                                "text": "            "
                                                            }
                                                        ]
                                                    },
                                                    "colonToken": {
                                                        "kind": "ColonToken",
                                                        "fullStart": 903,
                                                        "fullEnd": 905,
                                                        "start": 903,
                                                        "end": 904,
                                                        "fullWidth": 2,
                                                        "width": 1,
                                                        "text": ":",
                                                        "value": ":",
                                                        "valueText": ":",
                                                        "hasTrailingTrivia": true,
                                                        "trailingTrivia": [
                                                            {
                                                                "kind": "WhitespaceTrivia",
                                                                "text": " "
                                                            }
                                                        ]
                                                    },
                                                    "expression": {
                                                        "kind": "FalseKeyword",
                                                        "fullStart": 905,
                                                        "fullEnd": 910,
                                                        "start": 905,
                                                        "end": 910,
                                                        "fullWidth": 5,
                                                        "width": 5,
                                                        "text": "false",
                                                        "value": false,
                                                        "valueText": "false"
                                                    }
                                                },
                                                {
                                                    "kind": "CommaToken",
                                                    "fullStart": 910,
                                                    "fullEnd": 913,
                                                    "start": 910,
                                                    "end": 911,
                                                    "fullWidth": 3,
                                                    "width": 1,
                                                    "text": ",",
                                                    "value": ",",
                                                    "valueText": ",",
                                                    "hasTrailingTrivia": true,
                                                    "hasTrailingNewLine": true,
                                                    "trailingTrivia": [
                                                        {
                                                            "kind": "NewLineTrivia",
                                                            "text": "\r\n"
                                                        }
                                                    ]
                                                },
                                                {
                                                    "kind": "SimplePropertyAssignment",
                                                    "fullStart": 913,
                                                    "fullEnd": 945,
                                                    "start": 925,
                                                    "end": 943,
                                                    "fullWidth": 32,
                                                    "width": 18,
                                                    "propertyName": {
                                                        "kind": "IdentifierName",
                                                        "fullStart": 913,
                                                        "fullEnd": 937,
                                                        "start": 925,
                                                        "end": 937,
                                                        "fullWidth": 24,
                                                        "width": 12,
                                                        "text": "configurable",
                                                        "value": "configurable",
                                                        "valueText": "configurable",
                                                        "hasLeadingTrivia": true,
                                                        "leadingTrivia": [
                                                            {
                                                                "kind": "WhitespaceTrivia",
                                                                "text": "            "
                                                            }
                                                        ]
                                                    },
                                                    "colonToken": {
                                                        "kind": "ColonToken",
                                                        "fullStart": 937,
                                                        "fullEnd": 939,
                                                        "start": 937,
                                                        "end": 938,
                                                        "fullWidth": 2,
                                                        "width": 1,
                                                        "text": ":",
                                                        "value": ":",
                                                        "valueText": ":",
                                                        "hasTrailingTrivia": true,
                                                        "trailingTrivia": [
                                                            {
                                                                "kind": "WhitespaceTrivia",
                                                                "text": " "
                                                            }
                                                        ]
                                                    },
                                                    "expression": {
                                                        "kind": "TrueKeyword",
                                                        "fullStart": 939,
                                                        "fullEnd": 945,
                                                        "start": 939,
                                                        "end": 943,
                                                        "fullWidth": 6,
                                                        "width": 4,
                                                        "text": "true",
                                                        "value": true,
                                                        "valueText": "true",
                                                        "hasTrailingTrivia": true,
                                                        "hasTrailingNewLine": true,
                                                        "trailingTrivia": [
                                                            {
                                                                "kind": "NewLineTrivia",
                                                                "text": "\r\n"
                                                            }
                                                        ]
                                                    }
                                                }
                                            ],
                                            "closeBraceToken": {
                                                "kind": "CloseBraceToken",
                                                "fullStart": 945,
                                                "fullEnd": 954,
                                                "start": 953,
                                                "end": 954,
                                                "fullWidth": 9,
                                                "width": 1,
                                                "text": "}",
                                                "value": "}",
                                                "valueText": "}",
                                                "hasLeadingTrivia": true,
                                                "leadingTrivia": [
                                                    {
                                                        "kind": "WhitespaceTrivia",
                                                        "text": "        "
                                                    }
                                                ]
                                            }
                                        }
                                    ],
                                    "closeParenToken": {
                                        "kind": "CloseParenToken",
                                        "fullStart": 954,
                                        "fullEnd": 955,
                                        "start": 954,
                                        "end": 955,
                                        "fullWidth": 1,
                                        "width": 1,
                                        "text": ")",
                                        "value": ")",
                                        "valueText": ")"
                                    }
                                }
                            },
                            "semicolonToken": {
                                "kind": "SemicolonToken",
                                "fullStart": 955,
                                "fullEnd": 958,
                                "start": 955,
                                "end": 956,
                                "fullWidth": 3,
                                "width": 1,
                                "text": ";",
                                "value": ";",
                                "valueText": ";",
                                "hasTrailingTrivia": true,
                                "hasTrailingNewLine": true,
                                "trailingTrivia": [
                                    {
                                        "kind": "NewLineTrivia",
                                        "text": "\r\n"
                                    }
                                ]
                            }
                        },
                        {
                            "kind": "VariableStatement",
                            "fullStart": 958,
                            "fullEnd": 997,
                            "start": 968,
                            "end": 995,
                            "fullWidth": 39,
                            "width": 27,
                            "modifiers": [],
                            "variableDeclaration": {
                                "kind": "VariableDeclaration",
                                "fullStart": 958,
                                "fullEnd": 994,
                                "start": 968,
                                "end": 994,
                                "fullWidth": 36,
                                "width": 26,
                                "varKeyword": {
                                    "kind": "VarKeyword",
                                    "fullStart": 958,
                                    "fullEnd": 972,
                                    "start": 968,
                                    "end": 971,
                                    "fullWidth": 14,
                                    "width": 3,
                                    "text": "var",
                                    "value": "var",
                                    "valueText": "var",
                                    "hasLeadingTrivia": true,
                                    "hasLeadingNewLine": true,
                                    "hasTrailingTrivia": true,
                                    "leadingTrivia": [
                                        {
                                            "kind": "NewLineTrivia",
                                            "text": "\r\n"
                                        },
                                        {
                                            "kind": "WhitespaceTrivia",
                                            "text": "        "
                                        }
                                    ],
                                    "trailingTrivia": [
                                        {
                                            "kind": "WhitespaceTrivia",
                                            "text": " "
                                        }
                                    ]
                                },
                                "variableDeclarators": [
                                    {
                                        "kind": "VariableDeclarator",
                                        "fullStart": 972,
                                        "fullEnd": 994,
                                        "start": 972,
                                        "end": 994,
                                        "fullWidth": 22,
<<<<<<< HEAD
                                        "width": 22,
                                        "identifier": {
=======
                                        "propertyName": {
>>>>>>> 85e84683
                                            "kind": "IdentifierName",
                                            "fullStart": 972,
                                            "fullEnd": 976,
                                            "start": 972,
                                            "end": 975,
                                            "fullWidth": 4,
                                            "width": 3,
                                            "text": "arr",
                                            "value": "arr",
                                            "valueText": "arr",
                                            "hasTrailingTrivia": true,
                                            "trailingTrivia": [
                                                {
                                                    "kind": "WhitespaceTrivia",
                                                    "text": " "
                                                }
                                            ]
                                        },
                                        "equalsValueClause": {
                                            "kind": "EqualsValueClause",
                                            "fullStart": 976,
                                            "fullEnd": 994,
                                            "start": 976,
                                            "end": 994,
                                            "fullWidth": 18,
                                            "width": 18,
                                            "equalsToken": {
                                                "kind": "EqualsToken",
                                                "fullStart": 976,
                                                "fullEnd": 978,
                                                "start": 976,
                                                "end": 977,
                                                "fullWidth": 2,
                                                "width": 1,
                                                "text": "=",
                                                "value": "=",
                                                "valueText": "=",
                                                "hasTrailingTrivia": true,
                                                "trailingTrivia": [
                                                    {
                                                        "kind": "WhitespaceTrivia",
                                                        "text": " "
                                                    }
                                                ]
                                            },
                                            "value": {
                                                "kind": "InvocationExpression",
                                                "fullStart": 978,
                                                "fullEnd": 994,
                                                "start": 978,
                                                "end": 994,
                                                "fullWidth": 16,
                                                "width": 16,
                                                "expression": {
                                                    "kind": "MemberAccessExpression",
                                                    "fullStart": 978,
                                                    "fullEnd": 989,
                                                    "start": 978,
                                                    "end": 989,
                                                    "fullWidth": 11,
                                                    "width": 11,
                                                    "expression": {
                                                        "kind": "IdentifierName",
                                                        "fullStart": 978,
                                                        "fullEnd": 984,
                                                        "start": 978,
                                                        "end": 984,
                                                        "fullWidth": 6,
                                                        "width": 6,
                                                        "text": "Object",
                                                        "value": "Object",
                                                        "valueText": "Object"
                                                    },
                                                    "dotToken": {
                                                        "kind": "DotToken",
                                                        "fullStart": 984,
                                                        "fullEnd": 985,
                                                        "start": 984,
                                                        "end": 985,
                                                        "fullWidth": 1,
                                                        "width": 1,
                                                        "text": ".",
                                                        "value": ".",
                                                        "valueText": "."
                                                    },
                                                    "name": {
                                                        "kind": "IdentifierName",
                                                        "fullStart": 985,
                                                        "fullEnd": 989,
                                                        "start": 985,
                                                        "end": 989,
                                                        "fullWidth": 4,
                                                        "width": 4,
                                                        "text": "keys",
                                                        "value": "keys",
                                                        "valueText": "keys"
                                                    }
                                                },
                                                "argumentList": {
                                                    "kind": "ArgumentList",
                                                    "fullStart": 989,
                                                    "fullEnd": 994,
                                                    "start": 989,
                                                    "end": 994,
                                                    "fullWidth": 5,
                                                    "width": 5,
                                                    "openParenToken": {
                                                        "kind": "OpenParenToken",
                                                        "fullStart": 989,
                                                        "fullEnd": 990,
                                                        "start": 989,
                                                        "end": 990,
                                                        "fullWidth": 1,
                                                        "width": 1,
                                                        "text": "(",
                                                        "value": "(",
                                                        "valueText": "("
                                                    },
                                                    "arguments": [
                                                        {
                                                            "kind": "IdentifierName",
                                                            "fullStart": 990,
                                                            "fullEnd": 993,
                                                            "start": 990,
                                                            "end": 993,
                                                            "fullWidth": 3,
                                                            "width": 3,
                                                            "text": "obj",
                                                            "value": "obj",
                                                            "valueText": "obj"
                                                        }
                                                    ],
                                                    "closeParenToken": {
                                                        "kind": "CloseParenToken",
                                                        "fullStart": 993,
                                                        "fullEnd": 994,
                                                        "start": 993,
                                                        "end": 994,
                                                        "fullWidth": 1,
                                                        "width": 1,
                                                        "text": ")",
                                                        "value": ")",
                                                        "valueText": ")"
                                                    }
                                                }
                                            }
                                        }
                                    }
                                ]
                            },
                            "semicolonToken": {
                                "kind": "SemicolonToken",
                                "fullStart": 994,
                                "fullEnd": 997,
                                "start": 994,
                                "end": 995,
                                "fullWidth": 3,
                                "width": 1,
                                "text": ";",
                                "value": ";",
                                "valueText": ";",
                                "hasTrailingTrivia": true,
                                "hasTrailingNewLine": true,
                                "trailingTrivia": [
                                    {
                                        "kind": "NewLineTrivia",
                                        "text": "\r\n"
                                    }
                                ]
                            }
                        },
                        {
                            "kind": "ReturnStatement",
                            "fullStart": 997,
                            "fullEnd": 1033,
                            "start": 1007,
                            "end": 1031,
                            "fullWidth": 36,
                            "width": 24,
                            "returnKeyword": {
                                "kind": "ReturnKeyword",
                                "fullStart": 997,
                                "fullEnd": 1014,
                                "start": 1007,
                                "end": 1013,
                                "fullWidth": 17,
                                "width": 6,
                                "text": "return",
                                "value": "return",
                                "valueText": "return",
                                "hasLeadingTrivia": true,
                                "hasLeadingNewLine": true,
                                "hasTrailingTrivia": true,
                                "leadingTrivia": [
                                    {
                                        "kind": "NewLineTrivia",
                                        "text": "\r\n"
                                    },
                                    {
                                        "kind": "WhitespaceTrivia",
                                        "text": "        "
                                    }
                                ],
                                "trailingTrivia": [
                                    {
                                        "kind": "WhitespaceTrivia",
                                        "text": " "
                                    }
                                ]
                            },
                            "expression": {
                                "kind": "EqualsExpression",
                                "fullStart": 1014,
                                "fullEnd": 1030,
                                "start": 1014,
                                "end": 1030,
                                "fullWidth": 16,
                                "width": 16,
                                "left": {
                                    "kind": "MemberAccessExpression",
                                    "fullStart": 1014,
                                    "fullEnd": 1025,
                                    "start": 1014,
                                    "end": 1024,
                                    "fullWidth": 11,
                                    "width": 10,
                                    "expression": {
                                        "kind": "IdentifierName",
                                        "fullStart": 1014,
                                        "fullEnd": 1017,
                                        "start": 1014,
                                        "end": 1017,
                                        "fullWidth": 3,
                                        "width": 3,
                                        "text": "arr",
                                        "value": "arr",
                                        "valueText": "arr"
                                    },
                                    "dotToken": {
                                        "kind": "DotToken",
                                        "fullStart": 1017,
                                        "fullEnd": 1018,
                                        "start": 1017,
                                        "end": 1018,
                                        "fullWidth": 1,
                                        "width": 1,
                                        "text": ".",
                                        "value": ".",
                                        "valueText": "."
                                    },
                                    "name": {
                                        "kind": "IdentifierName",
                                        "fullStart": 1018,
                                        "fullEnd": 1025,
                                        "start": 1018,
                                        "end": 1024,
                                        "fullWidth": 7,
                                        "width": 6,
                                        "text": "length",
                                        "value": "length",
                                        "valueText": "length",
                                        "hasTrailingTrivia": true,
                                        "trailingTrivia": [
                                            {
                                                "kind": "WhitespaceTrivia",
                                                "text": " "
                                            }
                                        ]
                                    }
                                },
                                "operatorToken": {
                                    "kind": "EqualsEqualsEqualsToken",
                                    "fullStart": 1025,
                                    "fullEnd": 1029,
                                    "start": 1025,
                                    "end": 1028,
                                    "fullWidth": 4,
                                    "width": 3,
                                    "text": "===",
                                    "value": "===",
                                    "valueText": "===",
                                    "hasTrailingTrivia": true,
                                    "trailingTrivia": [
                                        {
                                            "kind": "WhitespaceTrivia",
                                            "text": " "
                                        }
                                    ]
                                },
                                "right": {
                                    "kind": "NumericLiteral",
                                    "fullStart": 1029,
                                    "fullEnd": 1030,
                                    "start": 1029,
                                    "end": 1030,
                                    "fullWidth": 1,
                                    "width": 1,
                                    "text": "0",
                                    "value": 0,
                                    "valueText": "0"
                                }
                            },
                            "semicolonToken": {
                                "kind": "SemicolonToken",
                                "fullStart": 1030,
                                "fullEnd": 1033,
                                "start": 1030,
                                "end": 1031,
                                "fullWidth": 3,
                                "width": 1,
                                "text": ";",
                                "value": ";",
                                "valueText": ";",
                                "hasTrailingTrivia": true,
                                "hasTrailingNewLine": true,
                                "trailingTrivia": [
                                    {
                                        "kind": "NewLineTrivia",
                                        "text": "\r\n"
                                    }
                                ]
                            }
                        }
                    ],
                    "closeBraceToken": {
                        "kind": "CloseBraceToken",
                        "fullStart": 1033,
                        "fullEnd": 1040,
                        "start": 1037,
                        "end": 1038,
                        "fullWidth": 7,
                        "width": 1,
                        "text": "}",
                        "value": "}",
                        "valueText": "}",
                        "hasLeadingTrivia": true,
                        "hasTrailingTrivia": true,
                        "hasTrailingNewLine": true,
                        "leadingTrivia": [
                            {
                                "kind": "WhitespaceTrivia",
                                "text": "    "
                            }
                        ],
                        "trailingTrivia": [
                            {
                                "kind": "NewLineTrivia",
                                "text": "\r\n"
                            }
                        ]
                    }
                }
            },
            {
                "kind": "ExpressionStatement",
                "fullStart": 1040,
                "fullEnd": 1064,
                "start": 1040,
                "end": 1062,
                "fullWidth": 24,
                "width": 22,
                "expression": {
                    "kind": "InvocationExpression",
                    "fullStart": 1040,
                    "fullEnd": 1061,
                    "start": 1040,
                    "end": 1061,
                    "fullWidth": 21,
                    "width": 21,
                    "expression": {
                        "kind": "IdentifierName",
                        "fullStart": 1040,
                        "fullEnd": 1051,
                        "start": 1040,
                        "end": 1051,
                        "fullWidth": 11,
                        "width": 11,
                        "text": "runTestCase",
                        "value": "runTestCase",
                        "valueText": "runTestCase"
                    },
                    "argumentList": {
                        "kind": "ArgumentList",
                        "fullStart": 1051,
                        "fullEnd": 1061,
                        "start": 1051,
                        "end": 1061,
                        "fullWidth": 10,
                        "width": 10,
                        "openParenToken": {
                            "kind": "OpenParenToken",
                            "fullStart": 1051,
                            "fullEnd": 1052,
                            "start": 1051,
                            "end": 1052,
                            "fullWidth": 1,
                            "width": 1,
                            "text": "(",
                            "value": "(",
                            "valueText": "("
                        },
                        "arguments": [
                            {
                                "kind": "IdentifierName",
                                "fullStart": 1052,
                                "fullEnd": 1060,
                                "start": 1052,
                                "end": 1060,
                                "fullWidth": 8,
                                "width": 8,
                                "text": "testcase",
                                "value": "testcase",
                                "valueText": "testcase"
                            }
                        ],
                        "closeParenToken": {
                            "kind": "CloseParenToken",
                            "fullStart": 1060,
                            "fullEnd": 1061,
                            "start": 1060,
                            "end": 1061,
                            "fullWidth": 1,
                            "width": 1,
                            "text": ")",
                            "value": ")",
                            "valueText": ")"
                        }
                    }
                },
                "semicolonToken": {
                    "kind": "SemicolonToken",
                    "fullStart": 1061,
                    "fullEnd": 1064,
                    "start": 1061,
                    "end": 1062,
                    "fullWidth": 3,
                    "width": 1,
                    "text": ";",
                    "value": ";",
                    "valueText": ";",
                    "hasTrailingTrivia": true,
                    "hasTrailingNewLine": true,
                    "trailingTrivia": [
                        {
                            "kind": "NewLineTrivia",
                            "text": "\r\n"
                        }
                    ]
                }
            }
        ],
        "endOfFileToken": {
            "kind": "EndOfFileToken",
            "fullStart": 1064,
            "fullEnd": 1064,
            "start": 1064,
            "end": 1064,
            "fullWidth": 0,
            "width": 0,
            "text": ""
        }
    },
    "lineMap": {
        "lineStarts": [
            0,
            67,
            152,
            232,
            308,
            380,
            385,
            439,
            547,
            552,
            554,
            556,
            579,
            602,
            604,
            651,
            677,
            709,
            741,
            754,
            756,
            803,
            835,
            865,
            881,
            913,
            945,
            958,
            960,
            997,
            999,
            1033,
            1040,
            1064
        ],
        "length": 1064
    }
}<|MERGE_RESOLUTION|>--- conflicted
+++ resolved
@@ -247,12 +247,8 @@
                                         "start": 591,
                                         "end": 599,
                                         "fullWidth": 8,
-<<<<<<< HEAD
                                         "width": 8,
-                                        "identifier": {
-=======
                                         "propertyName": {
->>>>>>> 85e84683
                                             "kind": "IdentifierName",
                                             "fullStart": 591,
                                             "fullEnd": 595,
@@ -1535,12 +1531,8 @@
                                         "start": 972,
                                         "end": 994,
                                         "fullWidth": 22,
-<<<<<<< HEAD
                                         "width": 22,
-                                        "identifier": {
-=======
                                         "propertyName": {
->>>>>>> 85e84683
                                             "kind": "IdentifierName",
                                             "fullStart": 972,
                                             "fullEnd": 976,
