--- conflicted
+++ resolved
@@ -245,12 +245,8 @@
                                         "start": 593,
                                         "end": 613,
                                         "fullWidth": 20,
-<<<<<<< HEAD
                                         "width": 20,
-                                        "identifier": {
-=======
                                         "propertyName": {
->>>>>>> 85e84683
                                             "kind": "IdentifierName",
                                             "fullStart": 593,
                                             "fullEnd": 597,
@@ -478,12 +474,8 @@
                                         "start": 630,
                                         "end": 654,
                                         "fullWidth": 24,
-<<<<<<< HEAD
                                         "width": 24,
-                                        "identifier": {
-=======
                                         "propertyName": {
->>>>>>> 85e84683
                                             "kind": "IdentifierName",
                                             "fullStart": 630,
                                             "fullEnd": 636,
@@ -706,12 +698,8 @@
                                         "start": 669,
                                         "end": 719,
                                         "fullWidth": 50,
-<<<<<<< HEAD
                                         "width": 50,
-                                        "identifier": {
-=======
                                         "propertyName": {
->>>>>>> 85e84683
                                             "kind": "IdentifierName",
                                             "fullStart": 669,
                                             "fullEnd": 674,
