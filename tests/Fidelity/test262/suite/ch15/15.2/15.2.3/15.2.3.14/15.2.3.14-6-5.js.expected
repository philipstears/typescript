--- conflicted
+++ resolved
@@ -245,12 +245,8 @@
                                         "start": 630,
                                         "end": 646,
                                         "fullWidth": 16,
-<<<<<<< HEAD
                                         "width": 16,
-                                        "identifier": {
-=======
                                         "propertyName": {
->>>>>>> 85e84683
                                             "kind": "IdentifierName",
                                             "fullStart": 630,
                                             "fullEnd": 634,
@@ -707,12 +703,8 @@
                                         "start": 719,
                                         "end": 733,
                                         "fullWidth": 14,
-<<<<<<< HEAD
                                         "width": 14,
-                                        "identifier": {
-=======
                                         "propertyName": {
->>>>>>> 85e84683
                                             "kind": "IdentifierName",
                                             "fullStart": 719,
                                             "fullEnd": 729,
@@ -898,12 +890,8 @@
                                         "start": 753,
                                         "end": 754,
                                         "fullWidth": 2,
-<<<<<<< HEAD
                                         "width": 1,
-                                        "identifier": {
-=======
                                         "propertyName": {
->>>>>>> 85e84683
                                             "kind": "IdentifierName",
                                             "fullStart": 753,
                                             "fullEnd": 755,
@@ -1452,12 +1440,8 @@
                                         "start": 884,
                                         "end": 916,
                                         "fullWidth": 32,
-<<<<<<< HEAD
                                         "width": 32,
-                                        "identifier": {
-=======
                                         "propertyName": {
->>>>>>> 85e84683
                                             "kind": "IdentifierName",
                                             "fullStart": 884,
                                             "fullEnd": 898,
@@ -1715,12 +1699,8 @@
                                         "start": 938,
                                         "end": 943,
                                         "fullWidth": 6,
-<<<<<<< HEAD
                                         "width": 5,
-                                        "identifier": {
-=======
                                         "propertyName": {
->>>>>>> 85e84683
                                             "kind": "IdentifierName",
                                             "fullStart": 938,
                                             "fullEnd": 944,
