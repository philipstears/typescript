--- conflicted
+++ resolved
@@ -247,12 +247,8 @@
                                         "start": 646,
                                         "end": 656,
                                         "fullWidth": 10,
-<<<<<<< HEAD
                                         "width": 10,
-                                        "identifier": {
-=======
                                         "propertyName": {
->>>>>>> 85e84683
                                             "kind": "IdentifierName",
                                             "fullStart": 646,
                                             "fullEnd": 652,
@@ -982,12 +978,8 @@
                                         "start": 830,
                                         "end": 851,
                                         "fullWidth": 21,
-<<<<<<< HEAD
                                         "width": 21,
-                                        "identifier": {
-=======
                                         "propertyName": {
->>>>>>> 85e84683
                                             "kind": "IdentifierName",
                                             "fullStart": 830,
                                             "fullEnd": 834,
@@ -1361,12 +1353,8 @@
                                         "start": 900,
                                         "end": 915,
                                         "fullWidth": 15,
-<<<<<<< HEAD
                                         "width": 15,
-                                        "identifier": {
-=======
                                         "propertyName": {
->>>>>>> 85e84683
                                             "kind": "IdentifierName",
                                             "fullStart": 900,
                                             "fullEnd": 904,
@@ -2141,12 +2129,8 @@
                                         "start": 1090,
                                         "end": 1112,
                                         "fullWidth": 22,
-<<<<<<< HEAD
                                         "width": 22,
-                                        "identifier": {
-=======
                                         "propertyName": {
->>>>>>> 85e84683
                                             "kind": "IdentifierName",
                                             "fullStart": 1090,
                                             "fullEnd": 1094,
@@ -2404,12 +2388,8 @@
                                         "start": 1134,
                                         "end": 1135,
                                         "fullWidth": 2,
-<<<<<<< HEAD
                                         "width": 1,
-                                        "identifier": {
-=======
                                         "propertyName": {
->>>>>>> 85e84683
                                             "kind": "IdentifierName",
                                             "fullStart": 1134,
                                             "fullEnd": 1136,
