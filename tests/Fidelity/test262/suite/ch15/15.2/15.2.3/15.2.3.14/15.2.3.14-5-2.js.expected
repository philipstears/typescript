{
    "isDeclaration": false,
    "languageVersion": "EcmaScript5",
    "parseOptions": {
        "allowAutomaticSemicolonInsertion": true
    },
    "sourceUnit": {
        "kind": "SourceUnit",
        "fullStart": 0,
        "fullEnd": 929,
        "start": 548,
        "end": 929,
        "fullWidth": 929,
        "width": 381,
        "isIncrementallyUnusable": true,
        "moduleElements": [
            {
                "kind": "FunctionDeclaration",
                "fullStart": 0,
                "fullEnd": 905,
                "start": 548,
                "end": 903,
                "fullWidth": 905,
                "width": 355,
                "isIncrementallyUnusable": true,
                "modifiers": [],
                "functionKeyword": {
                    "kind": "FunctionKeyword",
                    "fullStart": 0,
                    "fullEnd": 557,
                    "start": 548,
                    "end": 556,
                    "fullWidth": 557,
                    "width": 8,
                    "text": "function",
                    "value": "function",
                    "valueText": "function",
                    "hasLeadingTrivia": true,
                    "hasLeadingComment": true,
                    "hasLeadingNewLine": true,
                    "hasTrailingTrivia": true,
                    "leadingTrivia": [
                        {
                            "kind": "SingleLineCommentTrivia",
                            "text": "/// Copyright (c) 2012 Ecma International.  All rights reserved. "
                        },
                        {
                            "kind": "NewLineTrivia",
                            "text": "\r\n"
                        },
                        {
                            "kind": "SingleLineCommentTrivia",
                            "text": "/// Ecma International makes this code available under the terms and conditions set"
                        },
                        {
                            "kind": "NewLineTrivia",
                            "text": "\r\n"
                        },
                        {
                            "kind": "SingleLineCommentTrivia",
                            "text": "/// forth on http://hg.ecmascript.org/tests/test262/raw-file/tip/LICENSE (the "
                        },
                        {
                            "kind": "NewLineTrivia",
                            "text": "\r\n"
                        },
                        {
                            "kind": "SingleLineCommentTrivia",
                            "text": "/// \"Use Terms\").   Any redistribution of this code must retain the above "
                        },
                        {
                            "kind": "NewLineTrivia",
                            "text": "\r\n"
                        },
                        {
                            "kind": "SingleLineCommentTrivia",
                            "text": "/// copyright and this notice and otherwise comply with the Use Terms."
                        },
                        {
                            "kind": "NewLineTrivia",
                            "text": "\r\n"
                        },
                        {
                            "kind": "MultiLineCommentTrivia",
                            "text": "/**\r\n * @path ch15/15.2/15.2.3/15.2.3.14/15.2.3.14-5-2.js\r\n * @description Object.keys - own enumerable accessor property of 'O' is defined in returned array\r\n */"
                        },
                        {
                            "kind": "NewLineTrivia",
                            "text": "\r\n"
                        },
                        {
                            "kind": "NewLineTrivia",
                            "text": "\r\n"
                        },
                        {
                            "kind": "NewLineTrivia",
                            "text": "\r\n"
                        }
                    ],
                    "trailingTrivia": [
                        {
                            "kind": "WhitespaceTrivia",
                            "text": " "
                        }
                    ]
                },
                "identifier": {
                    "kind": "IdentifierName",
                    "fullStart": 557,
                    "fullEnd": 565,
                    "start": 557,
                    "end": 565,
                    "fullWidth": 8,
                    "width": 8,
                    "text": "testcase",
                    "value": "testcase",
                    "valueText": "testcase"
                },
                "callSignature": {
                    "kind": "CallSignature",
                    "fullStart": 565,
                    "fullEnd": 568,
                    "start": 565,
                    "end": 567,
                    "fullWidth": 3,
                    "width": 2,
                    "parameterList": {
                        "kind": "ParameterList",
                        "fullStart": 565,
                        "fullEnd": 568,
                        "start": 565,
                        "end": 567,
                        "fullWidth": 3,
                        "width": 2,
                        "openParenToken": {
                            "kind": "OpenParenToken",
                            "fullStart": 565,
                            "fullEnd": 566,
                            "start": 565,
                            "end": 566,
                            "fullWidth": 1,
                            "width": 1,
                            "text": "(",
                            "value": "(",
                            "valueText": "("
                        },
                        "parameters": [],
                        "closeParenToken": {
                            "kind": "CloseParenToken",
                            "fullStart": 566,
                            "fullEnd": 568,
                            "start": 566,
                            "end": 567,
                            "fullWidth": 2,
                            "width": 1,
                            "text": ")",
                            "value": ")",
                            "valueText": ")",
                            "hasTrailingTrivia": true,
                            "trailingTrivia": [
                                {
                                    "kind": "WhitespaceTrivia",
                                    "text": " "
                                }
                            ]
                        }
                    }
                },
                "block": {
                    "kind": "Block",
                    "fullStart": 568,
                    "fullEnd": 905,
                    "start": 568,
                    "end": 903,
                    "fullWidth": 337,
                    "width": 335,
                    "isIncrementallyUnusable": true,
                    "openBraceToken": {
                        "kind": "OpenBraceToken",
                        "fullStart": 568,
                        "fullEnd": 571,
                        "start": 568,
                        "end": 569,
                        "fullWidth": 3,
                        "width": 1,
                        "text": "{",
                        "value": "{",
                        "valueText": "{",
                        "hasTrailingTrivia": true,
                        "hasTrailingNewLine": true,
                        "trailingTrivia": [
                            {
                                "kind": "NewLineTrivia",
                                "text": "\r\n"
                            }
                        ]
                    },
                    "statements": [
                        {
                            "kind": "VariableStatement",
                            "fullStart": 571,
                            "fullEnd": 595,
                            "start": 579,
                            "end": 593,
                            "fullWidth": 24,
                            "width": 14,
                            "modifiers": [],
                            "variableDeclaration": {
                                "kind": "VariableDeclaration",
                                "fullStart": 571,
                                "fullEnd": 592,
                                "start": 579,
                                "end": 592,
                                "fullWidth": 21,
                                "width": 13,
                                "varKeyword": {
                                    "kind": "VarKeyword",
                                    "fullStart": 571,
                                    "fullEnd": 583,
                                    "start": 579,
                                    "end": 582,
                                    "fullWidth": 12,
                                    "width": 3,
                                    "text": "var",
                                    "value": "var",
                                    "valueText": "var",
                                    "hasLeadingTrivia": true,
                                    "hasTrailingTrivia": true,
                                    "leadingTrivia": [
                                        {
                                            "kind": "WhitespaceTrivia",
                                            "text": "        "
                                        }
                                    ],
                                    "trailingTrivia": [
                                        {
                                            "kind": "WhitespaceTrivia",
                                            "text": " "
                                        }
                                    ]
                                },
                                "variableDeclarators": [
                                    {
                                        "kind": "VariableDeclarator",
                                        "fullStart": 583,
                                        "fullEnd": 592,
                                        "start": 583,
                                        "end": 592,
                                        "fullWidth": 9,
<<<<<<< HEAD
                                        "width": 9,
                                        "identifier": {
=======
                                        "propertyName": {
>>>>>>> 85e84683
                                            "kind": "IdentifierName",
                                            "fullStart": 583,
                                            "fullEnd": 587,
                                            "start": 583,
                                            "end": 586,
                                            "fullWidth": 4,
                                            "width": 3,
                                            "text": "obj",
                                            "value": "obj",
                                            "valueText": "obj",
                                            "hasTrailingTrivia": true,
                                            "trailingTrivia": [
                                                {
                                                    "kind": "WhitespaceTrivia",
                                                    "text": " "
                                                }
                                            ]
                                        },
                                        "equalsValueClause": {
                                            "kind": "EqualsValueClause",
                                            "fullStart": 587,
                                            "fullEnd": 592,
                                            "start": 587,
                                            "end": 592,
                                            "fullWidth": 5,
                                            "width": 5,
                                            "equalsToken": {
                                                "kind": "EqualsToken",
                                                "fullStart": 587,
                                                "fullEnd": 589,
                                                "start": 587,
                                                "end": 588,
                                                "fullWidth": 2,
                                                "width": 1,
                                                "text": "=",
                                                "value": "=",
                                                "valueText": "=",
                                                "hasTrailingTrivia": true,
                                                "trailingTrivia": [
                                                    {
                                                        "kind": "WhitespaceTrivia",
                                                        "text": " "
                                                    }
                                                ]
                                            },
                                            "value": {
                                                "kind": "ObjectLiteralExpression",
                                                "fullStart": 589,
                                                "fullEnd": 592,
                                                "start": 589,
                                                "end": 592,
                                                "fullWidth": 3,
                                                "width": 3,
                                                "openBraceToken": {
                                                    "kind": "OpenBraceToken",
                                                    "fullStart": 589,
                                                    "fullEnd": 591,
                                                    "start": 589,
                                                    "end": 590,
                                                    "fullWidth": 2,
                                                    "width": 1,
                                                    "text": "{",
                                                    "value": "{",
                                                    "valueText": "{",
                                                    "hasTrailingTrivia": true,
                                                    "trailingTrivia": [
                                                        {
                                                            "kind": "WhitespaceTrivia",
                                                            "text": " "
                                                        }
                                                    ]
                                                },
                                                "propertyAssignments": [],
                                                "closeBraceToken": {
                                                    "kind": "CloseBraceToken",
                                                    "fullStart": 591,
                                                    "fullEnd": 592,
                                                    "start": 591,
                                                    "end": 592,
                                                    "fullWidth": 1,
                                                    "width": 1,
                                                    "text": "}",
                                                    "value": "}",
                                                    "valueText": "}"
                                                }
                                            }
                                        }
                                    }
                                ]
                            },
                            "semicolonToken": {
                                "kind": "SemicolonToken",
                                "fullStart": 592,
                                "fullEnd": 595,
                                "start": 592,
                                "end": 593,
                                "fullWidth": 3,
                                "width": 1,
                                "text": ";",
                                "value": ";",
                                "valueText": ";",
                                "hasTrailingTrivia": true,
                                "hasTrailingNewLine": true,
                                "trailingTrivia": [
                                    {
                                        "kind": "NewLineTrivia",
                                        "text": "\r\n"
                                    }
                                ]
                            }
                        },
                        {
                            "kind": "ExpressionStatement",
                            "fullStart": 595,
                            "fullEnd": 797,
                            "start": 605,
                            "end": 795,
                            "fullWidth": 202,
                            "width": 190,
                            "isIncrementallyUnusable": true,
                            "expression": {
                                "kind": "InvocationExpression",
                                "fullStart": 595,
                                "fullEnd": 794,
                                "start": 605,
                                "end": 794,
                                "fullWidth": 199,
                                "width": 189,
                                "isIncrementallyUnusable": true,
                                "expression": {
                                    "kind": "MemberAccessExpression",
                                    "fullStart": 595,
                                    "fullEnd": 626,
                                    "start": 605,
                                    "end": 626,
                                    "fullWidth": 31,
                                    "width": 21,
                                    "expression": {
                                        "kind": "IdentifierName",
                                        "fullStart": 595,
                                        "fullEnd": 611,
                                        "start": 605,
                                        "end": 611,
                                        "fullWidth": 16,
                                        "width": 6,
                                        "text": "Object",
                                        "value": "Object",
                                        "valueText": "Object",
                                        "hasLeadingTrivia": true,
                                        "hasLeadingNewLine": true,
                                        "leadingTrivia": [
                                            {
                                                "kind": "NewLineTrivia",
                                                "text": "\r\n"
                                            },
                                            {
                                                "kind": "WhitespaceTrivia",
                                                "text": "        "
                                            }
                                        ]
                                    },
                                    "dotToken": {
                                        "kind": "DotToken",
                                        "fullStart": 611,
                                        "fullEnd": 612,
                                        "start": 611,
                                        "end": 612,
                                        "fullWidth": 1,
                                        "width": 1,
                                        "text": ".",
                                        "value": ".",
                                        "valueText": "."
                                    },
                                    "name": {
                                        "kind": "IdentifierName",
                                        "fullStart": 612,
                                        "fullEnd": 626,
                                        "start": 612,
                                        "end": 626,
                                        "fullWidth": 14,
                                        "width": 14,
                                        "text": "defineProperty",
                                        "value": "defineProperty",
                                        "valueText": "defineProperty"
                                    }
                                },
                                "argumentList": {
                                    "kind": "ArgumentList",
                                    "fullStart": 626,
                                    "fullEnd": 794,
                                    "start": 626,
                                    "end": 794,
                                    "fullWidth": 168,
                                    "width": 168,
                                    "isIncrementallyUnusable": true,
                                    "openParenToken": {
                                        "kind": "OpenParenToken",
                                        "fullStart": 626,
                                        "fullEnd": 627,
                                        "start": 626,
                                        "end": 627,
                                        "fullWidth": 1,
                                        "width": 1,
                                        "text": "(",
                                        "value": "(",
                                        "valueText": "("
                                    },
                                    "arguments": [
                                        {
                                            "kind": "IdentifierName",
                                            "fullStart": 627,
                                            "fullEnd": 630,
                                            "start": 627,
                                            "end": 630,
                                            "fullWidth": 3,
                                            "width": 3,
                                            "text": "obj",
                                            "value": "obj",
                                            "valueText": "obj"
                                        },
                                        {
                                            "kind": "CommaToken",
                                            "fullStart": 630,
                                            "fullEnd": 632,
                                            "start": 630,
                                            "end": 631,
                                            "fullWidth": 2,
                                            "width": 1,
                                            "text": ",",
                                            "value": ",",
                                            "valueText": ",",
                                            "hasTrailingTrivia": true,
                                            "trailingTrivia": [
                                                {
                                                    "kind": "WhitespaceTrivia",
                                                    "text": " "
                                                }
                                            ]
                                        },
                                        {
                                            "kind": "StringLiteral",
                                            "fullStart": 632,
                                            "fullEnd": 638,
                                            "start": 632,
                                            "end": 638,
                                            "fullWidth": 6,
                                            "width": 6,
                                            "text": "\"prop\"",
                                            "value": "prop",
                                            "valueText": "prop"
                                        },
                                        {
                                            "kind": "CommaToken",
                                            "fullStart": 638,
                                            "fullEnd": 640,
                                            "start": 638,
                                            "end": 639,
                                            "fullWidth": 2,
                                            "width": 1,
                                            "text": ",",
                                            "value": ",",
                                            "valueText": ",",
                                            "hasTrailingTrivia": true,
                                            "trailingTrivia": [
                                                {
                                                    "kind": "WhitespaceTrivia",
                                                    "text": " "
                                                }
                                            ]
                                        },
                                        {
                                            "kind": "ObjectLiteralExpression",
                                            "fullStart": 640,
                                            "fullEnd": 793,
                                            "start": 640,
                                            "end": 793,
                                            "fullWidth": 153,
                                            "width": 153,
                                            "isIncrementallyUnusable": true,
                                            "openBraceToken": {
                                                "kind": "OpenBraceToken",
                                                "fullStart": 640,
                                                "fullEnd": 643,
                                                "start": 640,
                                                "end": 641,
                                                "fullWidth": 3,
                                                "width": 1,
                                                "text": "{",
                                                "value": "{",
                                                "valueText": "{",
                                                "hasTrailingTrivia": true,
                                                "hasTrailingNewLine": true,
                                                "trailingTrivia": [
                                                    {
                                                        "kind": "NewLineTrivia",
                                                        "text": "\r\n"
                                                    }
                                                ]
                                            },
                                            "propertyAssignments": [
                                                {
                                                    "kind": "SimplePropertyAssignment",
                                                    "fullStart": 643,
                                                    "fullEnd": 718,
                                                    "start": 655,
                                                    "end": 718,
                                                    "fullWidth": 75,
                                                    "width": 63,
                                                    "isIncrementallyUnusable": true,
                                                    "propertyName": {
                                                        "kind": "IdentifierName",
                                                        "fullStart": 643,
                                                        "fullEnd": 658,
                                                        "start": 655,
                                                        "end": 658,
                                                        "fullWidth": 15,
                                                        "width": 3,
                                                        "text": "get",
                                                        "value": "get",
                                                        "valueText": "get",
                                                        "hasLeadingTrivia": true,
                                                        "leadingTrivia": [
                                                            {
                                                                "kind": "WhitespaceTrivia",
                                                                "text": "            "
                                                            }
                                                        ]
                                                    },
                                                    "colonToken": {
                                                        "kind": "ColonToken",
                                                        "fullStart": 658,
                                                        "fullEnd": 660,
                                                        "start": 658,
                                                        "end": 659,
                                                        "fullWidth": 2,
                                                        "width": 1,
                                                        "text": ":",
                                                        "value": ":",
                                                        "valueText": ":",
                                                        "hasTrailingTrivia": true,
                                                        "trailingTrivia": [
                                                            {
                                                                "kind": "WhitespaceTrivia",
                                                                "text": " "
                                                            }
                                                        ]
                                                    },
                                                    "expression": {
                                                        "kind": "FunctionExpression",
                                                        "fullStart": 660,
                                                        "fullEnd": 718,
                                                        "start": 660,
                                                        "end": 718,
                                                        "fullWidth": 58,
                                                        "width": 58,
                                                        "functionKeyword": {
                                                            "kind": "FunctionKeyword",
                                                            "fullStart": 660,
                                                            "fullEnd": 669,
                                                            "start": 660,
                                                            "end": 668,
                                                            "fullWidth": 9,
                                                            "width": 8,
                                                            "text": "function",
                                                            "value": "function",
                                                            "valueText": "function",
                                                            "hasTrailingTrivia": true,
                                                            "trailingTrivia": [
                                                                {
                                                                    "kind": "WhitespaceTrivia",
                                                                    "text": " "
                                                                }
                                                            ]
                                                        },
                                                        "callSignature": {
                                                            "kind": "CallSignature",
                                                            "fullStart": 669,
                                                            "fullEnd": 672,
                                                            "start": 669,
                                                            "end": 671,
                                                            "fullWidth": 3,
                                                            "width": 2,
                                                            "parameterList": {
                                                                "kind": "ParameterList",
                                                                "fullStart": 669,
                                                                "fullEnd": 672,
                                                                "start": 669,
                                                                "end": 671,
                                                                "fullWidth": 3,
                                                                "width": 2,
                                                                "openParenToken": {
                                                                    "kind": "OpenParenToken",
                                                                    "fullStart": 669,
                                                                    "fullEnd": 670,
                                                                    "start": 669,
                                                                    "end": 670,
                                                                    "fullWidth": 1,
                                                                    "width": 1,
                                                                    "text": "(",
                                                                    "value": "(",
                                                                    "valueText": "("
                                                                },
                                                                "parameters": [],
                                                                "closeParenToken": {
                                                                    "kind": "CloseParenToken",
                                                                    "fullStart": 670,
                                                                    "fullEnd": 672,
                                                                    "start": 670,
                                                                    "end": 671,
                                                                    "fullWidth": 2,
                                                                    "width": 1,
                                                                    "text": ")",
                                                                    "value": ")",
                                                                    "valueText": ")",
                                                                    "hasTrailingTrivia": true,
                                                                    "trailingTrivia": [
                                                                        {
                                                                            "kind": "WhitespaceTrivia",
                                                                            "text": " "
                                                                        }
                                                                    ]
                                                                }
                                                            }
                                                        },
                                                        "block": {
                                                            "kind": "Block",
                                                            "fullStart": 672,
                                                            "fullEnd": 718,
                                                            "start": 672,
                                                            "end": 718,
                                                            "fullWidth": 46,
                                                            "width": 46,
                                                            "openBraceToken": {
                                                                "kind": "OpenBraceToken",
                                                                "fullStart": 672,
                                                                "fullEnd": 675,
                                                                "start": 672,
                                                                "end": 673,
                                                                "fullWidth": 3,
                                                                "width": 1,
                                                                "text": "{",
                                                                "value": "{",
                                                                "valueText": "{",
                                                                "hasTrailingTrivia": true,
                                                                "hasTrailingNewLine": true,
                                                                "trailingTrivia": [
                                                                    {
                                                                        "kind": "NewLineTrivia",
                                                                        "text": "\r\n"
                                                                    }
                                                                ]
                                                            },
                                                            "statements": [
                                                                {
                                                                    "kind": "ReturnStatement",
                                                                    "fullStart": 675,
                                                                    "fullEnd": 705,
                                                                    "start": 691,
                                                                    "end": 703,
                                                                    "fullWidth": 30,
                                                                    "width": 12,
                                                                    "returnKeyword": {
                                                                        "kind": "ReturnKeyword",
                                                                        "fullStart": 675,
                                                                        "fullEnd": 698,
                                                                        "start": 691,
                                                                        "end": 697,
                                                                        "fullWidth": 23,
                                                                        "width": 6,
                                                                        "text": "return",
                                                                        "value": "return",
                                                                        "valueText": "return",
                                                                        "hasLeadingTrivia": true,
                                                                        "hasTrailingTrivia": true,
                                                                        "leadingTrivia": [
                                                                            {
                                                                                "kind": "WhitespaceTrivia",
                                                                                "text": "                "
                                                                            }
                                                                        ],
                                                                        "trailingTrivia": [
                                                                            {
                                                                                "kind": "WhitespaceTrivia",
                                                                                "text": " "
                                                                            }
                                                                        ]
                                                                    },
                                                                    "expression": {
                                                                        "kind": "NumericLiteral",
                                                                        "fullStart": 698,
                                                                        "fullEnd": 702,
                                                                        "start": 698,
                                                                        "end": 702,
                                                                        "fullWidth": 4,
                                                                        "width": 4,
                                                                        "text": "1003",
                                                                        "value": 1003,
                                                                        "valueText": "1003"
                                                                    },
                                                                    "semicolonToken": {
                                                                        "kind": "SemicolonToken",
                                                                        "fullStart": 702,
                                                                        "fullEnd": 705,
                                                                        "start": 702,
                                                                        "end": 703,
                                                                        "fullWidth": 3,
                                                                        "width": 1,
                                                                        "text": ";",
                                                                        "value": ";",
                                                                        "valueText": ";",
                                                                        "hasTrailingTrivia": true,
                                                                        "hasTrailingNewLine": true,
                                                                        "trailingTrivia": [
                                                                            {
                                                                                "kind": "NewLineTrivia",
                                                                                "text": "\r\n"
                                                                            }
                                                                        ]
                                                                    }
                                                                }
                                                            ],
                                                            "closeBraceToken": {
                                                                "kind": "CloseBraceToken",
                                                                "fullStart": 705,
                                                                "fullEnd": 718,
                                                                "start": 717,
                                                                "end": 718,
                                                                "fullWidth": 13,
                                                                "width": 1,
                                                                "text": "}",
                                                                "value": "}",
                                                                "valueText": "}",
                                                                "hasLeadingTrivia": true,
                                                                "leadingTrivia": [
                                                                    {
                                                                        "kind": "WhitespaceTrivia",
                                                                        "text": "            "
                                                                    }
                                                                ]
                                                            }
                                                        }
                                                    }
                                                },
                                                {
                                                    "kind": "CommaToken",
                                                    "fullStart": 718,
                                                    "fullEnd": 721,
                                                    "start": 718,
                                                    "end": 719,
                                                    "fullWidth": 3,
                                                    "width": 1,
                                                    "text": ",",
                                                    "value": ",",
                                                    "valueText": ",",
                                                    "hasTrailingTrivia": true,
                                                    "hasTrailingNewLine": true,
                                                    "trailingTrivia": [
                                                        {
                                                            "kind": "NewLineTrivia",
                                                            "text": "\r\n"
                                                        }
                                                    ]
                                                },
                                                {
                                                    "kind": "SimplePropertyAssignment",
                                                    "fullStart": 721,
                                                    "fullEnd": 749,
                                                    "start": 733,
                                                    "end": 749,
                                                    "fullWidth": 28,
                                                    "width": 16,
                                                    "propertyName": {
                                                        "kind": "IdentifierName",
                                                        "fullStart": 721,
                                                        "fullEnd": 743,
                                                        "start": 733,
                                                        "end": 743,
                                                        "fullWidth": 22,
                                                        "width": 10,
                                                        "text": "enumerable",
                                                        "value": "enumerable",
                                                        "valueText": "enumerable",
                                                        "hasLeadingTrivia": true,
                                                        "leadingTrivia": [
                                                            {
                                                                "kind": "WhitespaceTrivia",
                                                                "text": "            "
                                                            }
                                                        ]
                                                    },
                                                    "colonToken": {
                                                        "kind": "ColonToken",
                                                        "fullStart": 743,
                                                        "fullEnd": 745,
                                                        "start": 743,
                                                        "end": 744,
                                                        "fullWidth": 2,
                                                        "width": 1,
                                                        "text": ":",
                                                        "value": ":",
                                                        "valueText": ":",
                                                        "hasTrailingTrivia": true,
                                                        "trailingTrivia": [
                                                            {
                                                                "kind": "WhitespaceTrivia",
                                                                "text": " "
                                                            }
                                                        ]
                                                    },
                                                    "expression": {
                                                        "kind": "TrueKeyword",
                                                        "fullStart": 745,
                                                        "fullEnd": 749,
                                                        "start": 745,
                                                        "end": 749,
                                                        "fullWidth": 4,
                                                        "width": 4,
                                                        "text": "true",
                                                        "value": true,
                                                        "valueText": "true"
                                                    }
                                                },
                                                {
                                                    "kind": "CommaToken",
                                                    "fullStart": 749,
                                                    "fullEnd": 752,
                                                    "start": 749,
                                                    "end": 750,
                                                    "fullWidth": 3,
                                                    "width": 1,
                                                    "text": ",",
                                                    "value": ",",
                                                    "valueText": ",",
                                                    "hasTrailingTrivia": true,
                                                    "hasTrailingNewLine": true,
                                                    "trailingTrivia": [
                                                        {
                                                            "kind": "NewLineTrivia",
                                                            "text": "\r\n"
                                                        }
                                                    ]
                                                },
                                                {
                                                    "kind": "SimplePropertyAssignment",
                                                    "fullStart": 752,
                                                    "fullEnd": 784,
                                                    "start": 764,
                                                    "end": 782,
                                                    "fullWidth": 32,
                                                    "width": 18,
                                                    "propertyName": {
                                                        "kind": "IdentifierName",
                                                        "fullStart": 752,
                                                        "fullEnd": 776,
                                                        "start": 764,
                                                        "end": 776,
                                                        "fullWidth": 24,
                                                        "width": 12,
                                                        "text": "configurable",
                                                        "value": "configurable",
                                                        "valueText": "configurable",
                                                        "hasLeadingTrivia": true,
                                                        "leadingTrivia": [
                                                            {
                                                                "kind": "WhitespaceTrivia",
                                                                "text": "            "
                                                            }
                                                        ]
                                                    },
                                                    "colonToken": {
                                                        "kind": "ColonToken",
                                                        "fullStart": 776,
                                                        "fullEnd": 778,
                                                        "start": 776,
                                                        "end": 777,
                                                        "fullWidth": 2,
                                                        "width": 1,
                                                        "text": ":",
                                                        "value": ":",
                                                        "valueText": ":",
                                                        "hasTrailingTrivia": true,
                                                        "trailingTrivia": [
                                                            {
                                                                "kind": "WhitespaceTrivia",
                                                                "text": " "
                                                            }
                                                        ]
                                                    },
                                                    "expression": {
                                                        "kind": "TrueKeyword",
                                                        "fullStart": 778,
                                                        "fullEnd": 784,
                                                        "start": 778,
                                                        "end": 782,
                                                        "fullWidth": 6,
                                                        "width": 4,
                                                        "text": "true",
                                                        "value": true,
                                                        "valueText": "true",
                                                        "hasTrailingTrivia": true,
                                                        "hasTrailingNewLine": true,
                                                        "trailingTrivia": [
                                                            {
                                                                "kind": "NewLineTrivia",
                                                                "text": "\r\n"
                                                            }
                                                        ]
                                                    }
                                                }
                                            ],
                                            "closeBraceToken": {
                                                "kind": "CloseBraceToken",
                                                "fullStart": 784,
                                                "fullEnd": 793,
                                                "start": 792,
                                                "end": 793,
                                                "fullWidth": 9,
                                                "width": 1,
                                                "text": "}",
                                                "value": "}",
                                                "valueText": "}",
                                                "hasLeadingTrivia": true,
                                                "leadingTrivia": [
                                                    {
                                                        "kind": "WhitespaceTrivia",
                                                        "text": "        "
                                                    }
                                                ]
                                            }
                                        }
                                    ],
                                    "closeParenToken": {
                                        "kind": "CloseParenToken",
                                        "fullStart": 793,
                                        "fullEnd": 794,
                                        "start": 793,
                                        "end": 794,
                                        "fullWidth": 1,
                                        "width": 1,
                                        "text": ")",
                                        "value": ")",
                                        "valueText": ")"
                                    }
                                }
                            },
                            "semicolonToken": {
                                "kind": "SemicolonToken",
                                "fullStart": 794,
                                "fullEnd": 797,
                                "start": 794,
                                "end": 795,
                                "fullWidth": 3,
                                "width": 1,
                                "text": ";",
                                "value": ";",
                                "valueText": ";",
                                "hasTrailingTrivia": true,
                                "hasTrailingNewLine": true,
                                "trailingTrivia": [
                                    {
                                        "kind": "NewLineTrivia",
                                        "text": "\r\n"
                                    }
                                ]
                            }
                        },
                        {
                            "kind": "VariableStatement",
                            "fullStart": 797,
                            "fullEnd": 836,
                            "start": 807,
                            "end": 834,
                            "fullWidth": 39,
                            "width": 27,
                            "modifiers": [],
                            "variableDeclaration": {
                                "kind": "VariableDeclaration",
                                "fullStart": 797,
                                "fullEnd": 833,
                                "start": 807,
                                "end": 833,
                                "fullWidth": 36,
                                "width": 26,
                                "varKeyword": {
                                    "kind": "VarKeyword",
                                    "fullStart": 797,
                                    "fullEnd": 811,
                                    "start": 807,
                                    "end": 810,
                                    "fullWidth": 14,
                                    "width": 3,
                                    "text": "var",
                                    "value": "var",
                                    "valueText": "var",
                                    "hasLeadingTrivia": true,
                                    "hasLeadingNewLine": true,
                                    "hasTrailingTrivia": true,
                                    "leadingTrivia": [
                                        {
                                            "kind": "NewLineTrivia",
                                            "text": "\r\n"
                                        },
                                        {
                                            "kind": "WhitespaceTrivia",
                                            "text": "        "
                                        }
                                    ],
                                    "trailingTrivia": [
                                        {
                                            "kind": "WhitespaceTrivia",
                                            "text": " "
                                        }
                                    ]
                                },
                                "variableDeclarators": [
                                    {
                                        "kind": "VariableDeclarator",
                                        "fullStart": 811,
                                        "fullEnd": 833,
                                        "start": 811,
                                        "end": 833,
                                        "fullWidth": 22,
<<<<<<< HEAD
                                        "width": 22,
                                        "identifier": {
=======
                                        "propertyName": {
>>>>>>> 85e84683
                                            "kind": "IdentifierName",
                                            "fullStart": 811,
                                            "fullEnd": 815,
                                            "start": 811,
                                            "end": 814,
                                            "fullWidth": 4,
                                            "width": 3,
                                            "text": "arr",
                                            "value": "arr",
                                            "valueText": "arr",
                                            "hasTrailingTrivia": true,
                                            "trailingTrivia": [
                                                {
                                                    "kind": "WhitespaceTrivia",
                                                    "text": " "
                                                }
                                            ]
                                        },
                                        "equalsValueClause": {
                                            "kind": "EqualsValueClause",
                                            "fullStart": 815,
                                            "fullEnd": 833,
                                            "start": 815,
                                            "end": 833,
                                            "fullWidth": 18,
                                            "width": 18,
                                            "equalsToken": {
                                                "kind": "EqualsToken",
                                                "fullStart": 815,
                                                "fullEnd": 817,
                                                "start": 815,
                                                "end": 816,
                                                "fullWidth": 2,
                                                "width": 1,
                                                "text": "=",
                                                "value": "=",
                                                "valueText": "=",
                                                "hasTrailingTrivia": true,
                                                "trailingTrivia": [
                                                    {
                                                        "kind": "WhitespaceTrivia",
                                                        "text": " "
                                                    }
                                                ]
                                            },
                                            "value": {
                                                "kind": "InvocationExpression",
                                                "fullStart": 817,
                                                "fullEnd": 833,
                                                "start": 817,
                                                "end": 833,
                                                "fullWidth": 16,
                                                "width": 16,
                                                "expression": {
                                                    "kind": "MemberAccessExpression",
                                                    "fullStart": 817,
                                                    "fullEnd": 828,
                                                    "start": 817,
                                                    "end": 828,
                                                    "fullWidth": 11,
                                                    "width": 11,
                                                    "expression": {
                                                        "kind": "IdentifierName",
                                                        "fullStart": 817,
                                                        "fullEnd": 823,
                                                        "start": 817,
                                                        "end": 823,
                                                        "fullWidth": 6,
                                                        "width": 6,
                                                        "text": "Object",
                                                        "value": "Object",
                                                        "valueText": "Object"
                                                    },
                                                    "dotToken": {
                                                        "kind": "DotToken",
                                                        "fullStart": 823,
                                                        "fullEnd": 824,
                                                        "start": 823,
                                                        "end": 824,
                                                        "fullWidth": 1,
                                                        "width": 1,
                                                        "text": ".",
                                                        "value": ".",
                                                        "valueText": "."
                                                    },
                                                    "name": {
                                                        "kind": "IdentifierName",
                                                        "fullStart": 824,
                                                        "fullEnd": 828,
                                                        "start": 824,
                                                        "end": 828,
                                                        "fullWidth": 4,
                                                        "width": 4,
                                                        "text": "keys",
                                                        "value": "keys",
                                                        "valueText": "keys"
                                                    }
                                                },
                                                "argumentList": {
                                                    "kind": "ArgumentList",
                                                    "fullStart": 828,
                                                    "fullEnd": 833,
                                                    "start": 828,
                                                    "end": 833,
                                                    "fullWidth": 5,
                                                    "width": 5,
                                                    "openParenToken": {
                                                        "kind": "OpenParenToken",
                                                        "fullStart": 828,
                                                        "fullEnd": 829,
                                                        "start": 828,
                                                        "end": 829,
                                                        "fullWidth": 1,
                                                        "width": 1,
                                                        "text": "(",
                                                        "value": "(",
                                                        "valueText": "("
                                                    },
                                                    "arguments": [
                                                        {
                                                            "kind": "IdentifierName",
                                                            "fullStart": 829,
                                                            "fullEnd": 832,
                                                            "start": 829,
                                                            "end": 832,
                                                            "fullWidth": 3,
                                                            "width": 3,
                                                            "text": "obj",
                                                            "value": "obj",
                                                            "valueText": "obj"
                                                        }
                                                    ],
                                                    "closeParenToken": {
                                                        "kind": "CloseParenToken",
                                                        "fullStart": 832,
                                                        "fullEnd": 833,
                                                        "start": 832,
                                                        "end": 833,
                                                        "fullWidth": 1,
                                                        "width": 1,
                                                        "text": ")",
                                                        "value": ")",
                                                        "valueText": ")"
                                                    }
                                                }
                                            }
                                        }
                                    }
                                ]
                            },
                            "semicolonToken": {
                                "kind": "SemicolonToken",
                                "fullStart": 833,
                                "fullEnd": 836,
                                "start": 833,
                                "end": 834,
                                "fullWidth": 3,
                                "width": 1,
                                "text": ";",
                                "value": ";",
                                "valueText": ";",
                                "hasTrailingTrivia": true,
                                "hasTrailingNewLine": true,
                                "trailingTrivia": [
                                    {
                                        "kind": "NewLineTrivia",
                                        "text": "\r\n"
                                    }
                                ]
                            }
                        },
                        {
                            "kind": "ReturnStatement",
                            "fullStart": 836,
                            "fullEnd": 898,
                            "start": 846,
                            "end": 896,
                            "fullWidth": 62,
                            "width": 50,
                            "returnKeyword": {
                                "kind": "ReturnKeyword",
                                "fullStart": 836,
                                "fullEnd": 853,
                                "start": 846,
                                "end": 852,
                                "fullWidth": 17,
                                "width": 6,
                                "text": "return",
                                "value": "return",
                                "valueText": "return",
                                "hasLeadingTrivia": true,
                                "hasLeadingNewLine": true,
                                "hasTrailingTrivia": true,
                                "leadingTrivia": [
                                    {
                                        "kind": "NewLineTrivia",
                                        "text": "\r\n"
                                    },
                                    {
                                        "kind": "WhitespaceTrivia",
                                        "text": "        "
                                    }
                                ],
                                "trailingTrivia": [
                                    {
                                        "kind": "WhitespaceTrivia",
                                        "text": " "
                                    }
                                ]
                            },
                            "expression": {
                                "kind": "LogicalAndExpression",
                                "fullStart": 853,
                                "fullEnd": 895,
                                "start": 853,
                                "end": 895,
                                "fullWidth": 42,
                                "width": 42,
                                "left": {
                                    "kind": "InvocationExpression",
                                    "fullStart": 853,
                                    "fullEnd": 875,
                                    "start": 853,
                                    "end": 874,
                                    "fullWidth": 22,
                                    "width": 21,
                                    "expression": {
                                        "kind": "MemberAccessExpression",
                                        "fullStart": 853,
                                        "fullEnd": 871,
                                        "start": 853,
                                        "end": 871,
                                        "fullWidth": 18,
                                        "width": 18,
                                        "expression": {
                                            "kind": "IdentifierName",
                                            "fullStart": 853,
                                            "fullEnd": 856,
                                            "start": 853,
                                            "end": 856,
                                            "fullWidth": 3,
                                            "width": 3,
                                            "text": "arr",
                                            "value": "arr",
                                            "valueText": "arr"
                                        },
                                        "dotToken": {
                                            "kind": "DotToken",
                                            "fullStart": 856,
                                            "fullEnd": 857,
                                            "start": 856,
                                            "end": 857,
                                            "fullWidth": 1,
                                            "width": 1,
                                            "text": ".",
                                            "value": ".",
                                            "valueText": "."
                                        },
                                        "name": {
                                            "kind": "IdentifierName",
                                            "fullStart": 857,
                                            "fullEnd": 871,
                                            "start": 857,
                                            "end": 871,
                                            "fullWidth": 14,
                                            "width": 14,
                                            "text": "hasOwnProperty",
                                            "value": "hasOwnProperty",
                                            "valueText": "hasOwnProperty"
                                        }
                                    },
                                    "argumentList": {
                                        "kind": "ArgumentList",
                                        "fullStart": 871,
                                        "fullEnd": 875,
                                        "start": 871,
                                        "end": 874,
                                        "fullWidth": 4,
                                        "width": 3,
                                        "openParenToken": {
                                            "kind": "OpenParenToken",
                                            "fullStart": 871,
                                            "fullEnd": 872,
                                            "start": 871,
                                            "end": 872,
                                            "fullWidth": 1,
                                            "width": 1,
                                            "text": "(",
                                            "value": "(",
                                            "valueText": "("
                                        },
                                        "arguments": [
                                            {
                                                "kind": "NumericLiteral",
                                                "fullStart": 872,
                                                "fullEnd": 873,
                                                "start": 872,
                                                "end": 873,
                                                "fullWidth": 1,
                                                "width": 1,
                                                "text": "0",
                                                "value": 0,
                                                "valueText": "0"
                                            }
                                        ],
                                        "closeParenToken": {
                                            "kind": "CloseParenToken",
                                            "fullStart": 873,
                                            "fullEnd": 875,
                                            "start": 873,
                                            "end": 874,
                                            "fullWidth": 2,
                                            "width": 1,
                                            "text": ")",
                                            "value": ")",
                                            "valueText": ")",
                                            "hasTrailingTrivia": true,
                                            "trailingTrivia": [
                                                {
                                                    "kind": "WhitespaceTrivia",
                                                    "text": " "
                                                }
                                            ]
                                        }
                                    }
                                },
                                "operatorToken": {
                                    "kind": "AmpersandAmpersandToken",
                                    "fullStart": 875,
                                    "fullEnd": 878,
                                    "start": 875,
                                    "end": 877,
                                    "fullWidth": 3,
                                    "width": 2,
                                    "text": "&&",
                                    "value": "&&",
                                    "valueText": "&&",
                                    "hasTrailingTrivia": true,
                                    "trailingTrivia": [
                                        {
                                            "kind": "WhitespaceTrivia",
                                            "text": " "
                                        }
                                    ]
                                },
                                "right": {
                                    "kind": "EqualsExpression",
                                    "fullStart": 878,
                                    "fullEnd": 895,
                                    "start": 878,
                                    "end": 895,
                                    "fullWidth": 17,
                                    "width": 17,
                                    "left": {
                                        "kind": "ElementAccessExpression",
                                        "fullStart": 878,
                                        "fullEnd": 885,
                                        "start": 878,
                                        "end": 884,
                                        "fullWidth": 7,
                                        "width": 6,
                                        "expression": {
                                            "kind": "IdentifierName",
                                            "fullStart": 878,
                                            "fullEnd": 881,
                                            "start": 878,
                                            "end": 881,
                                            "fullWidth": 3,
                                            "width": 3,
                                            "text": "arr",
                                            "value": "arr",
                                            "valueText": "arr"
                                        },
                                        "openBracketToken": {
                                            "kind": "OpenBracketToken",
                                            "fullStart": 881,
                                            "fullEnd": 882,
                                            "start": 881,
                                            "end": 882,
                                            "fullWidth": 1,
                                            "width": 1,
                                            "text": "[",
                                            "value": "[",
                                            "valueText": "["
                                        },
                                        "argumentExpression": {
                                            "kind": "NumericLiteral",
                                            "fullStart": 882,
                                            "fullEnd": 883,
                                            "start": 882,
                                            "end": 883,
                                            "fullWidth": 1,
                                            "width": 1,
                                            "text": "0",
                                            "value": 0,
                                            "valueText": "0"
                                        },
                                        "closeBracketToken": {
                                            "kind": "CloseBracketToken",
                                            "fullStart": 883,
                                            "fullEnd": 885,
                                            "start": 883,
                                            "end": 884,
                                            "fullWidth": 2,
                                            "width": 1,
                                            "text": "]",
                                            "value": "]",
                                            "valueText": "]",
                                            "hasTrailingTrivia": true,
                                            "trailingTrivia": [
                                                {
                                                    "kind": "WhitespaceTrivia",
                                                    "text": " "
                                                }
                                            ]
                                        }
                                    },
                                    "operatorToken": {
                                        "kind": "EqualsEqualsEqualsToken",
                                        "fullStart": 885,
                                        "fullEnd": 889,
                                        "start": 885,
                                        "end": 888,
                                        "fullWidth": 4,
                                        "width": 3,
                                        "text": "===",
                                        "value": "===",
                                        "valueText": "===",
                                        "hasTrailingTrivia": true,
                                        "trailingTrivia": [
                                            {
                                                "kind": "WhitespaceTrivia",
                                                "text": " "
                                            }
                                        ]
                                    },
                                    "right": {
                                        "kind": "StringLiteral",
                                        "fullStart": 889,
                                        "fullEnd": 895,
                                        "start": 889,
                                        "end": 895,
                                        "fullWidth": 6,
                                        "width": 6,
                                        "text": "\"prop\"",
                                        "value": "prop",
                                        "valueText": "prop"
                                    }
                                }
                            },
                            "semicolonToken": {
                                "kind": "SemicolonToken",
                                "fullStart": 895,
                                "fullEnd": 898,
                                "start": 895,
                                "end": 896,
                                "fullWidth": 3,
                                "width": 1,
                                "text": ";",
                                "value": ";",
                                "valueText": ";",
                                "hasTrailingTrivia": true,
                                "hasTrailingNewLine": true,
                                "trailingTrivia": [
                                    {
                                        "kind": "NewLineTrivia",
                                        "text": "\r\n"
                                    }
                                ]
                            }
                        }
                    ],
                    "closeBraceToken": {
                        "kind": "CloseBraceToken",
                        "fullStart": 898,
                        "fullEnd": 905,
                        "start": 902,
                        "end": 903,
                        "fullWidth": 7,
                        "width": 1,
                        "text": "}",
                        "value": "}",
                        "valueText": "}",
                        "hasLeadingTrivia": true,
                        "hasTrailingTrivia": true,
                        "hasTrailingNewLine": true,
                        "leadingTrivia": [
                            {
                                "kind": "WhitespaceTrivia",
                                "text": "    "
                            }
                        ],
                        "trailingTrivia": [
                            {
                                "kind": "NewLineTrivia",
                                "text": "\r\n"
                            }
                        ]
                    }
                }
            },
            {
                "kind": "ExpressionStatement",
                "fullStart": 905,
                "fullEnd": 929,
                "start": 905,
                "end": 927,
                "fullWidth": 24,
                "width": 22,
                "expression": {
                    "kind": "InvocationExpression",
                    "fullStart": 905,
                    "fullEnd": 926,
                    "start": 905,
                    "end": 926,
                    "fullWidth": 21,
                    "width": 21,
                    "expression": {
                        "kind": "IdentifierName",
                        "fullStart": 905,
                        "fullEnd": 916,
                        "start": 905,
                        "end": 916,
                        "fullWidth": 11,
                        "width": 11,
                        "text": "runTestCase",
                        "value": "runTestCase",
                        "valueText": "runTestCase"
                    },
                    "argumentList": {
                        "kind": "ArgumentList",
                        "fullStart": 916,
                        "fullEnd": 926,
                        "start": 916,
                        "end": 926,
                        "fullWidth": 10,
                        "width": 10,
                        "openParenToken": {
                            "kind": "OpenParenToken",
                            "fullStart": 916,
                            "fullEnd": 917,
                            "start": 916,
                            "end": 917,
                            "fullWidth": 1,
                            "width": 1,
                            "text": "(",
                            "value": "(",
                            "valueText": "("
                        },
                        "arguments": [
                            {
                                "kind": "IdentifierName",
                                "fullStart": 917,
                                "fullEnd": 925,
                                "start": 917,
                                "end": 925,
                                "fullWidth": 8,
                                "width": 8,
                                "text": "testcase",
                                "value": "testcase",
                                "valueText": "testcase"
                            }
                        ],
                        "closeParenToken": {
                            "kind": "CloseParenToken",
                            "fullStart": 925,
                            "fullEnd": 926,
                            "start": 925,
                            "end": 926,
                            "fullWidth": 1,
                            "width": 1,
                            "text": ")",
                            "value": ")",
                            "valueText": ")"
                        }
                    }
                },
                "semicolonToken": {
                    "kind": "SemicolonToken",
                    "fullStart": 926,
                    "fullEnd": 929,
                    "start": 926,
                    "end": 927,
                    "fullWidth": 3,
                    "width": 1,
                    "text": ";",
                    "value": ";",
                    "valueText": ";",
                    "hasTrailingTrivia": true,
                    "hasTrailingNewLine": true,
                    "trailingTrivia": [
                        {
                            "kind": "NewLineTrivia",
                            "text": "\r\n"
                        }
                    ]
                }
            }
        ],
        "endOfFileToken": {
            "kind": "EndOfFileToken",
            "fullStart": 929,
            "fullEnd": 929,
            "start": 929,
            "end": 929,
            "fullWidth": 0,
            "width": 0,
            "text": ""
        }
    },
    "lineMap": {
        "lineStarts": [
            0,
            67,
            152,
            232,
            308,
            380,
            385,
            439,
            539,
            544,
            546,
            548,
            571,
            595,
            597,
            643,
            675,
            705,
            721,
            752,
            784,
            797,
            799,
            836,
            838,
            898,
            905,
            929
        ],
        "length": 929
    }
}<|MERGE_RESOLUTION|>--- conflicted
+++ resolved
@@ -247,12 +247,8 @@
                                         "start": 583,
                                         "end": 592,
                                         "fullWidth": 9,
-<<<<<<< HEAD
                                         "width": 9,
-                                        "identifier": {
-=======
                                         "propertyName": {
->>>>>>> 85e84683
                                             "kind": "IdentifierName",
                                             "fullStart": 583,
                                             "fullEnd": 587,
@@ -1075,12 +1071,8 @@
                                         "start": 811,
                                         "end": 833,
                                         "fullWidth": 22,
-<<<<<<< HEAD
                                         "width": 22,
-                                        "identifier": {
-=======
                                         "propertyName": {
->>>>>>> 85e84683
                                             "kind": "IdentifierName",
                                             "fullStart": 811,
                                             "fullEnd": 815,
