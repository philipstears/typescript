{
    "isDeclaration": false,
    "languageVersion": "EcmaScript5",
    "parseOptions": {
        "allowAutomaticSemicolonInsertion": true
    },
    "sourceUnit": {
        "kind": "SourceUnit",
        "fullStart": 0,
        "fullEnd": 1096,
        "start": 581,
        "end": 1096,
        "fullWidth": 1096,
        "width": 515,
        "isIncrementallyUnusable": true,
        "moduleElements": [
            {
                "kind": "FunctionDeclaration",
                "fullStart": 0,
                "fullEnd": 1072,
                "start": 581,
                "end": 1070,
                "fullWidth": 1072,
                "width": 489,
                "modifiers": [],
                "functionKeyword": {
                    "kind": "FunctionKeyword",
                    "fullStart": 0,
                    "fullEnd": 590,
                    "start": 581,
                    "end": 589,
                    "fullWidth": 590,
                    "width": 8,
                    "text": "function",
                    "value": "function",
                    "valueText": "function",
                    "hasLeadingTrivia": true,
                    "hasLeadingComment": true,
                    "hasLeadingNewLine": true,
                    "hasTrailingTrivia": true,
                    "leadingTrivia": [
                        {
                            "kind": "SingleLineCommentTrivia",
                            "text": "/// Copyright (c) 2012 Ecma International.  All rights reserved. "
                        },
                        {
                            "kind": "NewLineTrivia",
                            "text": "\r\n"
                        },
                        {
                            "kind": "SingleLineCommentTrivia",
                            "text": "/// Ecma International makes this code available under the terms and conditions set"
                        },
                        {
                            "kind": "NewLineTrivia",
                            "text": "\r\n"
                        },
                        {
                            "kind": "SingleLineCommentTrivia",
                            "text": "/// forth on http://hg.ecmascript.org/tests/test262/raw-file/tip/LICENSE (the "
                        },
                        {
                            "kind": "NewLineTrivia",
                            "text": "\r\n"
                        },
                        {
                            "kind": "SingleLineCommentTrivia",
                            "text": "/// \"Use Terms\").   Any redistribution of this code must retain the above "
                        },
                        {
                            "kind": "NewLineTrivia",
                            "text": "\r\n"
                        },
                        {
                            "kind": "SingleLineCommentTrivia",
                            "text": "/// copyright and this notice and otherwise comply with the Use Terms."
                        },
                        {
                            "kind": "NewLineTrivia",
                            "text": "\r\n"
                        },
                        {
                            "kind": "MultiLineCommentTrivia",
                            "text": "/**\r\n * @path ch15/15.2/15.2.3/15.2.3.14/15.2.3.14-6-1.js\r\n * @description Object.keys - the order of elements in returned array is the same with the order of properties in 'O' (dense array)\r\n */"
                        },
                        {
                            "kind": "NewLineTrivia",
                            "text": "\r\n"
                        },
                        {
                            "kind": "NewLineTrivia",
                            "text": "\r\n"
                        },
                        {
                            "kind": "NewLineTrivia",
                            "text": "\r\n"
                        }
                    ],
                    "trailingTrivia": [
                        {
                            "kind": "WhitespaceTrivia",
                            "text": " "
                        }
                    ]
                },
                "identifier": {
                    "kind": "IdentifierName",
                    "fullStart": 590,
                    "fullEnd": 598,
                    "start": 590,
                    "end": 598,
                    "fullWidth": 8,
                    "width": 8,
                    "text": "testcase",
                    "value": "testcase",
                    "valueText": "testcase"
                },
                "callSignature": {
                    "kind": "CallSignature",
                    "fullStart": 598,
                    "fullEnd": 601,
                    "start": 598,
                    "end": 600,
                    "fullWidth": 3,
                    "width": 2,
                    "parameterList": {
                        "kind": "ParameterList",
                        "fullStart": 598,
                        "fullEnd": 601,
                        "start": 598,
                        "end": 600,
                        "fullWidth": 3,
                        "width": 2,
                        "openParenToken": {
                            "kind": "OpenParenToken",
                            "fullStart": 598,
                            "fullEnd": 599,
                            "start": 598,
                            "end": 599,
                            "fullWidth": 1,
                            "width": 1,
                            "text": "(",
                            "value": "(",
                            "valueText": "("
                        },
                        "parameters": [],
                        "closeParenToken": {
                            "kind": "CloseParenToken",
                            "fullStart": 599,
                            "fullEnd": 601,
                            "start": 599,
                            "end": 600,
                            "fullWidth": 2,
                            "width": 1,
                            "text": ")",
                            "value": ")",
                            "valueText": ")",
                            "hasTrailingTrivia": true,
                            "trailingTrivia": [
                                {
                                    "kind": "WhitespaceTrivia",
                                    "text": " "
                                }
                            ]
                        }
                    }
                },
                "block": {
                    "kind": "Block",
                    "fullStart": 601,
                    "fullEnd": 1072,
                    "start": 601,
                    "end": 1070,
                    "fullWidth": 471,
                    "width": 469,
                    "openBraceToken": {
                        "kind": "OpenBraceToken",
                        "fullStart": 601,
                        "fullEnd": 604,
                        "start": 601,
                        "end": 602,
                        "fullWidth": 3,
                        "width": 1,
                        "text": "{",
                        "value": "{",
                        "valueText": "{",
                        "hasTrailingTrivia": true,
                        "hasTrailingNewLine": true,
                        "trailingTrivia": [
                            {
                                "kind": "NewLineTrivia",
                                "text": "\r\n"
                            }
                        ]
                    },
                    "statements": [
                        {
                            "kind": "VariableStatement",
                            "fullStart": 604,
                            "fullEnd": 641,
                            "start": 612,
                            "end": 639,
                            "fullWidth": 37,
                            "width": 27,
                            "modifiers": [],
                            "variableDeclaration": {
                                "kind": "VariableDeclaration",
                                "fullStart": 604,
                                "fullEnd": 638,
                                "start": 612,
                                "end": 638,
                                "fullWidth": 34,
                                "width": 26,
                                "varKeyword": {
                                    "kind": "VarKeyword",
                                    "fullStart": 604,
                                    "fullEnd": 616,
                                    "start": 612,
                                    "end": 615,
                                    "fullWidth": 12,
                                    "width": 3,
                                    "text": "var",
                                    "value": "var",
                                    "valueText": "var",
                                    "hasLeadingTrivia": true,
                                    "hasTrailingTrivia": true,
                                    "leadingTrivia": [
                                        {
                                            "kind": "WhitespaceTrivia",
                                            "text": "        "
                                        }
                                    ],
                                    "trailingTrivia": [
                                        {
                                            "kind": "WhitespaceTrivia",
                                            "text": " "
                                        }
                                    ]
                                },
                                "variableDeclarators": [
                                    {
                                        "kind": "VariableDeclarator",
                                        "fullStart": 616,
                                        "fullEnd": 638,
                                        "start": 616,
                                        "end": 638,
                                        "fullWidth": 22,
<<<<<<< HEAD
                                        "width": 22,
                                        "identifier": {
=======
                                        "propertyName": {
>>>>>>> 85e84683
                                            "kind": "IdentifierName",
                                            "fullStart": 616,
                                            "fullEnd": 627,
                                            "start": 616,
                                            "end": 626,
                                            "fullWidth": 11,
                                            "width": 10,
                                            "text": "denseArray",
                                            "value": "denseArray",
                                            "valueText": "denseArray",
                                            "hasTrailingTrivia": true,
                                            "trailingTrivia": [
                                                {
                                                    "kind": "WhitespaceTrivia",
                                                    "text": " "
                                                }
                                            ]
                                        },
                                        "equalsValueClause": {
                                            "kind": "EqualsValueClause",
                                            "fullStart": 627,
                                            "fullEnd": 638,
                                            "start": 627,
                                            "end": 638,
                                            "fullWidth": 11,
                                            "width": 11,
                                            "equalsToken": {
                                                "kind": "EqualsToken",
                                                "fullStart": 627,
                                                "fullEnd": 629,
                                                "start": 627,
                                                "end": 628,
                                                "fullWidth": 2,
                                                "width": 1,
                                                "text": "=",
                                                "value": "=",
                                                "valueText": "=",
                                                "hasTrailingTrivia": true,
                                                "trailingTrivia": [
                                                    {
                                                        "kind": "WhitespaceTrivia",
                                                        "text": " "
                                                    }
                                                ]
                                            },
                                            "value": {
                                                "kind": "ArrayLiteralExpression",
                                                "fullStart": 629,
                                                "fullEnd": 638,
                                                "start": 629,
                                                "end": 638,
                                                "fullWidth": 9,
                                                "width": 9,
                                                "openBracketToken": {
                                                    "kind": "OpenBracketToken",
                                                    "fullStart": 629,
                                                    "fullEnd": 630,
                                                    "start": 629,
                                                    "end": 630,
                                                    "fullWidth": 1,
                                                    "width": 1,
                                                    "text": "[",
                                                    "value": "[",
                                                    "valueText": "["
                                                },
                                                "expressions": [
                                                    {
                                                        "kind": "NumericLiteral",
                                                        "fullStart": 630,
                                                        "fullEnd": 631,
                                                        "start": 630,
                                                        "end": 631,
                                                        "fullWidth": 1,
                                                        "width": 1,
                                                        "text": "1",
                                                        "value": 1,
                                                        "valueText": "1"
                                                    },
                                                    {
                                                        "kind": "CommaToken",
                                                        "fullStart": 631,
                                                        "fullEnd": 633,
                                                        "start": 631,
                                                        "end": 632,
                                                        "fullWidth": 2,
                                                        "width": 1,
                                                        "text": ",",
                                                        "value": ",",
                                                        "valueText": ",",
                                                        "hasTrailingTrivia": true,
                                                        "trailingTrivia": [
                                                            {
                                                                "kind": "WhitespaceTrivia",
                                                                "text": " "
                                                            }
                                                        ]
                                                    },
                                                    {
                                                        "kind": "NumericLiteral",
                                                        "fullStart": 633,
                                                        "fullEnd": 634,
                                                        "start": 633,
                                                        "end": 634,
                                                        "fullWidth": 1,
                                                        "width": 1,
                                                        "text": "2",
                                                        "value": 2,
                                                        "valueText": "2"
                                                    },
                                                    {
                                                        "kind": "CommaToken",
                                                        "fullStart": 634,
                                                        "fullEnd": 636,
                                                        "start": 634,
                                                        "end": 635,
                                                        "fullWidth": 2,
                                                        "width": 1,
                                                        "text": ",",
                                                        "value": ",",
                                                        "valueText": ",",
                                                        "hasTrailingTrivia": true,
                                                        "trailingTrivia": [
                                                            {
                                                                "kind": "WhitespaceTrivia",
                                                                "text": " "
                                                            }
                                                        ]
                                                    },
                                                    {
                                                        "kind": "NumericLiteral",
                                                        "fullStart": 636,
                                                        "fullEnd": 637,
                                                        "start": 636,
                                                        "end": 637,
                                                        "fullWidth": 1,
                                                        "width": 1,
                                                        "text": "3",
                                                        "value": 3,
                                                        "valueText": "3"
                                                    }
                                                ],
                                                "closeBracketToken": {
                                                    "kind": "CloseBracketToken",
                                                    "fullStart": 637,
                                                    "fullEnd": 638,
                                                    "start": 637,
                                                    "end": 638,
                                                    "fullWidth": 1,
                                                    "width": 1,
                                                    "text": "]",
                                                    "value": "]",
                                                    "valueText": "]"
                                                }
                                            }
                                        }
                                    }
                                ]
                            },
                            "semicolonToken": {
                                "kind": "SemicolonToken",
                                "fullStart": 638,
                                "fullEnd": 641,
                                "start": 638,
                                "end": 639,
                                "fullWidth": 3,
                                "width": 1,
                                "text": ";",
                                "value": ";",
                                "valueText": ";",
                                "hasTrailingTrivia": true,
                                "hasTrailingNewLine": true,
                                "trailingTrivia": [
                                    {
                                        "kind": "NewLineTrivia",
                                        "text": "\r\n"
                                    }
                                ]
                            }
                        },
                        {
                            "kind": "VariableStatement",
                            "fullStart": 641,
                            "fullEnd": 672,
                            "start": 651,
                            "end": 670,
                            "fullWidth": 31,
                            "width": 19,
                            "modifiers": [],
                            "variableDeclaration": {
                                "kind": "VariableDeclaration",
                                "fullStart": 641,
                                "fullEnd": 669,
                                "start": 651,
                                "end": 669,
                                "fullWidth": 28,
                                "width": 18,
                                "varKeyword": {
                                    "kind": "VarKeyword",
                                    "fullStart": 641,
                                    "fullEnd": 655,
                                    "start": 651,
                                    "end": 654,
                                    "fullWidth": 14,
                                    "width": 3,
                                    "text": "var",
                                    "value": "var",
                                    "valueText": "var",
                                    "hasLeadingTrivia": true,
                                    "hasLeadingNewLine": true,
                                    "hasTrailingTrivia": true,
                                    "leadingTrivia": [
                                        {
                                            "kind": "NewLineTrivia",
                                            "text": "\r\n"
                                        },
                                        {
                                            "kind": "WhitespaceTrivia",
                                            "text": "        "
                                        }
                                    ],
                                    "trailingTrivia": [
                                        {
                                            "kind": "WhitespaceTrivia",
                                            "text": " "
                                        }
                                    ]
                                },
                                "variableDeclarators": [
                                    {
                                        "kind": "VariableDeclarator",
                                        "fullStart": 655,
                                        "fullEnd": 669,
                                        "start": 655,
                                        "end": 669,
                                        "fullWidth": 14,
<<<<<<< HEAD
                                        "width": 14,
                                        "identifier": {
=======
                                        "propertyName": {
>>>>>>> 85e84683
                                            "kind": "IdentifierName",
                                            "fullStart": 655,
                                            "fullEnd": 665,
                                            "start": 655,
                                            "end": 664,
                                            "fullWidth": 10,
                                            "width": 9,
                                            "text": "tempArray",
                                            "value": "tempArray",
                                            "valueText": "tempArray",
                                            "hasTrailingTrivia": true,
                                            "trailingTrivia": [
                                                {
                                                    "kind": "WhitespaceTrivia",
                                                    "text": " "
                                                }
                                            ]
                                        },
                                        "equalsValueClause": {
                                            "kind": "EqualsValueClause",
                                            "fullStart": 665,
                                            "fullEnd": 669,
                                            "start": 665,
                                            "end": 669,
                                            "fullWidth": 4,
                                            "width": 4,
                                            "equalsToken": {
                                                "kind": "EqualsToken",
                                                "fullStart": 665,
                                                "fullEnd": 667,
                                                "start": 665,
                                                "end": 666,
                                                "fullWidth": 2,
                                                "width": 1,
                                                "text": "=",
                                                "value": "=",
                                                "valueText": "=",
                                                "hasTrailingTrivia": true,
                                                "trailingTrivia": [
                                                    {
                                                        "kind": "WhitespaceTrivia",
                                                        "text": " "
                                                    }
                                                ]
                                            },
                                            "value": {
                                                "kind": "ArrayLiteralExpression",
                                                "fullStart": 667,
                                                "fullEnd": 669,
                                                "start": 667,
                                                "end": 669,
                                                "fullWidth": 2,
                                                "width": 2,
                                                "openBracketToken": {
                                                    "kind": "OpenBracketToken",
                                                    "fullStart": 667,
                                                    "fullEnd": 668,
                                                    "start": 667,
                                                    "end": 668,
                                                    "fullWidth": 1,
                                                    "width": 1,
                                                    "text": "[",
                                                    "value": "[",
                                                    "valueText": "["
                                                },
                                                "expressions": [],
                                                "closeBracketToken": {
                                                    "kind": "CloseBracketToken",
                                                    "fullStart": 668,
                                                    "fullEnd": 669,
                                                    "start": 668,
                                                    "end": 669,
                                                    "fullWidth": 1,
                                                    "width": 1,
                                                    "text": "]",
                                                    "value": "]",
                                                    "valueText": "]"
                                                }
                                            }
                                        }
                                    }
                                ]
                            },
                            "semicolonToken": {
                                "kind": "SemicolonToken",
                                "fullStart": 669,
                                "fullEnd": 672,
                                "start": 669,
                                "end": 670,
                                "fullWidth": 3,
                                "width": 1,
                                "text": ";",
                                "value": ";",
                                "valueText": ";",
                                "hasTrailingTrivia": true,
                                "hasTrailingNewLine": true,
                                "trailingTrivia": [
                                    {
                                        "kind": "NewLineTrivia",
                                        "text": "\r\n"
                                    }
                                ]
                            }
                        },
                        {
                            "kind": "ForInStatement",
                            "fullStart": 672,
                            "fullEnd": 820,
                            "start": 680,
                            "end": 818,
                            "fullWidth": 148,
                            "width": 138,
                            "forKeyword": {
                                "kind": "ForKeyword",
                                "fullStart": 672,
                                "fullEnd": 684,
                                "start": 680,
                                "end": 683,
                                "fullWidth": 12,
                                "width": 3,
                                "text": "for",
                                "value": "for",
                                "valueText": "for",
                                "hasLeadingTrivia": true,
                                "hasTrailingTrivia": true,
                                "leadingTrivia": [
                                    {
                                        "kind": "WhitespaceTrivia",
                                        "text": "        "
                                    }
                                ],
                                "trailingTrivia": [
                                    {
                                        "kind": "WhitespaceTrivia",
                                        "text": " "
                                    }
                                ]
                            },
                            "openParenToken": {
                                "kind": "OpenParenToken",
                                "fullStart": 684,
                                "fullEnd": 685,
                                "start": 684,
                                "end": 685,
                                "fullWidth": 1,
                                "width": 1,
                                "text": "(",
                                "value": "(",
                                "valueText": "("
                            },
                            "variableDeclaration": {
                                "kind": "VariableDeclaration",
                                "fullStart": 685,
                                "fullEnd": 691,
                                "start": 685,
                                "end": 690,
                                "fullWidth": 6,
                                "width": 5,
                                "varKeyword": {
                                    "kind": "VarKeyword",
                                    "fullStart": 685,
                                    "fullEnd": 689,
                                    "start": 685,
                                    "end": 688,
                                    "fullWidth": 4,
                                    "width": 3,
                                    "text": "var",
                                    "value": "var",
                                    "valueText": "var",
                                    "hasTrailingTrivia": true,
                                    "trailingTrivia": [
                                        {
                                            "kind": "WhitespaceTrivia",
                                            "text": " "
                                        }
                                    ]
                                },
                                "variableDeclarators": [
                                    {
                                        "kind": "VariableDeclarator",
                                        "fullStart": 689,
                                        "fullEnd": 691,
                                        "start": 689,
                                        "end": 690,
                                        "fullWidth": 2,
<<<<<<< HEAD
                                        "width": 1,
                                        "identifier": {
=======
                                        "propertyName": {
>>>>>>> 85e84683
                                            "kind": "IdentifierName",
                                            "fullStart": 689,
                                            "fullEnd": 691,
                                            "start": 689,
                                            "end": 690,
                                            "fullWidth": 2,
                                            "width": 1,
                                            "text": "p",
                                            "value": "p",
                                            "valueText": "p",
                                            "hasTrailingTrivia": true,
                                            "trailingTrivia": [
                                                {
                                                    "kind": "WhitespaceTrivia",
                                                    "text": " "
                                                }
                                            ]
                                        }
                                    }
                                ]
                            },
                            "inKeyword": {
                                "kind": "InKeyword",
                                "fullStart": 691,
                                "fullEnd": 694,
                                "start": 691,
                                "end": 693,
                                "fullWidth": 3,
                                "width": 2,
                                "text": "in",
                                "value": "in",
                                "valueText": "in",
                                "hasTrailingTrivia": true,
                                "trailingTrivia": [
                                    {
                                        "kind": "WhitespaceTrivia",
                                        "text": " "
                                    }
                                ]
                            },
                            "expression": {
                                "kind": "IdentifierName",
                                "fullStart": 694,
                                "fullEnd": 704,
                                "start": 694,
                                "end": 704,
                                "fullWidth": 10,
                                "width": 10,
                                "text": "denseArray",
                                "value": "denseArray",
                                "valueText": "denseArray"
                            },
                            "closeParenToken": {
                                "kind": "CloseParenToken",
                                "fullStart": 704,
                                "fullEnd": 706,
                                "start": 704,
                                "end": 705,
                                "fullWidth": 2,
                                "width": 1,
                                "text": ")",
                                "value": ")",
                                "valueText": ")",
                                "hasTrailingTrivia": true,
                                "trailingTrivia": [
                                    {
                                        "kind": "WhitespaceTrivia",
                                        "text": " "
                                    }
                                ]
                            },
                            "statement": {
                                "kind": "Block",
                                "fullStart": 706,
                                "fullEnd": 820,
                                "start": 706,
                                "end": 818,
                                "fullWidth": 114,
                                "width": 112,
                                "openBraceToken": {
                                    "kind": "OpenBraceToken",
                                    "fullStart": 706,
                                    "fullEnd": 709,
                                    "start": 706,
                                    "end": 707,
                                    "fullWidth": 3,
                                    "width": 1,
                                    "text": "{",
                                    "value": "{",
                                    "valueText": "{",
                                    "hasTrailingTrivia": true,
                                    "hasTrailingNewLine": true,
                                    "trailingTrivia": [
                                        {
                                            "kind": "NewLineTrivia",
                                            "text": "\r\n"
                                        }
                                    ]
                                },
                                "statements": [
                                    {
                                        "kind": "IfStatement",
                                        "fullStart": 709,
                                        "fullEnd": 809,
                                        "start": 721,
                                        "end": 807,
                                        "fullWidth": 100,
                                        "width": 86,
                                        "ifKeyword": {
                                            "kind": "IfKeyword",
                                            "fullStart": 709,
                                            "fullEnd": 724,
                                            "start": 721,
                                            "end": 723,
                                            "fullWidth": 15,
                                            "width": 2,
                                            "text": "if",
                                            "value": "if",
                                            "valueText": "if",
                                            "hasLeadingTrivia": true,
                                            "hasTrailingTrivia": true,
                                            "leadingTrivia": [
                                                {
                                                    "kind": "WhitespaceTrivia",
                                                    "text": "            "
                                                }
                                            ],
                                            "trailingTrivia": [
                                                {
                                                    "kind": "WhitespaceTrivia",
                                                    "text": " "
                                                }
                                            ]
                                        },
                                        "openParenToken": {
                                            "kind": "OpenParenToken",
                                            "fullStart": 724,
                                            "fullEnd": 725,
                                            "start": 724,
                                            "end": 725,
                                            "fullWidth": 1,
                                            "width": 1,
                                            "text": "(",
                                            "value": "(",
                                            "valueText": "("
                                        },
                                        "condition": {
                                            "kind": "InvocationExpression",
                                            "fullStart": 725,
                                            "fullEnd": 753,
                                            "start": 725,
                                            "end": 753,
                                            "fullWidth": 28,
                                            "width": 28,
                                            "expression": {
                                                "kind": "MemberAccessExpression",
                                                "fullStart": 725,
                                                "fullEnd": 750,
                                                "start": 725,
                                                "end": 750,
                                                "fullWidth": 25,
                                                "width": 25,
                                                "expression": {
                                                    "kind": "IdentifierName",
                                                    "fullStart": 725,
                                                    "fullEnd": 735,
                                                    "start": 725,
                                                    "end": 735,
                                                    "fullWidth": 10,
                                                    "width": 10,
                                                    "text": "denseArray",
                                                    "value": "denseArray",
                                                    "valueText": "denseArray"
                                                },
                                                "dotToken": {
                                                    "kind": "DotToken",
                                                    "fullStart": 735,
                                                    "fullEnd": 736,
                                                    "start": 735,
                                                    "end": 736,
                                                    "fullWidth": 1,
                                                    "width": 1,
                                                    "text": ".",
                                                    "value": ".",
                                                    "valueText": "."
                                                },
                                                "name": {
                                                    "kind": "IdentifierName",
                                                    "fullStart": 736,
                                                    "fullEnd": 750,
                                                    "start": 736,
                                                    "end": 750,
                                                    "fullWidth": 14,
                                                    "width": 14,
                                                    "text": "hasOwnProperty",
                                                    "value": "hasOwnProperty",
                                                    "valueText": "hasOwnProperty"
                                                }
                                            },
                                            "argumentList": {
                                                "kind": "ArgumentList",
                                                "fullStart": 750,
                                                "fullEnd": 753,
                                                "start": 750,
                                                "end": 753,
                                                "fullWidth": 3,
                                                "width": 3,
                                                "openParenToken": {
                                                    "kind": "OpenParenToken",
                                                    "fullStart": 750,
                                                    "fullEnd": 751,
                                                    "start": 750,
                                                    "end": 751,
                                                    "fullWidth": 1,
                                                    "width": 1,
                                                    "text": "(",
                                                    "value": "(",
                                                    "valueText": "("
                                                },
                                                "arguments": [
                                                    {
                                                        "kind": "IdentifierName",
                                                        "fullStart": 751,
                                                        "fullEnd": 752,
                                                        "start": 751,
                                                        "end": 752,
                                                        "fullWidth": 1,
                                                        "width": 1,
                                                        "text": "p",
                                                        "value": "p",
                                                        "valueText": "p"
                                                    }
                                                ],
                                                "closeParenToken": {
                                                    "kind": "CloseParenToken",
                                                    "fullStart": 752,
                                                    "fullEnd": 753,
                                                    "start": 752,
                                                    "end": 753,
                                                    "fullWidth": 1,
                                                    "width": 1,
                                                    "text": ")",
                                                    "value": ")",
                                                    "valueText": ")"
                                                }
                                            }
                                        },
                                        "closeParenToken": {
                                            "kind": "CloseParenToken",
                                            "fullStart": 753,
                                            "fullEnd": 755,
                                            "start": 753,
                                            "end": 754,
                                            "fullWidth": 2,
                                            "width": 1,
                                            "text": ")",
                                            "value": ")",
                                            "valueText": ")",
                                            "hasTrailingTrivia": true,
                                            "trailingTrivia": [
                                                {
                                                    "kind": "WhitespaceTrivia",
                                                    "text": " "
                                                }
                                            ]
                                        },
                                        "statement": {
                                            "kind": "Block",
                                            "fullStart": 755,
                                            "fullEnd": 809,
                                            "start": 755,
                                            "end": 807,
                                            "fullWidth": 54,
                                            "width": 52,
                                            "openBraceToken": {
                                                "kind": "OpenBraceToken",
                                                "fullStart": 755,
                                                "fullEnd": 758,
                                                "start": 755,
                                                "end": 756,
                                                "fullWidth": 3,
                                                "width": 1,
                                                "text": "{",
                                                "value": "{",
                                                "valueText": "{",
                                                "hasTrailingTrivia": true,
                                                "hasTrailingNewLine": true,
                                                "trailingTrivia": [
                                                    {
                                                        "kind": "NewLineTrivia",
                                                        "text": "\r\n"
                                                    }
                                                ]
                                            },
                                            "statements": [
                                                {
                                                    "kind": "ExpressionStatement",
                                                    "fullStart": 758,
                                                    "fullEnd": 794,
                                                    "start": 774,
                                                    "end": 792,
                                                    "fullWidth": 36,
                                                    "width": 18,
                                                    "expression": {
                                                        "kind": "InvocationExpression",
                                                        "fullStart": 758,
                                                        "fullEnd": 791,
                                                        "start": 774,
                                                        "end": 791,
                                                        "fullWidth": 33,
                                                        "width": 17,
                                                        "expression": {
                                                            "kind": "MemberAccessExpression",
                                                            "fullStart": 758,
                                                            "fullEnd": 788,
                                                            "start": 774,
                                                            "end": 788,
                                                            "fullWidth": 30,
                                                            "width": 14,
                                                            "expression": {
                                                                "kind": "IdentifierName",
                                                                "fullStart": 758,
                                                                "fullEnd": 783,
                                                                "start": 774,
                                                                "end": 783,
                                                                "fullWidth": 25,
                                                                "width": 9,
                                                                "text": "tempArray",
                                                                "value": "tempArray",
                                                                "valueText": "tempArray",
                                                                "hasLeadingTrivia": true,
                                                                "leadingTrivia": [
                                                                    {
                                                                        "kind": "WhitespaceTrivia",
                                                                        "text": "                "
                                                                    }
                                                                ]
                                                            },
                                                            "dotToken": {
                                                                "kind": "DotToken",
                                                                "fullStart": 783,
                                                                "fullEnd": 784,
                                                                "start": 783,
                                                                "end": 784,
                                                                "fullWidth": 1,
                                                                "width": 1,
                                                                "text": ".",
                                                                "value": ".",
                                                                "valueText": "."
                                                            },
                                                            "name": {
                                                                "kind": "IdentifierName",
                                                                "fullStart": 784,
                                                                "fullEnd": 788,
                                                                "start": 784,
                                                                "end": 788,
                                                                "fullWidth": 4,
                                                                "width": 4,
                                                                "text": "push",
                                                                "value": "push",
                                                                "valueText": "push"
                                                            }
                                                        },
                                                        "argumentList": {
                                                            "kind": "ArgumentList",
                                                            "fullStart": 788,
                                                            "fullEnd": 791,
                                                            "start": 788,
                                                            "end": 791,
                                                            "fullWidth": 3,
                                                            "width": 3,
                                                            "openParenToken": {
                                                                "kind": "OpenParenToken",
                                                                "fullStart": 788,
                                                                "fullEnd": 789,
                                                                "start": 788,
                                                                "end": 789,
                                                                "fullWidth": 1,
                                                                "width": 1,
                                                                "text": "(",
                                                                "value": "(",
                                                                "valueText": "("
                                                            },
                                                            "arguments": [
                                                                {
                                                                    "kind": "IdentifierName",
                                                                    "fullStart": 789,
                                                                    "fullEnd": 790,
                                                                    "start": 789,
                                                                    "end": 790,
                                                                    "fullWidth": 1,
                                                                    "width": 1,
                                                                    "text": "p",
                                                                    "value": "p",
                                                                    "valueText": "p"
                                                                }
                                                            ],
                                                            "closeParenToken": {
                                                                "kind": "CloseParenToken",
                                                                "fullStart": 790,
                                                                "fullEnd": 791,
                                                                "start": 790,
                                                                "end": 791,
                                                                "fullWidth": 1,
                                                                "width": 1,
                                                                "text": ")",
                                                                "value": ")",
                                                                "valueText": ")"
                                                            }
                                                        }
                                                    },
                                                    "semicolonToken": {
                                                        "kind": "SemicolonToken",
                                                        "fullStart": 791,
                                                        "fullEnd": 794,
                                                        "start": 791,
                                                        "end": 792,
                                                        "fullWidth": 3,
                                                        "width": 1,
                                                        "text": ";",
                                                        "value": ";",
                                                        "valueText": ";",
                                                        "hasTrailingTrivia": true,
                                                        "hasTrailingNewLine": true,
                                                        "trailingTrivia": [
                                                            {
                                                                "kind": "NewLineTrivia",
                                                                "text": "\r\n"
                                                            }
                                                        ]
                                                    }
                                                }
                                            ],
                                            "closeBraceToken": {
                                                "kind": "CloseBraceToken",
                                                "fullStart": 794,
                                                "fullEnd": 809,
                                                "start": 806,
                                                "end": 807,
                                                "fullWidth": 15,
                                                "width": 1,
                                                "text": "}",
                                                "value": "}",
                                                "valueText": "}",
                                                "hasLeadingTrivia": true,
                                                "hasTrailingTrivia": true,
                                                "hasTrailingNewLine": true,
                                                "leadingTrivia": [
                                                    {
                                                        "kind": "WhitespaceTrivia",
                                                        "text": "            "
                                                    }
                                                ],
                                                "trailingTrivia": [
                                                    {
                                                        "kind": "NewLineTrivia",
                                                        "text": "\r\n"
                                                    }
                                                ]
                                            }
                                        }
                                    }
                                ],
                                "closeBraceToken": {
                                    "kind": "CloseBraceToken",
                                    "fullStart": 809,
                                    "fullEnd": 820,
                                    "start": 817,
                                    "end": 818,
                                    "fullWidth": 11,
                                    "width": 1,
                                    "text": "}",
                                    "value": "}",
                                    "valueText": "}",
                                    "hasLeadingTrivia": true,
                                    "hasTrailingTrivia": true,
                                    "hasTrailingNewLine": true,
                                    "leadingTrivia": [
                                        {
                                            "kind": "WhitespaceTrivia",
                                            "text": "        "
                                        }
                                    ],
                                    "trailingTrivia": [
                                        {
                                            "kind": "NewLineTrivia",
                                            "text": "\r\n"
                                        }
                                    ]
                                }
                            }
                        },
                        {
                            "kind": "VariableStatement",
                            "fullStart": 820,
                            "fullEnd": 876,
                            "start": 830,
                            "end": 874,
                            "fullWidth": 56,
                            "width": 44,
                            "modifiers": [],
                            "variableDeclaration": {
                                "kind": "VariableDeclaration",
                                "fullStart": 820,
                                "fullEnd": 873,
                                "start": 830,
                                "end": 873,
                                "fullWidth": 53,
                                "width": 43,
                                "varKeyword": {
                                    "kind": "VarKeyword",
                                    "fullStart": 820,
                                    "fullEnd": 834,
                                    "start": 830,
                                    "end": 833,
                                    "fullWidth": 14,
                                    "width": 3,
                                    "text": "var",
                                    "value": "var",
                                    "valueText": "var",
                                    "hasLeadingTrivia": true,
                                    "hasLeadingNewLine": true,
                                    "hasTrailingTrivia": true,
                                    "leadingTrivia": [
                                        {
                                            "kind": "NewLineTrivia",
                                            "text": "\r\n"
                                        },
                                        {
                                            "kind": "WhitespaceTrivia",
                                            "text": "        "
                                        }
                                    ],
                                    "trailingTrivia": [
                                        {
                                            "kind": "WhitespaceTrivia",
                                            "text": " "
                                        }
                                    ]
                                },
                                "variableDeclarators": [
                                    {
                                        "kind": "VariableDeclarator",
                                        "fullStart": 834,
                                        "fullEnd": 873,
                                        "start": 834,
                                        "end": 873,
                                        "fullWidth": 39,
<<<<<<< HEAD
                                        "width": 39,
                                        "identifier": {
=======
                                        "propertyName": {
>>>>>>> 85e84683
                                            "kind": "IdentifierName",
                                            "fullStart": 834,
                                            "fullEnd": 848,
                                            "start": 834,
                                            "end": 847,
                                            "fullWidth": 14,
                                            "width": 13,
                                            "text": "returnedArray",
                                            "value": "returnedArray",
                                            "valueText": "returnedArray",
                                            "hasTrailingTrivia": true,
                                            "trailingTrivia": [
                                                {
                                                    "kind": "WhitespaceTrivia",
                                                    "text": " "
                                                }
                                            ]
                                        },
                                        "equalsValueClause": {
                                            "kind": "EqualsValueClause",
                                            "fullStart": 848,
                                            "fullEnd": 873,
                                            "start": 848,
                                            "end": 873,
                                            "fullWidth": 25,
                                            "width": 25,
                                            "equalsToken": {
                                                "kind": "EqualsToken",
                                                "fullStart": 848,
                                                "fullEnd": 850,
                                                "start": 848,
                                                "end": 849,
                                                "fullWidth": 2,
                                                "width": 1,
                                                "text": "=",
                                                "value": "=",
                                                "valueText": "=",
                                                "hasTrailingTrivia": true,
                                                "trailingTrivia": [
                                                    {
                                                        "kind": "WhitespaceTrivia",
                                                        "text": " "
                                                    }
                                                ]
                                            },
                                            "value": {
                                                "kind": "InvocationExpression",
                                                "fullStart": 850,
                                                "fullEnd": 873,
                                                "start": 850,
                                                "end": 873,
                                                "fullWidth": 23,
                                                "width": 23,
                                                "expression": {
                                                    "kind": "MemberAccessExpression",
                                                    "fullStart": 850,
                                                    "fullEnd": 861,
                                                    "start": 850,
                                                    "end": 861,
                                                    "fullWidth": 11,
                                                    "width": 11,
                                                    "expression": {
                                                        "kind": "IdentifierName",
                                                        "fullStart": 850,
                                                        "fullEnd": 856,
                                                        "start": 850,
                                                        "end": 856,
                                                        "fullWidth": 6,
                                                        "width": 6,
                                                        "text": "Object",
                                                        "value": "Object",
                                                        "valueText": "Object"
                                                    },
                                                    "dotToken": {
                                                        "kind": "DotToken",
                                                        "fullStart": 856,
                                                        "fullEnd": 857,
                                                        "start": 856,
                                                        "end": 857,
                                                        "fullWidth": 1,
                                                        "width": 1,
                                                        "text": ".",
                                                        "value": ".",
                                                        "valueText": "."
                                                    },
                                                    "name": {
                                                        "kind": "IdentifierName",
                                                        "fullStart": 857,
                                                        "fullEnd": 861,
                                                        "start": 857,
                                                        "end": 861,
                                                        "fullWidth": 4,
                                                        "width": 4,
                                                        "text": "keys",
                                                        "value": "keys",
                                                        "valueText": "keys"
                                                    }
                                                },
                                                "argumentList": {
                                                    "kind": "ArgumentList",
                                                    "fullStart": 861,
                                                    "fullEnd": 873,
                                                    "start": 861,
                                                    "end": 873,
                                                    "fullWidth": 12,
                                                    "width": 12,
                                                    "openParenToken": {
                                                        "kind": "OpenParenToken",
                                                        "fullStart": 861,
                                                        "fullEnd": 862,
                                                        "start": 861,
                                                        "end": 862,
                                                        "fullWidth": 1,
                                                        "width": 1,
                                                        "text": "(",
                                                        "value": "(",
                                                        "valueText": "("
                                                    },
                                                    "arguments": [
                                                        {
                                                            "kind": "IdentifierName",
                                                            "fullStart": 862,
                                                            "fullEnd": 872,
                                                            "start": 862,
                                                            "end": 872,
                                                            "fullWidth": 10,
                                                            "width": 10,
                                                            "text": "denseArray",
                                                            "value": "denseArray",
                                                            "valueText": "denseArray"
                                                        }
                                                    ],
                                                    "closeParenToken": {
                                                        "kind": "CloseParenToken",
                                                        "fullStart": 872,
                                                        "fullEnd": 873,
                                                        "start": 872,
                                                        "end": 873,
                                                        "fullWidth": 1,
                                                        "width": 1,
                                                        "text": ")",
                                                        "value": ")",
                                                        "valueText": ")"
                                                    }
                                                }
                                            }
                                        }
                                    }
                                ]
                            },
                            "semicolonToken": {
                                "kind": "SemicolonToken",
                                "fullStart": 873,
                                "fullEnd": 876,
                                "start": 873,
                                "end": 874,
                                "fullWidth": 3,
                                "width": 1,
                                "text": ";",
                                "value": ";",
                                "valueText": ";",
                                "hasTrailingTrivia": true,
                                "hasTrailingNewLine": true,
                                "trailingTrivia": [
                                    {
                                        "kind": "NewLineTrivia",
                                        "text": "\r\n"
                                    }
                                ]
                            }
                        },
                        {
                            "kind": "ForInStatement",
                            "fullStart": 876,
                            "fullEnd": 1041,
                            "start": 886,
                            "end": 1039,
                            "fullWidth": 165,
                            "width": 153,
                            "forKeyword": {
                                "kind": "ForKeyword",
                                "fullStart": 876,
                                "fullEnd": 890,
                                "start": 886,
                                "end": 889,
                                "fullWidth": 14,
                                "width": 3,
                                "text": "for",
                                "value": "for",
                                "valueText": "for",
                                "hasLeadingTrivia": true,
                                "hasLeadingNewLine": true,
                                "hasTrailingTrivia": true,
                                "leadingTrivia": [
                                    {
                                        "kind": "NewLineTrivia",
                                        "text": "\r\n"
                                    },
                                    {
                                        "kind": "WhitespaceTrivia",
                                        "text": "        "
                                    }
                                ],
                                "trailingTrivia": [
                                    {
                                        "kind": "WhitespaceTrivia",
                                        "text": " "
                                    }
                                ]
                            },
                            "openParenToken": {
                                "kind": "OpenParenToken",
                                "fullStart": 890,
                                "fullEnd": 891,
                                "start": 890,
                                "end": 891,
                                "fullWidth": 1,
                                "width": 1,
                                "text": "(",
                                "value": "(",
                                "valueText": "("
                            },
                            "variableDeclaration": {
                                "kind": "VariableDeclaration",
                                "fullStart": 891,
                                "fullEnd": 901,
                                "start": 891,
                                "end": 900,
                                "fullWidth": 10,
                                "width": 9,
                                "varKeyword": {
                                    "kind": "VarKeyword",
                                    "fullStart": 891,
                                    "fullEnd": 895,
                                    "start": 891,
                                    "end": 894,
                                    "fullWidth": 4,
                                    "width": 3,
                                    "text": "var",
                                    "value": "var",
                                    "valueText": "var",
                                    "hasTrailingTrivia": true,
                                    "trailingTrivia": [
                                        {
                                            "kind": "WhitespaceTrivia",
                                            "text": " "
                                        }
                                    ]
                                },
                                "variableDeclarators": [
                                    {
                                        "kind": "VariableDeclarator",
                                        "fullStart": 895,
                                        "fullEnd": 901,
                                        "start": 895,
                                        "end": 900,
                                        "fullWidth": 6,
<<<<<<< HEAD
                                        "width": 5,
                                        "identifier": {
=======
                                        "propertyName": {
>>>>>>> 85e84683
                                            "kind": "IdentifierName",
                                            "fullStart": 895,
                                            "fullEnd": 901,
                                            "start": 895,
                                            "end": 900,
                                            "fullWidth": 6,
                                            "width": 5,
                                            "text": "index",
                                            "value": "index",
                                            "valueText": "index",
                                            "hasTrailingTrivia": true,
                                            "trailingTrivia": [
                                                {
                                                    "kind": "WhitespaceTrivia",
                                                    "text": " "
                                                }
                                            ]
                                        }
                                    }
                                ]
                            },
                            "inKeyword": {
                                "kind": "InKeyword",
                                "fullStart": 901,
                                "fullEnd": 904,
                                "start": 901,
                                "end": 903,
                                "fullWidth": 3,
                                "width": 2,
                                "text": "in",
                                "value": "in",
                                "valueText": "in",
                                "hasTrailingTrivia": true,
                                "trailingTrivia": [
                                    {
                                        "kind": "WhitespaceTrivia",
                                        "text": " "
                                    }
                                ]
                            },
                            "expression": {
                                "kind": "IdentifierName",
                                "fullStart": 904,
                                "fullEnd": 917,
                                "start": 904,
                                "end": 917,
                                "fullWidth": 13,
                                "width": 13,
                                "text": "returnedArray",
                                "value": "returnedArray",
                                "valueText": "returnedArray"
                            },
                            "closeParenToken": {
                                "kind": "CloseParenToken",
                                "fullStart": 917,
                                "fullEnd": 919,
                                "start": 917,
                                "end": 918,
                                "fullWidth": 2,
                                "width": 1,
                                "text": ")",
                                "value": ")",
                                "valueText": ")",
                                "hasTrailingTrivia": true,
                                "trailingTrivia": [
                                    {
                                        "kind": "WhitespaceTrivia",
                                        "text": " "
                                    }
                                ]
                            },
                            "statement": {
                                "kind": "Block",
                                "fullStart": 919,
                                "fullEnd": 1041,
                                "start": 919,
                                "end": 1039,
                                "fullWidth": 122,
                                "width": 120,
                                "openBraceToken": {
                                    "kind": "OpenBraceToken",
                                    "fullStart": 919,
                                    "fullEnd": 922,
                                    "start": 919,
                                    "end": 920,
                                    "fullWidth": 3,
                                    "width": 1,
                                    "text": "{",
                                    "value": "{",
                                    "valueText": "{",
                                    "hasTrailingTrivia": true,
                                    "hasTrailingNewLine": true,
                                    "trailingTrivia": [
                                        {
                                            "kind": "NewLineTrivia",
                                            "text": "\r\n"
                                        }
                                    ]
                                },
                                "statements": [
                                    {
                                        "kind": "IfStatement",
                                        "fullStart": 922,
                                        "fullEnd": 1030,
                                        "start": 934,
                                        "end": 1028,
                                        "fullWidth": 108,
                                        "width": 94,
                                        "ifKeyword": {
                                            "kind": "IfKeyword",
                                            "fullStart": 922,
                                            "fullEnd": 937,
                                            "start": 934,
                                            "end": 936,
                                            "fullWidth": 15,
                                            "width": 2,
                                            "text": "if",
                                            "value": "if",
                                            "valueText": "if",
                                            "hasLeadingTrivia": true,
                                            "hasTrailingTrivia": true,
                                            "leadingTrivia": [
                                                {
                                                    "kind": "WhitespaceTrivia",
                                                    "text": "            "
                                                }
                                            ],
                                            "trailingTrivia": [
                                                {
                                                    "kind": "WhitespaceTrivia",
                                                    "text": " "
                                                }
                                            ]
                                        },
                                        "openParenToken": {
                                            "kind": "OpenParenToken",
                                            "fullStart": 937,
                                            "fullEnd": 938,
                                            "start": 937,
                                            "end": 938,
                                            "fullWidth": 1,
                                            "width": 1,
                                            "text": "(",
                                            "value": "(",
                                            "valueText": "("
                                        },
                                        "condition": {
                                            "kind": "NotEqualsExpression",
                                            "fullStart": 938,
                                            "fullEnd": 979,
                                            "start": 938,
                                            "end": 979,
                                            "fullWidth": 41,
                                            "width": 41,
                                            "left": {
                                                "kind": "ElementAccessExpression",
                                                "fullStart": 938,
                                                "fullEnd": 955,
                                                "start": 938,
                                                "end": 954,
                                                "fullWidth": 17,
                                                "width": 16,
                                                "expression": {
                                                    "kind": "IdentifierName",
                                                    "fullStart": 938,
                                                    "fullEnd": 947,
                                                    "start": 938,
                                                    "end": 947,
                                                    "fullWidth": 9,
                                                    "width": 9,
                                                    "text": "tempArray",
                                                    "value": "tempArray",
                                                    "valueText": "tempArray"
                                                },
                                                "openBracketToken": {
                                                    "kind": "OpenBracketToken",
                                                    "fullStart": 947,
                                                    "fullEnd": 948,
                                                    "start": 947,
                                                    "end": 948,
                                                    "fullWidth": 1,
                                                    "width": 1,
                                                    "text": "[",
                                                    "value": "[",
                                                    "valueText": "["
                                                },
                                                "argumentExpression": {
                                                    "kind": "IdentifierName",
                                                    "fullStart": 948,
                                                    "fullEnd": 953,
                                                    "start": 948,
                                                    "end": 953,
                                                    "fullWidth": 5,
                                                    "width": 5,
                                                    "text": "index",
                                                    "value": "index",
                                                    "valueText": "index"
                                                },
                                                "closeBracketToken": {
                                                    "kind": "CloseBracketToken",
                                                    "fullStart": 953,
                                                    "fullEnd": 955,
                                                    "start": 953,
                                                    "end": 954,
                                                    "fullWidth": 2,
                                                    "width": 1,
                                                    "text": "]",
                                                    "value": "]",
                                                    "valueText": "]",
                                                    "hasTrailingTrivia": true,
                                                    "trailingTrivia": [
                                                        {
                                                            "kind": "WhitespaceTrivia",
                                                            "text": " "
                                                        }
                                                    ]
                                                }
                                            },
                                            "operatorToken": {
                                                "kind": "ExclamationEqualsEqualsToken",
                                                "fullStart": 955,
                                                "fullEnd": 959,
                                                "start": 955,
                                                "end": 958,
                                                "fullWidth": 4,
                                                "width": 3,
                                                "text": "!==",
                                                "value": "!==",
                                                "valueText": "!==",
                                                "hasTrailingTrivia": true,
                                                "trailingTrivia": [
                                                    {
                                                        "kind": "WhitespaceTrivia",
                                                        "text": " "
                                                    }
                                                ]
                                            },
                                            "right": {
                                                "kind": "ElementAccessExpression",
                                                "fullStart": 959,
                                                "fullEnd": 979,
                                                "start": 959,
                                                "end": 979,
                                                "fullWidth": 20,
                                                "width": 20,
                                                "expression": {
                                                    "kind": "IdentifierName",
                                                    "fullStart": 959,
                                                    "fullEnd": 972,
                                                    "start": 959,
                                                    "end": 972,
                                                    "fullWidth": 13,
                                                    "width": 13,
                                                    "text": "returnedArray",
                                                    "value": "returnedArray",
                                                    "valueText": "returnedArray"
                                                },
                                                "openBracketToken": {
                                                    "kind": "OpenBracketToken",
                                                    "fullStart": 972,
                                                    "fullEnd": 973,
                                                    "start": 972,
                                                    "end": 973,
                                                    "fullWidth": 1,
                                                    "width": 1,
                                                    "text": "[",
                                                    "value": "[",
                                                    "valueText": "["
                                                },
                                                "argumentExpression": {
                                                    "kind": "IdentifierName",
                                                    "fullStart": 973,
                                                    "fullEnd": 978,
                                                    "start": 973,
                                                    "end": 978,
                                                    "fullWidth": 5,
                                                    "width": 5,
                                                    "text": "index",
                                                    "value": "index",
                                                    "valueText": "index"
                                                },
                                                "closeBracketToken": {
                                                    "kind": "CloseBracketToken",
                                                    "fullStart": 978,
                                                    "fullEnd": 979,
                                                    "start": 978,
                                                    "end": 979,
                                                    "fullWidth": 1,
                                                    "width": 1,
                                                    "text": "]",
                                                    "value": "]",
                                                    "valueText": "]"
                                                }
                                            }
                                        },
                                        "closeParenToken": {
                                            "kind": "CloseParenToken",
                                            "fullStart": 979,
                                            "fullEnd": 981,
                                            "start": 979,
                                            "end": 980,
                                            "fullWidth": 2,
                                            "width": 1,
                                            "text": ")",
                                            "value": ")",
                                            "valueText": ")",
                                            "hasTrailingTrivia": true,
                                            "trailingTrivia": [
                                                {
                                                    "kind": "WhitespaceTrivia",
                                                    "text": " "
                                                }
                                            ]
                                        },
                                        "statement": {
                                            "kind": "Block",
                                            "fullStart": 981,
                                            "fullEnd": 1030,
                                            "start": 981,
                                            "end": 1028,
                                            "fullWidth": 49,
                                            "width": 47,
                                            "openBraceToken": {
                                                "kind": "OpenBraceToken",
                                                "fullStart": 981,
                                                "fullEnd": 984,
                                                "start": 981,
                                                "end": 982,
                                                "fullWidth": 3,
                                                "width": 1,
                                                "text": "{",
                                                "value": "{",
                                                "valueText": "{",
                                                "hasTrailingTrivia": true,
                                                "hasTrailingNewLine": true,
                                                "trailingTrivia": [
                                                    {
                                                        "kind": "NewLineTrivia",
                                                        "text": "\r\n"
                                                    }
                                                ]
                                            },
                                            "statements": [
                                                {
                                                    "kind": "ReturnStatement",
                                                    "fullStart": 984,
                                                    "fullEnd": 1015,
                                                    "start": 1000,
                                                    "end": 1013,
                                                    "fullWidth": 31,
                                                    "width": 13,
                                                    "returnKeyword": {
                                                        "kind": "ReturnKeyword",
                                                        "fullStart": 984,
                                                        "fullEnd": 1007,
                                                        "start": 1000,
                                                        "end": 1006,
                                                        "fullWidth": 23,
                                                        "width": 6,
                                                        "text": "return",
                                                        "value": "return",
                                                        "valueText": "return",
                                                        "hasLeadingTrivia": true,
                                                        "hasTrailingTrivia": true,
                                                        "leadingTrivia": [
                                                            {
                                                                "kind": "WhitespaceTrivia",
                                                                "text": "                "
                                                            }
                                                        ],
                                                        "trailingTrivia": [
                                                            {
                                                                "kind": "WhitespaceTrivia",
                                                                "text": " "
                                                            }
                                                        ]
                                                    },
                                                    "expression": {
                                                        "kind": "FalseKeyword",
                                                        "fullStart": 1007,
                                                        "fullEnd": 1012,
                                                        "start": 1007,
                                                        "end": 1012,
                                                        "fullWidth": 5,
                                                        "width": 5,
                                                        "text": "false",
                                                        "value": false,
                                                        "valueText": "false"
                                                    },
                                                    "semicolonToken": {
                                                        "kind": "SemicolonToken",
                                                        "fullStart": 1012,
                                                        "fullEnd": 1015,
                                                        "start": 1012,
                                                        "end": 1013,
                                                        "fullWidth": 3,
                                                        "width": 1,
                                                        "text": ";",
                                                        "value": ";",
                                                        "valueText": ";",
                                                        "hasTrailingTrivia": true,
                                                        "hasTrailingNewLine": true,
                                                        "trailingTrivia": [
                                                            {
                                                                "kind": "NewLineTrivia",
                                                                "text": "\r\n"
                                                            }
                                                        ]
                                                    }
                                                }
                                            ],
                                            "closeBraceToken": {
                                                "kind": "CloseBraceToken",
                                                "fullStart": 1015,
                                                "fullEnd": 1030,
                                                "start": 1027,
                                                "end": 1028,
                                                "fullWidth": 15,
                                                "width": 1,
                                                "text": "}",
                                                "value": "}",
                                                "valueText": "}",
                                                "hasLeadingTrivia": true,
                                                "hasTrailingTrivia": true,
                                                "hasTrailingNewLine": true,
                                                "leadingTrivia": [
                                                    {
                                                        "kind": "WhitespaceTrivia",
                                                        "text": "            "
                                                    }
                                                ],
                                                "trailingTrivia": [
                                                    {
                                                        "kind": "NewLineTrivia",
                                                        "text": "\r\n"
                                                    }
                                                ]
                                            }
                                        }
                                    }
                                ],
                                "closeBraceToken": {
                                    "kind": "CloseBraceToken",
                                    "fullStart": 1030,
                                    "fullEnd": 1041,
                                    "start": 1038,
                                    "end": 1039,
                                    "fullWidth": 11,
                                    "width": 1,
                                    "text": "}",
                                    "value": "}",
                                    "valueText": "}",
                                    "hasLeadingTrivia": true,
                                    "hasTrailingTrivia": true,
                                    "hasTrailingNewLine": true,
                                    "leadingTrivia": [
                                        {
                                            "kind": "WhitespaceTrivia",
                                            "text": "        "
                                        }
                                    ],
                                    "trailingTrivia": [
                                        {
                                            "kind": "NewLineTrivia",
                                            "text": "\r\n"
                                        }
                                    ]
                                }
                            }
                        },
                        {
                            "kind": "ReturnStatement",
                            "fullStart": 1041,
                            "fullEnd": 1063,
                            "start": 1049,
                            "end": 1061,
                            "fullWidth": 22,
                            "width": 12,
                            "returnKeyword": {
                                "kind": "ReturnKeyword",
                                "fullStart": 1041,
                                "fullEnd": 1056,
                                "start": 1049,
                                "end": 1055,
                                "fullWidth": 15,
                                "width": 6,
                                "text": "return",
                                "value": "return",
                                "valueText": "return",
                                "hasLeadingTrivia": true,
                                "hasTrailingTrivia": true,
                                "leadingTrivia": [
                                    {
                                        "kind": "WhitespaceTrivia",
                                        "text": "        "
                                    }
                                ],
                                "trailingTrivia": [
                                    {
                                        "kind": "WhitespaceTrivia",
                                        "text": " "
                                    }
                                ]
                            },
                            "expression": {
                                "kind": "TrueKeyword",
                                "fullStart": 1056,
                                "fullEnd": 1060,
                                "start": 1056,
                                "end": 1060,
                                "fullWidth": 4,
                                "width": 4,
                                "text": "true",
                                "value": true,
                                "valueText": "true"
                            },
                            "semicolonToken": {
                                "kind": "SemicolonToken",
                                "fullStart": 1060,
                                "fullEnd": 1063,
                                "start": 1060,
                                "end": 1061,
                                "fullWidth": 3,
                                "width": 1,
                                "text": ";",
                                "value": ";",
                                "valueText": ";",
                                "hasTrailingTrivia": true,
                                "hasTrailingNewLine": true,
                                "trailingTrivia": [
                                    {
                                        "kind": "NewLineTrivia",
                                        "text": "\r\n"
                                    }
                                ]
                            }
                        }
                    ],
                    "closeBraceToken": {
                        "kind": "CloseBraceToken",
                        "fullStart": 1063,
                        "fullEnd": 1072,
                        "start": 1069,
                        "end": 1070,
                        "fullWidth": 9,
                        "width": 1,
                        "text": "}",
                        "value": "}",
                        "valueText": "}",
                        "hasLeadingTrivia": true,
                        "hasLeadingNewLine": true,
                        "hasTrailingTrivia": true,
                        "hasTrailingNewLine": true,
                        "leadingTrivia": [
                            {
                                "kind": "NewLineTrivia",
                                "text": "\r\n"
                            },
                            {
                                "kind": "WhitespaceTrivia",
                                "text": "    "
                            }
                        ],
                        "trailingTrivia": [
                            {
                                "kind": "NewLineTrivia",
                                "text": "\r\n"
                            }
                        ]
                    }
                }
            },
            {
                "kind": "ExpressionStatement",
                "fullStart": 1072,
                "fullEnd": 1096,
                "start": 1072,
                "end": 1094,
                "fullWidth": 24,
                "width": 22,
                "expression": {
                    "kind": "InvocationExpression",
                    "fullStart": 1072,
                    "fullEnd": 1093,
                    "start": 1072,
                    "end": 1093,
                    "fullWidth": 21,
                    "width": 21,
                    "expression": {
                        "kind": "IdentifierName",
                        "fullStart": 1072,
                        "fullEnd": 1083,
                        "start": 1072,
                        "end": 1083,
                        "fullWidth": 11,
                        "width": 11,
                        "text": "runTestCase",
                        "value": "runTestCase",
                        "valueText": "runTestCase"
                    },
                    "argumentList": {
                        "kind": "ArgumentList",
                        "fullStart": 1083,
                        "fullEnd": 1093,
                        "start": 1083,
                        "end": 1093,
                        "fullWidth": 10,
                        "width": 10,
                        "openParenToken": {
                            "kind": "OpenParenToken",
                            "fullStart": 1083,
                            "fullEnd": 1084,
                            "start": 1083,
                            "end": 1084,
                            "fullWidth": 1,
                            "width": 1,
                            "text": "(",
                            "value": "(",
                            "valueText": "("
                        },
                        "arguments": [
                            {
                                "kind": "IdentifierName",
                                "fullStart": 1084,
                                "fullEnd": 1092,
                                "start": 1084,
                                "end": 1092,
                                "fullWidth": 8,
                                "width": 8,
                                "text": "testcase",
                                "value": "testcase",
                                "valueText": "testcase"
                            }
                        ],
                        "closeParenToken": {
                            "kind": "CloseParenToken",
                            "fullStart": 1092,
                            "fullEnd": 1093,
                            "start": 1092,
                            "end": 1093,
                            "fullWidth": 1,
                            "width": 1,
                            "text": ")",
                            "value": ")",
                            "valueText": ")"
                        }
                    }
                },
                "semicolonToken": {
                    "kind": "SemicolonToken",
                    "fullStart": 1093,
                    "fullEnd": 1096,
                    "start": 1093,
                    "end": 1094,
                    "fullWidth": 3,
                    "width": 1,
                    "text": ";",
                    "value": ";",
                    "valueText": ";",
                    "hasTrailingTrivia": true,
                    "hasTrailingNewLine": true,
                    "trailingTrivia": [
                        {
                            "kind": "NewLineTrivia",
                            "text": "\r\n"
                        }
                    ]
                }
            }
        ],
        "endOfFileToken": {
            "kind": "EndOfFileToken",
            "fullStart": 1096,
            "fullEnd": 1096,
            "start": 1096,
            "end": 1096,
            "fullWidth": 0,
            "width": 0,
            "text": ""
        }
    },
    "lineMap": {
        "lineStarts": [
            0,
            67,
            152,
            232,
            308,
            380,
            385,
            439,
            572,
            577,
            579,
            581,
            604,
            641,
            643,
            672,
            709,
            758,
            794,
            809,
            820,
            822,
            876,
            878,
            922,
            984,
            1015,
            1030,
            1041,
            1063,
            1065,
            1072,
            1096
        ],
        "length": 1096
    }
}<|MERGE_RESOLUTION|>--- conflicted
+++ resolved
@@ -245,12 +245,8 @@
                                         "start": 616,
                                         "end": 638,
                                         "fullWidth": 22,
-<<<<<<< HEAD
                                         "width": 22,
-                                        "identifier": {
-=======
                                         "propertyName": {
->>>>>>> 85e84683
                                             "kind": "IdentifierName",
                                             "fullStart": 616,
                                             "fullEnd": 627,
@@ -486,12 +482,8 @@
                                         "start": 655,
                                         "end": 669,
                                         "fullWidth": 14,
-<<<<<<< HEAD
                                         "width": 14,
-                                        "identifier": {
-=======
                                         "propertyName": {
->>>>>>> 85e84683
                                             "kind": "IdentifierName",
                                             "fullStart": 655,
                                             "fullEnd": 665,
@@ -677,12 +669,8 @@
                                         "start": 689,
                                         "end": 690,
                                         "fullWidth": 2,
-<<<<<<< HEAD
                                         "width": 1,
-                                        "identifier": {
-=======
                                         "propertyName": {
->>>>>>> 85e84683
                                             "kind": "IdentifierName",
                                             "fullStart": 689,
                                             "fullEnd": 691,
@@ -1231,12 +1219,8 @@
                                         "start": 834,
                                         "end": 873,
                                         "fullWidth": 39,
-<<<<<<< HEAD
                                         "width": 39,
-                                        "identifier": {
-=======
                                         "propertyName": {
->>>>>>> 85e84683
                                             "kind": "IdentifierName",
                                             "fullStart": 834,
                                             "fullEnd": 848,
@@ -1494,12 +1478,8 @@
                                         "start": 895,
                                         "end": 900,
                                         "fullWidth": 6,
-<<<<<<< HEAD
                                         "width": 5,
-                                        "identifier": {
-=======
                                         "propertyName": {
->>>>>>> 85e84683
                                             "kind": "IdentifierName",
                                             "fullStart": 895,
                                             "fullEnd": 901,
