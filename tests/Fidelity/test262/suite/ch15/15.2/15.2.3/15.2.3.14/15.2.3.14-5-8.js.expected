--- conflicted
+++ resolved
@@ -247,12 +247,8 @@
                                         "start": 641,
                                         "end": 651,
                                         "fullWidth": 10,
-<<<<<<< HEAD
                                         "width": 10,
-                                        "identifier": {
-=======
                                         "propertyName": {
->>>>>>> 85e84683
                                             "kind": "IdentifierName",
                                             "fullStart": 641,
                                             "fullEnd": 647,
@@ -870,12 +866,8 @@
                                         "start": 816,
                                         "end": 837,
                                         "fullWidth": 21,
-<<<<<<< HEAD
                                         "width": 21,
-                                        "identifier": {
-=======
                                         "propertyName": {
->>>>>>> 85e84683
                                             "kind": "IdentifierName",
                                             "fullStart": 816,
                                             "fullEnd": 820,
@@ -1249,12 +1241,8 @@
                                         "start": 886,
                                         "end": 901,
                                         "fullWidth": 15,
-<<<<<<< HEAD
                                         "width": 15,
-                                        "identifier": {
-=======
                                         "propertyName": {
->>>>>>> 85e84683
                                             "kind": "IdentifierName",
                                             "fullStart": 886,
                                             "fullEnd": 890,
@@ -2029,12 +2017,8 @@
                                         "start": 1076,
                                         "end": 1098,
                                         "fullWidth": 22,
-<<<<<<< HEAD
                                         "width": 22,
-                                        "identifier": {
-=======
                                         "propertyName": {
->>>>>>> 85e84683
                                             "kind": "IdentifierName",
                                             "fullStart": 1076,
                                             "fullEnd": 1080,
@@ -2292,12 +2276,8 @@
                                         "start": 1120,
                                         "end": 1121,
                                         "fullWidth": 2,
-<<<<<<< HEAD
                                         "width": 1,
-                                        "identifier": {
-=======
                                         "propertyName": {
->>>>>>> 85e84683
                                             "kind": "IdentifierName",
                                             "fullStart": 1120,
                                             "fullEnd": 1122,
