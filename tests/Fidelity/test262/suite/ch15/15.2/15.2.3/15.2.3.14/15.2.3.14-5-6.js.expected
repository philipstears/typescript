{
    "isDeclaration": false,
    "languageVersion": "EcmaScript5",
    "parseOptions": {
        "allowAutomaticSemicolonInsertion": true
    },
    "sourceUnit": {
        "kind": "SourceUnit",
        "fullStart": 0,
        "fullEnd": 1347,
        "start": 558,
        "end": 1347,
        "fullWidth": 1347,
        "width": 789,
        "isIncrementallyUnusable": true,
        "moduleElements": [
            {
                "kind": "FunctionDeclaration",
                "fullStart": 0,
                "fullEnd": 1323,
                "start": 558,
                "end": 1321,
                "fullWidth": 1323,
                "width": 763,
                "isIncrementallyUnusable": true,
                "modifiers": [],
                "functionKeyword": {
                    "kind": "FunctionKeyword",
                    "fullStart": 0,
                    "fullEnd": 567,
                    "start": 558,
                    "end": 566,
                    "fullWidth": 567,
                    "width": 8,
                    "text": "function",
                    "value": "function",
                    "valueText": "function",
                    "hasLeadingTrivia": true,
                    "hasLeadingComment": true,
                    "hasLeadingNewLine": true,
                    "hasTrailingTrivia": true,
                    "leadingTrivia": [
                        {
                            "kind": "SingleLineCommentTrivia",
                            "text": "/// Copyright (c) 2012 Ecma International.  All rights reserved. "
                        },
                        {
                            "kind": "NewLineTrivia",
                            "text": "\r\n"
                        },
                        {
                            "kind": "SingleLineCommentTrivia",
                            "text": "/// Ecma International makes this code available under the terms and conditions set"
                        },
                        {
                            "kind": "NewLineTrivia",
                            "text": "\r\n"
                        },
                        {
                            "kind": "SingleLineCommentTrivia",
                            "text": "/// forth on http://hg.ecmascript.org/tests/test262/raw-file/tip/LICENSE (the "
                        },
                        {
                            "kind": "NewLineTrivia",
                            "text": "\r\n"
                        },
                        {
                            "kind": "SingleLineCommentTrivia",
                            "text": "/// \"Use Terms\").   Any redistribution of this code must retain the above "
                        },
                        {
                            "kind": "NewLineTrivia",
                            "text": "\r\n"
                        },
                        {
                            "kind": "SingleLineCommentTrivia",
                            "text": "/// copyright and this notice and otherwise comply with the Use Terms."
                        },
                        {
                            "kind": "NewLineTrivia",
                            "text": "\r\n"
                        },
                        {
                            "kind": "MultiLineCommentTrivia",
                            "text": "/**\r\n * @path ch15/15.2/15.2.3/15.2.3.14/15.2.3.14-5-6.js\r\n * @description Object.keys - inherited enumerable accessor property of 'O' is not defined in returned array\r\n */"
                        },
                        {
                            "kind": "NewLineTrivia",
                            "text": "\r\n"
                        },
                        {
                            "kind": "NewLineTrivia",
                            "text": "\r\n"
                        },
                        {
                            "kind": "NewLineTrivia",
                            "text": "\r\n"
                        }
                    ],
                    "trailingTrivia": [
                        {
                            "kind": "WhitespaceTrivia",
                            "text": " "
                        }
                    ]
                },
                "identifier": {
                    "kind": "IdentifierName",
                    "fullStart": 567,
                    "fullEnd": 575,
                    "start": 567,
                    "end": 575,
                    "fullWidth": 8,
                    "width": 8,
                    "text": "testcase",
                    "value": "testcase",
                    "valueText": "testcase"
                },
                "callSignature": {
                    "kind": "CallSignature",
                    "fullStart": 575,
                    "fullEnd": 578,
                    "start": 575,
                    "end": 577,
                    "fullWidth": 3,
                    "width": 2,
                    "parameterList": {
                        "kind": "ParameterList",
                        "fullStart": 575,
                        "fullEnd": 578,
                        "start": 575,
                        "end": 577,
                        "fullWidth": 3,
                        "width": 2,
                        "openParenToken": {
                            "kind": "OpenParenToken",
                            "fullStart": 575,
                            "fullEnd": 576,
                            "start": 575,
                            "end": 576,
                            "fullWidth": 1,
                            "width": 1,
                            "text": "(",
                            "value": "(",
                            "valueText": "("
                        },
                        "parameters": [],
                        "closeParenToken": {
                            "kind": "CloseParenToken",
                            "fullStart": 576,
                            "fullEnd": 578,
                            "start": 576,
                            "end": 577,
                            "fullWidth": 2,
                            "width": 1,
                            "text": ")",
                            "value": ")",
                            "valueText": ")",
                            "hasTrailingTrivia": true,
                            "trailingTrivia": [
                                {
                                    "kind": "WhitespaceTrivia",
                                    "text": " "
                                }
                            ]
                        }
                    }
                },
                "block": {
                    "kind": "Block",
                    "fullStart": 578,
                    "fullEnd": 1323,
                    "start": 578,
                    "end": 1321,
                    "fullWidth": 745,
                    "width": 743,
                    "isIncrementallyUnusable": true,
                    "openBraceToken": {
                        "kind": "OpenBraceToken",
                        "fullStart": 578,
                        "fullEnd": 581,
                        "start": 578,
                        "end": 579,
                        "fullWidth": 3,
                        "width": 1,
                        "text": "{",
                        "value": "{",
                        "valueText": "{",
                        "hasTrailingTrivia": true,
                        "hasTrailingNewLine": true,
                        "trailingTrivia": [
                            {
                                "kind": "NewLineTrivia",
                                "text": "\r\n"
                            }
                        ]
                    },
                    "statements": [
                        {
                            "kind": "VariableStatement",
                            "fullStart": 581,
                            "fullEnd": 606,
                            "start": 589,
                            "end": 604,
                            "fullWidth": 25,
                            "width": 15,
                            "modifiers": [],
                            "variableDeclaration": {
                                "kind": "VariableDeclaration",
                                "fullStart": 581,
                                "fullEnd": 603,
                                "start": 589,
                                "end": 603,
                                "fullWidth": 22,
                                "width": 14,
                                "varKeyword": {
                                    "kind": "VarKeyword",
                                    "fullStart": 581,
                                    "fullEnd": 593,
                                    "start": 589,
                                    "end": 592,
                                    "fullWidth": 12,
                                    "width": 3,
                                    "text": "var",
                                    "value": "var",
                                    "valueText": "var",
                                    "hasLeadingTrivia": true,
                                    "hasTrailingTrivia": true,
                                    "leadingTrivia": [
                                        {
                                            "kind": "WhitespaceTrivia",
                                            "text": "        "
                                        }
                                    ],
                                    "trailingTrivia": [
                                        {
                                            "kind": "WhitespaceTrivia",
                                            "text": " "
                                        }
                                    ]
                                },
                                "variableDeclarators": [
                                    {
                                        "kind": "VariableDeclarator",
                                        "fullStart": 593,
                                        "fullEnd": 603,
                                        "start": 593,
                                        "end": 603,
                                        "fullWidth": 10,
<<<<<<< HEAD
                                        "width": 10,
                                        "identifier": {
=======
                                        "propertyName": {
>>>>>>> 85e84683
                                            "kind": "IdentifierName",
                                            "fullStart": 593,
                                            "fullEnd": 599,
                                            "start": 593,
                                            "end": 598,
                                            "fullWidth": 6,
                                            "width": 5,
                                            "text": "proto",
                                            "value": "proto",
                                            "valueText": "proto",
                                            "hasTrailingTrivia": true,
                                            "trailingTrivia": [
                                                {
                                                    "kind": "WhitespaceTrivia",
                                                    "text": " "
                                                }
                                            ]
                                        },
                                        "equalsValueClause": {
                                            "kind": "EqualsValueClause",
                                            "fullStart": 599,
                                            "fullEnd": 603,
                                            "start": 599,
                                            "end": 603,
                                            "fullWidth": 4,
                                            "width": 4,
                                            "equalsToken": {
                                                "kind": "EqualsToken",
                                                "fullStart": 599,
                                                "fullEnd": 601,
                                                "start": 599,
                                                "end": 600,
                                                "fullWidth": 2,
                                                "width": 1,
                                                "text": "=",
                                                "value": "=",
                                                "valueText": "=",
                                                "hasTrailingTrivia": true,
                                                "trailingTrivia": [
                                                    {
                                                        "kind": "WhitespaceTrivia",
                                                        "text": " "
                                                    }
                                                ]
                                            },
                                            "value": {
                                                "kind": "ObjectLiteralExpression",
                                                "fullStart": 601,
                                                "fullEnd": 603,
                                                "start": 601,
                                                "end": 603,
                                                "fullWidth": 2,
                                                "width": 2,
                                                "openBraceToken": {
                                                    "kind": "OpenBraceToken",
                                                    "fullStart": 601,
                                                    "fullEnd": 602,
                                                    "start": 601,
                                                    "end": 602,
                                                    "fullWidth": 1,
                                                    "width": 1,
                                                    "text": "{",
                                                    "value": "{",
                                                    "valueText": "{"
                                                },
                                                "propertyAssignments": [],
                                                "closeBraceToken": {
                                                    "kind": "CloseBraceToken",
                                                    "fullStart": 602,
                                                    "fullEnd": 603,
                                                    "start": 602,
                                                    "end": 603,
                                                    "fullWidth": 1,
                                                    "width": 1,
                                                    "text": "}",
                                                    "value": "}",
                                                    "valueText": "}"
                                                }
                                            }
                                        }
                                    }
                                ]
                            },
                            "semicolonToken": {
                                "kind": "SemicolonToken",
                                "fullStart": 603,
                                "fullEnd": 606,
                                "start": 603,
                                "end": 604,
                                "fullWidth": 3,
                                "width": 1,
                                "text": ";",
                                "value": ";",
                                "valueText": ";",
                                "hasTrailingTrivia": true,
                                "hasTrailingNewLine": true,
                                "trailingTrivia": [
                                    {
                                        "kind": "NewLineTrivia",
                                        "text": "\r\n"
                                    }
                                ]
                            }
                        },
                        {
                            "kind": "ExpressionStatement",
                            "fullStart": 606,
                            "fullEnd": 817,
                            "start": 614,
                            "end": 815,
                            "fullWidth": 211,
                            "width": 201,
                            "isIncrementallyUnusable": true,
                            "expression": {
                                "kind": "InvocationExpression",
                                "fullStart": 606,
                                "fullEnd": 814,
                                "start": 614,
                                "end": 814,
                                "fullWidth": 208,
                                "width": 200,
                                "isIncrementallyUnusable": true,
                                "expression": {
                                    "kind": "MemberAccessExpression",
                                    "fullStart": 606,
                                    "fullEnd": 635,
                                    "start": 614,
                                    "end": 635,
                                    "fullWidth": 29,
                                    "width": 21,
                                    "expression": {
                                        "kind": "IdentifierName",
                                        "fullStart": 606,
                                        "fullEnd": 620,
                                        "start": 614,
                                        "end": 620,
                                        "fullWidth": 14,
                                        "width": 6,
                                        "text": "Object",
                                        "value": "Object",
                                        "valueText": "Object",
                                        "hasLeadingTrivia": true,
                                        "leadingTrivia": [
                                            {
                                                "kind": "WhitespaceTrivia",
                                                "text": "        "
                                            }
                                        ]
                                    },
                                    "dotToken": {
                                        "kind": "DotToken",
                                        "fullStart": 620,
                                        "fullEnd": 621,
                                        "start": 620,
                                        "end": 621,
                                        "fullWidth": 1,
                                        "width": 1,
                                        "text": ".",
                                        "value": ".",
                                        "valueText": "."
                                    },
                                    "name": {
                                        "kind": "IdentifierName",
                                        "fullStart": 621,
                                        "fullEnd": 635,
                                        "start": 621,
                                        "end": 635,
                                        "fullWidth": 14,
                                        "width": 14,
                                        "text": "defineProperty",
                                        "value": "defineProperty",
                                        "valueText": "defineProperty"
                                    }
                                },
                                "argumentList": {
                                    "kind": "ArgumentList",
                                    "fullStart": 635,
                                    "fullEnd": 814,
                                    "start": 635,
                                    "end": 814,
                                    "fullWidth": 179,
                                    "width": 179,
                                    "isIncrementallyUnusable": true,
                                    "openParenToken": {
                                        "kind": "OpenParenToken",
                                        "fullStart": 635,
                                        "fullEnd": 636,
                                        "start": 635,
                                        "end": 636,
                                        "fullWidth": 1,
                                        "width": 1,
                                        "text": "(",
                                        "value": "(",
                                        "valueText": "("
                                    },
                                    "arguments": [
                                        {
                                            "kind": "IdentifierName",
                                            "fullStart": 636,
                                            "fullEnd": 641,
                                            "start": 636,
                                            "end": 641,
                                            "fullWidth": 5,
                                            "width": 5,
                                            "text": "proto",
                                            "value": "proto",
                                            "valueText": "proto"
                                        },
                                        {
                                            "kind": "CommaToken",
                                            "fullStart": 641,
                                            "fullEnd": 643,
                                            "start": 641,
                                            "end": 642,
                                            "fullWidth": 2,
                                            "width": 1,
                                            "text": ",",
                                            "value": ",",
                                            "valueText": ",",
                                            "hasTrailingTrivia": true,
                                            "trailingTrivia": [
                                                {
                                                    "kind": "WhitespaceTrivia",
                                                    "text": " "
                                                }
                                            ]
                                        },
                                        {
                                            "kind": "StringLiteral",
                                            "fullStart": 643,
                                            "fullEnd": 658,
                                            "start": 643,
                                            "end": 658,
                                            "fullWidth": 15,
                                            "width": 15,
                                            "text": "\"inheritedProp\"",
                                            "value": "inheritedProp",
                                            "valueText": "inheritedProp"
                                        },
                                        {
                                            "kind": "CommaToken",
                                            "fullStart": 658,
                                            "fullEnd": 660,
                                            "start": 658,
                                            "end": 659,
                                            "fullWidth": 2,
                                            "width": 1,
                                            "text": ",",
                                            "value": ",",
                                            "valueText": ",",
                                            "hasTrailingTrivia": true,
                                            "trailingTrivia": [
                                                {
                                                    "kind": "WhitespaceTrivia",
                                                    "text": " "
                                                }
                                            ]
                                        },
                                        {
                                            "kind": "ObjectLiteralExpression",
                                            "fullStart": 660,
                                            "fullEnd": 813,
                                            "start": 660,
                                            "end": 813,
                                            "fullWidth": 153,
                                            "width": 153,
                                            "isIncrementallyUnusable": true,
                                            "openBraceToken": {
                                                "kind": "OpenBraceToken",
                                                "fullStart": 660,
                                                "fullEnd": 663,
                                                "start": 660,
                                                "end": 661,
                                                "fullWidth": 3,
                                                "width": 1,
                                                "text": "{",
                                                "value": "{",
                                                "valueText": "{",
                                                "hasTrailingTrivia": true,
                                                "hasTrailingNewLine": true,
                                                "trailingTrivia": [
                                                    {
                                                        "kind": "NewLineTrivia",
                                                        "text": "\r\n"
                                                    }
                                                ]
                                            },
                                            "propertyAssignments": [
                                                {
                                                    "kind": "SimplePropertyAssignment",
                                                    "fullStart": 663,
                                                    "fullEnd": 738,
                                                    "start": 675,
                                                    "end": 738,
                                                    "fullWidth": 75,
                                                    "width": 63,
                                                    "isIncrementallyUnusable": true,
                                                    "propertyName": {
                                                        "kind": "IdentifierName",
                                                        "fullStart": 663,
                                                        "fullEnd": 678,
                                                        "start": 675,
                                                        "end": 678,
                                                        "fullWidth": 15,
                                                        "width": 3,
                                                        "text": "get",
                                                        "value": "get",
                                                        "valueText": "get",
                                                        "hasLeadingTrivia": true,
                                                        "leadingTrivia": [
                                                            {
                                                                "kind": "WhitespaceTrivia",
                                                                "text": "            "
                                                            }
                                                        ]
                                                    },
                                                    "colonToken": {
                                                        "kind": "ColonToken",
                                                        "fullStart": 678,
                                                        "fullEnd": 680,
                                                        "start": 678,
                                                        "end": 679,
                                                        "fullWidth": 2,
                                                        "width": 1,
                                                        "text": ":",
                                                        "value": ":",
                                                        "valueText": ":",
                                                        "hasTrailingTrivia": true,
                                                        "trailingTrivia": [
                                                            {
                                                                "kind": "WhitespaceTrivia",
                                                                "text": " "
                                                            }
                                                        ]
                                                    },
                                                    "expression": {
                                                        "kind": "FunctionExpression",
                                                        "fullStart": 680,
                                                        "fullEnd": 738,
                                                        "start": 680,
                                                        "end": 738,
                                                        "fullWidth": 58,
                                                        "width": 58,
                                                        "functionKeyword": {
                                                            "kind": "FunctionKeyword",
                                                            "fullStart": 680,
                                                            "fullEnd": 689,
                                                            "start": 680,
                                                            "end": 688,
                                                            "fullWidth": 9,
                                                            "width": 8,
                                                            "text": "function",
                                                            "value": "function",
                                                            "valueText": "function",
                                                            "hasTrailingTrivia": true,
                                                            "trailingTrivia": [
                                                                {
                                                                    "kind": "WhitespaceTrivia",
                                                                    "text": " "
                                                                }
                                                            ]
                                                        },
                                                        "callSignature": {
                                                            "kind": "CallSignature",
                                                            "fullStart": 689,
                                                            "fullEnd": 692,
                                                            "start": 689,
                                                            "end": 691,
                                                            "fullWidth": 3,
                                                            "width": 2,
                                                            "parameterList": {
                                                                "kind": "ParameterList",
                                                                "fullStart": 689,
                                                                "fullEnd": 692,
                                                                "start": 689,
                                                                "end": 691,
                                                                "fullWidth": 3,
                                                                "width": 2,
                                                                "openParenToken": {
                                                                    "kind": "OpenParenToken",
                                                                    "fullStart": 689,
                                                                    "fullEnd": 690,
                                                                    "start": 689,
                                                                    "end": 690,
                                                                    "fullWidth": 1,
                                                                    "width": 1,
                                                                    "text": "(",
                                                                    "value": "(",
                                                                    "valueText": "("
                                                                },
                                                                "parameters": [],
                                                                "closeParenToken": {
                                                                    "kind": "CloseParenToken",
                                                                    "fullStart": 690,
                                                                    "fullEnd": 692,
                                                                    "start": 690,
                                                                    "end": 691,
                                                                    "fullWidth": 2,
                                                                    "width": 1,
                                                                    "text": ")",
                                                                    "value": ")",
                                                                    "valueText": ")",
                                                                    "hasTrailingTrivia": true,
                                                                    "trailingTrivia": [
                                                                        {
                                                                            "kind": "WhitespaceTrivia",
                                                                            "text": " "
                                                                        }
                                                                    ]
                                                                }
                                                            }
                                                        },
                                                        "block": {
                                                            "kind": "Block",
                                                            "fullStart": 692,
                                                            "fullEnd": 738,
                                                            "start": 692,
                                                            "end": 738,
                                                            "fullWidth": 46,
                                                            "width": 46,
                                                            "openBraceToken": {
                                                                "kind": "OpenBraceToken",
                                                                "fullStart": 692,
                                                                "fullEnd": 695,
                                                                "start": 692,
                                                                "end": 693,
                                                                "fullWidth": 3,
                                                                "width": 1,
                                                                "text": "{",
                                                                "value": "{",
                                                                "valueText": "{",
                                                                "hasTrailingTrivia": true,
                                                                "hasTrailingNewLine": true,
                                                                "trailingTrivia": [
                                                                    {
                                                                        "kind": "NewLineTrivia",
                                                                        "text": "\r\n"
                                                                    }
                                                                ]
                                                            },
                                                            "statements": [
                                                                {
                                                                    "kind": "ReturnStatement",
                                                                    "fullStart": 695,
                                                                    "fullEnd": 725,
                                                                    "start": 711,
                                                                    "end": 723,
                                                                    "fullWidth": 30,
                                                                    "width": 12,
                                                                    "returnKeyword": {
                                                                        "kind": "ReturnKeyword",
                                                                        "fullStart": 695,
                                                                        "fullEnd": 718,
                                                                        "start": 711,
                                                                        "end": 717,
                                                                        "fullWidth": 23,
                                                                        "width": 6,
                                                                        "text": "return",
                                                                        "value": "return",
                                                                        "valueText": "return",
                                                                        "hasLeadingTrivia": true,
                                                                        "hasTrailingTrivia": true,
                                                                        "leadingTrivia": [
                                                                            {
                                                                                "kind": "WhitespaceTrivia",
                                                                                "text": "                "
                                                                            }
                                                                        ],
                                                                        "trailingTrivia": [
                                                                            {
                                                                                "kind": "WhitespaceTrivia",
                                                                                "text": " "
                                                                            }
                                                                        ]
                                                                    },
                                                                    "expression": {
                                                                        "kind": "NumericLiteral",
                                                                        "fullStart": 718,
                                                                        "fullEnd": 722,
                                                                        "start": 718,
                                                                        "end": 722,
                                                                        "fullWidth": 4,
                                                                        "width": 4,
                                                                        "text": "1003",
                                                                        "value": 1003,
                                                                        "valueText": "1003"
                                                                    },
                                                                    "semicolonToken": {
                                                                        "kind": "SemicolonToken",
                                                                        "fullStart": 722,
                                                                        "fullEnd": 725,
                                                                        "start": 722,
                                                                        "end": 723,
                                                                        "fullWidth": 3,
                                                                        "width": 1,
                                                                        "text": ";",
                                                                        "value": ";",
                                                                        "valueText": ";",
                                                                        "hasTrailingTrivia": true,
                                                                        "hasTrailingNewLine": true,
                                                                        "trailingTrivia": [
                                                                            {
                                                                                "kind": "NewLineTrivia",
                                                                                "text": "\r\n"
                                                                            }
                                                                        ]
                                                                    }
                                                                }
                                                            ],
                                                            "closeBraceToken": {
                                                                "kind": "CloseBraceToken",
                                                                "fullStart": 725,
                                                                "fullEnd": 738,
                                                                "start": 737,
                                                                "end": 738,
                                                                "fullWidth": 13,
                                                                "width": 1,
                                                                "text": "}",
                                                                "value": "}",
                                                                "valueText": "}",
                                                                "hasLeadingTrivia": true,
                                                                "leadingTrivia": [
                                                                    {
                                                                        "kind": "WhitespaceTrivia",
                                                                        "text": "            "
                                                                    }
                                                                ]
                                                            }
                                                        }
                                                    }
                                                },
                                                {
                                                    "kind": "CommaToken",
                                                    "fullStart": 738,
                                                    "fullEnd": 741,
                                                    "start": 738,
                                                    "end": 739,
                                                    "fullWidth": 3,
                                                    "width": 1,
                                                    "text": ",",
                                                    "value": ",",
                                                    "valueText": ",",
                                                    "hasTrailingTrivia": true,
                                                    "hasTrailingNewLine": true,
                                                    "trailingTrivia": [
                                                        {
                                                            "kind": "NewLineTrivia",
                                                            "text": "\r\n"
                                                        }
                                                    ]
                                                },
                                                {
                                                    "kind": "SimplePropertyAssignment",
                                                    "fullStart": 741,
                                                    "fullEnd": 769,
                                                    "start": 753,
                                                    "end": 769,
                                                    "fullWidth": 28,
                                                    "width": 16,
                                                    "propertyName": {
                                                        "kind": "IdentifierName",
                                                        "fullStart": 741,
                                                        "fullEnd": 763,
                                                        "start": 753,
                                                        "end": 763,
                                                        "fullWidth": 22,
                                                        "width": 10,
                                                        "text": "enumerable",
                                                        "value": "enumerable",
                                                        "valueText": "enumerable",
                                                        "hasLeadingTrivia": true,
                                                        "leadingTrivia": [
                                                            {
                                                                "kind": "WhitespaceTrivia",
                                                                "text": "            "
                                                            }
                                                        ]
                                                    },
                                                    "colonToken": {
                                                        "kind": "ColonToken",
                                                        "fullStart": 763,
                                                        "fullEnd": 765,
                                                        "start": 763,
                                                        "end": 764,
                                                        "fullWidth": 2,
                                                        "width": 1,
                                                        "text": ":",
                                                        "value": ":",
                                                        "valueText": ":",
                                                        "hasTrailingTrivia": true,
                                                        "trailingTrivia": [
                                                            {
                                                                "kind": "WhitespaceTrivia",
                                                                "text": " "
                                                            }
                                                        ]
                                                    },
                                                    "expression": {
                                                        "kind": "TrueKeyword",
                                                        "fullStart": 765,
                                                        "fullEnd": 769,
                                                        "start": 765,
                                                        "end": 769,
                                                        "fullWidth": 4,
                                                        "width": 4,
                                                        "text": "true",
                                                        "value": true,
                                                        "valueText": "true"
                                                    }
                                                },
                                                {
                                                    "kind": "CommaToken",
                                                    "fullStart": 769,
                                                    "fullEnd": 772,
                                                    "start": 769,
                                                    "end": 770,
                                                    "fullWidth": 3,
                                                    "width": 1,
                                                    "text": ",",
                                                    "value": ",",
                                                    "valueText": ",",
                                                    "hasTrailingTrivia": true,
                                                    "hasTrailingNewLine": true,
                                                    "trailingTrivia": [
                                                        {
                                                            "kind": "NewLineTrivia",
                                                            "text": "\r\n"
                                                        }
                                                    ]
                                                },
                                                {
                                                    "kind": "SimplePropertyAssignment",
                                                    "fullStart": 772,
                                                    "fullEnd": 804,
                                                    "start": 784,
                                                    "end": 802,
                                                    "fullWidth": 32,
                                                    "width": 18,
                                                    "propertyName": {
                                                        "kind": "IdentifierName",
                                                        "fullStart": 772,
                                                        "fullEnd": 796,
                                                        "start": 784,
                                                        "end": 796,
                                                        "fullWidth": 24,
                                                        "width": 12,
                                                        "text": "configurable",
                                                        "value": "configurable",
                                                        "valueText": "configurable",
                                                        "hasLeadingTrivia": true,
                                                        "leadingTrivia": [
                                                            {
                                                                "kind": "WhitespaceTrivia",
                                                                "text": "            "
                                                            }
                                                        ]
                                                    },
                                                    "colonToken": {
                                                        "kind": "ColonToken",
                                                        "fullStart": 796,
                                                        "fullEnd": 798,
                                                        "start": 796,
                                                        "end": 797,
                                                        "fullWidth": 2,
                                                        "width": 1,
                                                        "text": ":",
                                                        "value": ":",
                                                        "valueText": ":",
                                                        "hasTrailingTrivia": true,
                                                        "trailingTrivia": [
                                                            {
                                                                "kind": "WhitespaceTrivia",
                                                                "text": " "
                                                            }
                                                        ]
                                                    },
                                                    "expression": {
                                                        "kind": "TrueKeyword",
                                                        "fullStart": 798,
                                                        "fullEnd": 804,
                                                        "start": 798,
                                                        "end": 802,
                                                        "fullWidth": 6,
                                                        "width": 4,
                                                        "text": "true",
                                                        "value": true,
                                                        "valueText": "true",
                                                        "hasTrailingTrivia": true,
                                                        "hasTrailingNewLine": true,
                                                        "trailingTrivia": [
                                                            {
                                                                "kind": "NewLineTrivia",
                                                                "text": "\r\n"
                                                            }
                                                        ]
                                                    }
                                                }
                                            ],
                                            "closeBraceToken": {
                                                "kind": "CloseBraceToken",
                                                "fullStart": 804,
                                                "fullEnd": 813,
                                                "start": 812,
                                                "end": 813,
                                                "fullWidth": 9,
                                                "width": 1,
                                                "text": "}",
                                                "value": "}",
                                                "valueText": "}",
                                                "hasLeadingTrivia": true,
                                                "leadingTrivia": [
                                                    {
                                                        "kind": "WhitespaceTrivia",
                                                        "text": "        "
                                                    }
                                                ]
                                            }
                                        }
                                    ],
                                    "closeParenToken": {
                                        "kind": "CloseParenToken",
                                        "fullStart": 813,
                                        "fullEnd": 814,
                                        "start": 813,
                                        "end": 814,
                                        "fullWidth": 1,
                                        "width": 1,
                                        "text": ")",
                                        "value": ")",
                                        "valueText": ")"
                                    }
                                }
                            },
                            "semicolonToken": {
                                "kind": "SemicolonToken",
                                "fullStart": 814,
                                "fullEnd": 817,
                                "start": 814,
                                "end": 815,
                                "fullWidth": 3,
                                "width": 1,
                                "text": ";",
                                "value": ";",
                                "valueText": ";",
                                "hasTrailingTrivia": true,
                                "hasTrailingNewLine": true,
                                "trailingTrivia": [
                                    {
                                        "kind": "NewLineTrivia",
                                        "text": "\r\n"
                                    }
                                ]
                            }
                        },
                        {
                            "kind": "VariableStatement",
                            "fullStart": 817,
                            "fullEnd": 853,
                            "start": 825,
                            "end": 851,
                            "fullWidth": 36,
                            "width": 26,
                            "modifiers": [],
                            "variableDeclaration": {
                                "kind": "VariableDeclaration",
                                "fullStart": 817,
                                "fullEnd": 850,
                                "start": 825,
                                "end": 850,
                                "fullWidth": 33,
                                "width": 25,
                                "varKeyword": {
                                    "kind": "VarKeyword",
                                    "fullStart": 817,
                                    "fullEnd": 829,
                                    "start": 825,
                                    "end": 828,
                                    "fullWidth": 12,
                                    "width": 3,
                                    "text": "var",
                                    "value": "var",
                                    "valueText": "var",
                                    "hasLeadingTrivia": true,
                                    "hasTrailingTrivia": true,
                                    "leadingTrivia": [
                                        {
                                            "kind": "WhitespaceTrivia",
                                            "text": "        "
                                        }
                                    ],
                                    "trailingTrivia": [
                                        {
                                            "kind": "WhitespaceTrivia",
                                            "text": " "
                                        }
                                    ]
                                },
                                "variableDeclarators": [
                                    {
                                        "kind": "VariableDeclarator",
                                        "fullStart": 829,
                                        "fullEnd": 850,
                                        "start": 829,
                                        "end": 850,
                                        "fullWidth": 21,
<<<<<<< HEAD
                                        "width": 21,
                                        "identifier": {
=======
                                        "propertyName": {
>>>>>>> 85e84683
                                            "kind": "IdentifierName",
                                            "fullStart": 829,
                                            "fullEnd": 833,
                                            "start": 829,
                                            "end": 832,
                                            "fullWidth": 4,
                                            "width": 3,
                                            "text": "Con",
                                            "value": "Con",
                                            "valueText": "Con",
                                            "hasTrailingTrivia": true,
                                            "trailingTrivia": [
                                                {
                                                    "kind": "WhitespaceTrivia",
                                                    "text": " "
                                                }
                                            ]
                                        },
                                        "equalsValueClause": {
                                            "kind": "EqualsValueClause",
                                            "fullStart": 833,
                                            "fullEnd": 850,
                                            "start": 833,
                                            "end": 850,
                                            "fullWidth": 17,
                                            "width": 17,
                                            "equalsToken": {
                                                "kind": "EqualsToken",
                                                "fullStart": 833,
                                                "fullEnd": 835,
                                                "start": 833,
                                                "end": 834,
                                                "fullWidth": 2,
                                                "width": 1,
                                                "text": "=",
                                                "value": "=",
                                                "valueText": "=",
                                                "hasTrailingTrivia": true,
                                                "trailingTrivia": [
                                                    {
                                                        "kind": "WhitespaceTrivia",
                                                        "text": " "
                                                    }
                                                ]
                                            },
                                            "value": {
                                                "kind": "FunctionExpression",
                                                "fullStart": 835,
                                                "fullEnd": 850,
                                                "start": 835,
                                                "end": 850,
                                                "fullWidth": 15,
                                                "width": 15,
                                                "functionKeyword": {
                                                    "kind": "FunctionKeyword",
                                                    "fullStart": 835,
                                                    "fullEnd": 844,
                                                    "start": 835,
                                                    "end": 843,
                                                    "fullWidth": 9,
                                                    "width": 8,
                                                    "text": "function",
                                                    "value": "function",
                                                    "valueText": "function",
                                                    "hasTrailingTrivia": true,
                                                    "trailingTrivia": [
                                                        {
                                                            "kind": "WhitespaceTrivia",
                                                            "text": " "
                                                        }
                                                    ]
                                                },
                                                "callSignature": {
                                                    "kind": "CallSignature",
                                                    "fullStart": 844,
                                                    "fullEnd": 847,
                                                    "start": 844,
                                                    "end": 846,
                                                    "fullWidth": 3,
                                                    "width": 2,
                                                    "parameterList": {
                                                        "kind": "ParameterList",
                                                        "fullStart": 844,
                                                        "fullEnd": 847,
                                                        "start": 844,
                                                        "end": 846,
                                                        "fullWidth": 3,
                                                        "width": 2,
                                                        "openParenToken": {
                                                            "kind": "OpenParenToken",
                                                            "fullStart": 844,
                                                            "fullEnd": 845,
                                                            "start": 844,
                                                            "end": 845,
                                                            "fullWidth": 1,
                                                            "width": 1,
                                                            "text": "(",
                                                            "value": "(",
                                                            "valueText": "("
                                                        },
                                                        "parameters": [],
                                                        "closeParenToken": {
                                                            "kind": "CloseParenToken",
                                                            "fullStart": 845,
                                                            "fullEnd": 847,
                                                            "start": 845,
                                                            "end": 846,
                                                            "fullWidth": 2,
                                                            "width": 1,
                                                            "text": ")",
                                                            "value": ")",
                                                            "valueText": ")",
                                                            "hasTrailingTrivia": true,
                                                            "trailingTrivia": [
                                                                {
                                                                    "kind": "WhitespaceTrivia",
                                                                    "text": " "
                                                                }
                                                            ]
                                                        }
                                                    }
                                                },
                                                "block": {
                                                    "kind": "Block",
                                                    "fullStart": 847,
                                                    "fullEnd": 850,
                                                    "start": 847,
                                                    "end": 850,
                                                    "fullWidth": 3,
                                                    "width": 3,
                                                    "openBraceToken": {
                                                        "kind": "OpenBraceToken",
                                                        "fullStart": 847,
                                                        "fullEnd": 849,
                                                        "start": 847,
                                                        "end": 848,
                                                        "fullWidth": 2,
                                                        "width": 1,
                                                        "text": "{",
                                                        "value": "{",
                                                        "valueText": "{",
                                                        "hasTrailingTrivia": true,
                                                        "trailingTrivia": [
                                                            {
                                                                "kind": "WhitespaceTrivia",
                                                                "text": " "
                                                            }
                                                        ]
                                                    },
                                                    "statements": [],
                                                    "closeBraceToken": {
                                                        "kind": "CloseBraceToken",
                                                        "fullStart": 849,
                                                        "fullEnd": 850,
                                                        "start": 849,
                                                        "end": 850,
                                                        "fullWidth": 1,
                                                        "width": 1,
                                                        "text": "}",
                                                        "value": "}",
                                                        "valueText": "}"
                                                    }
                                                }
                                            }
                                        }
                                    }
                                ]
                            },
                            "semicolonToken": {
                                "kind": "SemicolonToken",
                                "fullStart": 850,
                                "fullEnd": 853,
                                "start": 850,
                                "end": 851,
                                "fullWidth": 3,
                                "width": 1,
                                "text": ";",
                                "value": ";",
                                "valueText": ";",
                                "hasTrailingTrivia": true,
                                "hasTrailingNewLine": true,
                                "trailingTrivia": [
                                    {
                                        "kind": "NewLineTrivia",
                                        "text": "\r\n"
                                    }
                                ]
                            }
                        },
                        {
                            "kind": "ExpressionStatement",
                            "fullStart": 853,
                            "fullEnd": 885,
                            "start": 861,
                            "end": 883,
                            "fullWidth": 32,
                            "width": 22,
                            "expression": {
                                "kind": "AssignmentExpression",
                                "fullStart": 853,
                                "fullEnd": 882,
                                "start": 861,
                                "end": 882,
                                "fullWidth": 29,
                                "width": 21,
                                "left": {
                                    "kind": "MemberAccessExpression",
                                    "fullStart": 853,
                                    "fullEnd": 875,
                                    "start": 861,
                                    "end": 874,
                                    "fullWidth": 22,
                                    "width": 13,
                                    "expression": {
                                        "kind": "IdentifierName",
                                        "fullStart": 853,
                                        "fullEnd": 864,
                                        "start": 861,
                                        "end": 864,
                                        "fullWidth": 11,
                                        "width": 3,
                                        "text": "Con",
                                        "value": "Con",
                                        "valueText": "Con",
                                        "hasLeadingTrivia": true,
                                        "leadingTrivia": [
                                            {
                                                "kind": "WhitespaceTrivia",
                                                "text": "        "
                                            }
                                        ]
                                    },
                                    "dotToken": {
                                        "kind": "DotToken",
                                        "fullStart": 864,
                                        "fullEnd": 865,
                                        "start": 864,
                                        "end": 865,
                                        "fullWidth": 1,
                                        "width": 1,
                                        "text": ".",
                                        "value": ".",
                                        "valueText": "."
                                    },
                                    "name": {
                                        "kind": "IdentifierName",
                                        "fullStart": 865,
                                        "fullEnd": 875,
                                        "start": 865,
                                        "end": 874,
                                        "fullWidth": 10,
                                        "width": 9,
                                        "text": "prototype",
                                        "value": "prototype",
                                        "valueText": "prototype",
                                        "hasTrailingTrivia": true,
                                        "trailingTrivia": [
                                            {
                                                "kind": "WhitespaceTrivia",
                                                "text": " "
                                            }
                                        ]
                                    }
                                },
                                "operatorToken": {
                                    "kind": "EqualsToken",
                                    "fullStart": 875,
                                    "fullEnd": 877,
                                    "start": 875,
                                    "end": 876,
                                    "fullWidth": 2,
                                    "width": 1,
                                    "text": "=",
                                    "value": "=",
                                    "valueText": "=",
                                    "hasTrailingTrivia": true,
                                    "trailingTrivia": [
                                        {
                                            "kind": "WhitespaceTrivia",
                                            "text": " "
                                        }
                                    ]
                                },
                                "right": {
                                    "kind": "IdentifierName",
                                    "fullStart": 877,
                                    "fullEnd": 882,
                                    "start": 877,
                                    "end": 882,
                                    "fullWidth": 5,
                                    "width": 5,
                                    "text": "proto",
                                    "value": "proto",
                                    "valueText": "proto"
                                }
                            },
                            "semicolonToken": {
                                "kind": "SemicolonToken",
                                "fullStart": 882,
                                "fullEnd": 885,
                                "start": 882,
                                "end": 883,
                                "fullWidth": 3,
                                "width": 1,
                                "text": ";",
                                "value": ";",
                                "valueText": ";",
                                "hasTrailingTrivia": true,
                                "hasTrailingNewLine": true,
                                "trailingTrivia": [
                                    {
                                        "kind": "NewLineTrivia",
                                        "text": "\r\n"
                                    }
                                ]
                            }
                        },
                        {
                            "kind": "VariableStatement",
                            "fullStart": 885,
                            "fullEnd": 917,
                            "start": 895,
                            "end": 915,
                            "fullWidth": 32,
                            "width": 20,
                            "modifiers": [],
                            "variableDeclaration": {
                                "kind": "VariableDeclaration",
                                "fullStart": 885,
                                "fullEnd": 914,
                                "start": 895,
                                "end": 914,
                                "fullWidth": 29,
                                "width": 19,
                                "varKeyword": {
                                    "kind": "VarKeyword",
                                    "fullStart": 885,
                                    "fullEnd": 899,
                                    "start": 895,
                                    "end": 898,
                                    "fullWidth": 14,
                                    "width": 3,
                                    "text": "var",
                                    "value": "var",
                                    "valueText": "var",
                                    "hasLeadingTrivia": true,
                                    "hasLeadingNewLine": true,
                                    "hasTrailingTrivia": true,
                                    "leadingTrivia": [
                                        {
                                            "kind": "NewLineTrivia",
                                            "text": "\r\n"
                                        },
                                        {
                                            "kind": "WhitespaceTrivia",
                                            "text": "        "
                                        }
                                    ],
                                    "trailingTrivia": [
                                        {
                                            "kind": "WhitespaceTrivia",
                                            "text": " "
                                        }
                                    ]
                                },
                                "variableDeclarators": [
                                    {
                                        "kind": "VariableDeclarator",
                                        "fullStart": 899,
                                        "fullEnd": 914,
                                        "start": 899,
                                        "end": 914,
                                        "fullWidth": 15,
<<<<<<< HEAD
                                        "width": 15,
                                        "identifier": {
=======
                                        "propertyName": {
>>>>>>> 85e84683
                                            "kind": "IdentifierName",
                                            "fullStart": 899,
                                            "fullEnd": 903,
                                            "start": 899,
                                            "end": 902,
                                            "fullWidth": 4,
                                            "width": 3,
                                            "text": "obj",
                                            "value": "obj",
                                            "valueText": "obj",
                                            "hasTrailingTrivia": true,
                                            "trailingTrivia": [
                                                {
                                                    "kind": "WhitespaceTrivia",
                                                    "text": " "
                                                }
                                            ]
                                        },
                                        "equalsValueClause": {
                                            "kind": "EqualsValueClause",
                                            "fullStart": 903,
                                            "fullEnd": 914,
                                            "start": 903,
                                            "end": 914,
                                            "fullWidth": 11,
                                            "width": 11,
                                            "equalsToken": {
                                                "kind": "EqualsToken",
                                                "fullStart": 903,
                                                "fullEnd": 905,
                                                "start": 903,
                                                "end": 904,
                                                "fullWidth": 2,
                                                "width": 1,
                                                "text": "=",
                                                "value": "=",
                                                "valueText": "=",
                                                "hasTrailingTrivia": true,
                                                "trailingTrivia": [
                                                    {
                                                        "kind": "WhitespaceTrivia",
                                                        "text": " "
                                                    }
                                                ]
                                            },
                                            "value": {
                                                "kind": "ObjectCreationExpression",
                                                "fullStart": 905,
                                                "fullEnd": 914,
                                                "start": 905,
                                                "end": 914,
                                                "fullWidth": 9,
                                                "width": 9,
                                                "newKeyword": {
                                                    "kind": "NewKeyword",
                                                    "fullStart": 905,
                                                    "fullEnd": 909,
                                                    "start": 905,
                                                    "end": 908,
                                                    "fullWidth": 4,
                                                    "width": 3,
                                                    "text": "new",
                                                    "value": "new",
                                                    "valueText": "new",
                                                    "hasTrailingTrivia": true,
                                                    "trailingTrivia": [
                                                        {
                                                            "kind": "WhitespaceTrivia",
                                                            "text": " "
                                                        }
                                                    ]
                                                },
                                                "expression": {
                                                    "kind": "IdentifierName",
                                                    "fullStart": 909,
                                                    "fullEnd": 912,
                                                    "start": 909,
                                                    "end": 912,
                                                    "fullWidth": 3,
                                                    "width": 3,
                                                    "text": "Con",
                                                    "value": "Con",
                                                    "valueText": "Con"
                                                },
                                                "argumentList": {
                                                    "kind": "ArgumentList",
                                                    "fullStart": 912,
                                                    "fullEnd": 914,
                                                    "start": 912,
                                                    "end": 914,
                                                    "fullWidth": 2,
                                                    "width": 2,
                                                    "openParenToken": {
                                                        "kind": "OpenParenToken",
                                                        "fullStart": 912,
                                                        "fullEnd": 913,
                                                        "start": 912,
                                                        "end": 913,
                                                        "fullWidth": 1,
                                                        "width": 1,
                                                        "text": "(",
                                                        "value": "(",
                                                        "valueText": "("
                                                    },
                                                    "arguments": [],
                                                    "closeParenToken": {
                                                        "kind": "CloseParenToken",
                                                        "fullStart": 913,
                                                        "fullEnd": 914,
                                                        "start": 913,
                                                        "end": 914,
                                                        "fullWidth": 1,
                                                        "width": 1,
                                                        "text": ")",
                                                        "value": ")",
                                                        "valueText": ")"
                                                    }
                                                }
                                            }
                                        }
                                    }
                                ]
                            },
                            "semicolonToken": {
                                "kind": "SemicolonToken",
                                "fullStart": 914,
                                "fullEnd": 917,
                                "start": 914,
                                "end": 915,
                                "fullWidth": 3,
                                "width": 1,
                                "text": ";",
                                "value": ";",
                                "valueText": ";",
                                "hasTrailingTrivia": true,
                                "hasTrailingNewLine": true,
                                "trailingTrivia": [
                                    {
                                        "kind": "NewLineTrivia",
                                        "text": "\r\n"
                                    }
                                ]
                            }
                        },
                        {
                            "kind": "ExpressionStatement",
                            "fullStart": 917,
                            "fullEnd": 1117,
                            "start": 925,
                            "end": 1115,
                            "fullWidth": 200,
                            "width": 190,
                            "isIncrementallyUnusable": true,
                            "expression": {
                                "kind": "InvocationExpression",
                                "fullStart": 917,
                                "fullEnd": 1114,
                                "start": 925,
                                "end": 1114,
                                "fullWidth": 197,
                                "width": 189,
                                "isIncrementallyUnusable": true,
                                "expression": {
                                    "kind": "MemberAccessExpression",
                                    "fullStart": 917,
                                    "fullEnd": 946,
                                    "start": 925,
                                    "end": 946,
                                    "fullWidth": 29,
                                    "width": 21,
                                    "expression": {
                                        "kind": "IdentifierName",
                                        "fullStart": 917,
                                        "fullEnd": 931,
                                        "start": 925,
                                        "end": 931,
                                        "fullWidth": 14,
                                        "width": 6,
                                        "text": "Object",
                                        "value": "Object",
                                        "valueText": "Object",
                                        "hasLeadingTrivia": true,
                                        "leadingTrivia": [
                                            {
                                                "kind": "WhitespaceTrivia",
                                                "text": "        "
                                            }
                                        ]
                                    },
                                    "dotToken": {
                                        "kind": "DotToken",
                                        "fullStart": 931,
                                        "fullEnd": 932,
                                        "start": 931,
                                        "end": 932,
                                        "fullWidth": 1,
                                        "width": 1,
                                        "text": ".",
                                        "value": ".",
                                        "valueText": "."
                                    },
                                    "name": {
                                        "kind": "IdentifierName",
                                        "fullStart": 932,
                                        "fullEnd": 946,
                                        "start": 932,
                                        "end": 946,
                                        "fullWidth": 14,
                                        "width": 14,
                                        "text": "defineProperty",
                                        "value": "defineProperty",
                                        "valueText": "defineProperty"
                                    }
                                },
                                "argumentList": {
                                    "kind": "ArgumentList",
                                    "fullStart": 946,
                                    "fullEnd": 1114,
                                    "start": 946,
                                    "end": 1114,
                                    "fullWidth": 168,
                                    "width": 168,
                                    "isIncrementallyUnusable": true,
                                    "openParenToken": {
                                        "kind": "OpenParenToken",
                                        "fullStart": 946,
                                        "fullEnd": 947,
                                        "start": 946,
                                        "end": 947,
                                        "fullWidth": 1,
                                        "width": 1,
                                        "text": "(",
                                        "value": "(",
                                        "valueText": "("
                                    },
                                    "arguments": [
                                        {
                                            "kind": "IdentifierName",
                                            "fullStart": 947,
                                            "fullEnd": 950,
                                            "start": 947,
                                            "end": 950,
                                            "fullWidth": 3,
                                            "width": 3,
                                            "text": "obj",
                                            "value": "obj",
                                            "valueText": "obj"
                                        },
                                        {
                                            "kind": "CommaToken",
                                            "fullStart": 950,
                                            "fullEnd": 952,
                                            "start": 950,
                                            "end": 951,
                                            "fullWidth": 2,
                                            "width": 1,
                                            "text": ",",
                                            "value": ",",
                                            "valueText": ",",
                                            "hasTrailingTrivia": true,
                                            "trailingTrivia": [
                                                {
                                                    "kind": "WhitespaceTrivia",
                                                    "text": " "
                                                }
                                            ]
                                        },
                                        {
                                            "kind": "StringLiteral",
                                            "fullStart": 952,
                                            "fullEnd": 958,
                                            "start": 952,
                                            "end": 958,
                                            "fullWidth": 6,
                                            "width": 6,
                                            "text": "\"prop\"",
                                            "value": "prop",
                                            "valueText": "prop"
                                        },
                                        {
                                            "kind": "CommaToken",
                                            "fullStart": 958,
                                            "fullEnd": 960,
                                            "start": 958,
                                            "end": 959,
                                            "fullWidth": 2,
                                            "width": 1,
                                            "text": ",",
                                            "value": ",",
                                            "valueText": ",",
                                            "hasTrailingTrivia": true,
                                            "trailingTrivia": [
                                                {
                                                    "kind": "WhitespaceTrivia",
                                                    "text": " "
                                                }
                                            ]
                                        },
                                        {
                                            "kind": "ObjectLiteralExpression",
                                            "fullStart": 960,
                                            "fullEnd": 1113,
                                            "start": 960,
                                            "end": 1113,
                                            "fullWidth": 153,
                                            "width": 153,
                                            "isIncrementallyUnusable": true,
                                            "openBraceToken": {
                                                "kind": "OpenBraceToken",
                                                "fullStart": 960,
                                                "fullEnd": 963,
                                                "start": 960,
                                                "end": 961,
                                                "fullWidth": 3,
                                                "width": 1,
                                                "text": "{",
                                                "value": "{",
                                                "valueText": "{",
                                                "hasTrailingTrivia": true,
                                                "hasTrailingNewLine": true,
                                                "trailingTrivia": [
                                                    {
                                                        "kind": "NewLineTrivia",
                                                        "text": "\r\n"
                                                    }
                                                ]
                                            },
                                            "propertyAssignments": [
                                                {
                                                    "kind": "SimplePropertyAssignment",
                                                    "fullStart": 963,
                                                    "fullEnd": 1038,
                                                    "start": 975,
                                                    "end": 1038,
                                                    "fullWidth": 75,
                                                    "width": 63,
                                                    "isIncrementallyUnusable": true,
                                                    "propertyName": {
                                                        "kind": "IdentifierName",
                                                        "fullStart": 963,
                                                        "fullEnd": 978,
                                                        "start": 975,
                                                        "end": 978,
                                                        "fullWidth": 15,
                                                        "width": 3,
                                                        "text": "get",
                                                        "value": "get",
                                                        "valueText": "get",
                                                        "hasLeadingTrivia": true,
                                                        "leadingTrivia": [
                                                            {
                                                                "kind": "WhitespaceTrivia",
                                                                "text": "            "
                                                            }
                                                        ]
                                                    },
                                                    "colonToken": {
                                                        "kind": "ColonToken",
                                                        "fullStart": 978,
                                                        "fullEnd": 980,
                                                        "start": 978,
                                                        "end": 979,
                                                        "fullWidth": 2,
                                                        "width": 1,
                                                        "text": ":",
                                                        "value": ":",
                                                        "valueText": ":",
                                                        "hasTrailingTrivia": true,
                                                        "trailingTrivia": [
                                                            {
                                                                "kind": "WhitespaceTrivia",
                                                                "text": " "
                                                            }
                                                        ]
                                                    },
                                                    "expression": {
                                                        "kind": "FunctionExpression",
                                                        "fullStart": 980,
                                                        "fullEnd": 1038,
                                                        "start": 980,
                                                        "end": 1038,
                                                        "fullWidth": 58,
                                                        "width": 58,
                                                        "functionKeyword": {
                                                            "kind": "FunctionKeyword",
                                                            "fullStart": 980,
                                                            "fullEnd": 989,
                                                            "start": 980,
                                                            "end": 988,
                                                            "fullWidth": 9,
                                                            "width": 8,
                                                            "text": "function",
                                                            "value": "function",
                                                            "valueText": "function",
                                                            "hasTrailingTrivia": true,
                                                            "trailingTrivia": [
                                                                {
                                                                    "kind": "WhitespaceTrivia",
                                                                    "text": " "
                                                                }
                                                            ]
                                                        },
                                                        "callSignature": {
                                                            "kind": "CallSignature",
                                                            "fullStart": 989,
                                                            "fullEnd": 992,
                                                            "start": 989,
                                                            "end": 991,
                                                            "fullWidth": 3,
                                                            "width": 2,
                                                            "parameterList": {
                                                                "kind": "ParameterList",
                                                                "fullStart": 989,
                                                                "fullEnd": 992,
                                                                "start": 989,
                                                                "end": 991,
                                                                "fullWidth": 3,
                                                                "width": 2,
                                                                "openParenToken": {
                                                                    "kind": "OpenParenToken",
                                                                    "fullStart": 989,
                                                                    "fullEnd": 990,
                                                                    "start": 989,
                                                                    "end": 990,
                                                                    "fullWidth": 1,
                                                                    "width": 1,
                                                                    "text": "(",
                                                                    "value": "(",
                                                                    "valueText": "("
                                                                },
                                                                "parameters": [],
                                                                "closeParenToken": {
                                                                    "kind": "CloseParenToken",
                                                                    "fullStart": 990,
                                                                    "fullEnd": 992,
                                                                    "start": 990,
                                                                    "end": 991,
                                                                    "fullWidth": 2,
                                                                    "width": 1,
                                                                    "text": ")",
                                                                    "value": ")",
                                                                    "valueText": ")",
                                                                    "hasTrailingTrivia": true,
                                                                    "trailingTrivia": [
                                                                        {
                                                                            "kind": "WhitespaceTrivia",
                                                                            "text": " "
                                                                        }
                                                                    ]
                                                                }
                                                            }
                                                        },
                                                        "block": {
                                                            "kind": "Block",
                                                            "fullStart": 992,
                                                            "fullEnd": 1038,
                                                            "start": 992,
                                                            "end": 1038,
                                                            "fullWidth": 46,
                                                            "width": 46,
                                                            "openBraceToken": {
                                                                "kind": "OpenBraceToken",
                                                                "fullStart": 992,
                                                                "fullEnd": 995,
                                                                "start": 992,
                                                                "end": 993,
                                                                "fullWidth": 3,
                                                                "width": 1,
                                                                "text": "{",
                                                                "value": "{",
                                                                "valueText": "{",
                                                                "hasTrailingTrivia": true,
                                                                "hasTrailingNewLine": true,
                                                                "trailingTrivia": [
                                                                    {
                                                                        "kind": "NewLineTrivia",
                                                                        "text": "\r\n"
                                                                    }
                                                                ]
                                                            },
                                                            "statements": [
                                                                {
                                                                    "kind": "ReturnStatement",
                                                                    "fullStart": 995,
                                                                    "fullEnd": 1025,
                                                                    "start": 1011,
                                                                    "end": 1023,
                                                                    "fullWidth": 30,
                                                                    "width": 12,
                                                                    "returnKeyword": {
                                                                        "kind": "ReturnKeyword",
                                                                        "fullStart": 995,
                                                                        "fullEnd": 1018,
                                                                        "start": 1011,
                                                                        "end": 1017,
                                                                        "fullWidth": 23,
                                                                        "width": 6,
                                                                        "text": "return",
                                                                        "value": "return",
                                                                        "valueText": "return",
                                                                        "hasLeadingTrivia": true,
                                                                        "hasTrailingTrivia": true,
                                                                        "leadingTrivia": [
                                                                            {
                                                                                "kind": "WhitespaceTrivia",
                                                                                "text": "                "
                                                                            }
                                                                        ],
                                                                        "trailingTrivia": [
                                                                            {
                                                                                "kind": "WhitespaceTrivia",
                                                                                "text": " "
                                                                            }
                                                                        ]
                                                                    },
                                                                    "expression": {
                                                                        "kind": "NumericLiteral",
                                                                        "fullStart": 1018,
                                                                        "fullEnd": 1022,
                                                                        "start": 1018,
                                                                        "end": 1022,
                                                                        "fullWidth": 4,
                                                                        "width": 4,
                                                                        "text": "1004",
                                                                        "value": 1004,
                                                                        "valueText": "1004"
                                                                    },
                                                                    "semicolonToken": {
                                                                        "kind": "SemicolonToken",
                                                                        "fullStart": 1022,
                                                                        "fullEnd": 1025,
                                                                        "start": 1022,
                                                                        "end": 1023,
                                                                        "fullWidth": 3,
                                                                        "width": 1,
                                                                        "text": ";",
                                                                        "value": ";",
                                                                        "valueText": ";",
                                                                        "hasTrailingTrivia": true,
                                                                        "hasTrailingNewLine": true,
                                                                        "trailingTrivia": [
                                                                            {
                                                                                "kind": "NewLineTrivia",
                                                                                "text": "\r\n"
                                                                            }
                                                                        ]
                                                                    }
                                                                }
                                                            ],
                                                            "closeBraceToken": {
                                                                "kind": "CloseBraceToken",
                                                                "fullStart": 1025,
                                                                "fullEnd": 1038,
                                                                "start": 1037,
                                                                "end": 1038,
                                                                "fullWidth": 13,
                                                                "width": 1,
                                                                "text": "}",
                                                                "value": "}",
                                                                "valueText": "}",
                                                                "hasLeadingTrivia": true,
                                                                "leadingTrivia": [
                                                                    {
                                                                        "kind": "WhitespaceTrivia",
                                                                        "text": "            "
                                                                    }
                                                                ]
                                                            }
                                                        }
                                                    }
                                                },
                                                {
                                                    "kind": "CommaToken",
                                                    "fullStart": 1038,
                                                    "fullEnd": 1041,
                                                    "start": 1038,
                                                    "end": 1039,
                                                    "fullWidth": 3,
                                                    "width": 1,
                                                    "text": ",",
                                                    "value": ",",
                                                    "valueText": ",",
                                                    "hasTrailingTrivia": true,
                                                    "hasTrailingNewLine": true,
                                                    "trailingTrivia": [
                                                        {
                                                            "kind": "NewLineTrivia",
                                                            "text": "\r\n"
                                                        }
                                                    ]
                                                },
                                                {
                                                    "kind": "SimplePropertyAssignment",
                                                    "fullStart": 1041,
                                                    "fullEnd": 1069,
                                                    "start": 1053,
                                                    "end": 1069,
                                                    "fullWidth": 28,
                                                    "width": 16,
                                                    "propertyName": {
                                                        "kind": "IdentifierName",
                                                        "fullStart": 1041,
                                                        "fullEnd": 1063,
                                                        "start": 1053,
                                                        "end": 1063,
                                                        "fullWidth": 22,
                                                        "width": 10,
                                                        "text": "enumerable",
                                                        "value": "enumerable",
                                                        "valueText": "enumerable",
                                                        "hasLeadingTrivia": true,
                                                        "leadingTrivia": [
                                                            {
                                                                "kind": "WhitespaceTrivia",
                                                                "text": "            "
                                                            }
                                                        ]
                                                    },
                                                    "colonToken": {
                                                        "kind": "ColonToken",
                                                        "fullStart": 1063,
                                                        "fullEnd": 1065,
                                                        "start": 1063,
                                                        "end": 1064,
                                                        "fullWidth": 2,
                                                        "width": 1,
                                                        "text": ":",
                                                        "value": ":",
                                                        "valueText": ":",
                                                        "hasTrailingTrivia": true,
                                                        "trailingTrivia": [
                                                            {
                                                                "kind": "WhitespaceTrivia",
                                                                "text": " "
                                                            }
                                                        ]
                                                    },
                                                    "expression": {
                                                        "kind": "TrueKeyword",
                                                        "fullStart": 1065,
                                                        "fullEnd": 1069,
                                                        "start": 1065,
                                                        "end": 1069,
                                                        "fullWidth": 4,
                                                        "width": 4,
                                                        "text": "true",
                                                        "value": true,
                                                        "valueText": "true"
                                                    }
                                                },
                                                {
                                                    "kind": "CommaToken",
                                                    "fullStart": 1069,
                                                    "fullEnd": 1072,
                                                    "start": 1069,
                                                    "end": 1070,
                                                    "fullWidth": 3,
                                                    "width": 1,
                                                    "text": ",",
                                                    "value": ",",
                                                    "valueText": ",",
                                                    "hasTrailingTrivia": true,
                                                    "hasTrailingNewLine": true,
                                                    "trailingTrivia": [
                                                        {
                                                            "kind": "NewLineTrivia",
                                                            "text": "\r\n"
                                                        }
                                                    ]
                                                },
                                                {
                                                    "kind": "SimplePropertyAssignment",
                                                    "fullStart": 1072,
                                                    "fullEnd": 1104,
                                                    "start": 1084,
                                                    "end": 1102,
                                                    "fullWidth": 32,
                                                    "width": 18,
                                                    "propertyName": {
                                                        "kind": "IdentifierName",
                                                        "fullStart": 1072,
                                                        "fullEnd": 1096,
                                                        "start": 1084,
                                                        "end": 1096,
                                                        "fullWidth": 24,
                                                        "width": 12,
                                                        "text": "configurable",
                                                        "value": "configurable",
                                                        "valueText": "configurable",
                                                        "hasLeadingTrivia": true,
                                                        "leadingTrivia": [
                                                            {
                                                                "kind": "WhitespaceTrivia",
                                                                "text": "            "
                                                            }
                                                        ]
                                                    },
                                                    "colonToken": {
                                                        "kind": "ColonToken",
                                                        "fullStart": 1096,
                                                        "fullEnd": 1098,
                                                        "start": 1096,
                                                        "end": 1097,
                                                        "fullWidth": 2,
                                                        "width": 1,
                                                        "text": ":",
                                                        "value": ":",
                                                        "valueText": ":",
                                                        "hasTrailingTrivia": true,
                                                        "trailingTrivia": [
                                                            {
                                                                "kind": "WhitespaceTrivia",
                                                                "text": " "
                                                            }
                                                        ]
                                                    },
                                                    "expression": {
                                                        "kind": "TrueKeyword",
                                                        "fullStart": 1098,
                                                        "fullEnd": 1104,
                                                        "start": 1098,
                                                        "end": 1102,
                                                        "fullWidth": 6,
                                                        "width": 4,
                                                        "text": "true",
                                                        "value": true,
                                                        "valueText": "true",
                                                        "hasTrailingTrivia": true,
                                                        "hasTrailingNewLine": true,
                                                        "trailingTrivia": [
                                                            {
                                                                "kind": "NewLineTrivia",
                                                                "text": "\r\n"
                                                            }
                                                        ]
                                                    }
                                                }
                                            ],
                                            "closeBraceToken": {
                                                "kind": "CloseBraceToken",
                                                "fullStart": 1104,
                                                "fullEnd": 1113,
                                                "start": 1112,
                                                "end": 1113,
                                                "fullWidth": 9,
                                                "width": 1,
                                                "text": "}",
                                                "value": "}",
                                                "valueText": "}",
                                                "hasLeadingTrivia": true,
                                                "leadingTrivia": [
                                                    {
                                                        "kind": "WhitespaceTrivia",
                                                        "text": "        "
                                                    }
                                                ]
                                            }
                                        }
                                    ],
                                    "closeParenToken": {
                                        "kind": "CloseParenToken",
                                        "fullStart": 1113,
                                        "fullEnd": 1114,
                                        "start": 1113,
                                        "end": 1114,
                                        "fullWidth": 1,
                                        "width": 1,
                                        "text": ")",
                                        "value": ")",
                                        "valueText": ")"
                                    }
                                }
                            },
                            "semicolonToken": {
                                "kind": "SemicolonToken",
                                "fullStart": 1114,
                                "fullEnd": 1117,
                                "start": 1114,
                                "end": 1115,
                                "fullWidth": 3,
                                "width": 1,
                                "text": ";",
                                "value": ";",
                                "valueText": ";",
                                "hasTrailingTrivia": true,
                                "hasTrailingNewLine": true,
                                "trailingTrivia": [
                                    {
                                        "kind": "NewLineTrivia",
                                        "text": "\r\n"
                                    }
                                ]
                            }
                        },
                        {
                            "kind": "VariableStatement",
                            "fullStart": 1117,
                            "fullEnd": 1156,
                            "start": 1127,
                            "end": 1154,
                            "fullWidth": 39,
                            "width": 27,
                            "modifiers": [],
                            "variableDeclaration": {
                                "kind": "VariableDeclaration",
                                "fullStart": 1117,
                                "fullEnd": 1153,
                                "start": 1127,
                                "end": 1153,
                                "fullWidth": 36,
                                "width": 26,
                                "varKeyword": {
                                    "kind": "VarKeyword",
                                    "fullStart": 1117,
                                    "fullEnd": 1131,
                                    "start": 1127,
                                    "end": 1130,
                                    "fullWidth": 14,
                                    "width": 3,
                                    "text": "var",
                                    "value": "var",
                                    "valueText": "var",
                                    "hasLeadingTrivia": true,
                                    "hasLeadingNewLine": true,
                                    "hasTrailingTrivia": true,
                                    "leadingTrivia": [
                                        {
                                            "kind": "NewLineTrivia",
                                            "text": "\r\n"
                                        },
                                        {
                                            "kind": "WhitespaceTrivia",
                                            "text": "        "
                                        }
                                    ],
                                    "trailingTrivia": [
                                        {
                                            "kind": "WhitespaceTrivia",
                                            "text": " "
                                        }
                                    ]
                                },
                                "variableDeclarators": [
                                    {
                                        "kind": "VariableDeclarator",
                                        "fullStart": 1131,
                                        "fullEnd": 1153,
                                        "start": 1131,
                                        "end": 1153,
                                        "fullWidth": 22,
<<<<<<< HEAD
                                        "width": 22,
                                        "identifier": {
=======
                                        "propertyName": {
>>>>>>> 85e84683
                                            "kind": "IdentifierName",
                                            "fullStart": 1131,
                                            "fullEnd": 1135,
                                            "start": 1131,
                                            "end": 1134,
                                            "fullWidth": 4,
                                            "width": 3,
                                            "text": "arr",
                                            "value": "arr",
                                            "valueText": "arr",
                                            "hasTrailingTrivia": true,
                                            "trailingTrivia": [
                                                {
                                                    "kind": "WhitespaceTrivia",
                                                    "text": " "
                                                }
                                            ]
                                        },
                                        "equalsValueClause": {
                                            "kind": "EqualsValueClause",
                                            "fullStart": 1135,
                                            "fullEnd": 1153,
                                            "start": 1135,
                                            "end": 1153,
                                            "fullWidth": 18,
                                            "width": 18,
                                            "equalsToken": {
                                                "kind": "EqualsToken",
                                                "fullStart": 1135,
                                                "fullEnd": 1137,
                                                "start": 1135,
                                                "end": 1136,
                                                "fullWidth": 2,
                                                "width": 1,
                                                "text": "=",
                                                "value": "=",
                                                "valueText": "=",
                                                "hasTrailingTrivia": true,
                                                "trailingTrivia": [
                                                    {
                                                        "kind": "WhitespaceTrivia",
                                                        "text": " "
                                                    }
                                                ]
                                            },
                                            "value": {
                                                "kind": "InvocationExpression",
                                                "fullStart": 1137,
                                                "fullEnd": 1153,
                                                "start": 1137,
                                                "end": 1153,
                                                "fullWidth": 16,
                                                "width": 16,
                                                "expression": {
                                                    "kind": "MemberAccessExpression",
                                                    "fullStart": 1137,
                                                    "fullEnd": 1148,
                                                    "start": 1137,
                                                    "end": 1148,
                                                    "fullWidth": 11,
                                                    "width": 11,
                                                    "expression": {
                                                        "kind": "IdentifierName",
                                                        "fullStart": 1137,
                                                        "fullEnd": 1143,
                                                        "start": 1137,
                                                        "end": 1143,
                                                        "fullWidth": 6,
                                                        "width": 6,
                                                        "text": "Object",
                                                        "value": "Object",
                                                        "valueText": "Object"
                                                    },
                                                    "dotToken": {
                                                        "kind": "DotToken",
                                                        "fullStart": 1143,
                                                        "fullEnd": 1144,
                                                        "start": 1143,
                                                        "end": 1144,
                                                        "fullWidth": 1,
                                                        "width": 1,
                                                        "text": ".",
                                                        "value": ".",
                                                        "valueText": "."
                                                    },
                                                    "name": {
                                                        "kind": "IdentifierName",
                                                        "fullStart": 1144,
                                                        "fullEnd": 1148,
                                                        "start": 1144,
                                                        "end": 1148,
                                                        "fullWidth": 4,
                                                        "width": 4,
                                                        "text": "keys",
                                                        "value": "keys",
                                                        "valueText": "keys"
                                                    }
                                                },
                                                "argumentList": {
                                                    "kind": "ArgumentList",
                                                    "fullStart": 1148,
                                                    "fullEnd": 1153,
                                                    "start": 1148,
                                                    "end": 1153,
                                                    "fullWidth": 5,
                                                    "width": 5,
                                                    "openParenToken": {
                                                        "kind": "OpenParenToken",
                                                        "fullStart": 1148,
                                                        "fullEnd": 1149,
                                                        "start": 1148,
                                                        "end": 1149,
                                                        "fullWidth": 1,
                                                        "width": 1,
                                                        "text": "(",
                                                        "value": "(",
                                                        "valueText": "("
                                                    },
                                                    "arguments": [
                                                        {
                                                            "kind": "IdentifierName",
                                                            "fullStart": 1149,
                                                            "fullEnd": 1152,
                                                            "start": 1149,
                                                            "end": 1152,
                                                            "fullWidth": 3,
                                                            "width": 3,
                                                            "text": "obj",
                                                            "value": "obj",
                                                            "valueText": "obj"
                                                        }
                                                    ],
                                                    "closeParenToken": {
                                                        "kind": "CloseParenToken",
                                                        "fullStart": 1152,
                                                        "fullEnd": 1153,
                                                        "start": 1152,
                                                        "end": 1153,
                                                        "fullWidth": 1,
                                                        "width": 1,
                                                        "text": ")",
                                                        "value": ")",
                                                        "valueText": ")"
                                                    }
                                                }
                                            }
                                        }
                                    }
                                ]
                            },
                            "semicolonToken": {
                                "kind": "SemicolonToken",
                                "fullStart": 1153,
                                "fullEnd": 1156,
                                "start": 1153,
                                "end": 1154,
                                "fullWidth": 3,
                                "width": 1,
                                "text": ";",
                                "value": ";",
                                "valueText": ";",
                                "hasTrailingTrivia": true,
                                "hasTrailingNewLine": true,
                                "trailingTrivia": [
                                    {
                                        "kind": "NewLineTrivia",
                                        "text": "\r\n"
                                    }
                                ]
                            }
                        },
                        {
                            "kind": "ForInStatement",
                            "fullStart": 1156,
                            "fullEnd": 1292,
                            "start": 1166,
                            "end": 1290,
                            "fullWidth": 136,
                            "width": 124,
                            "forKeyword": {
                                "kind": "ForKeyword",
                                "fullStart": 1156,
                                "fullEnd": 1170,
                                "start": 1166,
                                "end": 1169,
                                "fullWidth": 14,
                                "width": 3,
                                "text": "for",
                                "value": "for",
                                "valueText": "for",
                                "hasLeadingTrivia": true,
                                "hasLeadingNewLine": true,
                                "hasTrailingTrivia": true,
                                "leadingTrivia": [
                                    {
                                        "kind": "NewLineTrivia",
                                        "text": "\r\n"
                                    },
                                    {
                                        "kind": "WhitespaceTrivia",
                                        "text": "        "
                                    }
                                ],
                                "trailingTrivia": [
                                    {
                                        "kind": "WhitespaceTrivia",
                                        "text": " "
                                    }
                                ]
                            },
                            "openParenToken": {
                                "kind": "OpenParenToken",
                                "fullStart": 1170,
                                "fullEnd": 1171,
                                "start": 1170,
                                "end": 1171,
                                "fullWidth": 1,
                                "width": 1,
                                "text": "(",
                                "value": "(",
                                "valueText": "("
                            },
                            "variableDeclaration": {
                                "kind": "VariableDeclaration",
                                "fullStart": 1171,
                                "fullEnd": 1177,
                                "start": 1171,
                                "end": 1176,
                                "fullWidth": 6,
                                "width": 5,
                                "varKeyword": {
                                    "kind": "VarKeyword",
                                    "fullStart": 1171,
                                    "fullEnd": 1175,
                                    "start": 1171,
                                    "end": 1174,
                                    "fullWidth": 4,
                                    "width": 3,
                                    "text": "var",
                                    "value": "var",
                                    "valueText": "var",
                                    "hasTrailingTrivia": true,
                                    "trailingTrivia": [
                                        {
                                            "kind": "WhitespaceTrivia",
                                            "text": " "
                                        }
                                    ]
                                },
                                "variableDeclarators": [
                                    {
                                        "kind": "VariableDeclarator",
                                        "fullStart": 1175,
                                        "fullEnd": 1177,
                                        "start": 1175,
                                        "end": 1176,
                                        "fullWidth": 2,
<<<<<<< HEAD
                                        "width": 1,
                                        "identifier": {
=======
                                        "propertyName": {
>>>>>>> 85e84683
                                            "kind": "IdentifierName",
                                            "fullStart": 1175,
                                            "fullEnd": 1177,
                                            "start": 1175,
                                            "end": 1176,
                                            "fullWidth": 2,
                                            "width": 1,
                                            "text": "p",
                                            "value": "p",
                                            "valueText": "p",
                                            "hasTrailingTrivia": true,
                                            "trailingTrivia": [
                                                {
                                                    "kind": "WhitespaceTrivia",
                                                    "text": " "
                                                }
                                            ]
                                        }
                                    }
                                ]
                            },
                            "inKeyword": {
                                "kind": "InKeyword",
                                "fullStart": 1177,
                                "fullEnd": 1180,
                                "start": 1177,
                                "end": 1179,
                                "fullWidth": 3,
                                "width": 2,
                                "text": "in",
                                "value": "in",
                                "valueText": "in",
                                "hasTrailingTrivia": true,
                                "trailingTrivia": [
                                    {
                                        "kind": "WhitespaceTrivia",
                                        "text": " "
                                    }
                                ]
                            },
                            "expression": {
                                "kind": "IdentifierName",
                                "fullStart": 1180,
                                "fullEnd": 1183,
                                "start": 1180,
                                "end": 1183,
                                "fullWidth": 3,
                                "width": 3,
                                "text": "arr",
                                "value": "arr",
                                "valueText": "arr"
                            },
                            "closeParenToken": {
                                "kind": "CloseParenToken",
                                "fullStart": 1183,
                                "fullEnd": 1185,
                                "start": 1183,
                                "end": 1184,
                                "fullWidth": 2,
                                "width": 1,
                                "text": ")",
                                "value": ")",
                                "valueText": ")",
                                "hasTrailingTrivia": true,
                                "trailingTrivia": [
                                    {
                                        "kind": "WhitespaceTrivia",
                                        "text": " "
                                    }
                                ]
                            },
                            "statement": {
                                "kind": "Block",
                                "fullStart": 1185,
                                "fullEnd": 1292,
                                "start": 1185,
                                "end": 1290,
                                "fullWidth": 107,
                                "width": 105,
                                "openBraceToken": {
                                    "kind": "OpenBraceToken",
                                    "fullStart": 1185,
                                    "fullEnd": 1188,
                                    "start": 1185,
                                    "end": 1186,
                                    "fullWidth": 3,
                                    "width": 1,
                                    "text": "{",
                                    "value": "{",
                                    "valueText": "{",
                                    "hasTrailingTrivia": true,
                                    "hasTrailingNewLine": true,
                                    "trailingTrivia": [
                                        {
                                            "kind": "NewLineTrivia",
                                            "text": "\r\n"
                                        }
                                    ]
                                },
                                "statements": [
                                    {
                                        "kind": "IfStatement",
                                        "fullStart": 1188,
                                        "fullEnd": 1281,
                                        "start": 1200,
                                        "end": 1279,
                                        "fullWidth": 93,
                                        "width": 79,
                                        "ifKeyword": {
                                            "kind": "IfKeyword",
                                            "fullStart": 1188,
                                            "fullEnd": 1203,
                                            "start": 1200,
                                            "end": 1202,
                                            "fullWidth": 15,
                                            "width": 2,
                                            "text": "if",
                                            "value": "if",
                                            "valueText": "if",
                                            "hasLeadingTrivia": true,
                                            "hasTrailingTrivia": true,
                                            "leadingTrivia": [
                                                {
                                                    "kind": "WhitespaceTrivia",
                                                    "text": "            "
                                                }
                                            ],
                                            "trailingTrivia": [
                                                {
                                                    "kind": "WhitespaceTrivia",
                                                    "text": " "
                                                }
                                            ]
                                        },
                                        "openParenToken": {
                                            "kind": "OpenParenToken",
                                            "fullStart": 1203,
                                            "fullEnd": 1204,
                                            "start": 1203,
                                            "end": 1204,
                                            "fullWidth": 1,
                                            "width": 1,
                                            "text": "(",
                                            "value": "(",
                                            "valueText": "("
                                        },
                                        "condition": {
                                            "kind": "EqualsExpression",
                                            "fullStart": 1204,
                                            "fullEnd": 1230,
                                            "start": 1204,
                                            "end": 1230,
                                            "fullWidth": 26,
                                            "width": 26,
                                            "left": {
                                                "kind": "ElementAccessExpression",
                                                "fullStart": 1204,
                                                "fullEnd": 1211,
                                                "start": 1204,
                                                "end": 1210,
                                                "fullWidth": 7,
                                                "width": 6,
                                                "expression": {
                                                    "kind": "IdentifierName",
                                                    "fullStart": 1204,
                                                    "fullEnd": 1207,
                                                    "start": 1204,
                                                    "end": 1207,
                                                    "fullWidth": 3,
                                                    "width": 3,
                                                    "text": "arr",
                                                    "value": "arr",
                                                    "valueText": "arr"
                                                },
                                                "openBracketToken": {
                                                    "kind": "OpenBracketToken",
                                                    "fullStart": 1207,
                                                    "fullEnd": 1208,
                                                    "start": 1207,
                                                    "end": 1208,
                                                    "fullWidth": 1,
                                                    "width": 1,
                                                    "text": "[",
                                                    "value": "[",
                                                    "valueText": "["
                                                },
                                                "argumentExpression": {
                                                    "kind": "IdentifierName",
                                                    "fullStart": 1208,
                                                    "fullEnd": 1209,
                                                    "start": 1208,
                                                    "end": 1209,
                                                    "fullWidth": 1,
                                                    "width": 1,
                                                    "text": "p",
                                                    "value": "p",
                                                    "valueText": "p"
                                                },
                                                "closeBracketToken": {
                                                    "kind": "CloseBracketToken",
                                                    "fullStart": 1209,
                                                    "fullEnd": 1211,
                                                    "start": 1209,
                                                    "end": 1210,
                                                    "fullWidth": 2,
                                                    "width": 1,
                                                    "text": "]",
                                                    "value": "]",
                                                    "valueText": "]",
                                                    "hasTrailingTrivia": true,
                                                    "trailingTrivia": [
                                                        {
                                                            "kind": "WhitespaceTrivia",
                                                            "text": " "
                                                        }
                                                    ]
                                                }
                                            },
                                            "operatorToken": {
                                                "kind": "EqualsEqualsEqualsToken",
                                                "fullStart": 1211,
                                                "fullEnd": 1215,
                                                "start": 1211,
                                                "end": 1214,
                                                "fullWidth": 4,
                                                "width": 3,
                                                "text": "===",
                                                "value": "===",
                                                "valueText": "===",
                                                "hasTrailingTrivia": true,
                                                "trailingTrivia": [
                                                    {
                                                        "kind": "WhitespaceTrivia",
                                                        "text": " "
                                                    }
                                                ]
                                            },
                                            "right": {
                                                "kind": "StringLiteral",
                                                "fullStart": 1215,
                                                "fullEnd": 1230,
                                                "start": 1215,
                                                "end": 1230,
                                                "fullWidth": 15,
                                                "width": 15,
                                                "text": "\"inheritedProp\"",
                                                "value": "inheritedProp",
                                                "valueText": "inheritedProp"
                                            }
                                        },
                                        "closeParenToken": {
                                            "kind": "CloseParenToken",
                                            "fullStart": 1230,
                                            "fullEnd": 1232,
                                            "start": 1230,
                                            "end": 1231,
                                            "fullWidth": 2,
                                            "width": 1,
                                            "text": ")",
                                            "value": ")",
                                            "valueText": ")",
                                            "hasTrailingTrivia": true,
                                            "trailingTrivia": [
                                                {
                                                    "kind": "WhitespaceTrivia",
                                                    "text": " "
                                                }
                                            ]
                                        },
                                        "statement": {
                                            "kind": "Block",
                                            "fullStart": 1232,
                                            "fullEnd": 1281,
                                            "start": 1232,
                                            "end": 1279,
                                            "fullWidth": 49,
                                            "width": 47,
                                            "openBraceToken": {
                                                "kind": "OpenBraceToken",
                                                "fullStart": 1232,
                                                "fullEnd": 1235,
                                                "start": 1232,
                                                "end": 1233,
                                                "fullWidth": 3,
                                                "width": 1,
                                                "text": "{",
                                                "value": "{",
                                                "valueText": "{",
                                                "hasTrailingTrivia": true,
                                                "hasTrailingNewLine": true,
                                                "trailingTrivia": [
                                                    {
                                                        "kind": "NewLineTrivia",
                                                        "text": "\r\n"
                                                    }
                                                ]
                                            },
                                            "statements": [
                                                {
                                                    "kind": "ReturnStatement",
                                                    "fullStart": 1235,
                                                    "fullEnd": 1266,
                                                    "start": 1251,
                                                    "end": 1264,
                                                    "fullWidth": 31,
                                                    "width": 13,
                                                    "returnKeyword": {
                                                        "kind": "ReturnKeyword",
                                                        "fullStart": 1235,
                                                        "fullEnd": 1258,
                                                        "start": 1251,
                                                        "end": 1257,
                                                        "fullWidth": 23,
                                                        "width": 6,
                                                        "text": "return",
                                                        "value": "return",
                                                        "valueText": "return",
                                                        "hasLeadingTrivia": true,
                                                        "hasTrailingTrivia": true,
                                                        "leadingTrivia": [
                                                            {
                                                                "kind": "WhitespaceTrivia",
                                                                "text": "                "
                                                            }
                                                        ],
                                                        "trailingTrivia": [
                                                            {
                                                                "kind": "WhitespaceTrivia",
                                                                "text": " "
                                                            }
                                                        ]
                                                    },
                                                    "expression": {
                                                        "kind": "FalseKeyword",
                                                        "fullStart": 1258,
                                                        "fullEnd": 1263,
                                                        "start": 1258,
                                                        "end": 1263,
                                                        "fullWidth": 5,
                                                        "width": 5,
                                                        "text": "false",
                                                        "value": false,
                                                        "valueText": "false"
                                                    },
                                                    "semicolonToken": {
                                                        "kind": "SemicolonToken",
                                                        "fullStart": 1263,
                                                        "fullEnd": 1266,
                                                        "start": 1263,
                                                        "end": 1264,
                                                        "fullWidth": 3,
                                                        "width": 1,
                                                        "text": ";",
                                                        "value": ";",
                                                        "valueText": ";",
                                                        "hasTrailingTrivia": true,
                                                        "hasTrailingNewLine": true,
                                                        "trailingTrivia": [
                                                            {
                                                                "kind": "NewLineTrivia",
                                                                "text": "\r\n"
                                                            }
                                                        ]
                                                    }
                                                }
                                            ],
                                            "closeBraceToken": {
                                                "kind": "CloseBraceToken",
                                                "fullStart": 1266,
                                                "fullEnd": 1281,
                                                "start": 1278,
                                                "end": 1279,
                                                "fullWidth": 15,
                                                "width": 1,
                                                "text": "}",
                                                "value": "}",
                                                "valueText": "}",
                                                "hasLeadingTrivia": true,
                                                "hasTrailingTrivia": true,
                                                "hasTrailingNewLine": true,
                                                "leadingTrivia": [
                                                    {
                                                        "kind": "WhitespaceTrivia",
                                                        "text": "            "
                                                    }
                                                ],
                                                "trailingTrivia": [
                                                    {
                                                        "kind": "NewLineTrivia",
                                                        "text": "\r\n"
                                                    }
                                                ]
                                            }
                                        }
                                    }
                                ],
                                "closeBraceToken": {
                                    "kind": "CloseBraceToken",
                                    "fullStart": 1281,
                                    "fullEnd": 1292,
                                    "start": 1289,
                                    "end": 1290,
                                    "fullWidth": 11,
                                    "width": 1,
                                    "text": "}",
                                    "value": "}",
                                    "valueText": "}",
                                    "hasLeadingTrivia": true,
                                    "hasTrailingTrivia": true,
                                    "hasTrailingNewLine": true,
                                    "leadingTrivia": [
                                        {
                                            "kind": "WhitespaceTrivia",
                                            "text": "        "
                                        }
                                    ],
                                    "trailingTrivia": [
                                        {
                                            "kind": "NewLineTrivia",
                                            "text": "\r\n"
                                        }
                                    ]
                                }
                            }
                        },
                        {
                            "kind": "ReturnStatement",
                            "fullStart": 1292,
                            "fullEnd": 1316,
                            "start": 1302,
                            "end": 1314,
                            "fullWidth": 24,
                            "width": 12,
                            "returnKeyword": {
                                "kind": "ReturnKeyword",
                                "fullStart": 1292,
                                "fullEnd": 1309,
                                "start": 1302,
                                "end": 1308,
                                "fullWidth": 17,
                                "width": 6,
                                "text": "return",
                                "value": "return",
                                "valueText": "return",
                                "hasLeadingTrivia": true,
                                "hasLeadingNewLine": true,
                                "hasTrailingTrivia": true,
                                "leadingTrivia": [
                                    {
                                        "kind": "NewLineTrivia",
                                        "text": "\r\n"
                                    },
                                    {
                                        "kind": "WhitespaceTrivia",
                                        "text": "        "
                                    }
                                ],
                                "trailingTrivia": [
                                    {
                                        "kind": "WhitespaceTrivia",
                                        "text": " "
                                    }
                                ]
                            },
                            "expression": {
                                "kind": "TrueKeyword",
                                "fullStart": 1309,
                                "fullEnd": 1313,
                                "start": 1309,
                                "end": 1313,
                                "fullWidth": 4,
                                "width": 4,
                                "text": "true",
                                "value": true,
                                "valueText": "true"
                            },
                            "semicolonToken": {
                                "kind": "SemicolonToken",
                                "fullStart": 1313,
                                "fullEnd": 1316,
                                "start": 1313,
                                "end": 1314,
                                "fullWidth": 3,
                                "width": 1,
                                "text": ";",
                                "value": ";",
                                "valueText": ";",
                                "hasTrailingTrivia": true,
                                "hasTrailingNewLine": true,
                                "trailingTrivia": [
                                    {
                                        "kind": "NewLineTrivia",
                                        "text": "\r\n"
                                    }
                                ]
                            }
                        }
                    ],
                    "closeBraceToken": {
                        "kind": "CloseBraceToken",
                        "fullStart": 1316,
                        "fullEnd": 1323,
                        "start": 1320,
                        "end": 1321,
                        "fullWidth": 7,
                        "width": 1,
                        "text": "}",
                        "value": "}",
                        "valueText": "}",
                        "hasLeadingTrivia": true,
                        "hasTrailingTrivia": true,
                        "hasTrailingNewLine": true,
                        "leadingTrivia": [
                            {
                                "kind": "WhitespaceTrivia",
                                "text": "    "
                            }
                        ],
                        "trailingTrivia": [
                            {
                                "kind": "NewLineTrivia",
                                "text": "\r\n"
                            }
                        ]
                    }
                }
            },
            {
                "kind": "ExpressionStatement",
                "fullStart": 1323,
                "fullEnd": 1347,
                "start": 1323,
                "end": 1345,
                "fullWidth": 24,
                "width": 22,
                "expression": {
                    "kind": "InvocationExpression",
                    "fullStart": 1323,
                    "fullEnd": 1344,
                    "start": 1323,
                    "end": 1344,
                    "fullWidth": 21,
                    "width": 21,
                    "expression": {
                        "kind": "IdentifierName",
                        "fullStart": 1323,
                        "fullEnd": 1334,
                        "start": 1323,
                        "end": 1334,
                        "fullWidth": 11,
                        "width": 11,
                        "text": "runTestCase",
                        "value": "runTestCase",
                        "valueText": "runTestCase"
                    },
                    "argumentList": {
                        "kind": "ArgumentList",
                        "fullStart": 1334,
                        "fullEnd": 1344,
                        "start": 1334,
                        "end": 1344,
                        "fullWidth": 10,
                        "width": 10,
                        "openParenToken": {
                            "kind": "OpenParenToken",
                            "fullStart": 1334,
                            "fullEnd": 1335,
                            "start": 1334,
                            "end": 1335,
                            "fullWidth": 1,
                            "width": 1,
                            "text": "(",
                            "value": "(",
                            "valueText": "("
                        },
                        "arguments": [
                            {
                                "kind": "IdentifierName",
                                "fullStart": 1335,
                                "fullEnd": 1343,
                                "start": 1335,
                                "end": 1343,
                                "fullWidth": 8,
                                "width": 8,
                                "text": "testcase",
                                "value": "testcase",
                                "valueText": "testcase"
                            }
                        ],
                        "closeParenToken": {
                            "kind": "CloseParenToken",
                            "fullStart": 1343,
                            "fullEnd": 1344,
                            "start": 1343,
                            "end": 1344,
                            "fullWidth": 1,
                            "width": 1,
                            "text": ")",
                            "value": ")",
                            "valueText": ")"
                        }
                    }
                },
                "semicolonToken": {
                    "kind": "SemicolonToken",
                    "fullStart": 1344,
                    "fullEnd": 1347,
                    "start": 1344,
                    "end": 1345,
                    "fullWidth": 3,
                    "width": 1,
                    "text": ";",
                    "value": ";",
                    "valueText": ";",
                    "hasTrailingTrivia": true,
                    "hasTrailingNewLine": true,
                    "trailingTrivia": [
                        {
                            "kind": "NewLineTrivia",
                            "text": "\r\n"
                        }
                    ]
                }
            }
        ],
        "endOfFileToken": {
            "kind": "EndOfFileToken",
            "fullStart": 1347,
            "fullEnd": 1347,
            "start": 1347,
            "end": 1347,
            "fullWidth": 0,
            "width": 0,
            "text": ""
        }
    },
    "lineMap": {
        "lineStarts": [
            0,
            67,
            152,
            232,
            308,
            380,
            385,
            439,
            549,
            554,
            556,
            558,
            581,
            606,
            663,
            695,
            725,
            741,
            772,
            804,
            817,
            853,
            885,
            887,
            917,
            963,
            995,
            1025,
            1041,
            1072,
            1104,
            1117,
            1119,
            1156,
            1158,
            1188,
            1235,
            1266,
            1281,
            1292,
            1294,
            1316,
            1323,
            1347
        ],
        "length": 1347
    }
}<|MERGE_RESOLUTION|>--- conflicted
+++ resolved
@@ -247,12 +247,8 @@
                                         "start": 593,
                                         "end": 603,
                                         "fullWidth": 10,
-<<<<<<< HEAD
                                         "width": 10,
-                                        "identifier": {
-=======
                                         "propertyName": {
->>>>>>> 85e84683
                                             "kind": "IdentifierName",
                                             "fullStart": 593,
                                             "fullEnd": 599,
@@ -1058,12 +1054,8 @@
                                         "start": 829,
                                         "end": 850,
                                         "fullWidth": 21,
-<<<<<<< HEAD
                                         "width": 21,
-                                        "identifier": {
-=======
                                         "propertyName": {
->>>>>>> 85e84683
                                             "kind": "IdentifierName",
                                             "fullStart": 829,
                                             "fullEnd": 833,
@@ -1437,12 +1429,8 @@
                                         "start": 899,
                                         "end": 914,
                                         "fullWidth": 15,
-<<<<<<< HEAD
                                         "width": 15,
-                                        "identifier": {
-=======
                                         "propertyName": {
->>>>>>> 85e84683
                                             "kind": "IdentifierName",
                                             "fullStart": 899,
                                             "fullEnd": 903,
@@ -2293,12 +2281,8 @@
                                         "start": 1131,
                                         "end": 1153,
                                         "fullWidth": 22,
-<<<<<<< HEAD
                                         "width": 22,
-                                        "identifier": {
-=======
                                         "propertyName": {
->>>>>>> 85e84683
                                             "kind": "IdentifierName",
                                             "fullStart": 1131,
                                             "fullEnd": 1135,
@@ -2556,12 +2540,8 @@
                                         "start": 1175,
                                         "end": 1176,
                                         "fullWidth": 2,
-<<<<<<< HEAD
                                         "width": 1,
-                                        "identifier": {
-=======
                                         "propertyName": {
->>>>>>> 85e84683
                                             "kind": "IdentifierName",
                                             "fullStart": 1175,
                                             "fullEnd": 1177,
