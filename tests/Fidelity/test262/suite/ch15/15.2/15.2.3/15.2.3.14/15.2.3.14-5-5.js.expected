--- conflicted
+++ resolved
@@ -245,12 +245,8 @@
                                         "start": 589,
                                         "end": 599,
                                         "fullWidth": 10,
-<<<<<<< HEAD
                                         "width": 10,
-                                        "identifier": {
-=======
                                         "propertyName": {
->>>>>>> 85e84683
                                             "kind": "IdentifierName",
                                             "fullStart": 589,
                                             "fullEnd": 595,
@@ -868,12 +864,8 @@
                                         "start": 773,
                                         "end": 794,
                                         "fullWidth": 21,
-<<<<<<< HEAD
                                         "width": 21,
-                                        "identifier": {
-=======
                                         "propertyName": {
->>>>>>> 85e84683
                                             "kind": "IdentifierName",
                                             "fullStart": 773,
                                             "fullEnd": 777,
@@ -1247,12 +1239,8 @@
                                         "start": 843,
                                         "end": 858,
                                         "fullWidth": 15,
-<<<<<<< HEAD
                                         "width": 15,
-                                        "identifier": {
-=======
                                         "propertyName": {
->>>>>>> 85e84683
                                             "kind": "IdentifierName",
                                             "fullStart": 843,
                                             "fullEnd": 847,
@@ -1581,12 +1569,8 @@
                                         "start": 901,
                                         "end": 923,
                                         "fullWidth": 22,
-<<<<<<< HEAD
                                         "width": 22,
-                                        "identifier": {
-=======
                                         "propertyName": {
->>>>>>> 85e84683
                                             "kind": "IdentifierName",
                                             "fullStart": 901,
                                             "fullEnd": 905,
@@ -1844,12 +1828,8 @@
                                         "start": 945,
                                         "end": 946,
                                         "fullWidth": 2,
-<<<<<<< HEAD
                                         "width": 1,
-                                        "identifier": {
-=======
                                         "propertyName": {
->>>>>>> 85e84683
                                             "kind": "IdentifierName",
                                             "fullStart": 945,
                                             "fullEnd": 947,
