{
    "isDeclaration": false,
    "languageVersion": "EcmaScript5",
    "parseOptions": {
        "allowAutomaticSemicolonInsertion": true
    },
    "sourceUnit": {
        "kind": "SourceUnit",
        "fullStart": 0,
        "fullEnd": 1011,
        "start": 600,
        "end": 1011,
        "fullWidth": 1011,
        "width": 411,
        "isIncrementallyUnusable": true,
        "moduleElements": [
            {
                "kind": "FunctionDeclaration",
                "fullStart": 0,
                "fullEnd": 987,
                "start": 600,
                "end": 985,
                "fullWidth": 987,
                "width": 385,
                "isIncrementallyUnusable": true,
                "modifiers": [],
                "functionKeyword": {
                    "kind": "FunctionKeyword",
                    "fullStart": 0,
                    "fullEnd": 609,
                    "start": 600,
                    "end": 608,
                    "fullWidth": 609,
                    "width": 8,
                    "text": "function",
                    "value": "function",
                    "valueText": "function",
                    "hasLeadingTrivia": true,
                    "hasLeadingComment": true,
                    "hasLeadingNewLine": true,
                    "hasTrailingTrivia": true,
                    "leadingTrivia": [
                        {
                            "kind": "SingleLineCommentTrivia",
                            "text": "/// Copyright (c) 2012 Ecma International.  All rights reserved. "
                        },
                        {
                            "kind": "NewLineTrivia",
                            "text": "\r\n"
                        },
                        {
                            "kind": "SingleLineCommentTrivia",
                            "text": "/// Ecma International makes this code available under the terms and conditions set"
                        },
                        {
                            "kind": "NewLineTrivia",
                            "text": "\r\n"
                        },
                        {
                            "kind": "SingleLineCommentTrivia",
                            "text": "/// forth on http://hg.ecmascript.org/tests/test262/raw-file/tip/LICENSE (the "
                        },
                        {
                            "kind": "NewLineTrivia",
                            "text": "\r\n"
                        },
                        {
                            "kind": "SingleLineCommentTrivia",
                            "text": "/// \"Use Terms\").   Any redistribution of this code must retain the above "
                        },
                        {
                            "kind": "NewLineTrivia",
                            "text": "\r\n"
                        },
                        {
                            "kind": "SingleLineCommentTrivia",
                            "text": "/// copyright and this notice and otherwise comply with the Use Terms."
                        },
                        {
                            "kind": "NewLineTrivia",
                            "text": "\r\n"
                        },
                        {
                            "kind": "MultiLineCommentTrivia",
                            "text": "/**\r\n * @path ch15/15.2/15.2.3/15.2.3.7/15.2.3.7-5-b-261.js\r\n * @description Object.defineProperties - TypeError is thrown if both 'set' property and 'value' property of 'descObj' are present (8.10.5 step 9.a)\r\n */"
                        },
                        {
                            "kind": "NewLineTrivia",
                            "text": "\r\n"
                        },
                        {
                            "kind": "NewLineTrivia",
                            "text": "\r\n"
                        },
                        {
                            "kind": "NewLineTrivia",
                            "text": "\r\n"
                        }
                    ],
                    "trailingTrivia": [
                        {
                            "kind": "WhitespaceTrivia",
                            "text": " "
                        }
                    ]
                },
                "identifier": {
                    "kind": "IdentifierName",
                    "fullStart": 609,
                    "fullEnd": 617,
                    "start": 609,
                    "end": 617,
                    "fullWidth": 8,
                    "width": 8,
                    "text": "testcase",
                    "value": "testcase",
                    "valueText": "testcase"
                },
                "callSignature": {
                    "kind": "CallSignature",
                    "fullStart": 617,
                    "fullEnd": 620,
                    "start": 617,
                    "end": 619,
                    "fullWidth": 3,
                    "width": 2,
                    "parameterList": {
                        "kind": "ParameterList",
                        "fullStart": 617,
                        "fullEnd": 620,
                        "start": 617,
                        "end": 619,
                        "fullWidth": 3,
                        "width": 2,
                        "openParenToken": {
                            "kind": "OpenParenToken",
                            "fullStart": 617,
                            "fullEnd": 618,
                            "start": 617,
                            "end": 618,
                            "fullWidth": 1,
                            "width": 1,
                            "text": "(",
                            "value": "(",
                            "valueText": "("
                        },
                        "parameters": [],
                        "closeParenToken": {
                            "kind": "CloseParenToken",
                            "fullStart": 618,
                            "fullEnd": 620,
                            "start": 618,
                            "end": 619,
                            "fullWidth": 2,
                            "width": 1,
                            "text": ")",
                            "value": ")",
                            "valueText": ")",
                            "hasTrailingTrivia": true,
                            "trailingTrivia": [
                                {
                                    "kind": "WhitespaceTrivia",
                                    "text": " "
                                }
                            ]
                        }
                    }
                },
                "block": {
                    "kind": "Block",
                    "fullStart": 620,
                    "fullEnd": 987,
                    "start": 620,
                    "end": 985,
                    "fullWidth": 367,
                    "width": 365,
                    "isIncrementallyUnusable": true,
                    "openBraceToken": {
                        "kind": "OpenBraceToken",
                        "fullStart": 620,
                        "fullEnd": 623,
                        "start": 620,
                        "end": 621,
                        "fullWidth": 3,
                        "width": 1,
                        "text": "{",
                        "value": "{",
                        "valueText": "{",
                        "hasTrailingTrivia": true,
                        "hasTrailingNewLine": true,
                        "trailingTrivia": [
                            {
                                "kind": "NewLineTrivia",
                                "text": "\r\n"
                            }
                        ]
                    },
                    "statements": [
                        {
                            "kind": "VariableStatement",
                            "fullStart": 623,
                            "fullEnd": 663,
                            "start": 633,
                            "end": 661,
                            "fullWidth": 40,
                            "width": 28,
                            "modifiers": [],
                            "variableDeclaration": {
                                "kind": "VariableDeclaration",
                                "fullStart": 623,
                                "fullEnd": 660,
                                "start": 633,
                                "end": 660,
                                "fullWidth": 37,
                                "width": 27,
                                "varKeyword": {
                                    "kind": "VarKeyword",
                                    "fullStart": 623,
                                    "fullEnd": 637,
                                    "start": 633,
                                    "end": 636,
                                    "fullWidth": 14,
                                    "width": 3,
                                    "text": "var",
                                    "value": "var",
                                    "valueText": "var",
                                    "hasLeadingTrivia": true,
                                    "hasLeadingNewLine": true,
                                    "hasTrailingTrivia": true,
                                    "leadingTrivia": [
                                        {
                                            "kind": "NewLineTrivia",
                                            "text": "\r\n"
                                        },
                                        {
                                            "kind": "WhitespaceTrivia",
                                            "text": "        "
                                        }
                                    ],
                                    "trailingTrivia": [
                                        {
                                            "kind": "WhitespaceTrivia",
                                            "text": " "
                                        }
                                    ]
                                },
                                "variableDeclarators": [
                                    {
                                        "kind": "VariableDeclarator",
                                        "fullStart": 637,
                                        "fullEnd": 660,
                                        "start": 637,
                                        "end": 660,
                                        "fullWidth": 23,
<<<<<<< HEAD
                                        "width": 23,
                                        "identifier": {
=======
                                        "propertyName": {
>>>>>>> 85e84683
                                            "kind": "IdentifierName",
                                            "fullStart": 637,
                                            "fullEnd": 644,
                                            "start": 637,
                                            "end": 643,
                                            "fullWidth": 7,
                                            "width": 6,
                                            "text": "setFun",
                                            "value": "setFun",
                                            "valueText": "setFun",
                                            "hasTrailingTrivia": true,
                                            "trailingTrivia": [
                                                {
                                                    "kind": "WhitespaceTrivia",
                                                    "text": " "
                                                }
                                            ]
                                        },
                                        "equalsValueClause": {
                                            "kind": "EqualsValueClause",
                                            "fullStart": 644,
                                            "fullEnd": 660,
                                            "start": 644,
                                            "end": 660,
                                            "fullWidth": 16,
                                            "width": 16,
                                            "equalsToken": {
                                                "kind": "EqualsToken",
                                                "fullStart": 644,
                                                "fullEnd": 646,
                                                "start": 644,
                                                "end": 645,
                                                "fullWidth": 2,
                                                "width": 1,
                                                "text": "=",
                                                "value": "=",
                                                "valueText": "=",
                                                "hasTrailingTrivia": true,
                                                "trailingTrivia": [
                                                    {
                                                        "kind": "WhitespaceTrivia",
                                                        "text": " "
                                                    }
                                                ]
                                            },
                                            "value": {
                                                "kind": "FunctionExpression",
                                                "fullStart": 646,
                                                "fullEnd": 660,
                                                "start": 646,
                                                "end": 660,
                                                "fullWidth": 14,
                                                "width": 14,
                                                "functionKeyword": {
                                                    "kind": "FunctionKeyword",
                                                    "fullStart": 646,
                                                    "fullEnd": 655,
                                                    "start": 646,
                                                    "end": 654,
                                                    "fullWidth": 9,
                                                    "width": 8,
                                                    "text": "function",
                                                    "value": "function",
                                                    "valueText": "function",
                                                    "hasTrailingTrivia": true,
                                                    "trailingTrivia": [
                                                        {
                                                            "kind": "WhitespaceTrivia",
                                                            "text": " "
                                                        }
                                                    ]
                                                },
                                                "callSignature": {
                                                    "kind": "CallSignature",
                                                    "fullStart": 655,
                                                    "fullEnd": 658,
                                                    "start": 655,
                                                    "end": 657,
                                                    "fullWidth": 3,
                                                    "width": 2,
                                                    "parameterList": {
                                                        "kind": "ParameterList",
                                                        "fullStart": 655,
                                                        "fullEnd": 658,
                                                        "start": 655,
                                                        "end": 657,
                                                        "fullWidth": 3,
                                                        "width": 2,
                                                        "openParenToken": {
                                                            "kind": "OpenParenToken",
                                                            "fullStart": 655,
                                                            "fullEnd": 656,
                                                            "start": 655,
                                                            "end": 656,
                                                            "fullWidth": 1,
                                                            "width": 1,
                                                            "text": "(",
                                                            "value": "(",
                                                            "valueText": "("
                                                        },
                                                        "parameters": [],
                                                        "closeParenToken": {
                                                            "kind": "CloseParenToken",
                                                            "fullStart": 656,
                                                            "fullEnd": 658,
                                                            "start": 656,
                                                            "end": 657,
                                                            "fullWidth": 2,
                                                            "width": 1,
                                                            "text": ")",
                                                            "value": ")",
                                                            "valueText": ")",
                                                            "hasTrailingTrivia": true,
                                                            "trailingTrivia": [
                                                                {
                                                                    "kind": "WhitespaceTrivia",
                                                                    "text": " "
                                                                }
                                                            ]
                                                        }
                                                    }
                                                },
                                                "block": {
                                                    "kind": "Block",
                                                    "fullStart": 658,
                                                    "fullEnd": 660,
                                                    "start": 658,
                                                    "end": 660,
                                                    "fullWidth": 2,
                                                    "width": 2,
                                                    "openBraceToken": {
                                                        "kind": "OpenBraceToken",
                                                        "fullStart": 658,
                                                        "fullEnd": 659,
                                                        "start": 658,
                                                        "end": 659,
                                                        "fullWidth": 1,
                                                        "width": 1,
                                                        "text": "{",
                                                        "value": "{",
                                                        "valueText": "{"
                                                    },
                                                    "statements": [],
                                                    "closeBraceToken": {
                                                        "kind": "CloseBraceToken",
                                                        "fullStart": 659,
                                                        "fullEnd": 660,
                                                        "start": 659,
                                                        "end": 660,
                                                        "fullWidth": 1,
                                                        "width": 1,
                                                        "text": "}",
                                                        "value": "}",
                                                        "valueText": "}"
                                                    }
                                                }
                                            }
                                        }
                                    }
                                ]
                            },
                            "semicolonToken": {
                                "kind": "SemicolonToken",
                                "fullStart": 660,
                                "fullEnd": 663,
                                "start": 660,
                                "end": 661,
                                "fullWidth": 3,
                                "width": 1,
                                "text": ";",
                                "value": ";",
                                "valueText": ";",
                                "hasTrailingTrivia": true,
                                "hasTrailingNewLine": true,
                                "trailingTrivia": [
                                    {
                                        "kind": "NewLineTrivia",
                                        "text": "\r\n"
                                    }
                                ]
                            }
                        },
                        {
                            "kind": "VariableStatement",
                            "fullStart": 663,
                            "fullEnd": 686,
                            "start": 671,
                            "end": 684,
                            "fullWidth": 23,
                            "width": 13,
                            "modifiers": [],
                            "variableDeclaration": {
                                "kind": "VariableDeclaration",
                                "fullStart": 663,
                                "fullEnd": 683,
                                "start": 671,
                                "end": 683,
                                "fullWidth": 20,
                                "width": 12,
                                "varKeyword": {
                                    "kind": "VarKeyword",
                                    "fullStart": 663,
                                    "fullEnd": 675,
                                    "start": 671,
                                    "end": 674,
                                    "fullWidth": 12,
                                    "width": 3,
                                    "text": "var",
                                    "value": "var",
                                    "valueText": "var",
                                    "hasLeadingTrivia": true,
                                    "hasTrailingTrivia": true,
                                    "leadingTrivia": [
                                        {
                                            "kind": "WhitespaceTrivia",
                                            "text": "        "
                                        }
                                    ],
                                    "trailingTrivia": [
                                        {
                                            "kind": "WhitespaceTrivia",
                                            "text": " "
                                        }
                                    ]
                                },
                                "variableDeclarators": [
                                    {
                                        "kind": "VariableDeclarator",
                                        "fullStart": 675,
                                        "fullEnd": 683,
                                        "start": 675,
                                        "end": 683,
                                        "fullWidth": 8,
<<<<<<< HEAD
                                        "width": 8,
                                        "identifier": {
=======
                                        "propertyName": {
>>>>>>> 85e84683
                                            "kind": "IdentifierName",
                                            "fullStart": 675,
                                            "fullEnd": 679,
                                            "start": 675,
                                            "end": 678,
                                            "fullWidth": 4,
                                            "width": 3,
                                            "text": "obj",
                                            "value": "obj",
                                            "valueText": "obj",
                                            "hasTrailingTrivia": true,
                                            "trailingTrivia": [
                                                {
                                                    "kind": "WhitespaceTrivia",
                                                    "text": " "
                                                }
                                            ]
                                        },
                                        "equalsValueClause": {
                                            "kind": "EqualsValueClause",
                                            "fullStart": 679,
                                            "fullEnd": 683,
                                            "start": 679,
                                            "end": 683,
                                            "fullWidth": 4,
                                            "width": 4,
                                            "equalsToken": {
                                                "kind": "EqualsToken",
                                                "fullStart": 679,
                                                "fullEnd": 681,
                                                "start": 679,
                                                "end": 680,
                                                "fullWidth": 2,
                                                "width": 1,
                                                "text": "=",
                                                "value": "=",
                                                "valueText": "=",
                                                "hasTrailingTrivia": true,
                                                "trailingTrivia": [
                                                    {
                                                        "kind": "WhitespaceTrivia",
                                                        "text": " "
                                                    }
                                                ]
                                            },
                                            "value": {
                                                "kind": "ObjectLiteralExpression",
                                                "fullStart": 681,
                                                "fullEnd": 683,
                                                "start": 681,
                                                "end": 683,
                                                "fullWidth": 2,
                                                "width": 2,
                                                "openBraceToken": {
                                                    "kind": "OpenBraceToken",
                                                    "fullStart": 681,
                                                    "fullEnd": 682,
                                                    "start": 681,
                                                    "end": 682,
                                                    "fullWidth": 1,
                                                    "width": 1,
                                                    "text": "{",
                                                    "value": "{",
                                                    "valueText": "{"
                                                },
                                                "propertyAssignments": [],
                                                "closeBraceToken": {
                                                    "kind": "CloseBraceToken",
                                                    "fullStart": 682,
                                                    "fullEnd": 683,
                                                    "start": 682,
                                                    "end": 683,
                                                    "fullWidth": 1,
                                                    "width": 1,
                                                    "text": "}",
                                                    "value": "}",
                                                    "valueText": "}"
                                                }
                                            }
                                        }
                                    }
                                ]
                            },
                            "semicolonToken": {
                                "kind": "SemicolonToken",
                                "fullStart": 683,
                                "fullEnd": 686,
                                "start": 683,
                                "end": 684,
                                "fullWidth": 3,
                                "width": 1,
                                "text": ";",
                                "value": ";",
                                "valueText": ";",
                                "hasTrailingTrivia": true,
                                "hasTrailingNewLine": true,
                                "trailingTrivia": [
                                    {
                                        "kind": "NewLineTrivia",
                                        "text": "\r\n"
                                    }
                                ]
                            }
                        },
                        {
                            "kind": "TryStatement",
                            "fullStart": 686,
                            "fullEnd": 980,
                            "start": 696,
                            "end": 978,
                            "fullWidth": 294,
                            "width": 282,
                            "isIncrementallyUnusable": true,
                            "tryKeyword": {
                                "kind": "TryKeyword",
                                "fullStart": 686,
                                "fullEnd": 700,
                                "start": 696,
                                "end": 699,
                                "fullWidth": 14,
                                "width": 3,
                                "text": "try",
                                "value": "try",
                                "valueText": "try",
                                "hasLeadingTrivia": true,
                                "hasLeadingNewLine": true,
                                "hasTrailingTrivia": true,
                                "leadingTrivia": [
                                    {
                                        "kind": "NewLineTrivia",
                                        "text": "\r\n"
                                    },
                                    {
                                        "kind": "WhitespaceTrivia",
                                        "text": "        "
                                    }
                                ],
                                "trailingTrivia": [
                                    {
                                        "kind": "WhitespaceTrivia",
                                        "text": " "
                                    }
                                ]
                            },
                            "block": {
                                "kind": "Block",
                                "fullStart": 700,
                                "fullEnd": 910,
                                "start": 700,
                                "end": 909,
                                "fullWidth": 210,
                                "width": 209,
                                "isIncrementallyUnusable": true,
                                "openBraceToken": {
                                    "kind": "OpenBraceToken",
                                    "fullStart": 700,
                                    "fullEnd": 703,
                                    "start": 700,
                                    "end": 701,
                                    "fullWidth": 3,
                                    "width": 1,
                                    "text": "{",
                                    "value": "{",
                                    "valueText": "{",
                                    "hasTrailingTrivia": true,
                                    "hasTrailingNewLine": true,
                                    "trailingTrivia": [
                                        {
                                            "kind": "NewLineTrivia",
                                            "text": "\r\n"
                                        }
                                    ]
                                },
                                "statements": [
                                    {
                                        "kind": "ExpressionStatement",
                                        "fullStart": 703,
                                        "fullEnd": 873,
                                        "start": 715,
                                        "end": 871,
                                        "fullWidth": 170,
                                        "width": 156,
                                        "isIncrementallyUnusable": true,
                                        "expression": {
                                            "kind": "InvocationExpression",
                                            "fullStart": 703,
                                            "fullEnd": 870,
                                            "start": 715,
                                            "end": 870,
                                            "fullWidth": 167,
                                            "width": 155,
                                            "isIncrementallyUnusable": true,
                                            "expression": {
                                                "kind": "MemberAccessExpression",
                                                "fullStart": 703,
                                                "fullEnd": 738,
                                                "start": 715,
                                                "end": 738,
                                                "fullWidth": 35,
                                                "width": 23,
                                                "expression": {
                                                    "kind": "IdentifierName",
                                                    "fullStart": 703,
                                                    "fullEnd": 721,
                                                    "start": 715,
                                                    "end": 721,
                                                    "fullWidth": 18,
                                                    "width": 6,
                                                    "text": "Object",
                                                    "value": "Object",
                                                    "valueText": "Object",
                                                    "hasLeadingTrivia": true,
                                                    "leadingTrivia": [
                                                        {
                                                            "kind": "WhitespaceTrivia",
                                                            "text": "            "
                                                        }
                                                    ]
                                                },
                                                "dotToken": {
                                                    "kind": "DotToken",
                                                    "fullStart": 721,
                                                    "fullEnd": 722,
                                                    "start": 721,
                                                    "end": 722,
                                                    "fullWidth": 1,
                                                    "width": 1,
                                                    "text": ".",
                                                    "value": ".",
                                                    "valueText": "."
                                                },
                                                "name": {
                                                    "kind": "IdentifierName",
                                                    "fullStart": 722,
                                                    "fullEnd": 738,
                                                    "start": 722,
                                                    "end": 738,
                                                    "fullWidth": 16,
                                                    "width": 16,
                                                    "text": "defineProperties",
                                                    "value": "defineProperties",
                                                    "valueText": "defineProperties"
                                                }
                                            },
                                            "argumentList": {
                                                "kind": "ArgumentList",
                                                "fullStart": 738,
                                                "fullEnd": 870,
                                                "start": 738,
                                                "end": 870,
                                                "fullWidth": 132,
                                                "width": 132,
                                                "isIncrementallyUnusable": true,
                                                "openParenToken": {
                                                    "kind": "OpenParenToken",
                                                    "fullStart": 738,
                                                    "fullEnd": 739,
                                                    "start": 738,
                                                    "end": 739,
                                                    "fullWidth": 1,
                                                    "width": 1,
                                                    "text": "(",
                                                    "value": "(",
                                                    "valueText": "("
                                                },
                                                "arguments": [
                                                    {
                                                        "kind": "IdentifierName",
                                                        "fullStart": 739,
                                                        "fullEnd": 742,
                                                        "start": 739,
                                                        "end": 742,
                                                        "fullWidth": 3,
                                                        "width": 3,
                                                        "text": "obj",
                                                        "value": "obj",
                                                        "valueText": "obj"
                                                    },
                                                    {
                                                        "kind": "CommaToken",
                                                        "fullStart": 742,
                                                        "fullEnd": 744,
                                                        "start": 742,
                                                        "end": 743,
                                                        "fullWidth": 2,
                                                        "width": 1,
                                                        "text": ",",
                                                        "value": ",",
                                                        "valueText": ",",
                                                        "hasTrailingTrivia": true,
                                                        "trailingTrivia": [
                                                            {
                                                                "kind": "WhitespaceTrivia",
                                                                "text": " "
                                                            }
                                                        ]
                                                    },
                                                    {
                                                        "kind": "ObjectLiteralExpression",
                                                        "fullStart": 744,
                                                        "fullEnd": 869,
                                                        "start": 744,
                                                        "end": 869,
                                                        "fullWidth": 125,
                                                        "width": 125,
                                                        "isIncrementallyUnusable": true,
                                                        "openBraceToken": {
                                                            "kind": "OpenBraceToken",
                                                            "fullStart": 744,
                                                            "fullEnd": 747,
                                                            "start": 744,
                                                            "end": 745,
                                                            "fullWidth": 3,
                                                            "width": 1,
                                                            "text": "{",
                                                            "value": "{",
                                                            "valueText": "{",
                                                            "hasTrailingTrivia": true,
                                                            "hasTrailingNewLine": true,
                                                            "trailingTrivia": [
                                                                {
                                                                    "kind": "NewLineTrivia",
                                                                    "text": "\r\n"
                                                                }
                                                            ]
                                                        },
                                                        "propertyAssignments": [
                                                            {
                                                                "kind": "SimplePropertyAssignment",
                                                                "fullStart": 747,
                                                                "fullEnd": 856,
                                                                "start": 763,
                                                                "end": 854,
                                                                "fullWidth": 109,
                                                                "width": 91,
                                                                "isIncrementallyUnusable": true,
                                                                "propertyName": {
                                                                    "kind": "IdentifierName",
                                                                    "fullStart": 747,
                                                                    "fullEnd": 767,
                                                                    "start": 763,
                                                                    "end": 767,
                                                                    "fullWidth": 20,
                                                                    "width": 4,
                                                                    "text": "prop",
                                                                    "value": "prop",
                                                                    "valueText": "prop",
                                                                    "hasLeadingTrivia": true,
                                                                    "leadingTrivia": [
                                                                        {
                                                                            "kind": "WhitespaceTrivia",
                                                                            "text": "                "
                                                                        }
                                                                    ]
                                                                },
                                                                "colonToken": {
                                                                    "kind": "ColonToken",
                                                                    "fullStart": 767,
                                                                    "fullEnd": 769,
                                                                    "start": 767,
                                                                    "end": 768,
                                                                    "fullWidth": 2,
                                                                    "width": 1,
                                                                    "text": ":",
                                                                    "value": ":",
                                                                    "valueText": ":",
                                                                    "hasTrailingTrivia": true,
                                                                    "trailingTrivia": [
                                                                        {
                                                                            "kind": "WhitespaceTrivia",
                                                                            "text": " "
                                                                        }
                                                                    ]
                                                                },
                                                                "expression": {
                                                                    "kind": "ObjectLiteralExpression",
                                                                    "fullStart": 769,
                                                                    "fullEnd": 856,
                                                                    "start": 769,
                                                                    "end": 854,
                                                                    "fullWidth": 87,
                                                                    "width": 85,
                                                                    "isIncrementallyUnusable": true,
                                                                    "openBraceToken": {
                                                                        "kind": "OpenBraceToken",
                                                                        "fullStart": 769,
                                                                        "fullEnd": 772,
                                                                        "start": 769,
                                                                        "end": 770,
                                                                        "fullWidth": 3,
                                                                        "width": 1,
                                                                        "text": "{",
                                                                        "value": "{",
                                                                        "valueText": "{",
                                                                        "hasTrailingTrivia": true,
                                                                        "hasTrailingNewLine": true,
                                                                        "trailingTrivia": [
                                                                            {
                                                                                "kind": "NewLineTrivia",
                                                                                "text": "\r\n"
                                                                            }
                                                                        ]
                                                                    },
                                                                    "propertyAssignments": [
                                                                        {
                                                                            "kind": "SimplePropertyAssignment",
                                                                            "fullStart": 772,
                                                                            "fullEnd": 801,
                                                                            "start": 792,
                                                                            "end": 801,
                                                                            "fullWidth": 29,
                                                                            "width": 9,
                                                                            "propertyName": {
                                                                                "kind": "IdentifierName",
                                                                                "fullStart": 772,
                                                                                "fullEnd": 797,
                                                                                "start": 792,
                                                                                "end": 797,
                                                                                "fullWidth": 25,
                                                                                "width": 5,
                                                                                "text": "value",
                                                                                "value": "value",
                                                                                "valueText": "value",
                                                                                "hasLeadingTrivia": true,
                                                                                "leadingTrivia": [
                                                                                    {
                                                                                        "kind": "WhitespaceTrivia",
                                                                                        "text": "                    "
                                                                                    }
                                                                                ]
                                                                            },
                                                                            "colonToken": {
                                                                                "kind": "ColonToken",
                                                                                "fullStart": 797,
                                                                                "fullEnd": 799,
                                                                                "start": 797,
                                                                                "end": 798,
                                                                                "fullWidth": 2,
                                                                                "width": 1,
                                                                                "text": ":",
                                                                                "value": ":",
                                                                                "valueText": ":",
                                                                                "hasTrailingTrivia": true,
                                                                                "trailingTrivia": [
                                                                                    {
                                                                                        "kind": "WhitespaceTrivia",
                                                                                        "text": " "
                                                                                    }
                                                                                ]
                                                                            },
                                                                            "expression": {
                                                                                "kind": "NumericLiteral",
                                                                                "fullStart": 799,
                                                                                "fullEnd": 801,
                                                                                "start": 799,
                                                                                "end": 801,
                                                                                "fullWidth": 2,
                                                                                "width": 2,
                                                                                "text": "12",
                                                                                "value": 12,
                                                                                "valueText": "12"
                                                                            }
                                                                        },
                                                                        {
                                                                            "kind": "CommaToken",
                                                                            "fullStart": 801,
                                                                            "fullEnd": 804,
                                                                            "start": 801,
                                                                            "end": 802,
                                                                            "fullWidth": 3,
                                                                            "width": 1,
                                                                            "text": ",",
                                                                            "value": ",",
                                                                            "valueText": ",",
                                                                            "hasTrailingTrivia": true,
                                                                            "hasTrailingNewLine": true,
                                                                            "trailingTrivia": [
                                                                                {
                                                                                    "kind": "NewLineTrivia",
                                                                                    "text": "\r\n"
                                                                                }
                                                                            ]
                                                                        },
                                                                        {
                                                                            "kind": "SimplePropertyAssignment",
                                                                            "fullStart": 804,
                                                                            "fullEnd": 837,
                                                                            "start": 824,
                                                                            "end": 835,
                                                                            "fullWidth": 33,
                                                                            "width": 11,
                                                                            "isIncrementallyUnusable": true,
                                                                            "propertyName": {
                                                                                "kind": "IdentifierName",
                                                                                "fullStart": 804,
                                                                                "fullEnd": 827,
                                                                                "start": 824,
                                                                                "end": 827,
                                                                                "fullWidth": 23,
                                                                                "width": 3,
                                                                                "text": "set",
                                                                                "value": "set",
                                                                                "valueText": "set",
                                                                                "hasLeadingTrivia": true,
                                                                                "leadingTrivia": [
                                                                                    {
                                                                                        "kind": "WhitespaceTrivia",
                                                                                        "text": "                    "
                                                                                    }
                                                                                ]
                                                                            },
                                                                            "colonToken": {
                                                                                "kind": "ColonToken",
                                                                                "fullStart": 827,
                                                                                "fullEnd": 829,
                                                                                "start": 827,
                                                                                "end": 828,
                                                                                "fullWidth": 2,
                                                                                "width": 1,
                                                                                "text": ":",
                                                                                "value": ":",
                                                                                "valueText": ":",
                                                                                "hasTrailingTrivia": true,
                                                                                "trailingTrivia": [
                                                                                    {
                                                                                        "kind": "WhitespaceTrivia",
                                                                                        "text": " "
                                                                                    }
                                                                                ]
                                                                            },
                                                                            "expression": {
                                                                                "kind": "IdentifierName",
                                                                                "fullStart": 829,
                                                                                "fullEnd": 837,
                                                                                "start": 829,
                                                                                "end": 835,
                                                                                "fullWidth": 8,
                                                                                "width": 6,
                                                                                "text": "setFun",
                                                                                "value": "setFun",
                                                                                "valueText": "setFun",
                                                                                "hasTrailingTrivia": true,
                                                                                "hasTrailingNewLine": true,
                                                                                "trailingTrivia": [
                                                                                    {
                                                                                        "kind": "NewLineTrivia",
                                                                                        "text": "\r\n"
                                                                                    }
                                                                                ]
                                                                            }
                                                                        }
                                                                    ],
                                                                    "closeBraceToken": {
                                                                        "kind": "CloseBraceToken",
                                                                        "fullStart": 837,
                                                                        "fullEnd": 856,
                                                                        "start": 853,
                                                                        "end": 854,
                                                                        "fullWidth": 19,
                                                                        "width": 1,
                                                                        "text": "}",
                                                                        "value": "}",
                                                                        "valueText": "}",
                                                                        "hasLeadingTrivia": true,
                                                                        "hasTrailingTrivia": true,
                                                                        "hasTrailingNewLine": true,
                                                                        "leadingTrivia": [
                                                                            {
                                                                                "kind": "WhitespaceTrivia",
                                                                                "text": "                "
                                                                            }
                                                                        ],
                                                                        "trailingTrivia": [
                                                                            {
                                                                                "kind": "NewLineTrivia",
                                                                                "text": "\r\n"
                                                                            }
                                                                        ]
                                                                    }
                                                                }
                                                            }
                                                        ],
                                                        "closeBraceToken": {
                                                            "kind": "CloseBraceToken",
                                                            "fullStart": 856,
                                                            "fullEnd": 869,
                                                            "start": 868,
                                                            "end": 869,
                                                            "fullWidth": 13,
                                                            "width": 1,
                                                            "text": "}",
                                                            "value": "}",
                                                            "valueText": "}",
                                                            "hasLeadingTrivia": true,
                                                            "leadingTrivia": [
                                                                {
                                                                    "kind": "WhitespaceTrivia",
                                                                    "text": "            "
                                                                }
                                                            ]
                                                        }
                                                    }
                                                ],
                                                "closeParenToken": {
                                                    "kind": "CloseParenToken",
                                                    "fullStart": 869,
                                                    "fullEnd": 870,
                                                    "start": 869,
                                                    "end": 870,
                                                    "fullWidth": 1,
                                                    "width": 1,
                                                    "text": ")",
                                                    "value": ")",
                                                    "valueText": ")"
                                                }
                                            }
                                        },
                                        "semicolonToken": {
                                            "kind": "SemicolonToken",
                                            "fullStart": 870,
                                            "fullEnd": 873,
                                            "start": 870,
                                            "end": 871,
                                            "fullWidth": 3,
                                            "width": 1,
                                            "text": ";",
                                            "value": ";",
                                            "valueText": ";",
                                            "hasTrailingTrivia": true,
                                            "hasTrailingNewLine": true,
                                            "trailingTrivia": [
                                                {
                                                    "kind": "NewLineTrivia",
                                                    "text": "\r\n"
                                                }
                                            ]
                                        }
                                    },
                                    {
                                        "kind": "ReturnStatement",
                                        "fullStart": 873,
                                        "fullEnd": 900,
                                        "start": 885,
                                        "end": 898,
                                        "fullWidth": 27,
                                        "width": 13,
                                        "returnKeyword": {
                                            "kind": "ReturnKeyword",
                                            "fullStart": 873,
                                            "fullEnd": 892,
                                            "start": 885,
                                            "end": 891,
                                            "fullWidth": 19,
                                            "width": 6,
                                            "text": "return",
                                            "value": "return",
                                            "valueText": "return",
                                            "hasLeadingTrivia": true,
                                            "hasTrailingTrivia": true,
                                            "leadingTrivia": [
                                                {
                                                    "kind": "WhitespaceTrivia",
                                                    "text": "            "
                                                }
                                            ],
                                            "trailingTrivia": [
                                                {
                                                    "kind": "WhitespaceTrivia",
                                                    "text": " "
                                                }
                                            ]
                                        },
                                        "expression": {
                                            "kind": "FalseKeyword",
                                            "fullStart": 892,
                                            "fullEnd": 897,
                                            "start": 892,
                                            "end": 897,
                                            "fullWidth": 5,
                                            "width": 5,
                                            "text": "false",
                                            "value": false,
                                            "valueText": "false"
                                        },
                                        "semicolonToken": {
                                            "kind": "SemicolonToken",
                                            "fullStart": 897,
                                            "fullEnd": 900,
                                            "start": 897,
                                            "end": 898,
                                            "fullWidth": 3,
                                            "width": 1,
                                            "text": ";",
                                            "value": ";",
                                            "valueText": ";",
                                            "hasTrailingTrivia": true,
                                            "hasTrailingNewLine": true,
                                            "trailingTrivia": [
                                                {
                                                    "kind": "NewLineTrivia",
                                                    "text": "\r\n"
                                                }
                                            ]
                                        }
                                    }
                                ],
                                "closeBraceToken": {
                                    "kind": "CloseBraceToken",
                                    "fullStart": 900,
                                    "fullEnd": 910,
                                    "start": 908,
                                    "end": 909,
                                    "fullWidth": 10,
                                    "width": 1,
                                    "text": "}",
                                    "value": "}",
                                    "valueText": "}",
                                    "hasLeadingTrivia": true,
                                    "hasTrailingTrivia": true,
                                    "leadingTrivia": [
                                        {
                                            "kind": "WhitespaceTrivia",
                                            "text": "        "
                                        }
                                    ],
                                    "trailingTrivia": [
                                        {
                                            "kind": "WhitespaceTrivia",
                                            "text": " "
                                        }
                                    ]
                                }
                            },
                            "catchClause": {
                                "kind": "CatchClause",
                                "fullStart": 910,
                                "fullEnd": 980,
                                "start": 910,
                                "end": 978,
                                "fullWidth": 70,
                                "width": 68,
                                "catchKeyword": {
                                    "kind": "CatchKeyword",
                                    "fullStart": 910,
                                    "fullEnd": 916,
                                    "start": 910,
                                    "end": 915,
                                    "fullWidth": 6,
                                    "width": 5,
                                    "text": "catch",
                                    "value": "catch",
                                    "valueText": "catch",
                                    "hasTrailingTrivia": true,
                                    "trailingTrivia": [
                                        {
                                            "kind": "WhitespaceTrivia",
                                            "text": " "
                                        }
                                    ]
                                },
                                "openParenToken": {
                                    "kind": "OpenParenToken",
                                    "fullStart": 916,
                                    "fullEnd": 917,
                                    "start": 916,
                                    "end": 917,
                                    "fullWidth": 1,
                                    "width": 1,
                                    "text": "(",
                                    "value": "(",
                                    "valueText": "("
                                },
                                "identifier": {
                                    "kind": "IdentifierName",
                                    "fullStart": 917,
                                    "fullEnd": 918,
                                    "start": 917,
                                    "end": 918,
                                    "fullWidth": 1,
                                    "width": 1,
                                    "text": "e",
                                    "value": "e",
                                    "valueText": "e"
                                },
                                "closeParenToken": {
                                    "kind": "CloseParenToken",
                                    "fullStart": 918,
                                    "fullEnd": 920,
                                    "start": 918,
                                    "end": 919,
                                    "fullWidth": 2,
                                    "width": 1,
                                    "text": ")",
                                    "value": ")",
                                    "valueText": ")",
                                    "hasTrailingTrivia": true,
                                    "trailingTrivia": [
                                        {
                                            "kind": "WhitespaceTrivia",
                                            "text": " "
                                        }
                                    ]
                                },
                                "block": {
                                    "kind": "Block",
                                    "fullStart": 920,
                                    "fullEnd": 980,
                                    "start": 920,
                                    "end": 978,
                                    "fullWidth": 60,
                                    "width": 58,
                                    "openBraceToken": {
                                        "kind": "OpenBraceToken",
                                        "fullStart": 920,
                                        "fullEnd": 923,
                                        "start": 920,
                                        "end": 921,
                                        "fullWidth": 3,
                                        "width": 1,
                                        "text": "{",
                                        "value": "{",
                                        "valueText": "{",
                                        "hasTrailingTrivia": true,
                                        "hasTrailingNewLine": true,
                                        "trailingTrivia": [
                                            {
                                                "kind": "NewLineTrivia",
                                                "text": "\r\n"
                                            }
                                        ]
                                    },
                                    "statements": [
                                        {
                                            "kind": "ReturnStatement",
                                            "fullStart": 923,
                                            "fullEnd": 969,
                                            "start": 935,
                                            "end": 967,
                                            "fullWidth": 46,
                                            "width": 32,
                                            "returnKeyword": {
                                                "kind": "ReturnKeyword",
                                                "fullStart": 923,
                                                "fullEnd": 942,
                                                "start": 935,
                                                "end": 941,
                                                "fullWidth": 19,
                                                "width": 6,
                                                "text": "return",
                                                "value": "return",
                                                "valueText": "return",
                                                "hasLeadingTrivia": true,
                                                "hasTrailingTrivia": true,
                                                "leadingTrivia": [
                                                    {
                                                        "kind": "WhitespaceTrivia",
                                                        "text": "            "
                                                    }
                                                ],
                                                "trailingTrivia": [
                                                    {
                                                        "kind": "WhitespaceTrivia",
                                                        "text": " "
                                                    }
                                                ]
                                            },
                                            "expression": {
                                                "kind": "ParenthesizedExpression",
                                                "fullStart": 942,
                                                "fullEnd": 966,
                                                "start": 942,
                                                "end": 966,
                                                "fullWidth": 24,
                                                "width": 24,
                                                "openParenToken": {
                                                    "kind": "OpenParenToken",
                                                    "fullStart": 942,
                                                    "fullEnd": 943,
                                                    "start": 942,
                                                    "end": 943,
                                                    "fullWidth": 1,
                                                    "width": 1,
                                                    "text": "(",
                                                    "value": "(",
                                                    "valueText": "("
                                                },
                                                "expression": {
                                                    "kind": "InstanceOfExpression",
                                                    "fullStart": 943,
                                                    "fullEnd": 965,
                                                    "start": 943,
                                                    "end": 965,
                                                    "fullWidth": 22,
                                                    "width": 22,
                                                    "left": {
                                                        "kind": "IdentifierName",
                                                        "fullStart": 943,
                                                        "fullEnd": 945,
                                                        "start": 943,
                                                        "end": 944,
                                                        "fullWidth": 2,
                                                        "width": 1,
                                                        "text": "e",
                                                        "value": "e",
                                                        "valueText": "e",
                                                        "hasTrailingTrivia": true,
                                                        "trailingTrivia": [
                                                            {
                                                                "kind": "WhitespaceTrivia",
                                                                "text": " "
                                                            }
                                                        ]
                                                    },
                                                    "operatorToken": {
                                                        "kind": "InstanceOfKeyword",
                                                        "fullStart": 945,
                                                        "fullEnd": 956,
                                                        "start": 945,
                                                        "end": 955,
                                                        "fullWidth": 11,
                                                        "width": 10,
                                                        "text": "instanceof",
                                                        "value": "instanceof",
                                                        "valueText": "instanceof",
                                                        "hasTrailingTrivia": true,
                                                        "trailingTrivia": [
                                                            {
                                                                "kind": "WhitespaceTrivia",
                                                                "text": " "
                                                            }
                                                        ]
                                                    },
                                                    "right": {
                                                        "kind": "IdentifierName",
                                                        "fullStart": 956,
                                                        "fullEnd": 965,
                                                        "start": 956,
                                                        "end": 965,
                                                        "fullWidth": 9,
                                                        "width": 9,
                                                        "text": "TypeError",
                                                        "value": "TypeError",
                                                        "valueText": "TypeError"
                                                    }
                                                },
                                                "closeParenToken": {
                                                    "kind": "CloseParenToken",
                                                    "fullStart": 965,
                                                    "fullEnd": 966,
                                                    "start": 965,
                                                    "end": 966,
                                                    "fullWidth": 1,
                                                    "width": 1,
                                                    "text": ")",
                                                    "value": ")",
                                                    "valueText": ")"
                                                }
                                            },
                                            "semicolonToken": {
                                                "kind": "SemicolonToken",
                                                "fullStart": 966,
                                                "fullEnd": 969,
                                                "start": 966,
                                                "end": 967,
                                                "fullWidth": 3,
                                                "width": 1,
                                                "text": ";",
                                                "value": ";",
                                                "valueText": ";",
                                                "hasTrailingTrivia": true,
                                                "hasTrailingNewLine": true,
                                                "trailingTrivia": [
                                                    {
                                                        "kind": "NewLineTrivia",
                                                        "text": "\r\n"
                                                    }
                                                ]
                                            }
                                        }
                                    ],
                                    "closeBraceToken": {
                                        "kind": "CloseBraceToken",
                                        "fullStart": 969,
                                        "fullEnd": 980,
                                        "start": 977,
                                        "end": 978,
                                        "fullWidth": 11,
                                        "width": 1,
                                        "text": "}",
                                        "value": "}",
                                        "valueText": "}",
                                        "hasLeadingTrivia": true,
                                        "hasTrailingTrivia": true,
                                        "hasTrailingNewLine": true,
                                        "leadingTrivia": [
                                            {
                                                "kind": "WhitespaceTrivia",
                                                "text": "        "
                                            }
                                        ],
                                        "trailingTrivia": [
                                            {
                                                "kind": "NewLineTrivia",
                                                "text": "\r\n"
                                            }
                                        ]
                                    }
                                }
                            }
                        }
                    ],
                    "closeBraceToken": {
                        "kind": "CloseBraceToken",
                        "fullStart": 980,
                        "fullEnd": 987,
                        "start": 984,
                        "end": 985,
                        "fullWidth": 7,
                        "width": 1,
                        "text": "}",
                        "value": "}",
                        "valueText": "}",
                        "hasLeadingTrivia": true,
                        "hasTrailingTrivia": true,
                        "hasTrailingNewLine": true,
                        "leadingTrivia": [
                            {
                                "kind": "WhitespaceTrivia",
                                "text": "    "
                            }
                        ],
                        "trailingTrivia": [
                            {
                                "kind": "NewLineTrivia",
                                "text": "\r\n"
                            }
                        ]
                    }
                }
            },
            {
                "kind": "ExpressionStatement",
                "fullStart": 987,
                "fullEnd": 1011,
                "start": 987,
                "end": 1009,
                "fullWidth": 24,
                "width": 22,
                "expression": {
                    "kind": "InvocationExpression",
                    "fullStart": 987,
                    "fullEnd": 1008,
                    "start": 987,
                    "end": 1008,
                    "fullWidth": 21,
                    "width": 21,
                    "expression": {
                        "kind": "IdentifierName",
                        "fullStart": 987,
                        "fullEnd": 998,
                        "start": 987,
                        "end": 998,
                        "fullWidth": 11,
                        "width": 11,
                        "text": "runTestCase",
                        "value": "runTestCase",
                        "valueText": "runTestCase"
                    },
                    "argumentList": {
                        "kind": "ArgumentList",
                        "fullStart": 998,
                        "fullEnd": 1008,
                        "start": 998,
                        "end": 1008,
                        "fullWidth": 10,
                        "width": 10,
                        "openParenToken": {
                            "kind": "OpenParenToken",
                            "fullStart": 998,
                            "fullEnd": 999,
                            "start": 998,
                            "end": 999,
                            "fullWidth": 1,
                            "width": 1,
                            "text": "(",
                            "value": "(",
                            "valueText": "("
                        },
                        "arguments": [
                            {
                                "kind": "IdentifierName",
                                "fullStart": 999,
                                "fullEnd": 1007,
                                "start": 999,
                                "end": 1007,
                                "fullWidth": 8,
                                "width": 8,
                                "text": "testcase",
                                "value": "testcase",
                                "valueText": "testcase"
                            }
                        ],
                        "closeParenToken": {
                            "kind": "CloseParenToken",
                            "fullStart": 1007,
                            "fullEnd": 1008,
                            "start": 1007,
                            "end": 1008,
                            "fullWidth": 1,
                            "width": 1,
                            "text": ")",
                            "value": ")",
                            "valueText": ")"
                        }
                    }
                },
                "semicolonToken": {
                    "kind": "SemicolonToken",
                    "fullStart": 1008,
                    "fullEnd": 1011,
                    "start": 1008,
                    "end": 1009,
                    "fullWidth": 3,
                    "width": 1,
                    "text": ";",
                    "value": ";",
                    "valueText": ";",
                    "hasTrailingTrivia": true,
                    "hasTrailingNewLine": true,
                    "trailingTrivia": [
                        {
                            "kind": "NewLineTrivia",
                            "text": "\r\n"
                        }
                    ]
                }
            }
        ],
        "endOfFileToken": {
            "kind": "EndOfFileToken",
            "fullStart": 1011,
            "fullEnd": 1011,
            "start": 1011,
            "end": 1011,
            "fullWidth": 0,
            "width": 0,
            "text": ""
        }
    },
    "lineMap": {
        "lineStarts": [
            0,
            67,
            152,
            232,
            308,
            380,
            385,
            441,
            591,
            596,
            598,
            600,
            623,
            625,
            663,
            686,
            688,
            703,
            747,
            772,
            804,
            837,
            856,
            873,
            900,
            923,
            969,
            980,
            987,
            1011
        ],
        "length": 1011
    }
}<|MERGE_RESOLUTION|>--- conflicted
+++ resolved
@@ -252,12 +252,8 @@
                                         "start": 637,
                                         "end": 660,
                                         "fullWidth": 23,
-<<<<<<< HEAD
                                         "width": 23,
-                                        "identifier": {
-=======
                                         "propertyName": {
->>>>>>> 85e84683
                                             "kind": "IdentifierName",
                                             "fullStart": 637,
                                             "fullEnd": 644,
@@ -491,12 +487,8 @@
                                         "start": 675,
                                         "end": 683,
                                         "fullWidth": 8,
-<<<<<<< HEAD
                                         "width": 8,
-                                        "identifier": {
-=======
                                         "propertyName": {
->>>>>>> 85e84683
                                             "kind": "IdentifierName",
                                             "fullStart": 675,
                                             "fullEnd": 679,
