--- conflicted
+++ resolved
@@ -247,12 +247,8 @@
                                         "start": 597,
                                         "end": 605,
                                         "fullWidth": 8,
-<<<<<<< HEAD
                                         "width": 8,
-                                        "identifier": {
-=======
                                         "propertyName": {
->>>>>>> 85e84683
                                             "kind": "IdentifierName",
                                             "fullStart": 597,
                                             "fullEnd": 601,
@@ -413,12 +409,8 @@
                                         "start": 622,
                                         "end": 680,
                                         "fullWidth": 58,
-<<<<<<< HEAD
                                         "width": 58,
-                                        "identifier": {
-=======
                                         "propertyName": {
->>>>>>> 85e84683
                                             "kind": "IdentifierName",
                                             "fullStart": 622,
                                             "fullEnd": 629,
