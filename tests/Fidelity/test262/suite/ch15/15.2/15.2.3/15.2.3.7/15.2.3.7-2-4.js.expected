{
    "isDeclaration": false,
    "languageVersion": "EcmaScript5",
    "parseOptions": {
        "allowAutomaticSemicolonInsertion": true
    },
    "sourceUnit": {
        "kind": "SourceUnit",
        "fullStart": 0,
        "fullEnd": 1001,
        "start": 561,
        "end": 1001,
        "fullWidth": 1001,
        "width": 440,
        "isIncrementallyUnusable": true,
        "moduleElements": [
            {
                "kind": "FunctionDeclaration",
                "fullStart": 0,
                "fullEnd": 977,
                "start": 561,
                "end": 975,
                "fullWidth": 977,
                "width": 414,
                "isIncrementallyUnusable": true,
                "modifiers": [],
                "functionKeyword": {
                    "kind": "FunctionKeyword",
                    "fullStart": 0,
                    "fullEnd": 570,
                    "start": 561,
                    "end": 569,
                    "fullWidth": 570,
                    "width": 8,
                    "text": "function",
                    "value": "function",
                    "valueText": "function",
                    "hasLeadingTrivia": true,
                    "hasLeadingComment": true,
                    "hasLeadingNewLine": true,
                    "hasTrailingTrivia": true,
                    "leadingTrivia": [
                        {
                            "kind": "SingleLineCommentTrivia",
                            "text": "/// Copyright (c) 2012 Ecma International.  All rights reserved. "
                        },
                        {
                            "kind": "NewLineTrivia",
                            "text": "\r\n"
                        },
                        {
                            "kind": "SingleLineCommentTrivia",
                            "text": "/// Ecma International makes this code available under the terms and conditions set"
                        },
                        {
                            "kind": "NewLineTrivia",
                            "text": "\r\n"
                        },
                        {
                            "kind": "SingleLineCommentTrivia",
                            "text": "/// forth on http://hg.ecmascript.org/tests/test262/raw-file/tip/LICENSE (the "
                        },
                        {
                            "kind": "NewLineTrivia",
                            "text": "\r\n"
                        },
                        {
                            "kind": "SingleLineCommentTrivia",
                            "text": "/// \"Use Terms\").   Any redistribution of this code must retain the above "
                        },
                        {
                            "kind": "NewLineTrivia",
                            "text": "\r\n"
                        },
                        {
                            "kind": "SingleLineCommentTrivia",
                            "text": "/// copyright and this notice and otherwise comply with the Use Terms."
                        },
                        {
                            "kind": "NewLineTrivia",
                            "text": "\r\n"
                        },
                        {
                            "kind": "MultiLineCommentTrivia",
                            "text": "/**\r\n * @path ch15/15.2/15.2.3/15.2.3.7/15.2.3.7-2-4.js\r\n * @description Object.defineProperties - argument 'Properties' is a Boolean object whose primitive value is true\r\n */"
                        },
                        {
                            "kind": "NewLineTrivia",
                            "text": "\r\n"
                        },
                        {
                            "kind": "NewLineTrivia",
                            "text": "\r\n"
                        },
                        {
                            "kind": "NewLineTrivia",
                            "text": "\r\n"
                        }
                    ],
                    "trailingTrivia": [
                        {
                            "kind": "WhitespaceTrivia",
                            "text": " "
                        }
                    ]
                },
                "identifier": {
                    "kind": "IdentifierName",
                    "fullStart": 570,
                    "fullEnd": 578,
                    "start": 570,
                    "end": 578,
                    "fullWidth": 8,
                    "width": 8,
                    "text": "testcase",
                    "value": "testcase",
                    "valueText": "testcase"
                },
                "callSignature": {
                    "kind": "CallSignature",
                    "fullStart": 578,
                    "fullEnd": 581,
                    "start": 578,
                    "end": 580,
                    "fullWidth": 3,
                    "width": 2,
                    "parameterList": {
                        "kind": "ParameterList",
                        "fullStart": 578,
                        "fullEnd": 581,
                        "start": 578,
                        "end": 580,
                        "fullWidth": 3,
                        "width": 2,
                        "openParenToken": {
                            "kind": "OpenParenToken",
                            "fullStart": 578,
                            "fullEnd": 579,
                            "start": 578,
                            "end": 579,
                            "fullWidth": 1,
                            "width": 1,
                            "text": "(",
                            "value": "(",
                            "valueText": "("
                        },
                        "parameters": [],
                        "closeParenToken": {
                            "kind": "CloseParenToken",
                            "fullStart": 579,
                            "fullEnd": 581,
                            "start": 579,
                            "end": 580,
                            "fullWidth": 2,
                            "width": 1,
                            "text": ")",
                            "value": ")",
                            "valueText": ")",
                            "hasTrailingTrivia": true,
                            "trailingTrivia": [
                                {
                                    "kind": "WhitespaceTrivia",
                                    "text": " "
                                }
                            ]
                        }
                    }
                },
                "block": {
                    "kind": "Block",
                    "fullStart": 581,
                    "fullEnd": 977,
                    "start": 581,
                    "end": 975,
                    "fullWidth": 396,
                    "width": 394,
                    "isIncrementallyUnusable": true,
                    "openBraceToken": {
                        "kind": "OpenBraceToken",
                        "fullStart": 581,
                        "fullEnd": 584,
                        "start": 581,
                        "end": 582,
                        "fullWidth": 3,
                        "width": 1,
                        "text": "{",
                        "value": "{",
                        "valueText": "{",
                        "hasTrailingTrivia": true,
                        "hasTrailingNewLine": true,
                        "trailingTrivia": [
                            {
                                "kind": "NewLineTrivia",
                                "text": "\r\n"
                            }
                        ]
                    },
                    "statements": [
                        {
                            "kind": "VariableStatement",
                            "fullStart": 584,
                            "fullEnd": 609,
                            "start": 594,
                            "end": 607,
                            "fullWidth": 25,
                            "width": 13,
                            "modifiers": [],
                            "variableDeclaration": {
                                "kind": "VariableDeclaration",
                                "fullStart": 584,
                                "fullEnd": 606,
                                "start": 594,
                                "end": 606,
                                "fullWidth": 22,
                                "width": 12,
                                "varKeyword": {
                                    "kind": "VarKeyword",
                                    "fullStart": 584,
                                    "fullEnd": 598,
                                    "start": 594,
                                    "end": 597,
                                    "fullWidth": 14,
                                    "width": 3,
                                    "text": "var",
                                    "value": "var",
                                    "valueText": "var",
                                    "hasLeadingTrivia": true,
                                    "hasLeadingNewLine": true,
                                    "hasTrailingTrivia": true,
                                    "leadingTrivia": [
                                        {
                                            "kind": "NewLineTrivia",
                                            "text": "\r\n"
                                        },
                                        {
                                            "kind": "WhitespaceTrivia",
                                            "text": "        "
                                        }
                                    ],
                                    "trailingTrivia": [
                                        {
                                            "kind": "WhitespaceTrivia",
                                            "text": " "
                                        }
                                    ]
                                },
                                "variableDeclarators": [
                                    {
                                        "kind": "VariableDeclarator",
                                        "fullStart": 598,
                                        "fullEnd": 606,
                                        "start": 598,
                                        "end": 606,
                                        "fullWidth": 8,
<<<<<<< HEAD
                                        "width": 8,
                                        "identifier": {
=======
                                        "propertyName": {
>>>>>>> 85e84683
                                            "kind": "IdentifierName",
                                            "fullStart": 598,
                                            "fullEnd": 602,
                                            "start": 598,
                                            "end": 601,
                                            "fullWidth": 4,
                                            "width": 3,
                                            "text": "obj",
                                            "value": "obj",
                                            "valueText": "obj",
                                            "hasTrailingTrivia": true,
                                            "trailingTrivia": [
                                                {
                                                    "kind": "WhitespaceTrivia",
                                                    "text": " "
                                                }
                                            ]
                                        },
                                        "equalsValueClause": {
                                            "kind": "EqualsValueClause",
                                            "fullStart": 602,
                                            "fullEnd": 606,
                                            "start": 602,
                                            "end": 606,
                                            "fullWidth": 4,
                                            "width": 4,
                                            "equalsToken": {
                                                "kind": "EqualsToken",
                                                "fullStart": 602,
                                                "fullEnd": 604,
                                                "start": 602,
                                                "end": 603,
                                                "fullWidth": 2,
                                                "width": 1,
                                                "text": "=",
                                                "value": "=",
                                                "valueText": "=",
                                                "hasTrailingTrivia": true,
                                                "trailingTrivia": [
                                                    {
                                                        "kind": "WhitespaceTrivia",
                                                        "text": " "
                                                    }
                                                ]
                                            },
                                            "value": {
                                                "kind": "ObjectLiteralExpression",
                                                "fullStart": 604,
                                                "fullEnd": 606,
                                                "start": 604,
                                                "end": 606,
                                                "fullWidth": 2,
                                                "width": 2,
                                                "openBraceToken": {
                                                    "kind": "OpenBraceToken",
                                                    "fullStart": 604,
                                                    "fullEnd": 605,
                                                    "start": 604,
                                                    "end": 605,
                                                    "fullWidth": 1,
                                                    "width": 1,
                                                    "text": "{",
                                                    "value": "{",
                                                    "valueText": "{"
                                                },
                                                "propertyAssignments": [],
                                                "closeBraceToken": {
                                                    "kind": "CloseBraceToken",
                                                    "fullStart": 605,
                                                    "fullEnd": 606,
                                                    "start": 605,
                                                    "end": 606,
                                                    "fullWidth": 1,
                                                    "width": 1,
                                                    "text": "}",
                                                    "value": "}",
                                                    "valueText": "}"
                                                }
                                            }
                                        }
                                    }
                                ]
                            },
                            "semicolonToken": {
                                "kind": "SemicolonToken",
                                "fullStart": 606,
                                "fullEnd": 609,
                                "start": 606,
                                "end": 607,
                                "fullWidth": 3,
                                "width": 1,
                                "text": ";",
                                "value": ";",
                                "valueText": ";",
                                "hasTrailingTrivia": true,
                                "hasTrailingNewLine": true,
                                "trailingTrivia": [
                                    {
                                        "kind": "NewLineTrivia",
                                        "text": "\r\n"
                                    }
                                ]
                            }
                        },
                        {
                            "kind": "VariableStatement",
                            "fullStart": 609,
                            "fullEnd": 649,
                            "start": 617,
                            "end": 647,
                            "fullWidth": 40,
                            "width": 30,
                            "modifiers": [],
                            "variableDeclaration": {
                                "kind": "VariableDeclaration",
                                "fullStart": 609,
                                "fullEnd": 646,
                                "start": 617,
                                "end": 646,
                                "fullWidth": 37,
                                "width": 29,
                                "varKeyword": {
                                    "kind": "VarKeyword",
                                    "fullStart": 609,
                                    "fullEnd": 621,
                                    "start": 617,
                                    "end": 620,
                                    "fullWidth": 12,
                                    "width": 3,
                                    "text": "var",
                                    "value": "var",
                                    "valueText": "var",
                                    "hasLeadingTrivia": true,
                                    "hasTrailingTrivia": true,
                                    "leadingTrivia": [
                                        {
                                            "kind": "WhitespaceTrivia",
                                            "text": "        "
                                        }
                                    ],
                                    "trailingTrivia": [
                                        {
                                            "kind": "WhitespaceTrivia",
                                            "text": " "
                                        }
                                    ]
                                },
                                "variableDeclarators": [
                                    {
                                        "kind": "VariableDeclarator",
                                        "fullStart": 621,
                                        "fullEnd": 646,
                                        "start": 621,
                                        "end": 646,
                                        "fullWidth": 25,
<<<<<<< HEAD
                                        "width": 25,
                                        "identifier": {
=======
                                        "propertyName": {
>>>>>>> 85e84683
                                            "kind": "IdentifierName",
                                            "fullStart": 621,
                                            "fullEnd": 627,
                                            "start": 621,
                                            "end": 626,
                                            "fullWidth": 6,
                                            "width": 5,
                                            "text": "props",
                                            "value": "props",
                                            "valueText": "props",
                                            "hasTrailingTrivia": true,
                                            "trailingTrivia": [
                                                {
                                                    "kind": "WhitespaceTrivia",
                                                    "text": " "
                                                }
                                            ]
                                        },
                                        "equalsValueClause": {
                                            "kind": "EqualsValueClause",
                                            "fullStart": 627,
                                            "fullEnd": 646,
                                            "start": 627,
                                            "end": 646,
                                            "fullWidth": 19,
                                            "width": 19,
                                            "equalsToken": {
                                                "kind": "EqualsToken",
                                                "fullStart": 627,
                                                "fullEnd": 629,
                                                "start": 627,
                                                "end": 628,
                                                "fullWidth": 2,
                                                "width": 1,
                                                "text": "=",
                                                "value": "=",
                                                "valueText": "=",
                                                "hasTrailingTrivia": true,
                                                "trailingTrivia": [
                                                    {
                                                        "kind": "WhitespaceTrivia",
                                                        "text": " "
                                                    }
                                                ]
                                            },
                                            "value": {
                                                "kind": "ObjectCreationExpression",
                                                "fullStart": 629,
                                                "fullEnd": 646,
                                                "start": 629,
                                                "end": 646,
                                                "fullWidth": 17,
                                                "width": 17,
                                                "newKeyword": {
                                                    "kind": "NewKeyword",
                                                    "fullStart": 629,
                                                    "fullEnd": 633,
                                                    "start": 629,
                                                    "end": 632,
                                                    "fullWidth": 4,
                                                    "width": 3,
                                                    "text": "new",
                                                    "value": "new",
                                                    "valueText": "new",
                                                    "hasTrailingTrivia": true,
                                                    "trailingTrivia": [
                                                        {
                                                            "kind": "WhitespaceTrivia",
                                                            "text": " "
                                                        }
                                                    ]
                                                },
                                                "expression": {
                                                    "kind": "IdentifierName",
                                                    "fullStart": 633,
                                                    "fullEnd": 640,
                                                    "start": 633,
                                                    "end": 640,
                                                    "fullWidth": 7,
                                                    "width": 7,
                                                    "text": "Boolean",
                                                    "value": "Boolean",
                                                    "valueText": "Boolean"
                                                },
                                                "argumentList": {
                                                    "kind": "ArgumentList",
                                                    "fullStart": 640,
                                                    "fullEnd": 646,
                                                    "start": 640,
                                                    "end": 646,
                                                    "fullWidth": 6,
                                                    "width": 6,
                                                    "openParenToken": {
                                                        "kind": "OpenParenToken",
                                                        "fullStart": 640,
                                                        "fullEnd": 641,
                                                        "start": 640,
                                                        "end": 641,
                                                        "fullWidth": 1,
                                                        "width": 1,
                                                        "text": "(",
                                                        "value": "(",
                                                        "valueText": "("
                                                    },
                                                    "arguments": [
                                                        {
                                                            "kind": "TrueKeyword",
                                                            "fullStart": 641,
                                                            "fullEnd": 645,
                                                            "start": 641,
                                                            "end": 645,
                                                            "fullWidth": 4,
                                                            "width": 4,
                                                            "text": "true",
                                                            "value": true,
                                                            "valueText": "true"
                                                        }
                                                    ],
                                                    "closeParenToken": {
                                                        "kind": "CloseParenToken",
                                                        "fullStart": 645,
                                                        "fullEnd": 646,
                                                        "start": 645,
                                                        "end": 646,
                                                        "fullWidth": 1,
                                                        "width": 1,
                                                        "text": ")",
                                                        "value": ")",
                                                        "valueText": ")"
                                                    }
                                                }
                                            }
                                        }
                                    }
                                ]
                            },
                            "semicolonToken": {
                                "kind": "SemicolonToken",
                                "fullStart": 646,
                                "fullEnd": 649,
                                "start": 646,
                                "end": 647,
                                "fullWidth": 3,
                                "width": 1,
                                "text": ";",
                                "value": ";",
                                "valueText": ";",
                                "hasTrailingTrivia": true,
                                "hasTrailingNewLine": true,
                                "trailingTrivia": [
                                    {
                                        "kind": "NewLineTrivia",
                                        "text": "\r\n"
                                    }
                                ]
                            }
                        },
                        {
                            "kind": "VariableStatement",
                            "fullStart": 649,
                            "fullEnd": 678,
                            "start": 657,
                            "end": 676,
                            "fullWidth": 29,
                            "width": 19,
                            "modifiers": [],
                            "variableDeclaration": {
                                "kind": "VariableDeclaration",
                                "fullStart": 649,
                                "fullEnd": 675,
                                "start": 657,
                                "end": 675,
                                "fullWidth": 26,
                                "width": 18,
                                "varKeyword": {
                                    "kind": "VarKeyword",
                                    "fullStart": 649,
                                    "fullEnd": 661,
                                    "start": 657,
                                    "end": 660,
                                    "fullWidth": 12,
                                    "width": 3,
                                    "text": "var",
                                    "value": "var",
                                    "valueText": "var",
                                    "hasLeadingTrivia": true,
                                    "hasTrailingTrivia": true,
                                    "leadingTrivia": [
                                        {
                                            "kind": "WhitespaceTrivia",
                                            "text": "        "
                                        }
                                    ],
                                    "trailingTrivia": [
                                        {
                                            "kind": "WhitespaceTrivia",
                                            "text": " "
                                        }
                                    ]
                                },
                                "variableDeclarators": [
                                    {
                                        "kind": "VariableDeclarator",
                                        "fullStart": 661,
                                        "fullEnd": 675,
                                        "start": 661,
                                        "end": 675,
                                        "fullWidth": 14,
<<<<<<< HEAD
                                        "width": 14,
                                        "identifier": {
=======
                                        "propertyName": {
>>>>>>> 85e84683
                                            "kind": "IdentifierName",
                                            "fullStart": 661,
                                            "fullEnd": 668,
                                            "start": 661,
                                            "end": 667,
                                            "fullWidth": 7,
                                            "width": 6,
                                            "text": "result",
                                            "value": "result",
                                            "valueText": "result",
                                            "hasTrailingTrivia": true,
                                            "trailingTrivia": [
                                                {
                                                    "kind": "WhitespaceTrivia",
                                                    "text": " "
                                                }
                                            ]
                                        },
                                        "equalsValueClause": {
                                            "kind": "EqualsValueClause",
                                            "fullStart": 668,
                                            "fullEnd": 675,
                                            "start": 668,
                                            "end": 675,
                                            "fullWidth": 7,
                                            "width": 7,
                                            "equalsToken": {
                                                "kind": "EqualsToken",
                                                "fullStart": 668,
                                                "fullEnd": 670,
                                                "start": 668,
                                                "end": 669,
                                                "fullWidth": 2,
                                                "width": 1,
                                                "text": "=",
                                                "value": "=",
                                                "valueText": "=",
                                                "hasTrailingTrivia": true,
                                                "trailingTrivia": [
                                                    {
                                                        "kind": "WhitespaceTrivia",
                                                        "text": " "
                                                    }
                                                ]
                                            },
                                            "value": {
                                                "kind": "FalseKeyword",
                                                "fullStart": 670,
                                                "fullEnd": 675,
                                                "start": 670,
                                                "end": 675,
                                                "fullWidth": 5,
                                                "width": 5,
                                                "text": "false",
                                                "value": false,
                                                "valueText": "false"
                                            }
                                        }
                                    }
                                ]
                            },
                            "semicolonToken": {
                                "kind": "SemicolonToken",
                                "fullStart": 675,
                                "fullEnd": 678,
                                "start": 675,
                                "end": 676,
                                "fullWidth": 3,
                                "width": 1,
                                "text": ";",
                                "value": ";",
                                "valueText": ";",
                                "hasTrailingTrivia": true,
                                "hasTrailingNewLine": true,
                                "trailingTrivia": [
                                    {
                                        "kind": "NewLineTrivia",
                                        "text": "\r\n"
                                    }
                                ]
                            }
                        },
                        {
                            "kind": "ExpressionStatement",
                            "fullStart": 678,
                            "fullEnd": 898,
                            "start": 688,
                            "end": 896,
                            "fullWidth": 220,
                            "width": 208,
                            "isIncrementallyUnusable": true,
                            "expression": {
                                "kind": "InvocationExpression",
                                "fullStart": 678,
                                "fullEnd": 895,
                                "start": 688,
                                "end": 895,
                                "fullWidth": 217,
                                "width": 207,
                                "isIncrementallyUnusable": true,
                                "expression": {
                                    "kind": "MemberAccessExpression",
                                    "fullStart": 678,
                                    "fullEnd": 709,
                                    "start": 688,
                                    "end": 709,
                                    "fullWidth": 31,
                                    "width": 21,
                                    "expression": {
                                        "kind": "IdentifierName",
                                        "fullStart": 678,
                                        "fullEnd": 694,
                                        "start": 688,
                                        "end": 694,
                                        "fullWidth": 16,
                                        "width": 6,
                                        "text": "Object",
                                        "value": "Object",
                                        "valueText": "Object",
                                        "hasLeadingTrivia": true,
                                        "hasLeadingNewLine": true,
                                        "leadingTrivia": [
                                            {
                                                "kind": "NewLineTrivia",
                                                "text": "\r\n"
                                            },
                                            {
                                                "kind": "WhitespaceTrivia",
                                                "text": "        "
                                            }
                                        ]
                                    },
                                    "dotToken": {
                                        "kind": "DotToken",
                                        "fullStart": 694,
                                        "fullEnd": 695,
                                        "start": 694,
                                        "end": 695,
                                        "fullWidth": 1,
                                        "width": 1,
                                        "text": ".",
                                        "value": ".",
                                        "valueText": "."
                                    },
                                    "name": {
                                        "kind": "IdentifierName",
                                        "fullStart": 695,
                                        "fullEnd": 709,
                                        "start": 695,
                                        "end": 709,
                                        "fullWidth": 14,
                                        "width": 14,
                                        "text": "defineProperty",
                                        "value": "defineProperty",
                                        "valueText": "defineProperty"
                                    }
                                },
                                "argumentList": {
                                    "kind": "ArgumentList",
                                    "fullStart": 709,
                                    "fullEnd": 895,
                                    "start": 709,
                                    "end": 895,
                                    "fullWidth": 186,
                                    "width": 186,
                                    "isIncrementallyUnusable": true,
                                    "openParenToken": {
                                        "kind": "OpenParenToken",
                                        "fullStart": 709,
                                        "fullEnd": 710,
                                        "start": 709,
                                        "end": 710,
                                        "fullWidth": 1,
                                        "width": 1,
                                        "text": "(",
                                        "value": "(",
                                        "valueText": "("
                                    },
                                    "arguments": [
                                        {
                                            "kind": "IdentifierName",
                                            "fullStart": 710,
                                            "fullEnd": 715,
                                            "start": 710,
                                            "end": 715,
                                            "fullWidth": 5,
                                            "width": 5,
                                            "text": "props",
                                            "value": "props",
                                            "valueText": "props"
                                        },
                                        {
                                            "kind": "CommaToken",
                                            "fullStart": 715,
                                            "fullEnd": 717,
                                            "start": 715,
                                            "end": 716,
                                            "fullWidth": 2,
                                            "width": 1,
                                            "text": ",",
                                            "value": ",",
                                            "valueText": ",",
                                            "hasTrailingTrivia": true,
                                            "trailingTrivia": [
                                                {
                                                    "kind": "WhitespaceTrivia",
                                                    "text": " "
                                                }
                                            ]
                                        },
                                        {
                                            "kind": "StringLiteral",
                                            "fullStart": 717,
                                            "fullEnd": 723,
                                            "start": 717,
                                            "end": 723,
                                            "fullWidth": 6,
                                            "width": 6,
                                            "text": "\"prop\"",
                                            "value": "prop",
                                            "valueText": "prop"
                                        },
                                        {
                                            "kind": "CommaToken",
                                            "fullStart": 723,
                                            "fullEnd": 725,
                                            "start": 723,
                                            "end": 724,
                                            "fullWidth": 2,
                                            "width": 1,
                                            "text": ",",
                                            "value": ",",
                                            "valueText": ",",
                                            "hasTrailingTrivia": true,
                                            "trailingTrivia": [
                                                {
                                                    "kind": "WhitespaceTrivia",
                                                    "text": " "
                                                }
                                            ]
                                        },
                                        {
                                            "kind": "ObjectLiteralExpression",
                                            "fullStart": 725,
                                            "fullEnd": 894,
                                            "start": 725,
                                            "end": 894,
                                            "fullWidth": 169,
                                            "width": 169,
                                            "isIncrementallyUnusable": true,
                                            "openBraceToken": {
                                                "kind": "OpenBraceToken",
                                                "fullStart": 725,
                                                "fullEnd": 728,
                                                "start": 725,
                                                "end": 726,
                                                "fullWidth": 3,
                                                "width": 1,
                                                "text": "{",
                                                "value": "{",
                                                "valueText": "{",
                                                "hasTrailingTrivia": true,
                                                "hasTrailingNewLine": true,
                                                "trailingTrivia": [
                                                    {
                                                        "kind": "NewLineTrivia",
                                                        "text": "\r\n"
                                                    }
                                                ]
                                            },
                                            "propertyAssignments": [
                                                {
                                                    "kind": "SimplePropertyAssignment",
                                                    "fullStart": 728,
                                                    "fullEnd": 852,
                                                    "start": 740,
                                                    "end": 852,
                                                    "fullWidth": 124,
                                                    "width": 112,
                                                    "isIncrementallyUnusable": true,
                                                    "propertyName": {
                                                        "kind": "IdentifierName",
                                                        "fullStart": 728,
                                                        "fullEnd": 743,
                                                        "start": 740,
                                                        "end": 743,
                                                        "fullWidth": 15,
                                                        "width": 3,
                                                        "text": "get",
                                                        "value": "get",
                                                        "valueText": "get",
                                                        "hasLeadingTrivia": true,
                                                        "leadingTrivia": [
                                                            {
                                                                "kind": "WhitespaceTrivia",
                                                                "text": "            "
                                                            }
                                                        ]
                                                    },
                                                    "colonToken": {
                                                        "kind": "ColonToken",
                                                        "fullStart": 743,
                                                        "fullEnd": 745,
                                                        "start": 743,
                                                        "end": 744,
                                                        "fullWidth": 2,
                                                        "width": 1,
                                                        "text": ":",
                                                        "value": ":",
                                                        "valueText": ":",
                                                        "hasTrailingTrivia": true,
                                                        "trailingTrivia": [
                                                            {
                                                                "kind": "WhitespaceTrivia",
                                                                "text": " "
                                                            }
                                                        ]
                                                    },
                                                    "expression": {
                                                        "kind": "FunctionExpression",
                                                        "fullStart": 745,
                                                        "fullEnd": 852,
                                                        "start": 745,
                                                        "end": 852,
                                                        "fullWidth": 107,
                                                        "width": 107,
                                                        "functionKeyword": {
                                                            "kind": "FunctionKeyword",
                                                            "fullStart": 745,
                                                            "fullEnd": 754,
                                                            "start": 745,
                                                            "end": 753,
                                                            "fullWidth": 9,
                                                            "width": 8,
                                                            "text": "function",
                                                            "value": "function",
                                                            "valueText": "function",
                                                            "hasTrailingTrivia": true,
                                                            "trailingTrivia": [
                                                                {
                                                                    "kind": "WhitespaceTrivia",
                                                                    "text": " "
                                                                }
                                                            ]
                                                        },
                                                        "callSignature": {
                                                            "kind": "CallSignature",
                                                            "fullStart": 754,
                                                            "fullEnd": 757,
                                                            "start": 754,
                                                            "end": 756,
                                                            "fullWidth": 3,
                                                            "width": 2,
                                                            "parameterList": {
                                                                "kind": "ParameterList",
                                                                "fullStart": 754,
                                                                "fullEnd": 757,
                                                                "start": 754,
                                                                "end": 756,
                                                                "fullWidth": 3,
                                                                "width": 2,
                                                                "openParenToken": {
                                                                    "kind": "OpenParenToken",
                                                                    "fullStart": 754,
                                                                    "fullEnd": 755,
                                                                    "start": 754,
                                                                    "end": 755,
                                                                    "fullWidth": 1,
                                                                    "width": 1,
                                                                    "text": "(",
                                                                    "value": "(",
                                                                    "valueText": "("
                                                                },
                                                                "parameters": [],
                                                                "closeParenToken": {
                                                                    "kind": "CloseParenToken",
                                                                    "fullStart": 755,
                                                                    "fullEnd": 757,
                                                                    "start": 755,
                                                                    "end": 756,
                                                                    "fullWidth": 2,
                                                                    "width": 1,
                                                                    "text": ")",
                                                                    "value": ")",
                                                                    "valueText": ")",
                                                                    "hasTrailingTrivia": true,
                                                                    "trailingTrivia": [
                                                                        {
                                                                            "kind": "WhitespaceTrivia",
                                                                            "text": " "
                                                                        }
                                                                    ]
                                                                }
                                                            }
                                                        },
                                                        "block": {
                                                            "kind": "Block",
                                                            "fullStart": 757,
                                                            "fullEnd": 852,
                                                            "start": 757,
                                                            "end": 852,
                                                            "fullWidth": 95,
                                                            "width": 95,
                                                            "openBraceToken": {
                                                                "kind": "OpenBraceToken",
                                                                "fullStart": 757,
                                                                "fullEnd": 760,
                                                                "start": 757,
                                                                "end": 758,
                                                                "fullWidth": 3,
                                                                "width": 1,
                                                                "text": "{",
                                                                "value": "{",
                                                                "valueText": "{",
                                                                "hasTrailingTrivia": true,
                                                                "hasTrailingNewLine": true,
                                                                "trailingTrivia": [
                                                                    {
                                                                        "kind": "NewLineTrivia",
                                                                        "text": "\r\n"
                                                                    }
                                                                ]
                                                            },
                                                            "statements": [
                                                                {
                                                                    "kind": "ExpressionStatement",
                                                                    "fullStart": 760,
                                                                    "fullEnd": 811,
                                                                    "start": 776,
                                                                    "end": 809,
                                                                    "fullWidth": 51,
                                                                    "width": 33,
                                                                    "expression": {
                                                                        "kind": "AssignmentExpression",
                                                                        "fullStart": 760,
                                                                        "fullEnd": 808,
                                                                        "start": 776,
                                                                        "end": 808,
                                                                        "fullWidth": 48,
                                                                        "width": 32,
                                                                        "left": {
                                                                            "kind": "IdentifierName",
                                                                            "fullStart": 760,
                                                                            "fullEnd": 783,
                                                                            "start": 776,
                                                                            "end": 782,
                                                                            "fullWidth": 23,
                                                                            "width": 6,
                                                                            "text": "result",
                                                                            "value": "result",
                                                                            "valueText": "result",
                                                                            "hasLeadingTrivia": true,
                                                                            "hasTrailingTrivia": true,
                                                                            "leadingTrivia": [
                                                                                {
                                                                                    "kind": "WhitespaceTrivia",
                                                                                    "text": "                "
                                                                                }
                                                                            ],
                                                                            "trailingTrivia": [
                                                                                {
                                                                                    "kind": "WhitespaceTrivia",
                                                                                    "text": " "
                                                                                }
                                                                            ]
                                                                        },
                                                                        "operatorToken": {
                                                                            "kind": "EqualsToken",
                                                                            "fullStart": 783,
                                                                            "fullEnd": 785,
                                                                            "start": 783,
                                                                            "end": 784,
                                                                            "fullWidth": 2,
                                                                            "width": 1,
                                                                            "text": "=",
                                                                            "value": "=",
                                                                            "valueText": "=",
                                                                            "hasTrailingTrivia": true,
                                                                            "trailingTrivia": [
                                                                                {
                                                                                    "kind": "WhitespaceTrivia",
                                                                                    "text": " "
                                                                                }
                                                                            ]
                                                                        },
                                                                        "right": {
                                                                            "kind": "InstanceOfExpression",
                                                                            "fullStart": 785,
                                                                            "fullEnd": 808,
                                                                            "start": 785,
                                                                            "end": 808,
                                                                            "fullWidth": 23,
                                                                            "width": 23,
                                                                            "left": {
                                                                                "kind": "ThisKeyword",
                                                                                "fullStart": 785,
                                                                                "fullEnd": 790,
                                                                                "start": 785,
                                                                                "end": 789,
                                                                                "fullWidth": 5,
                                                                                "width": 4,
                                                                                "text": "this",
                                                                                "value": "this",
                                                                                "valueText": "this",
                                                                                "hasTrailingTrivia": true,
                                                                                "trailingTrivia": [
                                                                                    {
                                                                                        "kind": "WhitespaceTrivia",
                                                                                        "text": " "
                                                                                    }
                                                                                ]
                                                                            },
                                                                            "operatorToken": {
                                                                                "kind": "InstanceOfKeyword",
                                                                                "fullStart": 790,
                                                                                "fullEnd": 801,
                                                                                "start": 790,
                                                                                "end": 800,
                                                                                "fullWidth": 11,
                                                                                "width": 10,
                                                                                "text": "instanceof",
                                                                                "value": "instanceof",
                                                                                "valueText": "instanceof",
                                                                                "hasTrailingTrivia": true,
                                                                                "trailingTrivia": [
                                                                                    {
                                                                                        "kind": "WhitespaceTrivia",
                                                                                        "text": " "
                                                                                    }
                                                                                ]
                                                                            },
                                                                            "right": {
                                                                                "kind": "IdentifierName",
                                                                                "fullStart": 801,
                                                                                "fullEnd": 808,
                                                                                "start": 801,
                                                                                "end": 808,
                                                                                "fullWidth": 7,
                                                                                "width": 7,
                                                                                "text": "Boolean",
                                                                                "value": "Boolean",
                                                                                "valueText": "Boolean"
                                                                            }
                                                                        }
                                                                    },
                                                                    "semicolonToken": {
                                                                        "kind": "SemicolonToken",
                                                                        "fullStart": 808,
                                                                        "fullEnd": 811,
                                                                        "start": 808,
                                                                        "end": 809,
                                                                        "fullWidth": 3,
                                                                        "width": 1,
                                                                        "text": ";",
                                                                        "value": ";",
                                                                        "valueText": ";",
                                                                        "hasTrailingTrivia": true,
                                                                        "hasTrailingNewLine": true,
                                                                        "trailingTrivia": [
                                                                            {
                                                                                "kind": "NewLineTrivia",
                                                                                "text": "\r\n"
                                                                            }
                                                                        ]
                                                                    }
                                                                },
                                                                {
                                                                    "kind": "ReturnStatement",
                                                                    "fullStart": 811,
                                                                    "fullEnd": 839,
                                                                    "start": 827,
                                                                    "end": 837,
                                                                    "fullWidth": 28,
                                                                    "width": 10,
                                                                    "returnKeyword": {
                                                                        "kind": "ReturnKeyword",
                                                                        "fullStart": 811,
                                                                        "fullEnd": 834,
                                                                        "start": 827,
                                                                        "end": 833,
                                                                        "fullWidth": 23,
                                                                        "width": 6,
                                                                        "text": "return",
                                                                        "value": "return",
                                                                        "valueText": "return",
                                                                        "hasLeadingTrivia": true,
                                                                        "hasTrailingTrivia": true,
                                                                        "leadingTrivia": [
                                                                            {
                                                                                "kind": "WhitespaceTrivia",
                                                                                "text": "                "
                                                                            }
                                                                        ],
                                                                        "trailingTrivia": [
                                                                            {
                                                                                "kind": "WhitespaceTrivia",
                                                                                "text": " "
                                                                            }
                                                                        ]
                                                                    },
                                                                    "expression": {
                                                                        "kind": "ObjectLiteralExpression",
                                                                        "fullStart": 834,
                                                                        "fullEnd": 836,
                                                                        "start": 834,
                                                                        "end": 836,
                                                                        "fullWidth": 2,
                                                                        "width": 2,
                                                                        "openBraceToken": {
                                                                            "kind": "OpenBraceToken",
                                                                            "fullStart": 834,
                                                                            "fullEnd": 835,
                                                                            "start": 834,
                                                                            "end": 835,
                                                                            "fullWidth": 1,
                                                                            "width": 1,
                                                                            "text": "{",
                                                                            "value": "{",
                                                                            "valueText": "{"
                                                                        },
                                                                        "propertyAssignments": [],
                                                                        "closeBraceToken": {
                                                                            "kind": "CloseBraceToken",
                                                                            "fullStart": 835,
                                                                            "fullEnd": 836,
                                                                            "start": 835,
                                                                            "end": 836,
                                                                            "fullWidth": 1,
                                                                            "width": 1,
                                                                            "text": "}",
                                                                            "value": "}",
                                                                            "valueText": "}"
                                                                        }
                                                                    },
                                                                    "semicolonToken": {
                                                                        "kind": "SemicolonToken",
                                                                        "fullStart": 836,
                                                                        "fullEnd": 839,
                                                                        "start": 836,
                                                                        "end": 837,
                                                                        "fullWidth": 3,
                                                                        "width": 1,
                                                                        "text": ";",
                                                                        "value": ";",
                                                                        "valueText": ";",
                                                                        "hasTrailingTrivia": true,
                                                                        "hasTrailingNewLine": true,
                                                                        "trailingTrivia": [
                                                                            {
                                                                                "kind": "NewLineTrivia",
                                                                                "text": "\r\n"
                                                                            }
                                                                        ]
                                                                    }
                                                                }
                                                            ],
                                                            "closeBraceToken": {
                                                                "kind": "CloseBraceToken",
                                                                "fullStart": 839,
                                                                "fullEnd": 852,
                                                                "start": 851,
                                                                "end": 852,
                                                                "fullWidth": 13,
                                                                "width": 1,
                                                                "text": "}",
                                                                "value": "}",
                                                                "valueText": "}",
                                                                "hasLeadingTrivia": true,
                                                                "leadingTrivia": [
                                                                    {
                                                                        "kind": "WhitespaceTrivia",
                                                                        "text": "            "
                                                                    }
                                                                ]
                                                            }
                                                        }
                                                    }
                                                },
                                                {
                                                    "kind": "CommaToken",
                                                    "fullStart": 852,
                                                    "fullEnd": 855,
                                                    "start": 852,
                                                    "end": 853,
                                                    "fullWidth": 3,
                                                    "width": 1,
                                                    "text": ",",
                                                    "value": ",",
                                                    "valueText": ",",
                                                    "hasTrailingTrivia": true,
                                                    "hasTrailingNewLine": true,
                                                    "trailingTrivia": [
                                                        {
                                                            "kind": "NewLineTrivia",
                                                            "text": "\r\n"
                                                        }
                                                    ]
                                                },
                                                {
                                                    "kind": "SimplePropertyAssignment",
                                                    "fullStart": 855,
                                                    "fullEnd": 885,
                                                    "start": 867,
                                                    "end": 883,
                                                    "fullWidth": 30,
                                                    "width": 16,
                                                    "propertyName": {
                                                        "kind": "IdentifierName",
                                                        "fullStart": 855,
                                                        "fullEnd": 877,
                                                        "start": 867,
                                                        "end": 877,
                                                        "fullWidth": 22,
                                                        "width": 10,
                                                        "text": "enumerable",
                                                        "value": "enumerable",
                                                        "valueText": "enumerable",
                                                        "hasLeadingTrivia": true,
                                                        "leadingTrivia": [
                                                            {
                                                                "kind": "WhitespaceTrivia",
                                                                "text": "            "
                                                            }
                                                        ]
                                                    },
                                                    "colonToken": {
                                                        "kind": "ColonToken",
                                                        "fullStart": 877,
                                                        "fullEnd": 879,
                                                        "start": 877,
                                                        "end": 878,
                                                        "fullWidth": 2,
                                                        "width": 1,
                                                        "text": ":",
                                                        "value": ":",
                                                        "valueText": ":",
                                                        "hasTrailingTrivia": true,
                                                        "trailingTrivia": [
                                                            {
                                                                "kind": "WhitespaceTrivia",
                                                                "text": " "
                                                            }
                                                        ]
                                                    },
                                                    "expression": {
                                                        "kind": "TrueKeyword",
                                                        "fullStart": 879,
                                                        "fullEnd": 885,
                                                        "start": 879,
                                                        "end": 883,
                                                        "fullWidth": 6,
                                                        "width": 4,
                                                        "text": "true",
                                                        "value": true,
                                                        "valueText": "true",
                                                        "hasTrailingTrivia": true,
                                                        "hasTrailingNewLine": true,
                                                        "trailingTrivia": [
                                                            {
                                                                "kind": "NewLineTrivia",
                                                                "text": "\r\n"
                                                            }
                                                        ]
                                                    }
                                                }
                                            ],
                                            "closeBraceToken": {
                                                "kind": "CloseBraceToken",
                                                "fullStart": 885,
                                                "fullEnd": 894,
                                                "start": 893,
                                                "end": 894,
                                                "fullWidth": 9,
                                                "width": 1,
                                                "text": "}",
                                                "value": "}",
                                                "valueText": "}",
                                                "hasLeadingTrivia": true,
                                                "leadingTrivia": [
                                                    {
                                                        "kind": "WhitespaceTrivia",
                                                        "text": "        "
                                                    }
                                                ]
                                            }
                                        }
                                    ],
                                    "closeParenToken": {
                                        "kind": "CloseParenToken",
                                        "fullStart": 894,
                                        "fullEnd": 895,
                                        "start": 894,
                                        "end": 895,
                                        "fullWidth": 1,
                                        "width": 1,
                                        "text": ")",
                                        "value": ")",
                                        "valueText": ")"
                                    }
                                }
                            },
                            "semicolonToken": {
                                "kind": "SemicolonToken",
                                "fullStart": 895,
                                "fullEnd": 898,
                                "start": 895,
                                "end": 896,
                                "fullWidth": 3,
                                "width": 1,
                                "text": ";",
                                "value": ";",
                                "valueText": ";",
                                "hasTrailingTrivia": true,
                                "hasTrailingNewLine": true,
                                "trailingTrivia": [
                                    {
                                        "kind": "NewLineTrivia",
                                        "text": "\r\n"
                                    }
                                ]
                            }
                        },
                        {
                            "kind": "ExpressionStatement",
                            "fullStart": 898,
                            "fullEnd": 946,
                            "start": 908,
                            "end": 944,
                            "fullWidth": 48,
                            "width": 36,
                            "expression": {
                                "kind": "InvocationExpression",
                                "fullStart": 898,
                                "fullEnd": 943,
                                "start": 908,
                                "end": 943,
                                "fullWidth": 45,
                                "width": 35,
                                "expression": {
                                    "kind": "MemberAccessExpression",
                                    "fullStart": 898,
                                    "fullEnd": 931,
                                    "start": 908,
                                    "end": 931,
                                    "fullWidth": 33,
                                    "width": 23,
                                    "expression": {
                                        "kind": "IdentifierName",
                                        "fullStart": 898,
                                        "fullEnd": 914,
                                        "start": 908,
                                        "end": 914,
                                        "fullWidth": 16,
                                        "width": 6,
                                        "text": "Object",
                                        "value": "Object",
                                        "valueText": "Object",
                                        "hasLeadingTrivia": true,
                                        "hasLeadingNewLine": true,
                                        "leadingTrivia": [
                                            {
                                                "kind": "NewLineTrivia",
                                                "text": "\r\n"
                                            },
                                            {
                                                "kind": "WhitespaceTrivia",
                                                "text": "        "
                                            }
                                        ]
                                    },
                                    "dotToken": {
                                        "kind": "DotToken",
                                        "fullStart": 914,
                                        "fullEnd": 915,
                                        "start": 914,
                                        "end": 915,
                                        "fullWidth": 1,
                                        "width": 1,
                                        "text": ".",
                                        "value": ".",
                                        "valueText": "."
                                    },
                                    "name": {
                                        "kind": "IdentifierName",
                                        "fullStart": 915,
                                        "fullEnd": 931,
                                        "start": 915,
                                        "end": 931,
                                        "fullWidth": 16,
                                        "width": 16,
                                        "text": "defineProperties",
                                        "value": "defineProperties",
                                        "valueText": "defineProperties"
                                    }
                                },
                                "argumentList": {
                                    "kind": "ArgumentList",
                                    "fullStart": 931,
                                    "fullEnd": 943,
                                    "start": 931,
                                    "end": 943,
                                    "fullWidth": 12,
                                    "width": 12,
                                    "openParenToken": {
                                        "kind": "OpenParenToken",
                                        "fullStart": 931,
                                        "fullEnd": 932,
                                        "start": 931,
                                        "end": 932,
                                        "fullWidth": 1,
                                        "width": 1,
                                        "text": "(",
                                        "value": "(",
                                        "valueText": "("
                                    },
                                    "arguments": [
                                        {
                                            "kind": "IdentifierName",
                                            "fullStart": 932,
                                            "fullEnd": 935,
                                            "start": 932,
                                            "end": 935,
                                            "fullWidth": 3,
                                            "width": 3,
                                            "text": "obj",
                                            "value": "obj",
                                            "valueText": "obj"
                                        },
                                        {
                                            "kind": "CommaToken",
                                            "fullStart": 935,
                                            "fullEnd": 937,
                                            "start": 935,
                                            "end": 936,
                                            "fullWidth": 2,
                                            "width": 1,
                                            "text": ",",
                                            "value": ",",
                                            "valueText": ",",
                                            "hasTrailingTrivia": true,
                                            "trailingTrivia": [
                                                {
                                                    "kind": "WhitespaceTrivia",
                                                    "text": " "
                                                }
                                            ]
                                        },
                                        {
                                            "kind": "IdentifierName",
                                            "fullStart": 937,
                                            "fullEnd": 942,
                                            "start": 937,
                                            "end": 942,
                                            "fullWidth": 5,
                                            "width": 5,
                                            "text": "props",
                                            "value": "props",
                                            "valueText": "props"
                                        }
                                    ],
                                    "closeParenToken": {
                                        "kind": "CloseParenToken",
                                        "fullStart": 942,
                                        "fullEnd": 943,
                                        "start": 942,
                                        "end": 943,
                                        "fullWidth": 1,
                                        "width": 1,
                                        "text": ")",
                                        "value": ")",
                                        "valueText": ")"
                                    }
                                }
                            },
                            "semicolonToken": {
                                "kind": "SemicolonToken",
                                "fullStart": 943,
                                "fullEnd": 946,
                                "start": 943,
                                "end": 944,
                                "fullWidth": 3,
                                "width": 1,
                                "text": ";",
                                "value": ";",
                                "valueText": ";",
                                "hasTrailingTrivia": true,
                                "hasTrailingNewLine": true,
                                "trailingTrivia": [
                                    {
                                        "kind": "NewLineTrivia",
                                        "text": "\r\n"
                                    }
                                ]
                            }
                        },
                        {
                            "kind": "ReturnStatement",
                            "fullStart": 946,
                            "fullEnd": 970,
                            "start": 954,
                            "end": 968,
                            "fullWidth": 24,
                            "width": 14,
                            "returnKeyword": {
                                "kind": "ReturnKeyword",
                                "fullStart": 946,
                                "fullEnd": 961,
                                "start": 954,
                                "end": 960,
                                "fullWidth": 15,
                                "width": 6,
                                "text": "return",
                                "value": "return",
                                "valueText": "return",
                                "hasLeadingTrivia": true,
                                "hasTrailingTrivia": true,
                                "leadingTrivia": [
                                    {
                                        "kind": "WhitespaceTrivia",
                                        "text": "        "
                                    }
                                ],
                                "trailingTrivia": [
                                    {
                                        "kind": "WhitespaceTrivia",
                                        "text": " "
                                    }
                                ]
                            },
                            "expression": {
                                "kind": "IdentifierName",
                                "fullStart": 961,
                                "fullEnd": 967,
                                "start": 961,
                                "end": 967,
                                "fullWidth": 6,
                                "width": 6,
                                "text": "result",
                                "value": "result",
                                "valueText": "result"
                            },
                            "semicolonToken": {
                                "kind": "SemicolonToken",
                                "fullStart": 967,
                                "fullEnd": 970,
                                "start": 967,
                                "end": 968,
                                "fullWidth": 3,
                                "width": 1,
                                "text": ";",
                                "value": ";",
                                "valueText": ";",
                                "hasTrailingTrivia": true,
                                "hasTrailingNewLine": true,
                                "trailingTrivia": [
                                    {
                                        "kind": "NewLineTrivia",
                                        "text": "\r\n"
                                    }
                                ]
                            }
                        }
                    ],
                    "closeBraceToken": {
                        "kind": "CloseBraceToken",
                        "fullStart": 970,
                        "fullEnd": 977,
                        "start": 974,
                        "end": 975,
                        "fullWidth": 7,
                        "width": 1,
                        "text": "}",
                        "value": "}",
                        "valueText": "}",
                        "hasLeadingTrivia": true,
                        "hasTrailingTrivia": true,
                        "hasTrailingNewLine": true,
                        "leadingTrivia": [
                            {
                                "kind": "WhitespaceTrivia",
                                "text": "    "
                            }
                        ],
                        "trailingTrivia": [
                            {
                                "kind": "NewLineTrivia",
                                "text": "\r\n"
                            }
                        ]
                    }
                }
            },
            {
                "kind": "ExpressionStatement",
                "fullStart": 977,
                "fullEnd": 1001,
                "start": 977,
                "end": 999,
                "fullWidth": 24,
                "width": 22,
                "expression": {
                    "kind": "InvocationExpression",
                    "fullStart": 977,
                    "fullEnd": 998,
                    "start": 977,
                    "end": 998,
                    "fullWidth": 21,
                    "width": 21,
                    "expression": {
                        "kind": "IdentifierName",
                        "fullStart": 977,
                        "fullEnd": 988,
                        "start": 977,
                        "end": 988,
                        "fullWidth": 11,
                        "width": 11,
                        "text": "runTestCase",
                        "value": "runTestCase",
                        "valueText": "runTestCase"
                    },
                    "argumentList": {
                        "kind": "ArgumentList",
                        "fullStart": 988,
                        "fullEnd": 998,
                        "start": 988,
                        "end": 998,
                        "fullWidth": 10,
                        "width": 10,
                        "openParenToken": {
                            "kind": "OpenParenToken",
                            "fullStart": 988,
                            "fullEnd": 989,
                            "start": 988,
                            "end": 989,
                            "fullWidth": 1,
                            "width": 1,
                            "text": "(",
                            "value": "(",
                            "valueText": "("
                        },
                        "arguments": [
                            {
                                "kind": "IdentifierName",
                                "fullStart": 989,
                                "fullEnd": 997,
                                "start": 989,
                                "end": 997,
                                "fullWidth": 8,
                                "width": 8,
                                "text": "testcase",
                                "value": "testcase",
                                "valueText": "testcase"
                            }
                        ],
                        "closeParenToken": {
                            "kind": "CloseParenToken",
                            "fullStart": 997,
                            "fullEnd": 998,
                            "start": 997,
                            "end": 998,
                            "fullWidth": 1,
                            "width": 1,
                            "text": ")",
                            "value": ")",
                            "valueText": ")"
                        }
                    }
                },
                "semicolonToken": {
                    "kind": "SemicolonToken",
                    "fullStart": 998,
                    "fullEnd": 1001,
                    "start": 998,
                    "end": 999,
                    "fullWidth": 3,
                    "width": 1,
                    "text": ";",
                    "value": ";",
                    "valueText": ";",
                    "hasTrailingTrivia": true,
                    "hasTrailingNewLine": true,
                    "trailingTrivia": [
                        {
                            "kind": "NewLineTrivia",
                            "text": "\r\n"
                        }
                    ]
                }
            }
        ],
        "endOfFileToken": {
            "kind": "EndOfFileToken",
            "fullStart": 1001,
            "fullEnd": 1001,
            "start": 1001,
            "end": 1001,
            "fullWidth": 0,
            "width": 0,
            "text": ""
        }
    },
    "lineMap": {
        "lineStarts": [
            0,
            67,
            152,
            232,
            308,
            380,
            385,
            437,
            552,
            557,
            559,
            561,
            584,
            586,
            609,
            649,
            678,
            680,
            728,
            760,
            811,
            839,
            855,
            885,
            898,
            900,
            946,
            970,
            977,
            1001
        ],
        "length": 1001
    }
}<|MERGE_RESOLUTION|>--- conflicted
+++ resolved
@@ -252,12 +252,8 @@
                                         "start": 598,
                                         "end": 606,
                                         "fullWidth": 8,
-<<<<<<< HEAD
                                         "width": 8,
-                                        "identifier": {
-=======
                                         "propertyName": {
->>>>>>> 85e84683
                                             "kind": "IdentifierName",
                                             "fullStart": 598,
                                             "fullEnd": 602,
@@ -413,12 +409,8 @@
                                         "start": 621,
                                         "end": 646,
                                         "fullWidth": 25,
-<<<<<<< HEAD
                                         "width": 25,
-                                        "identifier": {
-=======
                                         "propertyName": {
->>>>>>> 85e84683
                                             "kind": "IdentifierName",
                                             "fullStart": 621,
                                             "fullEnd": 627,
@@ -627,12 +619,8 @@
                                         "start": 661,
                                         "end": 675,
                                         "fullWidth": 14,
-<<<<<<< HEAD
                                         "width": 14,
-                                        "identifier": {
-=======
                                         "propertyName": {
->>>>>>> 85e84683
                                             "kind": "IdentifierName",
                                             "fullStart": 661,
                                             "fullEnd": 668,
