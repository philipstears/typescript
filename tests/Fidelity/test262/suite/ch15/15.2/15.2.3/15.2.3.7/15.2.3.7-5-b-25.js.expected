{
    "isDeclaration": false,
    "languageVersion": "EcmaScript5",
    "parseOptions": {
        "allowAutomaticSemicolonInsertion": true
    },
    "sourceUnit": {
        "kind": "SourceUnit",
        "fullStart": 0,
        "fullEnd": 1034,
        "start": 606,
        "end": 1034,
        "fullWidth": 1034,
        "width": 428,
        "isIncrementallyUnusable": true,
        "moduleElements": [
            {
                "kind": "FunctionDeclaration",
                "fullStart": 0,
                "fullEnd": 1010,
                "start": 606,
                "end": 1008,
                "fullWidth": 1010,
                "width": 402,
                "modifiers": [],
                "functionKeyword": {
                    "kind": "FunctionKeyword",
                    "fullStart": 0,
                    "fullEnd": 615,
                    "start": 606,
                    "end": 614,
                    "fullWidth": 615,
                    "width": 8,
                    "text": "function",
                    "value": "function",
                    "valueText": "function",
                    "hasLeadingTrivia": true,
                    "hasLeadingComment": true,
                    "hasLeadingNewLine": true,
                    "hasTrailingTrivia": true,
                    "leadingTrivia": [
                        {
                            "kind": "SingleLineCommentTrivia",
                            "text": "/// Copyright (c) 2012 Ecma International.  All rights reserved. "
                        },
                        {
                            "kind": "NewLineTrivia",
                            "text": "\r\n"
                        },
                        {
                            "kind": "SingleLineCommentTrivia",
                            "text": "/// Ecma International makes this code available under the terms and conditions set"
                        },
                        {
                            "kind": "NewLineTrivia",
                            "text": "\r\n"
                        },
                        {
                            "kind": "SingleLineCommentTrivia",
                            "text": "/// forth on http://hg.ecmascript.org/tests/test262/raw-file/tip/LICENSE (the "
                        },
                        {
                            "kind": "NewLineTrivia",
                            "text": "\r\n"
                        },
                        {
                            "kind": "SingleLineCommentTrivia",
                            "text": "/// \"Use Terms\").   Any redistribution of this code must retain the above "
                        },
                        {
                            "kind": "NewLineTrivia",
                            "text": "\r\n"
                        },
                        {
                            "kind": "SingleLineCommentTrivia",
                            "text": "/// copyright and this notice and otherwise comply with the Use Terms."
                        },
                        {
                            "kind": "NewLineTrivia",
                            "text": "\r\n"
                        },
                        {
                            "kind": "MultiLineCommentTrivia",
                            "text": "/**\r\n * @path ch15/15.2/15.2.3/15.2.3.7/15.2.3.7-5-b-25.js\r\n * @description Object.defineProperties - 'descObj' is a Date object which implements its own [[Get]] method to get 'enumerable' property (8.10.5 step 3.a)\r\n */"
                        },
                        {
                            "kind": "NewLineTrivia",
                            "text": "\r\n"
                        },
                        {
                            "kind": "NewLineTrivia",
                            "text": "\r\n"
                        },
                        {
                            "kind": "NewLineTrivia",
                            "text": "\r\n"
                        }
                    ],
                    "trailingTrivia": [
                        {
                            "kind": "WhitespaceTrivia",
                            "text": " "
                        }
                    ]
                },
                "identifier": {
                    "kind": "IdentifierName",
                    "fullStart": 615,
                    "fullEnd": 623,
                    "start": 615,
                    "end": 623,
                    "fullWidth": 8,
                    "width": 8,
                    "text": "testcase",
                    "value": "testcase",
                    "valueText": "testcase"
                },
                "callSignature": {
                    "kind": "CallSignature",
                    "fullStart": 623,
                    "fullEnd": 626,
                    "start": 623,
                    "end": 625,
                    "fullWidth": 3,
                    "width": 2,
                    "parameterList": {
                        "kind": "ParameterList",
                        "fullStart": 623,
                        "fullEnd": 626,
                        "start": 623,
                        "end": 625,
                        "fullWidth": 3,
                        "width": 2,
                        "openParenToken": {
                            "kind": "OpenParenToken",
                            "fullStart": 623,
                            "fullEnd": 624,
                            "start": 623,
                            "end": 624,
                            "fullWidth": 1,
                            "width": 1,
                            "text": "(",
                            "value": "(",
                            "valueText": "("
                        },
                        "parameters": [],
                        "closeParenToken": {
                            "kind": "CloseParenToken",
                            "fullStart": 624,
                            "fullEnd": 626,
                            "start": 624,
                            "end": 625,
                            "fullWidth": 2,
                            "width": 1,
                            "text": ")",
                            "value": ")",
                            "valueText": ")",
                            "hasTrailingTrivia": true,
                            "trailingTrivia": [
                                {
                                    "kind": "WhitespaceTrivia",
                                    "text": " "
                                }
                            ]
                        }
                    }
                },
                "block": {
                    "kind": "Block",
                    "fullStart": 626,
                    "fullEnd": 1010,
                    "start": 626,
                    "end": 1008,
                    "fullWidth": 384,
                    "width": 382,
                    "openBraceToken": {
                        "kind": "OpenBraceToken",
                        "fullStart": 626,
                        "fullEnd": 629,
                        "start": 626,
                        "end": 627,
                        "fullWidth": 3,
                        "width": 1,
                        "text": "{",
                        "value": "{",
                        "valueText": "{",
                        "hasTrailingTrivia": true,
                        "hasTrailingNewLine": true,
                        "trailingTrivia": [
                            {
                                "kind": "NewLineTrivia",
                                "text": "\r\n"
                            }
                        ]
                    },
                    "statements": [
                        {
                            "kind": "VariableStatement",
                            "fullStart": 629,
                            "fullEnd": 654,
                            "start": 639,
                            "end": 652,
                            "fullWidth": 25,
                            "width": 13,
                            "modifiers": [],
                            "variableDeclaration": {
                                "kind": "VariableDeclaration",
                                "fullStart": 629,
                                "fullEnd": 651,
                                "start": 639,
                                "end": 651,
                                "fullWidth": 22,
                                "width": 12,
                                "varKeyword": {
                                    "kind": "VarKeyword",
                                    "fullStart": 629,
                                    "fullEnd": 643,
                                    "start": 639,
                                    "end": 642,
                                    "fullWidth": 14,
                                    "width": 3,
                                    "text": "var",
                                    "value": "var",
                                    "valueText": "var",
                                    "hasLeadingTrivia": true,
                                    "hasLeadingNewLine": true,
                                    "hasTrailingTrivia": true,
                                    "leadingTrivia": [
                                        {
                                            "kind": "NewLineTrivia",
                                            "text": "\r\n"
                                        },
                                        {
                                            "kind": "WhitespaceTrivia",
                                            "text": "        "
                                        }
                                    ],
                                    "trailingTrivia": [
                                        {
                                            "kind": "WhitespaceTrivia",
                                            "text": " "
                                        }
                                    ]
                                },
                                "variableDeclarators": [
                                    {
                                        "kind": "VariableDeclarator",
                                        "fullStart": 643,
                                        "fullEnd": 651,
                                        "start": 643,
                                        "end": 651,
                                        "fullWidth": 8,
<<<<<<< HEAD
                                        "width": 8,
                                        "identifier": {
=======
                                        "propertyName": {
>>>>>>> 85e84683
                                            "kind": "IdentifierName",
                                            "fullStart": 643,
                                            "fullEnd": 647,
                                            "start": 643,
                                            "end": 646,
                                            "fullWidth": 4,
                                            "width": 3,
                                            "text": "obj",
                                            "value": "obj",
                                            "valueText": "obj",
                                            "hasTrailingTrivia": true,
                                            "trailingTrivia": [
                                                {
                                                    "kind": "WhitespaceTrivia",
                                                    "text": " "
                                                }
                                            ]
                                        },
                                        "equalsValueClause": {
                                            "kind": "EqualsValueClause",
                                            "fullStart": 647,
                                            "fullEnd": 651,
                                            "start": 647,
                                            "end": 651,
                                            "fullWidth": 4,
                                            "width": 4,
                                            "equalsToken": {
                                                "kind": "EqualsToken",
                                                "fullStart": 647,
                                                "fullEnd": 649,
                                                "start": 647,
                                                "end": 648,
                                                "fullWidth": 2,
                                                "width": 1,
                                                "text": "=",
                                                "value": "=",
                                                "valueText": "=",
                                                "hasTrailingTrivia": true,
                                                "trailingTrivia": [
                                                    {
                                                        "kind": "WhitespaceTrivia",
                                                        "text": " "
                                                    }
                                                ]
                                            },
                                            "value": {
                                                "kind": "ObjectLiteralExpression",
                                                "fullStart": 649,
                                                "fullEnd": 651,
                                                "start": 649,
                                                "end": 651,
                                                "fullWidth": 2,
                                                "width": 2,
                                                "openBraceToken": {
                                                    "kind": "OpenBraceToken",
                                                    "fullStart": 649,
                                                    "fullEnd": 650,
                                                    "start": 649,
                                                    "end": 650,
                                                    "fullWidth": 1,
                                                    "width": 1,
                                                    "text": "{",
                                                    "value": "{",
                                                    "valueText": "{"
                                                },
                                                "propertyAssignments": [],
                                                "closeBraceToken": {
                                                    "kind": "CloseBraceToken",
                                                    "fullStart": 650,
                                                    "fullEnd": 651,
                                                    "start": 650,
                                                    "end": 651,
                                                    "fullWidth": 1,
                                                    "width": 1,
                                                    "text": "}",
                                                    "value": "}",
                                                    "valueText": "}"
                                                }
                                            }
                                        }
                                    }
                                ]
                            },
                            "semicolonToken": {
                                "kind": "SemicolonToken",
                                "fullStart": 651,
                                "fullEnd": 654,
                                "start": 651,
                                "end": 652,
                                "fullWidth": 3,
                                "width": 1,
                                "text": ";",
                                "value": ";",
                                "valueText": ";",
                                "hasTrailingTrivia": true,
                                "hasTrailingNewLine": true,
                                "trailingTrivia": [
                                    {
                                        "kind": "NewLineTrivia",
                                        "text": "\r\n"
                                    }
                                ]
                            }
                        },
                        {
                            "kind": "VariableStatement",
                            "fullStart": 654,
                            "fullEnd": 689,
                            "start": 662,
                            "end": 687,
                            "fullWidth": 35,
                            "width": 25,
                            "modifiers": [],
                            "variableDeclaration": {
                                "kind": "VariableDeclaration",
                                "fullStart": 654,
                                "fullEnd": 686,
                                "start": 662,
                                "end": 686,
                                "fullWidth": 32,
                                "width": 24,
                                "varKeyword": {
                                    "kind": "VarKeyword",
                                    "fullStart": 654,
                                    "fullEnd": 666,
                                    "start": 662,
                                    "end": 665,
                                    "fullWidth": 12,
                                    "width": 3,
                                    "text": "var",
                                    "value": "var",
                                    "valueText": "var",
                                    "hasLeadingTrivia": true,
                                    "hasTrailingTrivia": true,
                                    "leadingTrivia": [
                                        {
                                            "kind": "WhitespaceTrivia",
                                            "text": "        "
                                        }
                                    ],
                                    "trailingTrivia": [
                                        {
                                            "kind": "WhitespaceTrivia",
                                            "text": " "
                                        }
                                    ]
                                },
                                "variableDeclarators": [
                                    {
                                        "kind": "VariableDeclarator",
                                        "fullStart": 666,
                                        "fullEnd": 686,
                                        "start": 666,
                                        "end": 686,
                                        "fullWidth": 20,
<<<<<<< HEAD
                                        "width": 20,
                                        "identifier": {
=======
                                        "propertyName": {
>>>>>>> 85e84683
                                            "kind": "IdentifierName",
                                            "fullStart": 666,
                                            "fullEnd": 674,
                                            "start": 666,
                                            "end": 673,
                                            "fullWidth": 8,
                                            "width": 7,
                                            "text": "descObj",
                                            "value": "descObj",
                                            "valueText": "descObj",
                                            "hasTrailingTrivia": true,
                                            "trailingTrivia": [
                                                {
                                                    "kind": "WhitespaceTrivia",
                                                    "text": " "
                                                }
                                            ]
                                        },
                                        "equalsValueClause": {
                                            "kind": "EqualsValueClause",
                                            "fullStart": 674,
                                            "fullEnd": 686,
                                            "start": 674,
                                            "end": 686,
                                            "fullWidth": 12,
                                            "width": 12,
                                            "equalsToken": {
                                                "kind": "EqualsToken",
                                                "fullStart": 674,
                                                "fullEnd": 676,
                                                "start": 674,
                                                "end": 675,
                                                "fullWidth": 2,
                                                "width": 1,
                                                "text": "=",
                                                "value": "=",
                                                "valueText": "=",
                                                "hasTrailingTrivia": true,
                                                "trailingTrivia": [
                                                    {
                                                        "kind": "WhitespaceTrivia",
                                                        "text": " "
                                                    }
                                                ]
                                            },
                                            "value": {
                                                "kind": "ObjectCreationExpression",
                                                "fullStart": 676,
                                                "fullEnd": 686,
                                                "start": 676,
                                                "end": 686,
                                                "fullWidth": 10,
                                                "width": 10,
                                                "newKeyword": {
                                                    "kind": "NewKeyword",
                                                    "fullStart": 676,
                                                    "fullEnd": 680,
                                                    "start": 676,
                                                    "end": 679,
                                                    "fullWidth": 4,
                                                    "width": 3,
                                                    "text": "new",
                                                    "value": "new",
                                                    "valueText": "new",
                                                    "hasTrailingTrivia": true,
                                                    "trailingTrivia": [
                                                        {
                                                            "kind": "WhitespaceTrivia",
                                                            "text": " "
                                                        }
                                                    ]
                                                },
                                                "expression": {
                                                    "kind": "IdentifierName",
                                                    "fullStart": 680,
                                                    "fullEnd": 684,
                                                    "start": 680,
                                                    "end": 684,
                                                    "fullWidth": 4,
                                                    "width": 4,
                                                    "text": "Date",
                                                    "value": "Date",
                                                    "valueText": "Date"
                                                },
                                                "argumentList": {
                                                    "kind": "ArgumentList",
                                                    "fullStart": 684,
                                                    "fullEnd": 686,
                                                    "start": 684,
                                                    "end": 686,
                                                    "fullWidth": 2,
                                                    "width": 2,
                                                    "openParenToken": {
                                                        "kind": "OpenParenToken",
                                                        "fullStart": 684,
                                                        "fullEnd": 685,
                                                        "start": 684,
                                                        "end": 685,
                                                        "fullWidth": 1,
                                                        "width": 1,
                                                        "text": "(",
                                                        "value": "(",
                                                        "valueText": "("
                                                    },
                                                    "arguments": [],
                                                    "closeParenToken": {
                                                        "kind": "CloseParenToken",
                                                        "fullStart": 685,
                                                        "fullEnd": 686,
                                                        "start": 685,
                                                        "end": 686,
                                                        "fullWidth": 1,
                                                        "width": 1,
                                                        "text": ")",
                                                        "value": ")",
                                                        "valueText": ")"
                                                    }
                                                }
                                            }
                                        }
                                    }
                                ]
                            },
                            "semicolonToken": {
                                "kind": "SemicolonToken",
                                "fullStart": 686,
                                "fullEnd": 689,
                                "start": 686,
                                "end": 687,
                                "fullWidth": 3,
                                "width": 1,
                                "text": ";",
                                "value": ";",
                                "valueText": ";",
                                "hasTrailingTrivia": true,
                                "hasTrailingNewLine": true,
                                "trailingTrivia": [
                                    {
                                        "kind": "NewLineTrivia",
                                        "text": "\r\n"
                                    }
                                ]
                            }
                        },
                        {
                            "kind": "VariableStatement",
                            "fullStart": 689,
                            "fullEnd": 720,
                            "start": 697,
                            "end": 718,
                            "fullWidth": 31,
                            "width": 21,
                            "modifiers": [],
                            "variableDeclaration": {
                                "kind": "VariableDeclaration",
                                "fullStart": 689,
                                "fullEnd": 717,
                                "start": 697,
                                "end": 717,
                                "fullWidth": 28,
                                "width": 20,
                                "varKeyword": {
                                    "kind": "VarKeyword",
                                    "fullStart": 689,
                                    "fullEnd": 701,
                                    "start": 697,
                                    "end": 700,
                                    "fullWidth": 12,
                                    "width": 3,
                                    "text": "var",
                                    "value": "var",
                                    "valueText": "var",
                                    "hasLeadingTrivia": true,
                                    "hasTrailingTrivia": true,
                                    "leadingTrivia": [
                                        {
                                            "kind": "WhitespaceTrivia",
                                            "text": "        "
                                        }
                                    ],
                                    "trailingTrivia": [
                                        {
                                            "kind": "WhitespaceTrivia",
                                            "text": " "
                                        }
                                    ]
                                },
                                "variableDeclarators": [
                                    {
                                        "kind": "VariableDeclarator",
                                        "fullStart": 701,
                                        "fullEnd": 717,
                                        "start": 701,
                                        "end": 717,
                                        "fullWidth": 16,
<<<<<<< HEAD
                                        "width": 16,
                                        "identifier": {
=======
                                        "propertyName": {
>>>>>>> 85e84683
                                            "kind": "IdentifierName",
                                            "fullStart": 701,
                                            "fullEnd": 710,
                                            "start": 701,
                                            "end": 709,
                                            "fullWidth": 9,
                                            "width": 8,
                                            "text": "accessed",
                                            "value": "accessed",
                                            "valueText": "accessed",
                                            "hasTrailingTrivia": true,
                                            "trailingTrivia": [
                                                {
                                                    "kind": "WhitespaceTrivia",
                                                    "text": " "
                                                }
                                            ]
                                        },
                                        "equalsValueClause": {
                                            "kind": "EqualsValueClause",
                                            "fullStart": 710,
                                            "fullEnd": 717,
                                            "start": 710,
                                            "end": 717,
                                            "fullWidth": 7,
                                            "width": 7,
                                            "equalsToken": {
                                                "kind": "EqualsToken",
                                                "fullStart": 710,
                                                "fullEnd": 712,
                                                "start": 710,
                                                "end": 711,
                                                "fullWidth": 2,
                                                "width": 1,
                                                "text": "=",
                                                "value": "=",
                                                "valueText": "=",
                                                "hasTrailingTrivia": true,
                                                "trailingTrivia": [
                                                    {
                                                        "kind": "WhitespaceTrivia",
                                                        "text": " "
                                                    }
                                                ]
                                            },
                                            "value": {
                                                "kind": "FalseKeyword",
                                                "fullStart": 712,
                                                "fullEnd": 717,
                                                "start": 712,
                                                "end": 717,
                                                "fullWidth": 5,
                                                "width": 5,
                                                "text": "false",
                                                "value": false,
                                                "valueText": "false"
                                            }
                                        }
                                    }
                                ]
                            },
                            "semicolonToken": {
                                "kind": "SemicolonToken",
                                "fullStart": 717,
                                "fullEnd": 720,
                                "start": 717,
                                "end": 718,
                                "fullWidth": 3,
                                "width": 1,
                                "text": ";",
                                "value": ";",
                                "valueText": ";",
                                "hasTrailingTrivia": true,
                                "hasTrailingNewLine": true,
                                "trailingTrivia": [
                                    {
                                        "kind": "NewLineTrivia",
                                        "text": "\r\n"
                                    }
                                ]
                            }
                        },
                        {
                            "kind": "ExpressionStatement",
                            "fullStart": 720,
                            "fullEnd": 758,
                            "start": 730,
                            "end": 756,
                            "fullWidth": 38,
                            "width": 26,
                            "expression": {
                                "kind": "AssignmentExpression",
                                "fullStart": 720,
                                "fullEnd": 755,
                                "start": 730,
                                "end": 755,
                                "fullWidth": 35,
                                "width": 25,
                                "left": {
                                    "kind": "MemberAccessExpression",
                                    "fullStart": 720,
                                    "fullEnd": 749,
                                    "start": 730,
                                    "end": 748,
                                    "fullWidth": 29,
                                    "width": 18,
                                    "expression": {
                                        "kind": "IdentifierName",
                                        "fullStart": 720,
                                        "fullEnd": 737,
                                        "start": 730,
                                        "end": 737,
                                        "fullWidth": 17,
                                        "width": 7,
                                        "text": "descObj",
                                        "value": "descObj",
                                        "valueText": "descObj",
                                        "hasLeadingTrivia": true,
                                        "hasLeadingNewLine": true,
                                        "leadingTrivia": [
                                            {
                                                "kind": "NewLineTrivia",
                                                "text": "\r\n"
                                            },
                                            {
                                                "kind": "WhitespaceTrivia",
                                                "text": "        "
                                            }
                                        ]
                                    },
                                    "dotToken": {
                                        "kind": "DotToken",
                                        "fullStart": 737,
                                        "fullEnd": 738,
                                        "start": 737,
                                        "end": 738,
                                        "fullWidth": 1,
                                        "width": 1,
                                        "text": ".",
                                        "value": ".",
                                        "valueText": "."
                                    },
                                    "name": {
                                        "kind": "IdentifierName",
                                        "fullStart": 738,
                                        "fullEnd": 749,
                                        "start": 738,
                                        "end": 748,
                                        "fullWidth": 11,
                                        "width": 10,
                                        "text": "enumerable",
                                        "value": "enumerable",
                                        "valueText": "enumerable",
                                        "hasTrailingTrivia": true,
                                        "trailingTrivia": [
                                            {
                                                "kind": "WhitespaceTrivia",
                                                "text": " "
                                            }
                                        ]
                                    }
                                },
                                "operatorToken": {
                                    "kind": "EqualsToken",
                                    "fullStart": 749,
                                    "fullEnd": 751,
                                    "start": 749,
                                    "end": 750,
                                    "fullWidth": 2,
                                    "width": 1,
                                    "text": "=",
                                    "value": "=",
                                    "valueText": "=",
                                    "hasTrailingTrivia": true,
                                    "trailingTrivia": [
                                        {
                                            "kind": "WhitespaceTrivia",
                                            "text": " "
                                        }
                                    ]
                                },
                                "right": {
                                    "kind": "TrueKeyword",
                                    "fullStart": 751,
                                    "fullEnd": 755,
                                    "start": 751,
                                    "end": 755,
                                    "fullWidth": 4,
                                    "width": 4,
                                    "text": "true",
                                    "value": true,
                                    "valueText": "true"
                                }
                            },
                            "semicolonToken": {
                                "kind": "SemicolonToken",
                                "fullStart": 755,
                                "fullEnd": 758,
                                "start": 755,
                                "end": 756,
                                "fullWidth": 3,
                                "width": 1,
                                "text": ";",
                                "value": ";",
                                "valueText": ";",
                                "hasTrailingTrivia": true,
                                "hasTrailingNewLine": true,
                                "trailingTrivia": [
                                    {
                                        "kind": "NewLineTrivia",
                                        "text": "\r\n"
                                    }
                                ]
                            }
                        },
                        {
                            "kind": "ExpressionStatement",
                            "fullStart": 758,
                            "fullEnd": 840,
                            "start": 768,
                            "end": 838,
                            "fullWidth": 82,
                            "width": 70,
                            "expression": {
                                "kind": "InvocationExpression",
                                "fullStart": 758,
                                "fullEnd": 837,
                                "start": 768,
                                "end": 837,
                                "fullWidth": 79,
                                "width": 69,
                                "expression": {
                                    "kind": "MemberAccessExpression",
                                    "fullStart": 758,
                                    "fullEnd": 791,
                                    "start": 768,
                                    "end": 791,
                                    "fullWidth": 33,
                                    "width": 23,
                                    "expression": {
                                        "kind": "IdentifierName",
                                        "fullStart": 758,
                                        "fullEnd": 774,
                                        "start": 768,
                                        "end": 774,
                                        "fullWidth": 16,
                                        "width": 6,
                                        "text": "Object",
                                        "value": "Object",
                                        "valueText": "Object",
                                        "hasLeadingTrivia": true,
                                        "hasLeadingNewLine": true,
                                        "leadingTrivia": [
                                            {
                                                "kind": "NewLineTrivia",
                                                "text": "\r\n"
                                            },
                                            {
                                                "kind": "WhitespaceTrivia",
                                                "text": "        "
                                            }
                                        ]
                                    },
                                    "dotToken": {
                                        "kind": "DotToken",
                                        "fullStart": 774,
                                        "fullEnd": 775,
                                        "start": 774,
                                        "end": 775,
                                        "fullWidth": 1,
                                        "width": 1,
                                        "text": ".",
                                        "value": ".",
                                        "valueText": "."
                                    },
                                    "name": {
                                        "kind": "IdentifierName",
                                        "fullStart": 775,
                                        "fullEnd": 791,
                                        "start": 775,
                                        "end": 791,
                                        "fullWidth": 16,
                                        "width": 16,
                                        "text": "defineProperties",
                                        "value": "defineProperties",
                                        "valueText": "defineProperties"
                                    }
                                },
                                "argumentList": {
                                    "kind": "ArgumentList",
                                    "fullStart": 791,
                                    "fullEnd": 837,
                                    "start": 791,
                                    "end": 837,
                                    "fullWidth": 46,
                                    "width": 46,
                                    "openParenToken": {
                                        "kind": "OpenParenToken",
                                        "fullStart": 791,
                                        "fullEnd": 792,
                                        "start": 791,
                                        "end": 792,
                                        "fullWidth": 1,
                                        "width": 1,
                                        "text": "(",
                                        "value": "(",
                                        "valueText": "("
                                    },
                                    "arguments": [
                                        {
                                            "kind": "IdentifierName",
                                            "fullStart": 792,
                                            "fullEnd": 795,
                                            "start": 792,
                                            "end": 795,
                                            "fullWidth": 3,
                                            "width": 3,
                                            "text": "obj",
                                            "value": "obj",
                                            "valueText": "obj"
                                        },
                                        {
                                            "kind": "CommaToken",
                                            "fullStart": 795,
                                            "fullEnd": 797,
                                            "start": 795,
                                            "end": 796,
                                            "fullWidth": 2,
                                            "width": 1,
                                            "text": ",",
                                            "value": ",",
                                            "valueText": ",",
                                            "hasTrailingTrivia": true,
                                            "trailingTrivia": [
                                                {
                                                    "kind": "WhitespaceTrivia",
                                                    "text": " "
                                                }
                                            ]
                                        },
                                        {
                                            "kind": "ObjectLiteralExpression",
                                            "fullStart": 797,
                                            "fullEnd": 836,
                                            "start": 797,
                                            "end": 836,
                                            "fullWidth": 39,
                                            "width": 39,
                                            "openBraceToken": {
                                                "kind": "OpenBraceToken",
                                                "fullStart": 797,
                                                "fullEnd": 800,
                                                "start": 797,
                                                "end": 798,
                                                "fullWidth": 3,
                                                "width": 1,
                                                "text": "{",
                                                "value": "{",
                                                "valueText": "{",
                                                "hasTrailingTrivia": true,
                                                "hasTrailingNewLine": true,
                                                "trailingTrivia": [
                                                    {
                                                        "kind": "NewLineTrivia",
                                                        "text": "\r\n"
                                                    }
                                                ]
                                            },
                                            "propertyAssignments": [
                                                {
                                                    "kind": "SimplePropertyAssignment",
                                                    "fullStart": 800,
                                                    "fullEnd": 827,
                                                    "start": 812,
                                                    "end": 825,
                                                    "fullWidth": 27,
                                                    "width": 13,
                                                    "propertyName": {
                                                        "kind": "IdentifierName",
                                                        "fullStart": 800,
                                                        "fullEnd": 816,
                                                        "start": 812,
                                                        "end": 816,
                                                        "fullWidth": 16,
                                                        "width": 4,
                                                        "text": "prop",
                                                        "value": "prop",
                                                        "valueText": "prop",
                                                        "hasLeadingTrivia": true,
                                                        "leadingTrivia": [
                                                            {
                                                                "kind": "WhitespaceTrivia",
                                                                "text": "            "
                                                            }
                                                        ]
                                                    },
                                                    "colonToken": {
                                                        "kind": "ColonToken",
                                                        "fullStart": 816,
                                                        "fullEnd": 818,
                                                        "start": 816,
                                                        "end": 817,
                                                        "fullWidth": 2,
                                                        "width": 1,
                                                        "text": ":",
                                                        "value": ":",
                                                        "valueText": ":",
                                                        "hasTrailingTrivia": true,
                                                        "trailingTrivia": [
                                                            {
                                                                "kind": "WhitespaceTrivia",
                                                                "text": " "
                                                            }
                                                        ]
                                                    },
                                                    "expression": {
                                                        "kind": "IdentifierName",
                                                        "fullStart": 818,
                                                        "fullEnd": 827,
                                                        "start": 818,
                                                        "end": 825,
                                                        "fullWidth": 9,
                                                        "width": 7,
                                                        "text": "descObj",
                                                        "value": "descObj",
                                                        "valueText": "descObj",
                                                        "hasTrailingTrivia": true,
                                                        "hasTrailingNewLine": true,
                                                        "trailingTrivia": [
                                                            {
                                                                "kind": "NewLineTrivia",
                                                                "text": "\r\n"
                                                            }
                                                        ]
                                                    }
                                                }
                                            ],
                                            "closeBraceToken": {
                                                "kind": "CloseBraceToken",
                                                "fullStart": 827,
                                                "fullEnd": 836,
                                                "start": 835,
                                                "end": 836,
                                                "fullWidth": 9,
                                                "width": 1,
                                                "text": "}",
                                                "value": "}",
                                                "valueText": "}",
                                                "hasLeadingTrivia": true,
                                                "leadingTrivia": [
                                                    {
                                                        "kind": "WhitespaceTrivia",
                                                        "text": "        "
                                                    }
                                                ]
                                            }
                                        }
                                    ],
                                    "closeParenToken": {
                                        "kind": "CloseParenToken",
                                        "fullStart": 836,
                                        "fullEnd": 837,
                                        "start": 836,
                                        "end": 837,
                                        "fullWidth": 1,
                                        "width": 1,
                                        "text": ")",
                                        "value": ")",
                                        "valueText": ")"
                                    }
                                }
                            },
                            "semicolonToken": {
                                "kind": "SemicolonToken",
                                "fullStart": 837,
                                "fullEnd": 840,
                                "start": 837,
                                "end": 838,
                                "fullWidth": 3,
                                "width": 1,
                                "text": ";",
                                "value": ";",
                                "valueText": ";",
                                "hasTrailingTrivia": true,
                                "hasTrailingNewLine": true,
                                "trailingTrivia": [
                                    {
                                        "kind": "NewLineTrivia",
                                        "text": "\r\n"
                                    }
                                ]
                            }
                        },
                        {
                            "kind": "ForInStatement",
                            "fullStart": 840,
                            "fullEnd": 977,
                            "start": 848,
                            "end": 975,
                            "fullWidth": 137,
                            "width": 127,
                            "forKeyword": {
                                "kind": "ForKeyword",
                                "fullStart": 840,
                                "fullEnd": 852,
                                "start": 848,
                                "end": 851,
                                "fullWidth": 12,
                                "width": 3,
                                "text": "for",
                                "value": "for",
                                "valueText": "for",
                                "hasLeadingTrivia": true,
                                "hasTrailingTrivia": true,
                                "leadingTrivia": [
                                    {
                                        "kind": "WhitespaceTrivia",
                                        "text": "        "
                                    }
                                ],
                                "trailingTrivia": [
                                    {
                                        "kind": "WhitespaceTrivia",
                                        "text": " "
                                    }
                                ]
                            },
                            "openParenToken": {
                                "kind": "OpenParenToken",
                                "fullStart": 852,
                                "fullEnd": 853,
                                "start": 852,
                                "end": 853,
                                "fullWidth": 1,
                                "width": 1,
                                "text": "(",
                                "value": "(",
                                "valueText": "("
                            },
                            "variableDeclaration": {
                                "kind": "VariableDeclaration",
                                "fullStart": 853,
                                "fullEnd": 866,
                                "start": 853,
                                "end": 865,
                                "fullWidth": 13,
                                "width": 12,
                                "varKeyword": {
                                    "kind": "VarKeyword",
                                    "fullStart": 853,
                                    "fullEnd": 857,
                                    "start": 853,
                                    "end": 856,
                                    "fullWidth": 4,
                                    "width": 3,
                                    "text": "var",
                                    "value": "var",
                                    "valueText": "var",
                                    "hasTrailingTrivia": true,
                                    "trailingTrivia": [
                                        {
                                            "kind": "WhitespaceTrivia",
                                            "text": " "
                                        }
                                    ]
                                },
                                "variableDeclarators": [
                                    {
                                        "kind": "VariableDeclarator",
                                        "fullStart": 857,
                                        "fullEnd": 866,
                                        "start": 857,
                                        "end": 865,
                                        "fullWidth": 9,
<<<<<<< HEAD
                                        "width": 8,
                                        "identifier": {
=======
                                        "propertyName": {
>>>>>>> 85e84683
                                            "kind": "IdentifierName",
                                            "fullStart": 857,
                                            "fullEnd": 866,
                                            "start": 857,
                                            "end": 865,
                                            "fullWidth": 9,
                                            "width": 8,
                                            "text": "property",
                                            "value": "property",
                                            "valueText": "property",
                                            "hasTrailingTrivia": true,
                                            "trailingTrivia": [
                                                {
                                                    "kind": "WhitespaceTrivia",
                                                    "text": " "
                                                }
                                            ]
                                        }
                                    }
                                ]
                            },
                            "inKeyword": {
                                "kind": "InKeyword",
                                "fullStart": 866,
                                "fullEnd": 869,
                                "start": 866,
                                "end": 868,
                                "fullWidth": 3,
                                "width": 2,
                                "text": "in",
                                "value": "in",
                                "valueText": "in",
                                "hasTrailingTrivia": true,
                                "trailingTrivia": [
                                    {
                                        "kind": "WhitespaceTrivia",
                                        "text": " "
                                    }
                                ]
                            },
                            "expression": {
                                "kind": "IdentifierName",
                                "fullStart": 869,
                                "fullEnd": 872,
                                "start": 869,
                                "end": 872,
                                "fullWidth": 3,
                                "width": 3,
                                "text": "obj",
                                "value": "obj",
                                "valueText": "obj"
                            },
                            "closeParenToken": {
                                "kind": "CloseParenToken",
                                "fullStart": 872,
                                "fullEnd": 874,
                                "start": 872,
                                "end": 873,
                                "fullWidth": 2,
                                "width": 1,
                                "text": ")",
                                "value": ")",
                                "valueText": ")",
                                "hasTrailingTrivia": true,
                                "trailingTrivia": [
                                    {
                                        "kind": "WhitespaceTrivia",
                                        "text": " "
                                    }
                                ]
                            },
                            "statement": {
                                "kind": "Block",
                                "fullStart": 874,
                                "fullEnd": 977,
                                "start": 874,
                                "end": 975,
                                "fullWidth": 103,
                                "width": 101,
                                "openBraceToken": {
                                    "kind": "OpenBraceToken",
                                    "fullStart": 874,
                                    "fullEnd": 877,
                                    "start": 874,
                                    "end": 875,
                                    "fullWidth": 3,
                                    "width": 1,
                                    "text": "{",
                                    "value": "{",
                                    "valueText": "{",
                                    "hasTrailingTrivia": true,
                                    "hasTrailingNewLine": true,
                                    "trailingTrivia": [
                                        {
                                            "kind": "NewLineTrivia",
                                            "text": "\r\n"
                                        }
                                    ]
                                },
                                "statements": [
                                    {
                                        "kind": "IfStatement",
                                        "fullStart": 877,
                                        "fullEnd": 966,
                                        "start": 889,
                                        "end": 964,
                                        "fullWidth": 89,
                                        "width": 75,
                                        "ifKeyword": {
                                            "kind": "IfKeyword",
                                            "fullStart": 877,
                                            "fullEnd": 892,
                                            "start": 889,
                                            "end": 891,
                                            "fullWidth": 15,
                                            "width": 2,
                                            "text": "if",
                                            "value": "if",
                                            "valueText": "if",
                                            "hasLeadingTrivia": true,
                                            "hasTrailingTrivia": true,
                                            "leadingTrivia": [
                                                {
                                                    "kind": "WhitespaceTrivia",
                                                    "text": "            "
                                                }
                                            ],
                                            "trailingTrivia": [
                                                {
                                                    "kind": "WhitespaceTrivia",
                                                    "text": " "
                                                }
                                            ]
                                        },
                                        "openParenToken": {
                                            "kind": "OpenParenToken",
                                            "fullStart": 892,
                                            "fullEnd": 893,
                                            "start": 892,
                                            "end": 893,
                                            "fullWidth": 1,
                                            "width": 1,
                                            "text": "(",
                                            "value": "(",
                                            "valueText": "("
                                        },
                                        "condition": {
                                            "kind": "EqualsExpression",
                                            "fullStart": 893,
                                            "fullEnd": 912,
                                            "start": 893,
                                            "end": 912,
                                            "fullWidth": 19,
                                            "width": 19,
                                            "left": {
                                                "kind": "IdentifierName",
                                                "fullStart": 893,
                                                "fullEnd": 902,
                                                "start": 893,
                                                "end": 901,
                                                "fullWidth": 9,
                                                "width": 8,
                                                "text": "property",
                                                "value": "property",
                                                "valueText": "property",
                                                "hasTrailingTrivia": true,
                                                "trailingTrivia": [
                                                    {
                                                        "kind": "WhitespaceTrivia",
                                                        "text": " "
                                                    }
                                                ]
                                            },
                                            "operatorToken": {
                                                "kind": "EqualsEqualsEqualsToken",
                                                "fullStart": 902,
                                                "fullEnd": 906,
                                                "start": 902,
                                                "end": 905,
                                                "fullWidth": 4,
                                                "width": 3,
                                                "text": "===",
                                                "value": "===",
                                                "valueText": "===",
                                                "hasTrailingTrivia": true,
                                                "trailingTrivia": [
                                                    {
                                                        "kind": "WhitespaceTrivia",
                                                        "text": " "
                                                    }
                                                ]
                                            },
                                            "right": {
                                                "kind": "StringLiteral",
                                                "fullStart": 906,
                                                "fullEnd": 912,
                                                "start": 906,
                                                "end": 912,
                                                "fullWidth": 6,
                                                "width": 6,
                                                "text": "\"prop\"",
                                                "value": "prop",
                                                "valueText": "prop"
                                            }
                                        },
                                        "closeParenToken": {
                                            "kind": "CloseParenToken",
                                            "fullStart": 912,
                                            "fullEnd": 914,
                                            "start": 912,
                                            "end": 913,
                                            "fullWidth": 2,
                                            "width": 1,
                                            "text": ")",
                                            "value": ")",
                                            "valueText": ")",
                                            "hasTrailingTrivia": true,
                                            "trailingTrivia": [
                                                {
                                                    "kind": "WhitespaceTrivia",
                                                    "text": " "
                                                }
                                            ]
                                        },
                                        "statement": {
                                            "kind": "Block",
                                            "fullStart": 914,
                                            "fullEnd": 966,
                                            "start": 914,
                                            "end": 964,
                                            "fullWidth": 52,
                                            "width": 50,
                                            "openBraceToken": {
                                                "kind": "OpenBraceToken",
                                                "fullStart": 914,
                                                "fullEnd": 917,
                                                "start": 914,
                                                "end": 915,
                                                "fullWidth": 3,
                                                "width": 1,
                                                "text": "{",
                                                "value": "{",
                                                "valueText": "{",
                                                "hasTrailingTrivia": true,
                                                "hasTrailingNewLine": true,
                                                "trailingTrivia": [
                                                    {
                                                        "kind": "NewLineTrivia",
                                                        "text": "\r\n"
                                                    }
                                                ]
                                            },
                                            "statements": [
                                                {
                                                    "kind": "ExpressionStatement",
                                                    "fullStart": 917,
                                                    "fullEnd": 951,
                                                    "start": 933,
                                                    "end": 949,
                                                    "fullWidth": 34,
                                                    "width": 16,
                                                    "expression": {
                                                        "kind": "AssignmentExpression",
                                                        "fullStart": 917,
                                                        "fullEnd": 948,
                                                        "start": 933,
                                                        "end": 948,
                                                        "fullWidth": 31,
                                                        "width": 15,
                                                        "left": {
                                                            "kind": "IdentifierName",
                                                            "fullStart": 917,
                                                            "fullEnd": 942,
                                                            "start": 933,
                                                            "end": 941,
                                                            "fullWidth": 25,
                                                            "width": 8,
                                                            "text": "accessed",
                                                            "value": "accessed",
                                                            "valueText": "accessed",
                                                            "hasLeadingTrivia": true,
                                                            "hasTrailingTrivia": true,
                                                            "leadingTrivia": [
                                                                {
                                                                    "kind": "WhitespaceTrivia",
                                                                    "text": "                "
                                                                }
                                                            ],
                                                            "trailingTrivia": [
                                                                {
                                                                    "kind": "WhitespaceTrivia",
                                                                    "text": " "
                                                                }
                                                            ]
                                                        },
                                                        "operatorToken": {
                                                            "kind": "EqualsToken",
                                                            "fullStart": 942,
                                                            "fullEnd": 944,
                                                            "start": 942,
                                                            "end": 943,
                                                            "fullWidth": 2,
                                                            "width": 1,
                                                            "text": "=",
                                                            "value": "=",
                                                            "valueText": "=",
                                                            "hasTrailingTrivia": true,
                                                            "trailingTrivia": [
                                                                {
                                                                    "kind": "WhitespaceTrivia",
                                                                    "text": " "
                                                                }
                                                            ]
                                                        },
                                                        "right": {
                                                            "kind": "TrueKeyword",
                                                            "fullStart": 944,
                                                            "fullEnd": 948,
                                                            "start": 944,
                                                            "end": 948,
                                                            "fullWidth": 4,
                                                            "width": 4,
                                                            "text": "true",
                                                            "value": true,
                                                            "valueText": "true"
                                                        }
                                                    },
                                                    "semicolonToken": {
                                                        "kind": "SemicolonToken",
                                                        "fullStart": 948,
                                                        "fullEnd": 951,
                                                        "start": 948,
                                                        "end": 949,
                                                        "fullWidth": 3,
                                                        "width": 1,
                                                        "text": ";",
                                                        "value": ";",
                                                        "valueText": ";",
                                                        "hasTrailingTrivia": true,
                                                        "hasTrailingNewLine": true,
                                                        "trailingTrivia": [
                                                            {
                                                                "kind": "NewLineTrivia",
                                                                "text": "\r\n"
                                                            }
                                                        ]
                                                    }
                                                }
                                            ],
                                            "closeBraceToken": {
                                                "kind": "CloseBraceToken",
                                                "fullStart": 951,
                                                "fullEnd": 966,
                                                "start": 963,
                                                "end": 964,
                                                "fullWidth": 15,
                                                "width": 1,
                                                "text": "}",
                                                "value": "}",
                                                "valueText": "}",
                                                "hasLeadingTrivia": true,
                                                "hasTrailingTrivia": true,
                                                "hasTrailingNewLine": true,
                                                "leadingTrivia": [
                                                    {
                                                        "kind": "WhitespaceTrivia",
                                                        "text": "            "
                                                    }
                                                ],
                                                "trailingTrivia": [
                                                    {
                                                        "kind": "NewLineTrivia",
                                                        "text": "\r\n"
                                                    }
                                                ]
                                            }
                                        }
                                    }
                                ],
                                "closeBraceToken": {
                                    "kind": "CloseBraceToken",
                                    "fullStart": 966,
                                    "fullEnd": 977,
                                    "start": 974,
                                    "end": 975,
                                    "fullWidth": 11,
                                    "width": 1,
                                    "text": "}",
                                    "value": "}",
                                    "valueText": "}",
                                    "hasLeadingTrivia": true,
                                    "hasTrailingTrivia": true,
                                    "hasTrailingNewLine": true,
                                    "leadingTrivia": [
                                        {
                                            "kind": "WhitespaceTrivia",
                                            "text": "        "
                                        }
                                    ],
                                    "trailingTrivia": [
                                        {
                                            "kind": "NewLineTrivia",
                                            "text": "\r\n"
                                        }
                                    ]
                                }
                            }
                        },
                        {
                            "kind": "ReturnStatement",
                            "fullStart": 977,
                            "fullEnd": 1003,
                            "start": 985,
                            "end": 1001,
                            "fullWidth": 26,
                            "width": 16,
                            "returnKeyword": {
                                "kind": "ReturnKeyword",
                                "fullStart": 977,
                                "fullEnd": 992,
                                "start": 985,
                                "end": 991,
                                "fullWidth": 15,
                                "width": 6,
                                "text": "return",
                                "value": "return",
                                "valueText": "return",
                                "hasLeadingTrivia": true,
                                "hasTrailingTrivia": true,
                                "leadingTrivia": [
                                    {
                                        "kind": "WhitespaceTrivia",
                                        "text": "        "
                                    }
                                ],
                                "trailingTrivia": [
                                    {
                                        "kind": "WhitespaceTrivia",
                                        "text": " "
                                    }
                                ]
                            },
                            "expression": {
                                "kind": "IdentifierName",
                                "fullStart": 992,
                                "fullEnd": 1000,
                                "start": 992,
                                "end": 1000,
                                "fullWidth": 8,
                                "width": 8,
                                "text": "accessed",
                                "value": "accessed",
                                "valueText": "accessed"
                            },
                            "semicolonToken": {
                                "kind": "SemicolonToken",
                                "fullStart": 1000,
                                "fullEnd": 1003,
                                "start": 1000,
                                "end": 1001,
                                "fullWidth": 3,
                                "width": 1,
                                "text": ";",
                                "value": ";",
                                "valueText": ";",
                                "hasTrailingTrivia": true,
                                "hasTrailingNewLine": true,
                                "trailingTrivia": [
                                    {
                                        "kind": "NewLineTrivia",
                                        "text": "\r\n"
                                    }
                                ]
                            }
                        }
                    ],
                    "closeBraceToken": {
                        "kind": "CloseBraceToken",
                        "fullStart": 1003,
                        "fullEnd": 1010,
                        "start": 1007,
                        "end": 1008,
                        "fullWidth": 7,
                        "width": 1,
                        "text": "}",
                        "value": "}",
                        "valueText": "}",
                        "hasLeadingTrivia": true,
                        "hasTrailingTrivia": true,
                        "hasTrailingNewLine": true,
                        "leadingTrivia": [
                            {
                                "kind": "WhitespaceTrivia",
                                "text": "    "
                            }
                        ],
                        "trailingTrivia": [
                            {
                                "kind": "NewLineTrivia",
                                "text": "\r\n"
                            }
                        ]
                    }
                }
            },
            {
                "kind": "ExpressionStatement",
                "fullStart": 1010,
                "fullEnd": 1034,
                "start": 1010,
                "end": 1032,
                "fullWidth": 24,
                "width": 22,
                "expression": {
                    "kind": "InvocationExpression",
                    "fullStart": 1010,
                    "fullEnd": 1031,
                    "start": 1010,
                    "end": 1031,
                    "fullWidth": 21,
                    "width": 21,
                    "expression": {
                        "kind": "IdentifierName",
                        "fullStart": 1010,
                        "fullEnd": 1021,
                        "start": 1010,
                        "end": 1021,
                        "fullWidth": 11,
                        "width": 11,
                        "text": "runTestCase",
                        "value": "runTestCase",
                        "valueText": "runTestCase"
                    },
                    "argumentList": {
                        "kind": "ArgumentList",
                        "fullStart": 1021,
                        "fullEnd": 1031,
                        "start": 1021,
                        "end": 1031,
                        "fullWidth": 10,
                        "width": 10,
                        "openParenToken": {
                            "kind": "OpenParenToken",
                            "fullStart": 1021,
                            "fullEnd": 1022,
                            "start": 1021,
                            "end": 1022,
                            "fullWidth": 1,
                            "width": 1,
                            "text": "(",
                            "value": "(",
                            "valueText": "("
                        },
                        "arguments": [
                            {
                                "kind": "IdentifierName",
                                "fullStart": 1022,
                                "fullEnd": 1030,
                                "start": 1022,
                                "end": 1030,
                                "fullWidth": 8,
                                "width": 8,
                                "text": "testcase",
                                "value": "testcase",
                                "valueText": "testcase"
                            }
                        ],
                        "closeParenToken": {
                            "kind": "CloseParenToken",
                            "fullStart": 1030,
                            "fullEnd": 1031,
                            "start": 1030,
                            "end": 1031,
                            "fullWidth": 1,
                            "width": 1,
                            "text": ")",
                            "value": ")",
                            "valueText": ")"
                        }
                    }
                },
                "semicolonToken": {
                    "kind": "SemicolonToken",
                    "fullStart": 1031,
                    "fullEnd": 1034,
                    "start": 1031,
                    "end": 1032,
                    "fullWidth": 3,
                    "width": 1,
                    "text": ";",
                    "value": ";",
                    "valueText": ";",
                    "hasTrailingTrivia": true,
                    "hasTrailingNewLine": true,
                    "trailingTrivia": [
                        {
                            "kind": "NewLineTrivia",
                            "text": "\r\n"
                        }
                    ]
                }
            }
        ],
        "endOfFileToken": {
            "kind": "EndOfFileToken",
            "fullStart": 1034,
            "fullEnd": 1034,
            "start": 1034,
            "end": 1034,
            "fullWidth": 0,
            "width": 0,
            "text": ""
        }
    },
    "lineMap": {
        "lineStarts": [
            0,
            67,
            152,
            232,
            308,
            380,
            385,
            440,
            597,
            602,
            604,
            606,
            629,
            631,
            654,
            689,
            720,
            722,
            758,
            760,
            800,
            827,
            840,
            877,
            917,
            951,
            966,
            977,
            1003,
            1010,
            1034
        ],
        "length": 1034
    }
}<|MERGE_RESOLUTION|>--- conflicted
+++ resolved
@@ -250,12 +250,8 @@
                                         "start": 643,
                                         "end": 651,
                                         "fullWidth": 8,
-<<<<<<< HEAD
                                         "width": 8,
-                                        "identifier": {
-=======
                                         "propertyName": {
->>>>>>> 85e84683
                                             "kind": "IdentifierName",
                                             "fullStart": 643,
                                             "fullEnd": 647,
@@ -411,12 +407,8 @@
                                         "start": 666,
                                         "end": 686,
                                         "fullWidth": 20,
-<<<<<<< HEAD
                                         "width": 20,
-                                        "identifier": {
-=======
                                         "propertyName": {
->>>>>>> 85e84683
                                             "kind": "IdentifierName",
                                             "fullStart": 666,
                                             "fullEnd": 674,
@@ -612,12 +604,8 @@
                                         "start": 701,
                                         "end": 717,
                                         "fullWidth": 16,
-<<<<<<< HEAD
                                         "width": 16,
-                                        "identifier": {
-=======
                                         "propertyName": {
->>>>>>> 85e84683
                                             "kind": "IdentifierName",
                                             "fullStart": 701,
                                             "fullEnd": 710,
@@ -1192,12 +1180,8 @@
                                         "start": 857,
                                         "end": 865,
                                         "fullWidth": 9,
-<<<<<<< HEAD
                                         "width": 8,
-                                        "identifier": {
-=======
                                         "propertyName": {
->>>>>>> 85e84683
                                             "kind": "IdentifierName",
                                             "fullStart": 857,
                                             "fullEnd": 866,
