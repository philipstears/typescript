{
    "isDeclaration": false,
    "languageVersion": "EcmaScript5",
    "parseOptions": {
        "allowAutomaticSemicolonInsertion": true
    },
    "sourceUnit": {
        "kind": "SourceUnit",
        "fullStart": 0,
        "fullEnd": 1648,
        "start": 813,
        "end": 1648,
        "fullWidth": 1648,
        "width": 835,
        "isIncrementallyUnusable": true,
        "moduleElements": [
            {
                "kind": "FunctionDeclaration",
                "fullStart": 0,
                "fullEnd": 1624,
                "start": 813,
                "end": 1622,
                "fullWidth": 1624,
                "width": 809,
                "isIncrementallyUnusable": true,
                "modifiers": [],
                "functionKeyword": {
                    "kind": "FunctionKeyword",
                    "fullStart": 0,
                    "fullEnd": 822,
                    "start": 813,
                    "end": 821,
                    "fullWidth": 822,
                    "width": 8,
                    "text": "function",
                    "value": "function",
                    "valueText": "function",
                    "hasLeadingTrivia": true,
                    "hasLeadingComment": true,
                    "hasLeadingNewLine": true,
                    "hasTrailingTrivia": true,
                    "leadingTrivia": [
                        {
                            "kind": "SingleLineCommentTrivia",
                            "text": "/// Copyright (c) 2012 Ecma International.  All rights reserved. "
                        },
                        {
                            "kind": "NewLineTrivia",
                            "text": "\r\n"
                        },
                        {
                            "kind": "SingleLineCommentTrivia",
                            "text": "/// Ecma International makes this code available under the terms and conditions set"
                        },
                        {
                            "kind": "NewLineTrivia",
                            "text": "\r\n"
                        },
                        {
                            "kind": "SingleLineCommentTrivia",
                            "text": "/// forth on http://hg.ecmascript.org/tests/test262/raw-file/tip/LICENSE (the "
                        },
                        {
                            "kind": "NewLineTrivia",
                            "text": "\r\n"
                        },
                        {
                            "kind": "SingleLineCommentTrivia",
                            "text": "/// \"Use Terms\").   Any redistribution of this code must retain the above "
                        },
                        {
                            "kind": "NewLineTrivia",
                            "text": "\r\n"
                        },
                        {
                            "kind": "SingleLineCommentTrivia",
                            "text": "/// copyright and this notice and otherwise comply with the Use Terms."
                        },
                        {
                            "kind": "NewLineTrivia",
                            "text": "\r\n"
                        },
                        {
                            "kind": "MultiLineCommentTrivia",
                            "text": "/**\r\n * @path ch15/15.2/15.2.3/15.2.3.7/15.2.3.7-6-a-169.js\r\n * @description Object.defineProperties - 'O' is an Array, 'P' is the length property of 'O', the [[Value]] field of 'desc' is less than value of  the length property, test the [[Configurable]] attribute of own data property with large index named in 'O' that overrides inherited accessor property can stop deleting index named properties (15.4.5.1 step 3.l.ii)\r\n */"
                        },
                        {
                            "kind": "NewLineTrivia",
                            "text": "\r\n"
                        },
                        {
                            "kind": "NewLineTrivia",
                            "text": "\r\n"
                        },
                        {
                            "kind": "NewLineTrivia",
                            "text": "\r\n"
                        }
                    ],
                    "trailingTrivia": [
                        {
                            "kind": "WhitespaceTrivia",
                            "text": " "
                        }
                    ]
                },
                "identifier": {
                    "kind": "IdentifierName",
                    "fullStart": 822,
                    "fullEnd": 830,
                    "start": 822,
                    "end": 830,
                    "fullWidth": 8,
                    "width": 8,
                    "text": "testcase",
                    "value": "testcase",
                    "valueText": "testcase"
                },
                "callSignature": {
                    "kind": "CallSignature",
                    "fullStart": 830,
                    "fullEnd": 833,
                    "start": 830,
                    "end": 832,
                    "fullWidth": 3,
                    "width": 2,
                    "parameterList": {
                        "kind": "ParameterList",
                        "fullStart": 830,
                        "fullEnd": 833,
                        "start": 830,
                        "end": 832,
                        "fullWidth": 3,
                        "width": 2,
                        "openParenToken": {
                            "kind": "OpenParenToken",
                            "fullStart": 830,
                            "fullEnd": 831,
                            "start": 830,
                            "end": 831,
                            "fullWidth": 1,
                            "width": 1,
                            "text": "(",
                            "value": "(",
                            "valueText": "("
                        },
                        "parameters": [],
                        "closeParenToken": {
                            "kind": "CloseParenToken",
                            "fullStart": 831,
                            "fullEnd": 833,
                            "start": 831,
                            "end": 832,
                            "fullWidth": 2,
                            "width": 1,
                            "text": ")",
                            "value": ")",
                            "valueText": ")",
                            "hasTrailingTrivia": true,
                            "trailingTrivia": [
                                {
                                    "kind": "WhitespaceTrivia",
                                    "text": " "
                                }
                            ]
                        }
                    }
                },
                "block": {
                    "kind": "Block",
                    "fullStart": 833,
                    "fullEnd": 1624,
                    "start": 833,
                    "end": 1622,
                    "fullWidth": 791,
                    "width": 789,
                    "isIncrementallyUnusable": true,
                    "openBraceToken": {
                        "kind": "OpenBraceToken",
                        "fullStart": 833,
                        "fullEnd": 836,
                        "start": 833,
                        "end": 834,
                        "fullWidth": 3,
                        "width": 1,
                        "text": "{",
                        "value": "{",
                        "valueText": "{",
                        "hasTrailingTrivia": true,
                        "hasTrailingNewLine": true,
                        "trailingTrivia": [
                            {
                                "kind": "NewLineTrivia",
                                "text": "\r\n"
                            }
                        ]
                    },
                    "statements": [
                        {
                            "kind": "VariableStatement",
                            "fullStart": 836,
                            "fullEnd": 869,
                            "start": 850,
                            "end": 867,
                            "fullWidth": 33,
                            "width": 17,
                            "modifiers": [],
                            "variableDeclaration": {
                                "kind": "VariableDeclaration",
                                "fullStart": 836,
                                "fullEnd": 866,
                                "start": 850,
                                "end": 866,
                                "fullWidth": 30,
                                "width": 16,
                                "varKeyword": {
                                    "kind": "VarKeyword",
                                    "fullStart": 836,
                                    "fullEnd": 854,
                                    "start": 850,
                                    "end": 853,
                                    "fullWidth": 18,
                                    "width": 3,
                                    "text": "var",
                                    "value": "var",
                                    "valueText": "var",
                                    "hasLeadingTrivia": true,
                                    "hasLeadingNewLine": true,
                                    "hasTrailingTrivia": true,
                                    "leadingTrivia": [
                                        {
                                            "kind": "WhitespaceTrivia",
                                            "text": "    "
                                        },
                                        {
                                            "kind": "NewLineTrivia",
                                            "text": "\r\n"
                                        },
                                        {
                                            "kind": "WhitespaceTrivia",
                                            "text": "        "
                                        }
                                    ],
                                    "trailingTrivia": [
                                        {
                                            "kind": "WhitespaceTrivia",
                                            "text": " "
                                        }
                                    ]
                                },
                                "variableDeclarators": [
                                    {
                                        "kind": "VariableDeclarator",
                                        "fullStart": 854,
                                        "fullEnd": 866,
                                        "start": 854,
                                        "end": 866,
                                        "fullWidth": 12,
<<<<<<< HEAD
                                        "width": 12,
                                        "identifier": {
=======
                                        "propertyName": {
>>>>>>> 85e84683
                                            "kind": "IdentifierName",
                                            "fullStart": 854,
                                            "fullEnd": 858,
                                            "start": 854,
                                            "end": 857,
                                            "fullWidth": 4,
                                            "width": 3,
                                            "text": "arr",
                                            "value": "arr",
                                            "valueText": "arr",
                                            "hasTrailingTrivia": true,
                                            "trailingTrivia": [
                                                {
                                                    "kind": "WhitespaceTrivia",
                                                    "text": " "
                                                }
                                            ]
                                        },
                                        "equalsValueClause": {
                                            "kind": "EqualsValueClause",
                                            "fullStart": 858,
                                            "fullEnd": 866,
                                            "start": 858,
                                            "end": 866,
                                            "fullWidth": 8,
                                            "width": 8,
                                            "equalsToken": {
                                                "kind": "EqualsToken",
                                                "fullStart": 858,
                                                "fullEnd": 860,
                                                "start": 858,
                                                "end": 859,
                                                "fullWidth": 2,
                                                "width": 1,
                                                "text": "=",
                                                "value": "=",
                                                "valueText": "=",
                                                "hasTrailingTrivia": true,
                                                "trailingTrivia": [
                                                    {
                                                        "kind": "WhitespaceTrivia",
                                                        "text": " "
                                                    }
                                                ]
                                            },
                                            "value": {
                                                "kind": "ArrayLiteralExpression",
                                                "fullStart": 860,
                                                "fullEnd": 866,
                                                "start": 860,
                                                "end": 866,
                                                "fullWidth": 6,
                                                "width": 6,
                                                "openBracketToken": {
                                                    "kind": "OpenBracketToken",
                                                    "fullStart": 860,
                                                    "fullEnd": 861,
                                                    "start": 860,
                                                    "end": 861,
                                                    "fullWidth": 1,
                                                    "width": 1,
                                                    "text": "[",
                                                    "value": "[",
                                                    "valueText": "["
                                                },
                                                "expressions": [
                                                    {
                                                        "kind": "NumericLiteral",
                                                        "fullStart": 861,
                                                        "fullEnd": 862,
                                                        "start": 861,
                                                        "end": 862,
                                                        "fullWidth": 1,
                                                        "width": 1,
                                                        "text": "0",
                                                        "value": 0,
                                                        "valueText": "0"
                                                    },
                                                    {
                                                        "kind": "CommaToken",
                                                        "fullStart": 862,
                                                        "fullEnd": 864,
                                                        "start": 862,
                                                        "end": 863,
                                                        "fullWidth": 2,
                                                        "width": 1,
                                                        "text": ",",
                                                        "value": ",",
                                                        "valueText": ",",
                                                        "hasTrailingTrivia": true,
                                                        "trailingTrivia": [
                                                            {
                                                                "kind": "WhitespaceTrivia",
                                                                "text": " "
                                                            }
                                                        ]
                                                    },
                                                    {
                                                        "kind": "NumericLiteral",
                                                        "fullStart": 864,
                                                        "fullEnd": 865,
                                                        "start": 864,
                                                        "end": 865,
                                                        "fullWidth": 1,
                                                        "width": 1,
                                                        "text": "1",
                                                        "value": 1,
                                                        "valueText": "1"
                                                    }
                                                ],
                                                "closeBracketToken": {
                                                    "kind": "CloseBracketToken",
                                                    "fullStart": 865,
                                                    "fullEnd": 866,
                                                    "start": 865,
                                                    "end": 866,
                                                    "fullWidth": 1,
                                                    "width": 1,
                                                    "text": "]",
                                                    "value": "]",
                                                    "valueText": "]"
                                                }
                                            }
                                        }
                                    }
                                ]
                            },
                            "semicolonToken": {
                                "kind": "SemicolonToken",
                                "fullStart": 866,
                                "fullEnd": 869,
                                "start": 866,
                                "end": 867,
                                "fullWidth": 3,
                                "width": 1,
                                "text": ";",
                                "value": ";",
                                "valueText": ";",
                                "hasTrailingTrivia": true,
                                "hasTrailingNewLine": true,
                                "trailingTrivia": [
                                    {
                                        "kind": "NewLineTrivia",
                                        "text": "\r\n"
                                    }
                                ]
                            }
                        },
                        {
                            "kind": "TryStatement",
                            "fullStart": 869,
                            "fullEnd": 1617,
                            "start": 877,
                            "end": 1615,
                            "fullWidth": 748,
                            "width": 738,
                            "isIncrementallyUnusable": true,
                            "tryKeyword": {
                                "kind": "TryKeyword",
                                "fullStart": 869,
                                "fullEnd": 881,
                                "start": 877,
                                "end": 880,
                                "fullWidth": 12,
                                "width": 3,
                                "text": "try",
                                "value": "try",
                                "valueText": "try",
                                "hasLeadingTrivia": true,
                                "hasTrailingTrivia": true,
                                "leadingTrivia": [
                                    {
                                        "kind": "WhitespaceTrivia",
                                        "text": "        "
                                    }
                                ],
                                "trailingTrivia": [
                                    {
                                        "kind": "WhitespaceTrivia",
                                        "text": " "
                                    }
                                ]
                            },
                            "block": {
                                "kind": "Block",
                                "fullStart": 881,
                                "fullEnd": 1364,
                                "start": 881,
                                "end": 1363,
                                "fullWidth": 483,
                                "width": 482,
                                "isIncrementallyUnusable": true,
                                "openBraceToken": {
                                    "kind": "OpenBraceToken",
                                    "fullStart": 881,
                                    "fullEnd": 884,
                                    "start": 881,
                                    "end": 882,
                                    "fullWidth": 3,
                                    "width": 1,
                                    "text": "{",
                                    "value": "{",
                                    "valueText": "{",
                                    "hasTrailingTrivia": true,
                                    "hasTrailingNewLine": true,
                                    "trailingTrivia": [
                                        {
                                            "kind": "NewLineTrivia",
                                            "text": "\r\n"
                                        }
                                    ]
                                },
                                "statements": [
                                    {
                                        "kind": "ExpressionStatement",
                                        "fullStart": 884,
                                        "fullEnd": 985,
                                        "start": 896,
                                        "end": 983,
                                        "fullWidth": 101,
                                        "width": 87,
                                        "expression": {
                                            "kind": "InvocationExpression",
                                            "fullStart": 884,
                                            "fullEnd": 982,
                                            "start": 896,
                                            "end": 982,
                                            "fullWidth": 98,
                                            "width": 86,
                                            "expression": {
                                                "kind": "MemberAccessExpression",
                                                "fullStart": 884,
                                                "fullEnd": 917,
                                                "start": 896,
                                                "end": 917,
                                                "fullWidth": 33,
                                                "width": 21,
                                                "expression": {
                                                    "kind": "IdentifierName",
                                                    "fullStart": 884,
                                                    "fullEnd": 902,
                                                    "start": 896,
                                                    "end": 902,
                                                    "fullWidth": 18,
                                                    "width": 6,
                                                    "text": "Object",
                                                    "value": "Object",
                                                    "valueText": "Object",
                                                    "hasLeadingTrivia": true,
                                                    "leadingTrivia": [
                                                        {
                                                            "kind": "WhitespaceTrivia",
                                                            "text": "            "
                                                        }
                                                    ]
                                                },
                                                "dotToken": {
                                                    "kind": "DotToken",
                                                    "fullStart": 902,
                                                    "fullEnd": 903,
                                                    "start": 902,
                                                    "end": 903,
                                                    "fullWidth": 1,
                                                    "width": 1,
                                                    "text": ".",
                                                    "value": ".",
                                                    "valueText": "."
                                                },
                                                "name": {
                                                    "kind": "IdentifierName",
                                                    "fullStart": 903,
                                                    "fullEnd": 917,
                                                    "start": 903,
                                                    "end": 917,
                                                    "fullWidth": 14,
                                                    "width": 14,
                                                    "text": "defineProperty",
                                                    "value": "defineProperty",
                                                    "valueText": "defineProperty"
                                                }
                                            },
                                            "argumentList": {
                                                "kind": "ArgumentList",
                                                "fullStart": 917,
                                                "fullEnd": 982,
                                                "start": 917,
                                                "end": 982,
                                                "fullWidth": 65,
                                                "width": 65,
                                                "openParenToken": {
                                                    "kind": "OpenParenToken",
                                                    "fullStart": 917,
                                                    "fullEnd": 918,
                                                    "start": 917,
                                                    "end": 918,
                                                    "fullWidth": 1,
                                                    "width": 1,
                                                    "text": "(",
                                                    "value": "(",
                                                    "valueText": "("
                                                },
                                                "arguments": [
                                                    {
                                                        "kind": "IdentifierName",
                                                        "fullStart": 918,
                                                        "fullEnd": 921,
                                                        "start": 918,
                                                        "end": 921,
                                                        "fullWidth": 3,
                                                        "width": 3,
                                                        "text": "arr",
                                                        "value": "arr",
                                                        "valueText": "arr"
                                                    },
                                                    {
                                                        "kind": "CommaToken",
                                                        "fullStart": 921,
                                                        "fullEnd": 923,
                                                        "start": 921,
                                                        "end": 922,
                                                        "fullWidth": 2,
                                                        "width": 1,
                                                        "text": ",",
                                                        "value": ",",
                                                        "valueText": ",",
                                                        "hasTrailingTrivia": true,
                                                        "trailingTrivia": [
                                                            {
                                                                "kind": "WhitespaceTrivia",
                                                                "text": " "
                                                            }
                                                        ]
                                                    },
                                                    {
                                                        "kind": "StringLiteral",
                                                        "fullStart": 923,
                                                        "fullEnd": 926,
                                                        "start": 923,
                                                        "end": 926,
                                                        "fullWidth": 3,
                                                        "width": 3,
                                                        "text": "\"1\"",
                                                        "value": "1",
                                                        "valueText": "1"
                                                    },
                                                    {
                                                        "kind": "CommaToken",
                                                        "fullStart": 926,
                                                        "fullEnd": 928,
                                                        "start": 926,
                                                        "end": 927,
                                                        "fullWidth": 2,
                                                        "width": 1,
                                                        "text": ",",
                                                        "value": ",",
                                                        "valueText": ",",
                                                        "hasTrailingTrivia": true,
                                                        "trailingTrivia": [
                                                            {
                                                                "kind": "WhitespaceTrivia",
                                                                "text": " "
                                                            }
                                                        ]
                                                    },
                                                    {
                                                        "kind": "ObjectLiteralExpression",
                                                        "fullStart": 928,
                                                        "fullEnd": 981,
                                                        "start": 928,
                                                        "end": 981,
                                                        "fullWidth": 53,
                                                        "width": 53,
                                                        "openBraceToken": {
                                                            "kind": "OpenBraceToken",
                                                            "fullStart": 928,
                                                            "fullEnd": 931,
                                                            "start": 928,
                                                            "end": 929,
                                                            "fullWidth": 3,
                                                            "width": 1,
                                                            "text": "{",
                                                            "value": "{",
                                                            "valueText": "{",
                                                            "hasTrailingTrivia": true,
                                                            "hasTrailingNewLine": true,
                                                            "trailingTrivia": [
                                                                {
                                                                    "kind": "NewLineTrivia",
                                                                    "text": "\r\n"
                                                                }
                                                            ]
                                                        },
                                                        "propertyAssignments": [
                                                            {
                                                                "kind": "SimplePropertyAssignment",
                                                                "fullStart": 931,
                                                                "fullEnd": 968,
                                                                "start": 947,
                                                                "end": 966,
                                                                "fullWidth": 37,
                                                                "width": 19,
                                                                "propertyName": {
                                                                    "kind": "IdentifierName",
                                                                    "fullStart": 931,
                                                                    "fullEnd": 959,
                                                                    "start": 947,
                                                                    "end": 959,
                                                                    "fullWidth": 28,
                                                                    "width": 12,
                                                                    "text": "configurable",
                                                                    "value": "configurable",
                                                                    "valueText": "configurable",
                                                                    "hasLeadingTrivia": true,
                                                                    "leadingTrivia": [
                                                                        {
                                                                            "kind": "WhitespaceTrivia",
                                                                            "text": "                "
                                                                        }
                                                                    ]
                                                                },
                                                                "colonToken": {
                                                                    "kind": "ColonToken",
                                                                    "fullStart": 959,
                                                                    "fullEnd": 961,
                                                                    "start": 959,
                                                                    "end": 960,
                                                                    "fullWidth": 2,
                                                                    "width": 1,
                                                                    "text": ":",
                                                                    "value": ":",
                                                                    "valueText": ":",
                                                                    "hasTrailingTrivia": true,
                                                                    "trailingTrivia": [
                                                                        {
                                                                            "kind": "WhitespaceTrivia",
                                                                            "text": " "
                                                                        }
                                                                    ]
                                                                },
                                                                "expression": {
                                                                    "kind": "FalseKeyword",
                                                                    "fullStart": 961,
                                                                    "fullEnd": 968,
                                                                    "start": 961,
                                                                    "end": 966,
                                                                    "fullWidth": 7,
                                                                    "width": 5,
                                                                    "text": "false",
                                                                    "value": false,
                                                                    "valueText": "false",
                                                                    "hasTrailingTrivia": true,
                                                                    "hasTrailingNewLine": true,
                                                                    "trailingTrivia": [
                                                                        {
                                                                            "kind": "NewLineTrivia",
                                                                            "text": "\r\n"
                                                                        }
                                                                    ]
                                                                }
                                                            }
                                                        ],
                                                        "closeBraceToken": {
                                                            "kind": "CloseBraceToken",
                                                            "fullStart": 968,
                                                            "fullEnd": 981,
                                                            "start": 980,
                                                            "end": 981,
                                                            "fullWidth": 13,
                                                            "width": 1,
                                                            "text": "}",
                                                            "value": "}",
                                                            "valueText": "}",
                                                            "hasLeadingTrivia": true,
                                                            "leadingTrivia": [
                                                                {
                                                                    "kind": "WhitespaceTrivia",
                                                                    "text": "            "
                                                                }
                                                            ]
                                                        }
                                                    }
                                                ],
                                                "closeParenToken": {
                                                    "kind": "CloseParenToken",
                                                    "fullStart": 981,
                                                    "fullEnd": 982,
                                                    "start": 981,
                                                    "end": 982,
                                                    "fullWidth": 1,
                                                    "width": 1,
                                                    "text": ")",
                                                    "value": ")",
                                                    "valueText": ")"
                                                }
                                            }
                                        },
                                        "semicolonToken": {
                                            "kind": "SemicolonToken",
                                            "fullStart": 982,
                                            "fullEnd": 985,
                                            "start": 982,
                                            "end": 983,
                                            "fullWidth": 3,
                                            "width": 1,
                                            "text": ";",
                                            "value": ";",
                                            "valueText": ";",
                                            "hasTrailingTrivia": true,
                                            "hasTrailingNewLine": true,
                                            "trailingTrivia": [
                                                {
                                                    "kind": "NewLineTrivia",
                                                    "text": "\r\n"
                                                }
                                            ]
                                        }
                                    },
                                    {
                                        "kind": "ExpressionStatement",
                                        "fullStart": 985,
                                        "fullEnd": 1186,
                                        "start": 999,
                                        "end": 1184,
                                        "fullWidth": 201,
                                        "width": 185,
                                        "isIncrementallyUnusable": true,
                                        "expression": {
                                            "kind": "InvocationExpression",
                                            "fullStart": 985,
                                            "fullEnd": 1183,
                                            "start": 999,
                                            "end": 1183,
                                            "fullWidth": 198,
                                            "width": 184,
                                            "isIncrementallyUnusable": true,
                                            "expression": {
                                                "kind": "MemberAccessExpression",
                                                "fullStart": 985,
                                                "fullEnd": 1020,
                                                "start": 999,
                                                "end": 1020,
                                                "fullWidth": 35,
                                                "width": 21,
                                                "expression": {
                                                    "kind": "IdentifierName",
                                                    "fullStart": 985,
                                                    "fullEnd": 1005,
                                                    "start": 999,
                                                    "end": 1005,
                                                    "fullWidth": 20,
                                                    "width": 6,
                                                    "text": "Object",
                                                    "value": "Object",
                                                    "valueText": "Object",
                                                    "hasLeadingTrivia": true,
                                                    "hasLeadingNewLine": true,
                                                    "leadingTrivia": [
                                                        {
                                                            "kind": "NewLineTrivia",
                                                            "text": "\r\n"
                                                        },
                                                        {
                                                            "kind": "WhitespaceTrivia",
                                                            "text": "            "
                                                        }
                                                    ]
                                                },
                                                "dotToken": {
                                                    "kind": "DotToken",
                                                    "fullStart": 1005,
                                                    "fullEnd": 1006,
                                                    "start": 1005,
                                                    "end": 1006,
                                                    "fullWidth": 1,
                                                    "width": 1,
                                                    "text": ".",
                                                    "value": ".",
                                                    "valueText": "."
                                                },
                                                "name": {
                                                    "kind": "IdentifierName",
                                                    "fullStart": 1006,
                                                    "fullEnd": 1020,
                                                    "start": 1006,
                                                    "end": 1020,
                                                    "fullWidth": 14,
                                                    "width": 14,
                                                    "text": "defineProperty",
                                                    "value": "defineProperty",
                                                    "valueText": "defineProperty"
                                                }
                                            },
                                            "argumentList": {
                                                "kind": "ArgumentList",
                                                "fullStart": 1020,
                                                "fullEnd": 1183,
                                                "start": 1020,
                                                "end": 1183,
                                                "fullWidth": 163,
                                                "width": 163,
                                                "isIncrementallyUnusable": true,
                                                "openParenToken": {
                                                    "kind": "OpenParenToken",
                                                    "fullStart": 1020,
                                                    "fullEnd": 1021,
                                                    "start": 1020,
                                                    "end": 1021,
                                                    "fullWidth": 1,
                                                    "width": 1,
                                                    "text": "(",
                                                    "value": "(",
                                                    "valueText": "("
                                                },
                                                "arguments": [
                                                    {
                                                        "kind": "MemberAccessExpression",
                                                        "fullStart": 1021,
                                                        "fullEnd": 1036,
                                                        "start": 1021,
                                                        "end": 1036,
                                                        "fullWidth": 15,
                                                        "width": 15,
                                                        "expression": {
                                                            "kind": "IdentifierName",
                                                            "fullStart": 1021,
                                                            "fullEnd": 1026,
                                                            "start": 1021,
                                                            "end": 1026,
                                                            "fullWidth": 5,
                                                            "width": 5,
                                                            "text": "Array",
                                                            "value": "Array",
                                                            "valueText": "Array"
                                                        },
                                                        "dotToken": {
                                                            "kind": "DotToken",
                                                            "fullStart": 1026,
                                                            "fullEnd": 1027,
                                                            "start": 1026,
                                                            "end": 1027,
                                                            "fullWidth": 1,
                                                            "width": 1,
                                                            "text": ".",
                                                            "value": ".",
                                                            "valueText": "."
                                                        },
                                                        "name": {
                                                            "kind": "IdentifierName",
                                                            "fullStart": 1027,
                                                            "fullEnd": 1036,
                                                            "start": 1027,
                                                            "end": 1036,
                                                            "fullWidth": 9,
                                                            "width": 9,
                                                            "text": "prototype",
                                                            "value": "prototype",
                                                            "valueText": "prototype"
                                                        }
                                                    },
                                                    {
                                                        "kind": "CommaToken",
                                                        "fullStart": 1036,
                                                        "fullEnd": 1038,
                                                        "start": 1036,
                                                        "end": 1037,
                                                        "fullWidth": 2,
                                                        "width": 1,
                                                        "text": ",",
                                                        "value": ",",
                                                        "valueText": ",",
                                                        "hasTrailingTrivia": true,
                                                        "trailingTrivia": [
                                                            {
                                                                "kind": "WhitespaceTrivia",
                                                                "text": " "
                                                            }
                                                        ]
                                                    },
                                                    {
                                                        "kind": "StringLiteral",
                                                        "fullStart": 1038,
                                                        "fullEnd": 1041,
                                                        "start": 1038,
                                                        "end": 1041,
                                                        "fullWidth": 3,
                                                        "width": 3,
                                                        "text": "\"1\"",
                                                        "value": "1",
                                                        "valueText": "1"
                                                    },
                                                    {
                                                        "kind": "CommaToken",
                                                        "fullStart": 1041,
                                                        "fullEnd": 1043,
                                                        "start": 1041,
                                                        "end": 1042,
                                                        "fullWidth": 2,
                                                        "width": 1,
                                                        "text": ",",
                                                        "value": ",",
                                                        "valueText": ",",
                                                        "hasTrailingTrivia": true,
                                                        "trailingTrivia": [
                                                            {
                                                                "kind": "WhitespaceTrivia",
                                                                "text": " "
                                                            }
                                                        ]
                                                    },
                                                    {
                                                        "kind": "ObjectLiteralExpression",
                                                        "fullStart": 1043,
                                                        "fullEnd": 1182,
                                                        "start": 1043,
                                                        "end": 1182,
                                                        "fullWidth": 139,
                                                        "width": 139,
                                                        "isIncrementallyUnusable": true,
                                                        "openBraceToken": {
                                                            "kind": "OpenBraceToken",
                                                            "fullStart": 1043,
                                                            "fullEnd": 1046,
                                                            "start": 1043,
                                                            "end": 1044,
                                                            "fullWidth": 3,
                                                            "width": 1,
                                                            "text": "{",
                                                            "value": "{",
                                                            "valueText": "{",
                                                            "hasTrailingTrivia": true,
                                                            "hasTrailingNewLine": true,
                                                            "trailingTrivia": [
                                                                {
                                                                    "kind": "NewLineTrivia",
                                                                    "text": "\r\n"
                                                                }
                                                            ]
                                                        },
                                                        "propertyAssignments": [
                                                            {
                                                                "kind": "SimplePropertyAssignment",
                                                                "fullStart": 1046,
                                                                "fullEnd": 1130,
                                                                "start": 1062,
                                                                "end": 1130,
                                                                "fullWidth": 84,
                                                                "width": 68,
                                                                "isIncrementallyUnusable": true,
                                                                "propertyName": {
                                                                    "kind": "IdentifierName",
                                                                    "fullStart": 1046,
                                                                    "fullEnd": 1065,
                                                                    "start": 1062,
                                                                    "end": 1065,
                                                                    "fullWidth": 19,
                                                                    "width": 3,
                                                                    "text": "get",
                                                                    "value": "get",
                                                                    "valueText": "get",
                                                                    "hasLeadingTrivia": true,
                                                                    "leadingTrivia": [
                                                                        {
                                                                            "kind": "WhitespaceTrivia",
                                                                            "text": "                "
                                                                        }
                                                                    ]
                                                                },
                                                                "colonToken": {
                                                                    "kind": "ColonToken",
                                                                    "fullStart": 1065,
                                                                    "fullEnd": 1067,
                                                                    "start": 1065,
                                                                    "end": 1066,
                                                                    "fullWidth": 2,
                                                                    "width": 1,
                                                                    "text": ":",
                                                                    "value": ":",
                                                                    "valueText": ":",
                                                                    "hasTrailingTrivia": true,
                                                                    "trailingTrivia": [
                                                                        {
                                                                            "kind": "WhitespaceTrivia",
                                                                            "text": " "
                                                                        }
                                                                    ]
                                                                },
                                                                "expression": {
                                                                    "kind": "FunctionExpression",
                                                                    "fullStart": 1067,
                                                                    "fullEnd": 1130,
                                                                    "start": 1067,
                                                                    "end": 1130,
                                                                    "fullWidth": 63,
                                                                    "width": 63,
                                                                    "functionKeyword": {
                                                                        "kind": "FunctionKeyword",
                                                                        "fullStart": 1067,
                                                                        "fullEnd": 1076,
                                                                        "start": 1067,
                                                                        "end": 1075,
                                                                        "fullWidth": 9,
                                                                        "width": 8,
                                                                        "text": "function",
                                                                        "value": "function",
                                                                        "valueText": "function",
                                                                        "hasTrailingTrivia": true,
                                                                        "trailingTrivia": [
                                                                            {
                                                                                "kind": "WhitespaceTrivia",
                                                                                "text": " "
                                                                            }
                                                                        ]
                                                                    },
                                                                    "callSignature": {
                                                                        "kind": "CallSignature",
                                                                        "fullStart": 1076,
                                                                        "fullEnd": 1079,
                                                                        "start": 1076,
                                                                        "end": 1078,
                                                                        "fullWidth": 3,
                                                                        "width": 2,
                                                                        "parameterList": {
                                                                            "kind": "ParameterList",
                                                                            "fullStart": 1076,
                                                                            "fullEnd": 1079,
                                                                            "start": 1076,
                                                                            "end": 1078,
                                                                            "fullWidth": 3,
                                                                            "width": 2,
                                                                            "openParenToken": {
                                                                                "kind": "OpenParenToken",
                                                                                "fullStart": 1076,
                                                                                "fullEnd": 1077,
                                                                                "start": 1076,
                                                                                "end": 1077,
                                                                                "fullWidth": 1,
                                                                                "width": 1,
                                                                                "text": "(",
                                                                                "value": "(",
                                                                                "valueText": "("
                                                                            },
                                                                            "parameters": [],
                                                                            "closeParenToken": {
                                                                                "kind": "CloseParenToken",
                                                                                "fullStart": 1077,
                                                                                "fullEnd": 1079,
                                                                                "start": 1077,
                                                                                "end": 1078,
                                                                                "fullWidth": 2,
                                                                                "width": 1,
                                                                                "text": ")",
                                                                                "value": ")",
                                                                                "valueText": ")",
                                                                                "hasTrailingTrivia": true,
                                                                                "trailingTrivia": [
                                                                                    {
                                                                                        "kind": "WhitespaceTrivia",
                                                                                        "text": " "
                                                                                    }
                                                                                ]
                                                                            }
                                                                        }
                                                                    },
                                                                    "block": {
                                                                        "kind": "Block",
                                                                        "fullStart": 1079,
                                                                        "fullEnd": 1130,
                                                                        "start": 1079,
                                                                        "end": 1130,
                                                                        "fullWidth": 51,
                                                                        "width": 51,
                                                                        "openBraceToken": {
                                                                            "kind": "OpenBraceToken",
                                                                            "fullStart": 1079,
                                                                            "fullEnd": 1082,
                                                                            "start": 1079,
                                                                            "end": 1080,
                                                                            "fullWidth": 3,
                                                                            "width": 1,
                                                                            "text": "{",
                                                                            "value": "{",
                                                                            "valueText": "{",
                                                                            "hasTrailingTrivia": true,
                                                                            "hasTrailingNewLine": true,
                                                                            "trailingTrivia": [
                                                                                {
                                                                                    "kind": "NewLineTrivia",
                                                                                    "text": "\r\n"
                                                                                }
                                                                            ]
                                                                        },
                                                                        "statements": [
                                                                            {
                                                                                "kind": "ReturnStatement",
                                                                                "fullStart": 1082,
                                                                                "fullEnd": 1113,
                                                                                "start": 1102,
                                                                                "end": 1111,
                                                                                "fullWidth": 31,
                                                                                "width": 9,
                                                                                "returnKeyword": {
                                                                                    "kind": "ReturnKeyword",
                                                                                    "fullStart": 1082,
                                                                                    "fullEnd": 1109,
                                                                                    "start": 1102,
                                                                                    "end": 1108,
                                                                                    "fullWidth": 27,
                                                                                    "width": 6,
                                                                                    "text": "return",
                                                                                    "value": "return",
                                                                                    "valueText": "return",
                                                                                    "hasLeadingTrivia": true,
                                                                                    "hasTrailingTrivia": true,
                                                                                    "leadingTrivia": [
                                                                                        {
                                                                                            "kind": "WhitespaceTrivia",
                                                                                            "text": "                    "
                                                                                        }
                                                                                    ],
                                                                                    "trailingTrivia": [
                                                                                        {
                                                                                            "kind": "WhitespaceTrivia",
                                                                                            "text": " "
                                                                                        }
                                                                                    ]
                                                                                },
                                                                                "expression": {
                                                                                    "kind": "NumericLiteral",
                                                                                    "fullStart": 1109,
                                                                                    "fullEnd": 1110,
                                                                                    "start": 1109,
                                                                                    "end": 1110,
                                                                                    "fullWidth": 1,
                                                                                    "width": 1,
                                                                                    "text": "2",
                                                                                    "value": 2,
                                                                                    "valueText": "2"
                                                                                },
                                                                                "semicolonToken": {
                                                                                    "kind": "SemicolonToken",
                                                                                    "fullStart": 1110,
                                                                                    "fullEnd": 1113,
                                                                                    "start": 1110,
                                                                                    "end": 1111,
                                                                                    "fullWidth": 3,
                                                                                    "width": 1,
                                                                                    "text": ";",
                                                                                    "value": ";",
                                                                                    "valueText": ";",
                                                                                    "hasTrailingTrivia": true,
                                                                                    "hasTrailingNewLine": true,
                                                                                    "trailingTrivia": [
                                                                                        {
                                                                                            "kind": "NewLineTrivia",
                                                                                            "text": "\r\n"
                                                                                        }
                                                                                    ]
                                                                                }
                                                                            }
                                                                        ],
                                                                        "closeBraceToken": {
                                                                            "kind": "CloseBraceToken",
                                                                            "fullStart": 1113,
                                                                            "fullEnd": 1130,
                                                                            "start": 1129,
                                                                            "end": 1130,
                                                                            "fullWidth": 17,
                                                                            "width": 1,
                                                                            "text": "}",
                                                                            "value": "}",
                                                                            "valueText": "}",
                                                                            "hasLeadingTrivia": true,
                                                                            "leadingTrivia": [
                                                                                {
                                                                                    "kind": "WhitespaceTrivia",
                                                                                    "text": "                "
                                                                                }
                                                                            ]
                                                                        }
                                                                    }
                                                                }
                                                            },
                                                            {
                                                                "kind": "CommaToken",
                                                                "fullStart": 1130,
                                                                "fullEnd": 1133,
                                                                "start": 1130,
                                                                "end": 1131,
                                                                "fullWidth": 3,
                                                                "width": 1,
                                                                "text": ",",
                                                                "value": ",",
                                                                "valueText": ",",
                                                                "hasTrailingTrivia": true,
                                                                "hasTrailingNewLine": true,
                                                                "trailingTrivia": [
                                                                    {
                                                                        "kind": "NewLineTrivia",
                                                                        "text": "\r\n"
                                                                    }
                                                                ]
                                                            },
                                                            {
                                                                "kind": "SimplePropertyAssignment",
                                                                "fullStart": 1133,
                                                                "fullEnd": 1169,
                                                                "start": 1149,
                                                                "end": 1167,
                                                                "fullWidth": 36,
                                                                "width": 18,
                                                                "propertyName": {
                                                                    "kind": "IdentifierName",
                                                                    "fullStart": 1133,
                                                                    "fullEnd": 1161,
                                                                    "start": 1149,
                                                                    "end": 1161,
                                                                    "fullWidth": 28,
                                                                    "width": 12,
                                                                    "text": "configurable",
                                                                    "value": "configurable",
                                                                    "valueText": "configurable",
                                                                    "hasLeadingTrivia": true,
                                                                    "leadingTrivia": [
                                                                        {
                                                                            "kind": "WhitespaceTrivia",
                                                                            "text": "                "
                                                                        }
                                                                    ]
                                                                },
                                                                "colonToken": {
                                                                    "kind": "ColonToken",
                                                                    "fullStart": 1161,
                                                                    "fullEnd": 1163,
                                                                    "start": 1161,
                                                                    "end": 1162,
                                                                    "fullWidth": 2,
                                                                    "width": 1,
                                                                    "text": ":",
                                                                    "value": ":",
                                                                    "valueText": ":",
                                                                    "hasTrailingTrivia": true,
                                                                    "trailingTrivia": [
                                                                        {
                                                                            "kind": "WhitespaceTrivia",
                                                                            "text": " "
                                                                        }
                                                                    ]
                                                                },
                                                                "expression": {
                                                                    "kind": "TrueKeyword",
                                                                    "fullStart": 1163,
                                                                    "fullEnd": 1169,
                                                                    "start": 1163,
                                                                    "end": 1167,
                                                                    "fullWidth": 6,
                                                                    "width": 4,
                                                                    "text": "true",
                                                                    "value": true,
                                                                    "valueText": "true",
                                                                    "hasTrailingTrivia": true,
                                                                    "hasTrailingNewLine": true,
                                                                    "trailingTrivia": [
                                                                        {
                                                                            "kind": "NewLineTrivia",
                                                                            "text": "\r\n"
                                                                        }
                                                                    ]
                                                                }
                                                            }
                                                        ],
                                                        "closeBraceToken": {
                                                            "kind": "CloseBraceToken",
                                                            "fullStart": 1169,
                                                            "fullEnd": 1182,
                                                            "start": 1181,
                                                            "end": 1182,
                                                            "fullWidth": 13,
                                                            "width": 1,
                                                            "text": "}",
                                                            "value": "}",
                                                            "valueText": "}",
                                                            "hasLeadingTrivia": true,
                                                            "leadingTrivia": [
                                                                {
                                                                    "kind": "WhitespaceTrivia",
                                                                    "text": "            "
                                                                }
                                                            ]
                                                        }
                                                    }
                                                ],
                                                "closeParenToken": {
                                                    "kind": "CloseParenToken",
                                                    "fullStart": 1182,
                                                    "fullEnd": 1183,
                                                    "start": 1182,
                                                    "end": 1183,
                                                    "fullWidth": 1,
                                                    "width": 1,
                                                    "text": ")",
                                                    "value": ")",
                                                    "valueText": ")"
                                                }
                                            }
                                        },
                                        "semicolonToken": {
                                            "kind": "SemicolonToken",
                                            "fullStart": 1183,
                                            "fullEnd": 1186,
                                            "start": 1183,
                                            "end": 1184,
                                            "fullWidth": 3,
                                            "width": 1,
                                            "text": ";",
                                            "value": ";",
                                            "valueText": ";",
                                            "hasTrailingTrivia": true,
                                            "hasTrailingNewLine": true,
                                            "trailingTrivia": [
                                                {
                                                    "kind": "NewLineTrivia",
                                                    "text": "\r\n"
                                                }
                                            ]
                                        }
                                    },
                                    {
                                        "kind": "ExpressionStatement",
                                        "fullStart": 1186,
                                        "fullEnd": 1325,
                                        "start": 1200,
                                        "end": 1323,
                                        "fullWidth": 139,
                                        "width": 123,
                                        "expression": {
                                            "kind": "InvocationExpression",
                                            "fullStart": 1186,
                                            "fullEnd": 1322,
                                            "start": 1200,
                                            "end": 1322,
                                            "fullWidth": 136,
                                            "width": 122,
                                            "expression": {
                                                "kind": "MemberAccessExpression",
                                                "fullStart": 1186,
                                                "fullEnd": 1223,
                                                "start": 1200,
                                                "end": 1223,
                                                "fullWidth": 37,
                                                "width": 23,
                                                "expression": {
                                                    "kind": "IdentifierName",
                                                    "fullStart": 1186,
                                                    "fullEnd": 1206,
                                                    "start": 1200,
                                                    "end": 1206,
                                                    "fullWidth": 20,
                                                    "width": 6,
                                                    "text": "Object",
                                                    "value": "Object",
                                                    "valueText": "Object",
                                                    "hasLeadingTrivia": true,
                                                    "hasLeadingNewLine": true,
                                                    "leadingTrivia": [
                                                        {
                                                            "kind": "NewLineTrivia",
                                                            "text": "\r\n"
                                                        },
                                                        {
                                                            "kind": "WhitespaceTrivia",
                                                            "text": "            "
                                                        }
                                                    ]
                                                },
                                                "dotToken": {
                                                    "kind": "DotToken",
                                                    "fullStart": 1206,
                                                    "fullEnd": 1207,
                                                    "start": 1206,
                                                    "end": 1207,
                                                    "fullWidth": 1,
                                                    "width": 1,
                                                    "text": ".",
                                                    "value": ".",
                                                    "valueText": "."
                                                },
                                                "name": {
                                                    "kind": "IdentifierName",
                                                    "fullStart": 1207,
                                                    "fullEnd": 1223,
                                                    "start": 1207,
                                                    "end": 1223,
                                                    "fullWidth": 16,
                                                    "width": 16,
                                                    "text": "defineProperties",
                                                    "value": "defineProperties",
                                                    "valueText": "defineProperties"
                                                }
                                            },
                                            "argumentList": {
                                                "kind": "ArgumentList",
                                                "fullStart": 1223,
                                                "fullEnd": 1322,
                                                "start": 1223,
                                                "end": 1322,
                                                "fullWidth": 99,
                                                "width": 99,
                                                "openParenToken": {
                                                    "kind": "OpenParenToken",
                                                    "fullStart": 1223,
                                                    "fullEnd": 1224,
                                                    "start": 1223,
                                                    "end": 1224,
                                                    "fullWidth": 1,
                                                    "width": 1,
                                                    "text": "(",
                                                    "value": "(",
                                                    "valueText": "("
                                                },
                                                "arguments": [
                                                    {
                                                        "kind": "IdentifierName",
                                                        "fullStart": 1224,
                                                        "fullEnd": 1227,
                                                        "start": 1224,
                                                        "end": 1227,
                                                        "fullWidth": 3,
                                                        "width": 3,
                                                        "text": "arr",
                                                        "value": "arr",
                                                        "valueText": "arr"
                                                    },
                                                    {
                                                        "kind": "CommaToken",
                                                        "fullStart": 1227,
                                                        "fullEnd": 1229,
                                                        "start": 1227,
                                                        "end": 1228,
                                                        "fullWidth": 2,
                                                        "width": 1,
                                                        "text": ",",
                                                        "value": ",",
                                                        "valueText": ",",
                                                        "hasTrailingTrivia": true,
                                                        "trailingTrivia": [
                                                            {
                                                                "kind": "WhitespaceTrivia",
                                                                "text": " "
                                                            }
                                                        ]
                                                    },
                                                    {
                                                        "kind": "ObjectLiteralExpression",
                                                        "fullStart": 1229,
                                                        "fullEnd": 1321,
                                                        "start": 1229,
                                                        "end": 1321,
                                                        "fullWidth": 92,
                                                        "width": 92,
                                                        "openBraceToken": {
                                                            "kind": "OpenBraceToken",
                                                            "fullStart": 1229,
                                                            "fullEnd": 1232,
                                                            "start": 1229,
                                                            "end": 1230,
                                                            "fullWidth": 3,
                                                            "width": 1,
                                                            "text": "{",
                                                            "value": "{",
                                                            "valueText": "{",
                                                            "hasTrailingTrivia": true,
                                                            "hasTrailingNewLine": true,
                                                            "trailingTrivia": [
                                                                {
                                                                    "kind": "NewLineTrivia",
                                                                    "text": "\r\n"
                                                                }
                                                            ]
                                                        },
                                                        "propertyAssignments": [
                                                            {
                                                                "kind": "SimplePropertyAssignment",
                                                                "fullStart": 1232,
                                                                "fullEnd": 1308,
                                                                "start": 1248,
                                                                "end": 1306,
                                                                "fullWidth": 76,
                                                                "width": 58,
                                                                "propertyName": {
                                                                    "kind": "IdentifierName",
                                                                    "fullStart": 1232,
                                                                    "fullEnd": 1254,
                                                                    "start": 1248,
                                                                    "end": 1254,
                                                                    "fullWidth": 22,
                                                                    "width": 6,
                                                                    "text": "length",
                                                                    "value": "length",
                                                                    "valueText": "length",
                                                                    "hasLeadingTrivia": true,
                                                                    "leadingTrivia": [
                                                                        {
                                                                            "kind": "WhitespaceTrivia",
                                                                            "text": "                "
                                                                        }
                                                                    ]
                                                                },
                                                                "colonToken": {
                                                                    "kind": "ColonToken",
                                                                    "fullStart": 1254,
                                                                    "fullEnd": 1256,
                                                                    "start": 1254,
                                                                    "end": 1255,
                                                                    "fullWidth": 2,
                                                                    "width": 1,
                                                                    "text": ":",
                                                                    "value": ":",
                                                                    "valueText": ":",
                                                                    "hasTrailingTrivia": true,
                                                                    "trailingTrivia": [
                                                                        {
                                                                            "kind": "WhitespaceTrivia",
                                                                            "text": " "
                                                                        }
                                                                    ]
                                                                },
                                                                "expression": {
                                                                    "kind": "ObjectLiteralExpression",
                                                                    "fullStart": 1256,
                                                                    "fullEnd": 1308,
                                                                    "start": 1256,
                                                                    "end": 1306,
                                                                    "fullWidth": 52,
                                                                    "width": 50,
                                                                    "openBraceToken": {
                                                                        "kind": "OpenBraceToken",
                                                                        "fullStart": 1256,
                                                                        "fullEnd": 1259,
                                                                        "start": 1256,
                                                                        "end": 1257,
                                                                        "fullWidth": 3,
                                                                        "width": 1,
                                                                        "text": "{",
                                                                        "value": "{",
                                                                        "valueText": "{",
                                                                        "hasTrailingTrivia": true,
                                                                        "hasTrailingNewLine": true,
                                                                        "trailingTrivia": [
                                                                            {
                                                                                "kind": "NewLineTrivia",
                                                                                "text": "\r\n"
                                                                            }
                                                                        ]
                                                                    },
                                                                    "propertyAssignments": [
                                                                        {
                                                                            "kind": "SimplePropertyAssignment",
                                                                            "fullStart": 1259,
                                                                            "fullEnd": 1289,
                                                                            "start": 1279,
                                                                            "end": 1287,
                                                                            "fullWidth": 30,
                                                                            "width": 8,
                                                                            "propertyName": {
                                                                                "kind": "IdentifierName",
                                                                                "fullStart": 1259,
                                                                                "fullEnd": 1284,
                                                                                "start": 1279,
                                                                                "end": 1284,
                                                                                "fullWidth": 25,
                                                                                "width": 5,
                                                                                "text": "value",
                                                                                "value": "value",
                                                                                "valueText": "value",
                                                                                "hasLeadingTrivia": true,
                                                                                "leadingTrivia": [
                                                                                    {
                                                                                        "kind": "WhitespaceTrivia",
                                                                                        "text": "                    "
                                                                                    }
                                                                                ]
                                                                            },
                                                                            "colonToken": {
                                                                                "kind": "ColonToken",
                                                                                "fullStart": 1284,
                                                                                "fullEnd": 1286,
                                                                                "start": 1284,
                                                                                "end": 1285,
                                                                                "fullWidth": 2,
                                                                                "width": 1,
                                                                                "text": ":",
                                                                                "value": ":",
                                                                                "valueText": ":",
                                                                                "hasTrailingTrivia": true,
                                                                                "trailingTrivia": [
                                                                                    {
                                                                                        "kind": "WhitespaceTrivia",
                                                                                        "text": " "
                                                                                    }
                                                                                ]
                                                                            },
                                                                            "expression": {
                                                                                "kind": "NumericLiteral",
                                                                                "fullStart": 1286,
                                                                                "fullEnd": 1289,
                                                                                "start": 1286,
                                                                                "end": 1287,
                                                                                "fullWidth": 3,
                                                                                "width": 1,
                                                                                "text": "1",
                                                                                "value": 1,
                                                                                "valueText": "1",
                                                                                "hasTrailingTrivia": true,
                                                                                "hasTrailingNewLine": true,
                                                                                "trailingTrivia": [
                                                                                    {
                                                                                        "kind": "NewLineTrivia",
                                                                                        "text": "\r\n"
                                                                                    }
                                                                                ]
                                                                            }
                                                                        }
                                                                    ],
                                                                    "closeBraceToken": {
                                                                        "kind": "CloseBraceToken",
                                                                        "fullStart": 1289,
                                                                        "fullEnd": 1308,
                                                                        "start": 1305,
                                                                        "end": 1306,
                                                                        "fullWidth": 19,
                                                                        "width": 1,
                                                                        "text": "}",
                                                                        "value": "}",
                                                                        "valueText": "}",
                                                                        "hasLeadingTrivia": true,
                                                                        "hasTrailingTrivia": true,
                                                                        "hasTrailingNewLine": true,
                                                                        "leadingTrivia": [
                                                                            {
                                                                                "kind": "WhitespaceTrivia",
                                                                                "text": "                "
                                                                            }
                                                                        ],
                                                                        "trailingTrivia": [
                                                                            {
                                                                                "kind": "NewLineTrivia",
                                                                                "text": "\r\n"
                                                                            }
                                                                        ]
                                                                    }
                                                                }
                                                            }
                                                        ],
                                                        "closeBraceToken": {
                                                            "kind": "CloseBraceToken",
                                                            "fullStart": 1308,
                                                            "fullEnd": 1321,
                                                            "start": 1320,
                                                            "end": 1321,
                                                            "fullWidth": 13,
                                                            "width": 1,
                                                            "text": "}",
                                                            "value": "}",
                                                            "valueText": "}",
                                                            "hasLeadingTrivia": true,
                                                            "leadingTrivia": [
                                                                {
                                                                    "kind": "WhitespaceTrivia",
                                                                    "text": "            "
                                                                }
                                                            ]
                                                        }
                                                    }
                                                ],
                                                "closeParenToken": {
                                                    "kind": "CloseParenToken",
                                                    "fullStart": 1321,
                                                    "fullEnd": 1322,
                                                    "start": 1321,
                                                    "end": 1322,
                                                    "fullWidth": 1,
                                                    "width": 1,
                                                    "text": ")",
                                                    "value": ")",
                                                    "valueText": ")"
                                                }
                                            }
                                        },
                                        "semicolonToken": {
                                            "kind": "SemicolonToken",
                                            "fullStart": 1322,
                                            "fullEnd": 1325,
                                            "start": 1322,
                                            "end": 1323,
                                            "fullWidth": 3,
                                            "width": 1,
                                            "text": ";",
                                            "value": ";",
                                            "valueText": ";",
                                            "hasTrailingTrivia": true,
                                            "hasTrailingNewLine": true,
                                            "trailingTrivia": [
                                                {
                                                    "kind": "NewLineTrivia",
                                                    "text": "\r\n"
                                                }
                                            ]
                                        }
                                    },
                                    {
                                        "kind": "ReturnStatement",
                                        "fullStart": 1325,
                                        "fullEnd": 1354,
                                        "start": 1339,
                                        "end": 1352,
                                        "fullWidth": 29,
                                        "width": 13,
                                        "returnKeyword": {
                                            "kind": "ReturnKeyword",
                                            "fullStart": 1325,
                                            "fullEnd": 1346,
                                            "start": 1339,
                                            "end": 1345,
                                            "fullWidth": 21,
                                            "width": 6,
                                            "text": "return",
                                            "value": "return",
                                            "valueText": "return",
                                            "hasLeadingTrivia": true,
                                            "hasLeadingNewLine": true,
                                            "hasTrailingTrivia": true,
                                            "leadingTrivia": [
                                                {
                                                    "kind": "NewLineTrivia",
                                                    "text": "\r\n"
                                                },
                                                {
                                                    "kind": "WhitespaceTrivia",
                                                    "text": "            "
                                                }
                                            ],
                                            "trailingTrivia": [
                                                {
                                                    "kind": "WhitespaceTrivia",
                                                    "text": " "
                                                }
                                            ]
                                        },
                                        "expression": {
                                            "kind": "FalseKeyword",
                                            "fullStart": 1346,
                                            "fullEnd": 1351,
                                            "start": 1346,
                                            "end": 1351,
                                            "fullWidth": 5,
                                            "width": 5,
                                            "text": "false",
                                            "value": false,
                                            "valueText": "false"
                                        },
                                        "semicolonToken": {
                                            "kind": "SemicolonToken",
                                            "fullStart": 1351,
                                            "fullEnd": 1354,
                                            "start": 1351,
                                            "end": 1352,
                                            "fullWidth": 3,
                                            "width": 1,
                                            "text": ";",
                                            "value": ";",
                                            "valueText": ";",
                                            "hasTrailingTrivia": true,
                                            "hasTrailingNewLine": true,
                                            "trailingTrivia": [
                                                {
                                                    "kind": "NewLineTrivia",
                                                    "text": "\r\n"
                                                }
                                            ]
                                        }
                                    }
                                ],
                                "closeBraceToken": {
                                    "kind": "CloseBraceToken",
                                    "fullStart": 1354,
                                    "fullEnd": 1364,
                                    "start": 1362,
                                    "end": 1363,
                                    "fullWidth": 10,
                                    "width": 1,
                                    "text": "}",
                                    "value": "}",
                                    "valueText": "}",
                                    "hasLeadingTrivia": true,
                                    "hasTrailingTrivia": true,
                                    "leadingTrivia": [
                                        {
                                            "kind": "WhitespaceTrivia",
                                            "text": "        "
                                        }
                                    ],
                                    "trailingTrivia": [
                                        {
                                            "kind": "WhitespaceTrivia",
                                            "text": " "
                                        }
                                    ]
                                }
                            },
                            "catchClause": {
                                "kind": "CatchClause",
                                "fullStart": 1364,
                                "fullEnd": 1555,
                                "start": 1364,
                                "end": 1554,
                                "fullWidth": 191,
                                "width": 190,
                                "catchKeyword": {
                                    "kind": "CatchKeyword",
                                    "fullStart": 1364,
                                    "fullEnd": 1370,
                                    "start": 1364,
                                    "end": 1369,
                                    "fullWidth": 6,
                                    "width": 5,
                                    "text": "catch",
                                    "value": "catch",
                                    "valueText": "catch",
                                    "hasTrailingTrivia": true,
                                    "trailingTrivia": [
                                        {
                                            "kind": "WhitespaceTrivia",
                                            "text": " "
                                        }
                                    ]
                                },
                                "openParenToken": {
                                    "kind": "OpenParenToken",
                                    "fullStart": 1370,
                                    "fullEnd": 1371,
                                    "start": 1370,
                                    "end": 1371,
                                    "fullWidth": 1,
                                    "width": 1,
                                    "text": "(",
                                    "value": "(",
                                    "valueText": "("
                                },
                                "identifier": {
                                    "kind": "IdentifierName",
                                    "fullStart": 1371,
                                    "fullEnd": 1372,
                                    "start": 1371,
                                    "end": 1372,
                                    "fullWidth": 1,
                                    "width": 1,
                                    "text": "e",
                                    "value": "e",
                                    "valueText": "e"
                                },
                                "closeParenToken": {
                                    "kind": "CloseParenToken",
                                    "fullStart": 1372,
                                    "fullEnd": 1374,
                                    "start": 1372,
                                    "end": 1373,
                                    "fullWidth": 2,
                                    "width": 1,
                                    "text": ")",
                                    "value": ")",
                                    "valueText": ")",
                                    "hasTrailingTrivia": true,
                                    "trailingTrivia": [
                                        {
                                            "kind": "WhitespaceTrivia",
                                            "text": " "
                                        }
                                    ]
                                },
                                "block": {
                                    "kind": "Block",
                                    "fullStart": 1374,
                                    "fullEnd": 1555,
                                    "start": 1374,
                                    "end": 1554,
                                    "fullWidth": 181,
                                    "width": 180,
                                    "openBraceToken": {
                                        "kind": "OpenBraceToken",
                                        "fullStart": 1374,
                                        "fullEnd": 1377,
                                        "start": 1374,
                                        "end": 1375,
                                        "fullWidth": 3,
                                        "width": 1,
                                        "text": "{",
                                        "value": "{",
                                        "valueText": "{",
                                        "hasTrailingTrivia": true,
                                        "hasTrailingNewLine": true,
                                        "trailingTrivia": [
                                            {
                                                "kind": "NewLineTrivia",
                                                "text": "\r\n"
                                            }
                                        ]
                                    },
                                    "statements": [
                                        {
                                            "kind": "ReturnStatement",
                                            "fullStart": 1377,
                                            "fullEnd": 1545,
                                            "start": 1389,
                                            "end": 1543,
                                            "fullWidth": 168,
                                            "width": 154,
                                            "returnKeyword": {
                                                "kind": "ReturnKeyword",
                                                "fullStart": 1377,
                                                "fullEnd": 1396,
                                                "start": 1389,
                                                "end": 1395,
                                                "fullWidth": 19,
                                                "width": 6,
                                                "text": "return",
                                                "value": "return",
                                                "valueText": "return",
                                                "hasLeadingTrivia": true,
                                                "hasTrailingTrivia": true,
                                                "leadingTrivia": [
                                                    {
                                                        "kind": "WhitespaceTrivia",
                                                        "text": "            "
                                                    }
                                                ],
                                                "trailingTrivia": [
                                                    {
                                                        "kind": "WhitespaceTrivia",
                                                        "text": " "
                                                    }
                                                ]
                                            },
                                            "expression": {
                                                "kind": "LogicalAndExpression",
                                                "fullStart": 1396,
                                                "fullEnd": 1542,
                                                "start": 1396,
                                                "end": 1542,
                                                "fullWidth": 146,
                                                "width": 146,
                                                "left": {
                                                    "kind": "LogicalAndExpression",
                                                    "fullStart": 1396,
                                                    "fullEnd": 1515,
                                                    "start": 1396,
                                                    "end": 1514,
                                                    "fullWidth": 119,
                                                    "width": 118,
                                                    "left": {
                                                        "kind": "LogicalAndExpression",
                                                        "fullStart": 1396,
                                                        "fullEnd": 1499,
                                                        "start": 1396,
                                                        "end": 1498,
                                                        "fullWidth": 103,
                                                        "width": 102,
                                                        "left": {
                                                            "kind": "LogicalAndExpression",
                                                            "fullStart": 1396,
                                                            "fullEnd": 1466,
                                                            "start": 1396,
                                                            "end": 1465,
                                                            "fullWidth": 70,
                                                            "width": 69,
                                                            "left": {
                                                                "kind": "LogicalAndExpression",
                                                                "fullStart": 1396,
                                                                "fullEnd": 1439,
                                                                "start": 1396,
                                                                "end": 1438,
                                                                "fullWidth": 43,
                                                                "width": 42,
                                                                "left": {
                                                                    "kind": "InstanceOfExpression",
                                                                    "fullStart": 1396,
                                                                    "fullEnd": 1419,
                                                                    "start": 1396,
                                                                    "end": 1418,
                                                                    "fullWidth": 23,
                                                                    "width": 22,
                                                                    "left": {
                                                                        "kind": "IdentifierName",
                                                                        "fullStart": 1396,
                                                                        "fullEnd": 1398,
                                                                        "start": 1396,
                                                                        "end": 1397,
                                                                        "fullWidth": 2,
                                                                        "width": 1,
                                                                        "text": "e",
                                                                        "value": "e",
                                                                        "valueText": "e",
                                                                        "hasTrailingTrivia": true,
                                                                        "trailingTrivia": [
                                                                            {
                                                                                "kind": "WhitespaceTrivia",
                                                                                "text": " "
                                                                            }
                                                                        ]
                                                                    },
                                                                    "operatorToken": {
                                                                        "kind": "InstanceOfKeyword",
                                                                        "fullStart": 1398,
                                                                        "fullEnd": 1409,
                                                                        "start": 1398,
                                                                        "end": 1408,
                                                                        "fullWidth": 11,
                                                                        "width": 10,
                                                                        "text": "instanceof",
                                                                        "value": "instanceof",
                                                                        "valueText": "instanceof",
                                                                        "hasTrailingTrivia": true,
                                                                        "trailingTrivia": [
                                                                            {
                                                                                "kind": "WhitespaceTrivia",
                                                                                "text": " "
                                                                            }
                                                                        ]
                                                                    },
                                                                    "right": {
                                                                        "kind": "IdentifierName",
                                                                        "fullStart": 1409,
                                                                        "fullEnd": 1419,
                                                                        "start": 1409,
                                                                        "end": 1418,
                                                                        "fullWidth": 10,
                                                                        "width": 9,
                                                                        "text": "TypeError",
                                                                        "value": "TypeError",
                                                                        "valueText": "TypeError",
                                                                        "hasTrailingTrivia": true,
                                                                        "trailingTrivia": [
                                                                            {
                                                                                "kind": "WhitespaceTrivia",
                                                                                "text": " "
                                                                            }
                                                                        ]
                                                                    }
                                                                },
                                                                "operatorToken": {
                                                                    "kind": "AmpersandAmpersandToken",
                                                                    "fullStart": 1419,
                                                                    "fullEnd": 1422,
                                                                    "start": 1419,
                                                                    "end": 1421,
                                                                    "fullWidth": 3,
                                                                    "width": 2,
                                                                    "text": "&&",
                                                                    "value": "&&",
                                                                    "valueText": "&&",
                                                                    "hasTrailingTrivia": true,
                                                                    "trailingTrivia": [
                                                                        {
                                                                            "kind": "WhitespaceTrivia",
                                                                            "text": " "
                                                                        }
                                                                    ]
                                                                },
                                                                "right": {
                                                                    "kind": "EqualsExpression",
                                                                    "fullStart": 1422,
                                                                    "fullEnd": 1439,
                                                                    "start": 1422,
                                                                    "end": 1438,
                                                                    "fullWidth": 17,
                                                                    "width": 16,
                                                                    "left": {
                                                                        "kind": "MemberAccessExpression",
                                                                        "fullStart": 1422,
                                                                        "fullEnd": 1433,
                                                                        "start": 1422,
                                                                        "end": 1432,
                                                                        "fullWidth": 11,
                                                                        "width": 10,
                                                                        "expression": {
                                                                            "kind": "IdentifierName",
                                                                            "fullStart": 1422,
                                                                            "fullEnd": 1425,
                                                                            "start": 1422,
                                                                            "end": 1425,
                                                                            "fullWidth": 3,
                                                                            "width": 3,
                                                                            "text": "arr",
                                                                            "value": "arr",
                                                                            "valueText": "arr"
                                                                        },
                                                                        "dotToken": {
                                                                            "kind": "DotToken",
                                                                            "fullStart": 1425,
                                                                            "fullEnd": 1426,
                                                                            "start": 1425,
                                                                            "end": 1426,
                                                                            "fullWidth": 1,
                                                                            "width": 1,
                                                                            "text": ".",
                                                                            "value": ".",
                                                                            "valueText": "."
                                                                        },
                                                                        "name": {
                                                                            "kind": "IdentifierName",
                                                                            "fullStart": 1426,
                                                                            "fullEnd": 1433,
                                                                            "start": 1426,
                                                                            "end": 1432,
                                                                            "fullWidth": 7,
                                                                            "width": 6,
                                                                            "text": "length",
                                                                            "value": "length",
                                                                            "valueText": "length",
                                                                            "hasTrailingTrivia": true,
                                                                            "trailingTrivia": [
                                                                                {
                                                                                    "kind": "WhitespaceTrivia",
                                                                                    "text": " "
                                                                                }
                                                                            ]
                                                                        }
                                                                    },
                                                                    "operatorToken": {
                                                                        "kind": "EqualsEqualsEqualsToken",
                                                                        "fullStart": 1433,
                                                                        "fullEnd": 1437,
                                                                        "start": 1433,
                                                                        "end": 1436,
                                                                        "fullWidth": 4,
                                                                        "width": 3,
                                                                        "text": "===",
                                                                        "value": "===",
                                                                        "valueText": "===",
                                                                        "hasTrailingTrivia": true,
                                                                        "trailingTrivia": [
                                                                            {
                                                                                "kind": "WhitespaceTrivia",
                                                                                "text": " "
                                                                            }
                                                                        ]
                                                                    },
                                                                    "right": {
                                                                        "kind": "NumericLiteral",
                                                                        "fullStart": 1437,
                                                                        "fullEnd": 1439,
                                                                        "start": 1437,
                                                                        "end": 1438,
                                                                        "fullWidth": 2,
                                                                        "width": 1,
                                                                        "text": "2",
                                                                        "value": 2,
                                                                        "valueText": "2",
                                                                        "hasTrailingTrivia": true,
                                                                        "trailingTrivia": [
                                                                            {
                                                                                "kind": "WhitespaceTrivia",
                                                                                "text": " "
                                                                            }
                                                                        ]
                                                                    }
                                                                }
                                                            },
                                                            "operatorToken": {
                                                                "kind": "AmpersandAmpersandToken",
                                                                "fullStart": 1439,
                                                                "fullEnd": 1442,
                                                                "start": 1439,
                                                                "end": 1441,
                                                                "fullWidth": 3,
                                                                "width": 2,
                                                                "text": "&&",
                                                                "value": "&&",
                                                                "valueText": "&&",
                                                                "hasTrailingTrivia": true,
                                                                "trailingTrivia": [
                                                                    {
                                                                        "kind": "WhitespaceTrivia",
                                                                        "text": " "
                                                                    }
                                                                ]
                                                            },
                                                            "right": {
                                                                "kind": "InvocationExpression",
                                                                "fullStart": 1442,
                                                                "fullEnd": 1466,
                                                                "start": 1442,
                                                                "end": 1465,
                                                                "fullWidth": 24,
                                                                "width": 23,
                                                                "expression": {
                                                                    "kind": "MemberAccessExpression",
                                                                    "fullStart": 1442,
                                                                    "fullEnd": 1460,
                                                                    "start": 1442,
                                                                    "end": 1460,
                                                                    "fullWidth": 18,
                                                                    "width": 18,
                                                                    "expression": {
                                                                        "kind": "IdentifierName",
                                                                        "fullStart": 1442,
                                                                        "fullEnd": 1445,
                                                                        "start": 1442,
                                                                        "end": 1445,
                                                                        "fullWidth": 3,
                                                                        "width": 3,
                                                                        "text": "arr",
                                                                        "value": "arr",
                                                                        "valueText": "arr"
                                                                    },
                                                                    "dotToken": {
                                                                        "kind": "DotToken",
                                                                        "fullStart": 1445,
                                                                        "fullEnd": 1446,
                                                                        "start": 1445,
                                                                        "end": 1446,
                                                                        "fullWidth": 1,
                                                                        "width": 1,
                                                                        "text": ".",
                                                                        "value": ".",
                                                                        "valueText": "."
                                                                    },
                                                                    "name": {
                                                                        "kind": "IdentifierName",
                                                                        "fullStart": 1446,
                                                                        "fullEnd": 1460,
                                                                        "start": 1446,
                                                                        "end": 1460,
                                                                        "fullWidth": 14,
                                                                        "width": 14,
                                                                        "text": "hasOwnProperty",
                                                                        "value": "hasOwnProperty",
                                                                        "valueText": "hasOwnProperty"
                                                                    }
                                                                },
                                                                "argumentList": {
                                                                    "kind": "ArgumentList",
                                                                    "fullStart": 1460,
                                                                    "fullEnd": 1466,
                                                                    "start": 1460,
                                                                    "end": 1465,
                                                                    "fullWidth": 6,
                                                                    "width": 5,
                                                                    "openParenToken": {
                                                                        "kind": "OpenParenToken",
                                                                        "fullStart": 1460,
                                                                        "fullEnd": 1461,
                                                                        "start": 1460,
                                                                        "end": 1461,
                                                                        "fullWidth": 1,
                                                                        "width": 1,
                                                                        "text": "(",
                                                                        "value": "(",
                                                                        "valueText": "("
                                                                    },
                                                                    "arguments": [
                                                                        {
                                                                            "kind": "StringLiteral",
                                                                            "fullStart": 1461,
                                                                            "fullEnd": 1464,
                                                                            "start": 1461,
                                                                            "end": 1464,
                                                                            "fullWidth": 3,
                                                                            "width": 3,
                                                                            "text": "\"1\"",
                                                                            "value": "1",
                                                                            "valueText": "1"
                                                                        }
                                                                    ],
                                                                    "closeParenToken": {
                                                                        "kind": "CloseParenToken",
                                                                        "fullStart": 1464,
                                                                        "fullEnd": 1466,
                                                                        "start": 1464,
                                                                        "end": 1465,
                                                                        "fullWidth": 2,
                                                                        "width": 1,
                                                                        "text": ")",
                                                                        "value": ")",
                                                                        "valueText": ")",
                                                                        "hasTrailingTrivia": true,
                                                                        "trailingTrivia": [
                                                                            {
                                                                                "kind": "WhitespaceTrivia",
                                                                                "text": " "
                                                                            }
                                                                        ]
                                                                    }
                                                                }
                                                            }
                                                        },
                                                        "operatorToken": {
                                                            "kind": "AmpersandAmpersandToken",
                                                            "fullStart": 1466,
                                                            "fullEnd": 1470,
                                                            "start": 1466,
                                                            "end": 1468,
                                                            "fullWidth": 4,
                                                            "width": 2,
                                                            "text": "&&",
                                                            "value": "&&",
                                                            "valueText": "&&",
                                                            "hasTrailingTrivia": true,
                                                            "hasTrailingNewLine": true,
                                                            "trailingTrivia": [
                                                                {
                                                                    "kind": "NewLineTrivia",
                                                                    "text": "\r\n"
                                                                }
                                                            ]
                                                        },
                                                        "right": {
                                                            "kind": "EqualsExpression",
                                                            "fullStart": 1470,
                                                            "fullEnd": 1499,
                                                            "start": 1486,
                                                            "end": 1498,
                                                            "fullWidth": 29,
                                                            "width": 12,
                                                            "left": {
                                                                "kind": "ElementAccessExpression",
                                                                "fullStart": 1470,
                                                                "fullEnd": 1493,
                                                                "start": 1486,
                                                                "end": 1492,
                                                                "fullWidth": 23,
                                                                "width": 6,
                                                                "expression": {
                                                                    "kind": "IdentifierName",
                                                                    "fullStart": 1470,
                                                                    "fullEnd": 1489,
                                                                    "start": 1486,
                                                                    "end": 1489,
                                                                    "fullWidth": 19,
                                                                    "width": 3,
                                                                    "text": "arr",
                                                                    "value": "arr",
                                                                    "valueText": "arr",
                                                                    "hasLeadingTrivia": true,
                                                                    "leadingTrivia": [
                                                                        {
                                                                            "kind": "WhitespaceTrivia",
                                                                            "text": "                "
                                                                        }
                                                                    ]
                                                                },
                                                                "openBracketToken": {
                                                                    "kind": "OpenBracketToken",
                                                                    "fullStart": 1489,
                                                                    "fullEnd": 1490,
                                                                    "start": 1489,
                                                                    "end": 1490,
                                                                    "fullWidth": 1,
                                                                    "width": 1,
                                                                    "text": "[",
                                                                    "value": "[",
                                                                    "valueText": "["
                                                                },
                                                                "argumentExpression": {
                                                                    "kind": "NumericLiteral",
                                                                    "fullStart": 1490,
                                                                    "fullEnd": 1491,
                                                                    "start": 1490,
                                                                    "end": 1491,
                                                                    "fullWidth": 1,
                                                                    "width": 1,
                                                                    "text": "0",
                                                                    "value": 0,
                                                                    "valueText": "0"
                                                                },
                                                                "closeBracketToken": {
                                                                    "kind": "CloseBracketToken",
                                                                    "fullStart": 1491,
                                                                    "fullEnd": 1493,
                                                                    "start": 1491,
                                                                    "end": 1492,
                                                                    "fullWidth": 2,
                                                                    "width": 1,
                                                                    "text": "]",
                                                                    "value": "]",
                                                                    "valueText": "]",
                                                                    "hasTrailingTrivia": true,
                                                                    "trailingTrivia": [
                                                                        {
                                                                            "kind": "WhitespaceTrivia",
                                                                            "text": " "
                                                                        }
                                                                    ]
                                                                }
                                                            },
                                                            "operatorToken": {
                                                                "kind": "EqualsEqualsEqualsToken",
                                                                "fullStart": 1493,
                                                                "fullEnd": 1497,
                                                                "start": 1493,
                                                                "end": 1496,
                                                                "fullWidth": 4,
                                                                "width": 3,
                                                                "text": "===",
                                                                "value": "===",
                                                                "valueText": "===",
                                                                "hasTrailingTrivia": true,
                                                                "trailingTrivia": [
                                                                    {
                                                                        "kind": "WhitespaceTrivia",
                                                                        "text": " "
                                                                    }
                                                                ]
                                                            },
                                                            "right": {
                                                                "kind": "NumericLiteral",
                                                                "fullStart": 1497,
                                                                "fullEnd": 1499,
                                                                "start": 1497,
                                                                "end": 1498,
                                                                "fullWidth": 2,
                                                                "width": 1,
                                                                "text": "0",
                                                                "value": 0,
                                                                "valueText": "0",
                                                                "hasTrailingTrivia": true,
                                                                "trailingTrivia": [
                                                                    {
                                                                        "kind": "WhitespaceTrivia",
                                                                        "text": " "
                                                                    }
                                                                ]
                                                            }
                                                        }
                                                    },
                                                    "operatorToken": {
                                                        "kind": "AmpersandAmpersandToken",
                                                        "fullStart": 1499,
                                                        "fullEnd": 1502,
                                                        "start": 1499,
                                                        "end": 1501,
                                                        "fullWidth": 3,
                                                        "width": 2,
                                                        "text": "&&",
                                                        "value": "&&",
                                                        "valueText": "&&",
                                                        "hasTrailingTrivia": true,
                                                        "trailingTrivia": [
                                                            {
                                                                "kind": "WhitespaceTrivia",
                                                                "text": " "
                                                            }
                                                        ]
                                                    },
                                                    "right": {
                                                        "kind": "EqualsExpression",
                                                        "fullStart": 1502,
                                                        "fullEnd": 1515,
                                                        "start": 1502,
                                                        "end": 1514,
                                                        "fullWidth": 13,
                                                        "width": 12,
                                                        "left": {
                                                            "kind": "ElementAccessExpression",
                                                            "fullStart": 1502,
                                                            "fullEnd": 1509,
                                                            "start": 1502,
                                                            "end": 1508,
                                                            "fullWidth": 7,
                                                            "width": 6,
                                                            "expression": {
                                                                "kind": "IdentifierName",
                                                                "fullStart": 1502,
                                                                "fullEnd": 1505,
                                                                "start": 1502,
                                                                "end": 1505,
                                                                "fullWidth": 3,
                                                                "width": 3,
                                                                "text": "arr",
                                                                "value": "arr",
                                                                "valueText": "arr"
                                                            },
                                                            "openBracketToken": {
                                                                "kind": "OpenBracketToken",
                                                                "fullStart": 1505,
                                                                "fullEnd": 1506,
                                                                "start": 1505,
                                                                "end": 1506,
                                                                "fullWidth": 1,
                                                                "width": 1,
                                                                "text": "[",
                                                                "value": "[",
                                                                "valueText": "["
                                                            },
                                                            "argumentExpression": {
                                                                "kind": "NumericLiteral",
                                                                "fullStart": 1506,
                                                                "fullEnd": 1507,
                                                                "start": 1506,
                                                                "end": 1507,
                                                                "fullWidth": 1,
                                                                "width": 1,
                                                                "text": "1",
                                                                "value": 1,
                                                                "valueText": "1"
                                                            },
                                                            "closeBracketToken": {
                                                                "kind": "CloseBracketToken",
                                                                "fullStart": 1507,
                                                                "fullEnd": 1509,
                                                                "start": 1507,
                                                                "end": 1508,
                                                                "fullWidth": 2,
                                                                "width": 1,
                                                                "text": "]",
                                                                "value": "]",
                                                                "valueText": "]",
                                                                "hasTrailingTrivia": true,
                                                                "trailingTrivia": [
                                                                    {
                                                                        "kind": "WhitespaceTrivia",
                                                                        "text": " "
                                                                    }
                                                                ]
                                                            }
                                                        },
                                                        "operatorToken": {
                                                            "kind": "EqualsEqualsEqualsToken",
                                                            "fullStart": 1509,
                                                            "fullEnd": 1513,
                                                            "start": 1509,
                                                            "end": 1512,
                                                            "fullWidth": 4,
                                                            "width": 3,
                                                            "text": "===",
                                                            "value": "===",
                                                            "valueText": "===",
                                                            "hasTrailingTrivia": true,
                                                            "trailingTrivia": [
                                                                {
                                                                    "kind": "WhitespaceTrivia",
                                                                    "text": " "
                                                                }
                                                            ]
                                                        },
                                                        "right": {
                                                            "kind": "NumericLiteral",
                                                            "fullStart": 1513,
                                                            "fullEnd": 1515,
                                                            "start": 1513,
                                                            "end": 1514,
                                                            "fullWidth": 2,
                                                            "width": 1,
                                                            "text": "1",
                                                            "value": 1,
                                                            "valueText": "1",
                                                            "hasTrailingTrivia": true,
                                                            "trailingTrivia": [
                                                                {
                                                                    "kind": "WhitespaceTrivia",
                                                                    "text": " "
                                                                }
                                                            ]
                                                        }
                                                    }
                                                },
                                                "operatorToken": {
                                                    "kind": "AmpersandAmpersandToken",
                                                    "fullStart": 1515,
                                                    "fullEnd": 1518,
                                                    "start": 1515,
                                                    "end": 1517,
                                                    "fullWidth": 3,
                                                    "width": 2,
                                                    "text": "&&",
                                                    "value": "&&",
                                                    "valueText": "&&",
                                                    "hasTrailingTrivia": true,
                                                    "trailingTrivia": [
                                                        {
                                                            "kind": "WhitespaceTrivia",
                                                            "text": " "
                                                        }
                                                    ]
                                                },
                                                "right": {
                                                    "kind": "EqualsExpression",
                                                    "fullStart": 1518,
                                                    "fullEnd": 1542,
                                                    "start": 1518,
                                                    "end": 1542,
                                                    "fullWidth": 24,
                                                    "width": 24,
                                                    "left": {
                                                        "kind": "ElementAccessExpression",
                                                        "fullStart": 1518,
                                                        "fullEnd": 1537,
                                                        "start": 1518,
                                                        "end": 1536,
                                                        "fullWidth": 19,
                                                        "width": 18,
                                                        "expression": {
                                                            "kind": "MemberAccessExpression",
                                                            "fullStart": 1518,
                                                            "fullEnd": 1533,
                                                            "start": 1518,
                                                            "end": 1533,
                                                            "fullWidth": 15,
                                                            "width": 15,
                                                            "expression": {
                                                                "kind": "IdentifierName",
                                                                "fullStart": 1518,
                                                                "fullEnd": 1523,
                                                                "start": 1518,
                                                                "end": 1523,
                                                                "fullWidth": 5,
                                                                "width": 5,
                                                                "text": "Array",
                                                                "value": "Array",
                                                                "valueText": "Array"
                                                            },
                                                            "dotToken": {
                                                                "kind": "DotToken",
                                                                "fullStart": 1523,
                                                                "fullEnd": 1524,
                                                                "start": 1523,
                                                                "end": 1524,
                                                                "fullWidth": 1,
                                                                "width": 1,
                                                                "text": ".",
                                                                "value": ".",
                                                                "valueText": "."
                                                            },
                                                            "name": {
                                                                "kind": "IdentifierName",
                                                                "fullStart": 1524,
                                                                "fullEnd": 1533,
                                                                "start": 1524,
                                                                "end": 1533,
                                                                "fullWidth": 9,
                                                                "width": 9,
                                                                "text": "prototype",
                                                                "value": "prototype",
                                                                "valueText": "prototype"
                                                            }
                                                        },
                                                        "openBracketToken": {
                                                            "kind": "OpenBracketToken",
                                                            "fullStart": 1533,
                                                            "fullEnd": 1534,
                                                            "start": 1533,
                                                            "end": 1534,
                                                            "fullWidth": 1,
                                                            "width": 1,
                                                            "text": "[",
                                                            "value": "[",
                                                            "valueText": "["
                                                        },
                                                        "argumentExpression": {
                                                            "kind": "NumericLiteral",
                                                            "fullStart": 1534,
                                                            "fullEnd": 1535,
                                                            "start": 1534,
                                                            "end": 1535,
                                                            "fullWidth": 1,
                                                            "width": 1,
                                                            "text": "1",
                                                            "value": 1,
                                                            "valueText": "1"
                                                        },
                                                        "closeBracketToken": {
                                                            "kind": "CloseBracketToken",
                                                            "fullStart": 1535,
                                                            "fullEnd": 1537,
                                                            "start": 1535,
                                                            "end": 1536,
                                                            "fullWidth": 2,
                                                            "width": 1,
                                                            "text": "]",
                                                            "value": "]",
                                                            "valueText": "]",
                                                            "hasTrailingTrivia": true,
                                                            "trailingTrivia": [
                                                                {
                                                                    "kind": "WhitespaceTrivia",
                                                                    "text": " "
                                                                }
                                                            ]
                                                        }
                                                    },
                                                    "operatorToken": {
                                                        "kind": "EqualsEqualsEqualsToken",
                                                        "fullStart": 1537,
                                                        "fullEnd": 1541,
                                                        "start": 1537,
                                                        "end": 1540,
                                                        "fullWidth": 4,
                                                        "width": 3,
                                                        "text": "===",
                                                        "value": "===",
                                                        "valueText": "===",
                                                        "hasTrailingTrivia": true,
                                                        "trailingTrivia": [
                                                            {
                                                                "kind": "WhitespaceTrivia",
                                                                "text": " "
                                                            }
                                                        ]
                                                    },
                                                    "right": {
                                                        "kind": "NumericLiteral",
                                                        "fullStart": 1541,
                                                        "fullEnd": 1542,
                                                        "start": 1541,
                                                        "end": 1542,
                                                        "fullWidth": 1,
                                                        "width": 1,
                                                        "text": "2",
                                                        "value": 2,
                                                        "valueText": "2"
                                                    }
                                                }
                                            },
                                            "semicolonToken": {
                                                "kind": "SemicolonToken",
                                                "fullStart": 1542,
                                                "fullEnd": 1545,
                                                "start": 1542,
                                                "end": 1543,
                                                "fullWidth": 3,
                                                "width": 1,
                                                "text": ";",
                                                "value": ";",
                                                "valueText": ";",
                                                "hasTrailingTrivia": true,
                                                "hasTrailingNewLine": true,
                                                "trailingTrivia": [
                                                    {
                                                        "kind": "NewLineTrivia",
                                                        "text": "\r\n"
                                                    }
                                                ]
                                            }
                                        }
                                    ],
                                    "closeBraceToken": {
                                        "kind": "CloseBraceToken",
                                        "fullStart": 1545,
                                        "fullEnd": 1555,
                                        "start": 1553,
                                        "end": 1554,
                                        "fullWidth": 10,
                                        "width": 1,
                                        "text": "}",
                                        "value": "}",
                                        "valueText": "}",
                                        "hasLeadingTrivia": true,
                                        "hasTrailingTrivia": true,
                                        "leadingTrivia": [
                                            {
                                                "kind": "WhitespaceTrivia",
                                                "text": "        "
                                            }
                                        ],
                                        "trailingTrivia": [
                                            {
                                                "kind": "WhitespaceTrivia",
                                                "text": " "
                                            }
                                        ]
                                    }
                                }
                            },
                            "finallyClause": {
                                "kind": "FinallyClause",
                                "fullStart": 1555,
                                "fullEnd": 1617,
                                "start": 1555,
                                "end": 1615,
                                "fullWidth": 62,
                                "width": 60,
                                "finallyKeyword": {
                                    "kind": "FinallyKeyword",
                                    "fullStart": 1555,
                                    "fullEnd": 1563,
                                    "start": 1555,
                                    "end": 1562,
                                    "fullWidth": 8,
                                    "width": 7,
                                    "text": "finally",
                                    "value": "finally",
                                    "valueText": "finally",
                                    "hasTrailingTrivia": true,
                                    "trailingTrivia": [
                                        {
                                            "kind": "WhitespaceTrivia",
                                            "text": " "
                                        }
                                    ]
                                },
                                "block": {
                                    "kind": "Block",
                                    "fullStart": 1563,
                                    "fullEnd": 1617,
                                    "start": 1563,
                                    "end": 1615,
                                    "fullWidth": 54,
                                    "width": 52,
                                    "openBraceToken": {
                                        "kind": "OpenBraceToken",
                                        "fullStart": 1563,
                                        "fullEnd": 1566,
                                        "start": 1563,
                                        "end": 1564,
                                        "fullWidth": 3,
                                        "width": 1,
                                        "text": "{",
                                        "value": "{",
                                        "valueText": "{",
                                        "hasTrailingTrivia": true,
                                        "hasTrailingNewLine": true,
                                        "trailingTrivia": [
                                            {
                                                "kind": "NewLineTrivia",
                                                "text": "\r\n"
                                            }
                                        ]
                                    },
                                    "statements": [
                                        {
                                            "kind": "ExpressionStatement",
                                            "fullStart": 1566,
                                            "fullEnd": 1606,
                                            "start": 1578,
                                            "end": 1604,
                                            "fullWidth": 40,
                                            "width": 26,
                                            "expression": {
                                                "kind": "DeleteExpression",
                                                "fullStart": 1566,
                                                "fullEnd": 1603,
                                                "start": 1578,
                                                "end": 1603,
                                                "fullWidth": 37,
                                                "width": 25,
                                                "deleteKeyword": {
                                                    "kind": "DeleteKeyword",
                                                    "fullStart": 1566,
                                                    "fullEnd": 1585,
                                                    "start": 1578,
                                                    "end": 1584,
                                                    "fullWidth": 19,
                                                    "width": 6,
                                                    "text": "delete",
                                                    "value": "delete",
                                                    "valueText": "delete",
                                                    "hasLeadingTrivia": true,
                                                    "hasTrailingTrivia": true,
                                                    "leadingTrivia": [
                                                        {
                                                            "kind": "WhitespaceTrivia",
                                                            "text": "            "
                                                        }
                                                    ],
                                                    "trailingTrivia": [
                                                        {
                                                            "kind": "WhitespaceTrivia",
                                                            "text": " "
                                                        }
                                                    ]
                                                },
                                                "expression": {
                                                    "kind": "ElementAccessExpression",
                                                    "fullStart": 1585,
                                                    "fullEnd": 1603,
                                                    "start": 1585,
                                                    "end": 1603,
                                                    "fullWidth": 18,
                                                    "width": 18,
                                                    "expression": {
                                                        "kind": "MemberAccessExpression",
                                                        "fullStart": 1585,
                                                        "fullEnd": 1600,
                                                        "start": 1585,
                                                        "end": 1600,
                                                        "fullWidth": 15,
                                                        "width": 15,
                                                        "expression": {
                                                            "kind": "IdentifierName",
                                                            "fullStart": 1585,
                                                            "fullEnd": 1590,
                                                            "start": 1585,
                                                            "end": 1590,
                                                            "fullWidth": 5,
                                                            "width": 5,
                                                            "text": "Array",
                                                            "value": "Array",
                                                            "valueText": "Array"
                                                        },
                                                        "dotToken": {
                                                            "kind": "DotToken",
                                                            "fullStart": 1590,
                                                            "fullEnd": 1591,
                                                            "start": 1590,
                                                            "end": 1591,
                                                            "fullWidth": 1,
                                                            "width": 1,
                                                            "text": ".",
                                                            "value": ".",
                                                            "valueText": "."
                                                        },
                                                        "name": {
                                                            "kind": "IdentifierName",
                                                            "fullStart": 1591,
                                                            "fullEnd": 1600,
                                                            "start": 1591,
                                                            "end": 1600,
                                                            "fullWidth": 9,
                                                            "width": 9,
                                                            "text": "prototype",
                                                            "value": "prototype",
                                                            "valueText": "prototype"
                                                        }
                                                    },
                                                    "openBracketToken": {
                                                        "kind": "OpenBracketToken",
                                                        "fullStart": 1600,
                                                        "fullEnd": 1601,
                                                        "start": 1600,
                                                        "end": 1601,
                                                        "fullWidth": 1,
                                                        "width": 1,
                                                        "text": "[",
                                                        "value": "[",
                                                        "valueText": "["
                                                    },
                                                    "argumentExpression": {
                                                        "kind": "NumericLiteral",
                                                        "fullStart": 1601,
                                                        "fullEnd": 1602,
                                                        "start": 1601,
                                                        "end": 1602,
                                                        "fullWidth": 1,
                                                        "width": 1,
                                                        "text": "1",
                                                        "value": 1,
                                                        "valueText": "1"
                                                    },
                                                    "closeBracketToken": {
                                                        "kind": "CloseBracketToken",
                                                        "fullStart": 1602,
                                                        "fullEnd": 1603,
                                                        "start": 1602,
                                                        "end": 1603,
                                                        "fullWidth": 1,
                                                        "width": 1,
                                                        "text": "]",
                                                        "value": "]",
                                                        "valueText": "]"
                                                    }
                                                }
                                            },
                                            "semicolonToken": {
                                                "kind": "SemicolonToken",
                                                "fullStart": 1603,
                                                "fullEnd": 1606,
                                                "start": 1603,
                                                "end": 1604,
                                                "fullWidth": 3,
                                                "width": 1,
                                                "text": ";",
                                                "value": ";",
                                                "valueText": ";",
                                                "hasTrailingTrivia": true,
                                                "hasTrailingNewLine": true,
                                                "trailingTrivia": [
                                                    {
                                                        "kind": "NewLineTrivia",
                                                        "text": "\r\n"
                                                    }
                                                ]
                                            }
                                        }
                                    ],
                                    "closeBraceToken": {
                                        "kind": "CloseBraceToken",
                                        "fullStart": 1606,
                                        "fullEnd": 1617,
                                        "start": 1614,
                                        "end": 1615,
                                        "fullWidth": 11,
                                        "width": 1,
                                        "text": "}",
                                        "value": "}",
                                        "valueText": "}",
                                        "hasLeadingTrivia": true,
                                        "hasTrailingTrivia": true,
                                        "hasTrailingNewLine": true,
                                        "leadingTrivia": [
                                            {
                                                "kind": "WhitespaceTrivia",
                                                "text": "        "
                                            }
                                        ],
                                        "trailingTrivia": [
                                            {
                                                "kind": "NewLineTrivia",
                                                "text": "\r\n"
                                            }
                                        ]
                                    }
                                }
                            }
                        }
                    ],
                    "closeBraceToken": {
                        "kind": "CloseBraceToken",
                        "fullStart": 1617,
                        "fullEnd": 1624,
                        "start": 1621,
                        "end": 1622,
                        "fullWidth": 7,
                        "width": 1,
                        "text": "}",
                        "value": "}",
                        "valueText": "}",
                        "hasLeadingTrivia": true,
                        "hasTrailingTrivia": true,
                        "hasTrailingNewLine": true,
                        "leadingTrivia": [
                            {
                                "kind": "WhitespaceTrivia",
                                "text": "    "
                            }
                        ],
                        "trailingTrivia": [
                            {
                                "kind": "NewLineTrivia",
                                "text": "\r\n"
                            }
                        ]
                    }
                }
            },
            {
                "kind": "ExpressionStatement",
                "fullStart": 1624,
                "fullEnd": 1648,
                "start": 1624,
                "end": 1646,
                "fullWidth": 24,
                "width": 22,
                "expression": {
                    "kind": "InvocationExpression",
                    "fullStart": 1624,
                    "fullEnd": 1645,
                    "start": 1624,
                    "end": 1645,
                    "fullWidth": 21,
                    "width": 21,
                    "expression": {
                        "kind": "IdentifierName",
                        "fullStart": 1624,
                        "fullEnd": 1635,
                        "start": 1624,
                        "end": 1635,
                        "fullWidth": 11,
                        "width": 11,
                        "text": "runTestCase",
                        "value": "runTestCase",
                        "valueText": "runTestCase"
                    },
                    "argumentList": {
                        "kind": "ArgumentList",
                        "fullStart": 1635,
                        "fullEnd": 1645,
                        "start": 1635,
                        "end": 1645,
                        "fullWidth": 10,
                        "width": 10,
                        "openParenToken": {
                            "kind": "OpenParenToken",
                            "fullStart": 1635,
                            "fullEnd": 1636,
                            "start": 1635,
                            "end": 1636,
                            "fullWidth": 1,
                            "width": 1,
                            "text": "(",
                            "value": "(",
                            "valueText": "("
                        },
                        "arguments": [
                            {
                                "kind": "IdentifierName",
                                "fullStart": 1636,
                                "fullEnd": 1644,
                                "start": 1636,
                                "end": 1644,
                                "fullWidth": 8,
                                "width": 8,
                                "text": "testcase",
                                "value": "testcase",
                                "valueText": "testcase"
                            }
                        ],
                        "closeParenToken": {
                            "kind": "CloseParenToken",
                            "fullStart": 1644,
                            "fullEnd": 1645,
                            "start": 1644,
                            "end": 1645,
                            "fullWidth": 1,
                            "width": 1,
                            "text": ")",
                            "value": ")",
                            "valueText": ")"
                        }
                    }
                },
                "semicolonToken": {
                    "kind": "SemicolonToken",
                    "fullStart": 1645,
                    "fullEnd": 1648,
                    "start": 1645,
                    "end": 1646,
                    "fullWidth": 3,
                    "width": 1,
                    "text": ";",
                    "value": ";",
                    "valueText": ";",
                    "hasTrailingTrivia": true,
                    "hasTrailingNewLine": true,
                    "trailingTrivia": [
                        {
                            "kind": "NewLineTrivia",
                            "text": "\r\n"
                        }
                    ]
                }
            }
        ],
        "endOfFileToken": {
            "kind": "EndOfFileToken",
            "fullStart": 1648,
            "fullEnd": 1648,
            "start": 1648,
            "end": 1648,
            "fullWidth": 0,
            "width": 0,
            "text": ""
        }
    },
    "lineMap": {
        "lineStarts": [
            0,
            67,
            152,
            232,
            308,
            380,
            385,
            441,
            804,
            809,
            811,
            813,
            836,
            842,
            869,
            884,
            931,
            968,
            985,
            987,
            1046,
            1082,
            1113,
            1133,
            1169,
            1186,
            1188,
            1232,
            1259,
            1289,
            1308,
            1325,
            1327,
            1354,
            1377,
            1470,
            1545,
            1566,
            1606,
            1617,
            1624,
            1648
        ],
        "length": 1648
    }
}<|MERGE_RESOLUTION|>--- conflicted
+++ resolved
@@ -256,12 +256,8 @@
                                         "start": 854,
                                         "end": 866,
                                         "fullWidth": 12,
-<<<<<<< HEAD
                                         "width": 12,
-                                        "identifier": {
-=======
                                         "propertyName": {
->>>>>>> 85e84683
                                             "kind": "IdentifierName",
                                             "fullStart": 854,
                                             "fullEnd": 858,
