{
    "isDeclaration": false,
    "languageVersion": "EcmaScript5",
    "parseOptions": {
        "allowAutomaticSemicolonInsertion": true
    },
    "sourceUnit": {
        "kind": "SourceUnit",
        "fullStart": 0,
        "fullEnd": 1306,
        "start": 598,
        "end": 1306,
        "fullWidth": 1306,
        "width": 708,
        "isIncrementallyUnusable": true,
        "moduleElements": [
            {
                "kind": "FunctionDeclaration",
                "fullStart": 0,
                "fullEnd": 1282,
                "start": 598,
                "end": 1280,
                "fullWidth": 1282,
                "width": 682,
                "isIncrementallyUnusable": true,
                "modifiers": [],
                "functionKeyword": {
                    "kind": "FunctionKeyword",
                    "fullStart": 0,
                    "fullEnd": 607,
                    "start": 598,
                    "end": 606,
                    "fullWidth": 607,
                    "width": 8,
                    "text": "function",
                    "value": "function",
                    "valueText": "function",
                    "hasLeadingTrivia": true,
                    "hasLeadingComment": true,
                    "hasLeadingNewLine": true,
                    "hasTrailingTrivia": true,
                    "leadingTrivia": [
                        {
                            "kind": "SingleLineCommentTrivia",
                            "text": "/// Copyright (c) 2012 Ecma International.  All rights reserved. "
                        },
                        {
                            "kind": "NewLineTrivia",
                            "text": "\r\n"
                        },
                        {
                            "kind": "SingleLineCommentTrivia",
                            "text": "/// Ecma International makes this code available under the terms and conditions set"
                        },
                        {
                            "kind": "NewLineTrivia",
                            "text": "\r\n"
                        },
                        {
                            "kind": "SingleLineCommentTrivia",
                            "text": "/// forth on http://hg.ecmascript.org/tests/test262/raw-file/tip/LICENSE (the "
                        },
                        {
                            "kind": "NewLineTrivia",
                            "text": "\r\n"
                        },
                        {
                            "kind": "SingleLineCommentTrivia",
                            "text": "/// \"Use Terms\").   Any redistribution of this code must retain the above "
                        },
                        {
                            "kind": "NewLineTrivia",
                            "text": "\r\n"
                        },
                        {
                            "kind": "SingleLineCommentTrivia",
                            "text": "/// copyright and this notice and otherwise comply with the Use Terms."
                        },
                        {
                            "kind": "NewLineTrivia",
                            "text": "\r\n"
                        },
                        {
                            "kind": "MultiLineCommentTrivia",
                            "text": "/**\r\n * @path ch15/15.2/15.2.3/15.2.3.7/15.2.3.7-6-a-191.js\r\n * @description Object.defineProperties - 'O' is an Array, 'P' is an array index property, 'P' is inherited accessor property  (15.4.5.1 step 4.c)\r\n */"
                        },
                        {
                            "kind": "NewLineTrivia",
                            "text": "\r\n"
                        },
                        {
                            "kind": "NewLineTrivia",
                            "text": "\r\n"
                        },
                        {
                            "kind": "NewLineTrivia",
                            "text": "\r\n"
                        }
                    ],
                    "trailingTrivia": [
                        {
                            "kind": "WhitespaceTrivia",
                            "text": " "
                        }
                    ]
                },
                "identifier": {
                    "kind": "IdentifierName",
                    "fullStart": 607,
                    "fullEnd": 615,
                    "start": 607,
                    "end": 615,
                    "fullWidth": 8,
                    "width": 8,
                    "text": "testcase",
                    "value": "testcase",
                    "valueText": "testcase"
                },
                "callSignature": {
                    "kind": "CallSignature",
                    "fullStart": 615,
                    "fullEnd": 618,
                    "start": 615,
                    "end": 617,
                    "fullWidth": 3,
                    "width": 2,
                    "parameterList": {
                        "kind": "ParameterList",
                        "fullStart": 615,
                        "fullEnd": 618,
                        "start": 615,
                        "end": 617,
                        "fullWidth": 3,
                        "width": 2,
                        "openParenToken": {
                            "kind": "OpenParenToken",
                            "fullStart": 615,
                            "fullEnd": 616,
                            "start": 615,
                            "end": 616,
                            "fullWidth": 1,
                            "width": 1,
                            "text": "(",
                            "value": "(",
                            "valueText": "("
                        },
                        "parameters": [],
                        "closeParenToken": {
                            "kind": "CloseParenToken",
                            "fullStart": 616,
                            "fullEnd": 618,
                            "start": 616,
                            "end": 617,
                            "fullWidth": 2,
                            "width": 1,
                            "text": ")",
                            "value": ")",
                            "valueText": ")",
                            "hasTrailingTrivia": true,
                            "trailingTrivia": [
                                {
                                    "kind": "WhitespaceTrivia",
                                    "text": " "
                                }
                            ]
                        }
                    }
                },
                "block": {
                    "kind": "Block",
                    "fullStart": 618,
                    "fullEnd": 1282,
                    "start": 618,
                    "end": 1280,
                    "fullWidth": 664,
                    "width": 662,
                    "isIncrementallyUnusable": true,
                    "openBraceToken": {
                        "kind": "OpenBraceToken",
                        "fullStart": 618,
                        "fullEnd": 621,
                        "start": 618,
                        "end": 619,
                        "fullWidth": 3,
                        "width": 1,
                        "text": "{",
                        "value": "{",
                        "valueText": "{",
                        "hasTrailingTrivia": true,
                        "hasTrailingNewLine": true,
                        "trailingTrivia": [
                            {
                                "kind": "NewLineTrivia",
                                "text": "\r\n"
                            }
                        ]
                    },
                    "statements": [
                        {
                            "kind": "TryStatement",
                            "fullStart": 621,
                            "fullEnd": 1275,
                            "start": 629,
                            "end": 1273,
                            "fullWidth": 654,
                            "width": 644,
                            "isIncrementallyUnusable": true,
                            "tryKeyword": {
                                "kind": "TryKeyword",
                                "fullStart": 621,
                                "fullEnd": 633,
                                "start": 629,
                                "end": 632,
                                "fullWidth": 12,
                                "width": 3,
                                "text": "try",
                                "value": "try",
                                "valueText": "try",
                                "hasLeadingTrivia": true,
                                "hasTrailingTrivia": true,
                                "leadingTrivia": [
                                    {
                                        "kind": "WhitespaceTrivia",
                                        "text": "        "
                                    }
                                ],
                                "trailingTrivia": [
                                    {
                                        "kind": "WhitespaceTrivia",
                                        "text": " "
                                    }
                                ]
                            },
                            "block": {
                                "kind": "Block",
                                "fullStart": 633,
                                "fullEnd": 1213,
                                "start": 633,
                                "end": 1212,
                                "fullWidth": 580,
                                "width": 579,
                                "isIncrementallyUnusable": true,
                                "openBraceToken": {
                                    "kind": "OpenBraceToken",
                                    "fullStart": 633,
                                    "fullEnd": 636,
                                    "start": 633,
                                    "end": 634,
                                    "fullWidth": 3,
                                    "width": 1,
                                    "text": "{",
                                    "value": "{",
                                    "valueText": "{",
                                    "hasTrailingTrivia": true,
                                    "hasTrailingNewLine": true,
                                    "trailingTrivia": [
                                        {
                                            "kind": "NewLineTrivia",
                                            "text": "\r\n"
                                        }
                                    ]
                                },
                                "statements": [
                                    {
                                        "kind": "ExpressionStatement",
                                        "fullStart": 636,
                                        "fullEnd": 836,
                                        "start": 648,
                                        "end": 834,
                                        "fullWidth": 200,
                                        "width": 186,
                                        "isIncrementallyUnusable": true,
                                        "expression": {
                                            "kind": "InvocationExpression",
                                            "fullStart": 636,
                                            "fullEnd": 833,
                                            "start": 648,
                                            "end": 833,
                                            "fullWidth": 197,
                                            "width": 185,
                                            "isIncrementallyUnusable": true,
                                            "expression": {
                                                "kind": "MemberAccessExpression",
                                                "fullStart": 636,
                                                "fullEnd": 669,
                                                "start": 648,
                                                "end": 669,
                                                "fullWidth": 33,
                                                "width": 21,
                                                "expression": {
                                                    "kind": "IdentifierName",
                                                    "fullStart": 636,
                                                    "fullEnd": 654,
                                                    "start": 648,
                                                    "end": 654,
                                                    "fullWidth": 18,
                                                    "width": 6,
                                                    "text": "Object",
                                                    "value": "Object",
                                                    "valueText": "Object",
                                                    "hasLeadingTrivia": true,
                                                    "leadingTrivia": [
                                                        {
                                                            "kind": "WhitespaceTrivia",
                                                            "text": "            "
                                                        }
                                                    ]
                                                },
                                                "dotToken": {
                                                    "kind": "DotToken",
                                                    "fullStart": 654,
                                                    "fullEnd": 655,
                                                    "start": 654,
                                                    "end": 655,
                                                    "fullWidth": 1,
                                                    "width": 1,
                                                    "text": ".",
                                                    "value": ".",
                                                    "valueText": "."
                                                },
                                                "name": {
                                                    "kind": "IdentifierName",
                                                    "fullStart": 655,
                                                    "fullEnd": 669,
                                                    "start": 655,
                                                    "end": 669,
                                                    "fullWidth": 14,
                                                    "width": 14,
                                                    "text": "defineProperty",
                                                    "value": "defineProperty",
                                                    "valueText": "defineProperty"
                                                }
                                            },
                                            "argumentList": {
                                                "kind": "ArgumentList",
                                                "fullStart": 669,
                                                "fullEnd": 833,
                                                "start": 669,
                                                "end": 833,
                                                "fullWidth": 164,
                                                "width": 164,
                                                "isIncrementallyUnusable": true,
                                                "openParenToken": {
                                                    "kind": "OpenParenToken",
                                                    "fullStart": 669,
                                                    "fullEnd": 670,
                                                    "start": 669,
                                                    "end": 670,
                                                    "fullWidth": 1,
                                                    "width": 1,
                                                    "text": "(",
                                                    "value": "(",
                                                    "valueText": "("
                                                },
                                                "arguments": [
                                                    {
                                                        "kind": "MemberAccessExpression",
                                                        "fullStart": 670,
                                                        "fullEnd": 685,
                                                        "start": 670,
                                                        "end": 685,
                                                        "fullWidth": 15,
                                                        "width": 15,
                                                        "expression": {
                                                            "kind": "IdentifierName",
                                                            "fullStart": 670,
                                                            "fullEnd": 675,
                                                            "start": 670,
                                                            "end": 675,
                                                            "fullWidth": 5,
                                                            "width": 5,
                                                            "text": "Array",
                                                            "value": "Array",
                                                            "valueText": "Array"
                                                        },
                                                        "dotToken": {
                                                            "kind": "DotToken",
                                                            "fullStart": 675,
                                                            "fullEnd": 676,
                                                            "start": 675,
                                                            "end": 676,
                                                            "fullWidth": 1,
                                                            "width": 1,
                                                            "text": ".",
                                                            "value": ".",
                                                            "valueText": "."
                                                        },
                                                        "name": {
                                                            "kind": "IdentifierName",
                                                            "fullStart": 676,
                                                            "fullEnd": 685,
                                                            "start": 676,
                                                            "end": 685,
                                                            "fullWidth": 9,
                                                            "width": 9,
                                                            "text": "prototype",
                                                            "value": "prototype",
                                                            "valueText": "prototype"
                                                        }
                                                    },
                                                    {
                                                        "kind": "CommaToken",
                                                        "fullStart": 685,
                                                        "fullEnd": 687,
                                                        "start": 685,
                                                        "end": 686,
                                                        "fullWidth": 2,
                                                        "width": 1,
                                                        "text": ",",
                                                        "value": ",",
                                                        "valueText": ",",
                                                        "hasTrailingTrivia": true,
                                                        "trailingTrivia": [
                                                            {
                                                                "kind": "WhitespaceTrivia",
                                                                "text": " "
                                                            }
                                                        ]
                                                    },
                                                    {
                                                        "kind": "StringLiteral",
                                                        "fullStart": 687,
                                                        "fullEnd": 690,
                                                        "start": 687,
                                                        "end": 690,
                                                        "fullWidth": 3,
                                                        "width": 3,
                                                        "text": "\"0\"",
                                                        "value": "0",
                                                        "valueText": "0"
                                                    },
                                                    {
                                                        "kind": "CommaToken",
                                                        "fullStart": 690,
                                                        "fullEnd": 692,
                                                        "start": 690,
                                                        "end": 691,
                                                        "fullWidth": 2,
                                                        "width": 1,
                                                        "text": ",",
                                                        "value": ",",
                                                        "valueText": ",",
                                                        "hasTrailingTrivia": true,
                                                        "trailingTrivia": [
                                                            {
                                                                "kind": "WhitespaceTrivia",
                                                                "text": " "
                                                            }
                                                        ]
                                                    },
                                                    {
                                                        "kind": "ObjectLiteralExpression",
                                                        "fullStart": 692,
                                                        "fullEnd": 832,
                                                        "start": 692,
                                                        "end": 832,
                                                        "fullWidth": 140,
                                                        "width": 140,
                                                        "isIncrementallyUnusable": true,
                                                        "openBraceToken": {
                                                            "kind": "OpenBraceToken",
                                                            "fullStart": 692,
                                                            "fullEnd": 695,
                                                            "start": 692,
                                                            "end": 693,
                                                            "fullWidth": 3,
                                                            "width": 1,
                                                            "text": "{",
                                                            "value": "{",
                                                            "valueText": "{",
                                                            "hasTrailingTrivia": true,
                                                            "hasTrailingNewLine": true,
                                                            "trailingTrivia": [
                                                                {
                                                                    "kind": "NewLineTrivia",
                                                                    "text": "\r\n"
                                                                }
                                                            ]
                                                        },
                                                        "propertyAssignments": [
                                                            {
                                                                "kind": "SimplePropertyAssignment",
                                                                "fullStart": 695,
                                                                "fullEnd": 780,
                                                                "start": 711,
                                                                "end": 780,
                                                                "fullWidth": 85,
                                                                "width": 69,
                                                                "isIncrementallyUnusable": true,
                                                                "propertyName": {
                                                                    "kind": "IdentifierName",
                                                                    "fullStart": 695,
                                                                    "fullEnd": 714,
                                                                    "start": 711,
                                                                    "end": 714,
                                                                    "fullWidth": 19,
                                                                    "width": 3,
                                                                    "text": "get",
                                                                    "value": "get",
                                                                    "valueText": "get",
                                                                    "hasLeadingTrivia": true,
                                                                    "leadingTrivia": [
                                                                        {
                                                                            "kind": "WhitespaceTrivia",
                                                                            "text": "                "
                                                                        }
                                                                    ]
                                                                },
                                                                "colonToken": {
                                                                    "kind": "ColonToken",
                                                                    "fullStart": 714,
                                                                    "fullEnd": 716,
                                                                    "start": 714,
                                                                    "end": 715,
                                                                    "fullWidth": 2,
                                                                    "width": 1,
                                                                    "text": ":",
                                                                    "value": ":",
                                                                    "valueText": ":",
                                                                    "hasTrailingTrivia": true,
                                                                    "trailingTrivia": [
                                                                        {
                                                                            "kind": "WhitespaceTrivia",
                                                                            "text": " "
                                                                        }
                                                                    ]
                                                                },
                                                                "expression": {
                                                                    "kind": "FunctionExpression",
                                                                    "fullStart": 716,
                                                                    "fullEnd": 780,
                                                                    "start": 716,
                                                                    "end": 780,
                                                                    "fullWidth": 64,
                                                                    "width": 64,
                                                                    "functionKeyword": {
                                                                        "kind": "FunctionKeyword",
                                                                        "fullStart": 716,
                                                                        "fullEnd": 725,
                                                                        "start": 716,
                                                                        "end": 724,
                                                                        "fullWidth": 9,
                                                                        "width": 8,
                                                                        "text": "function",
                                                                        "value": "function",
                                                                        "valueText": "function",
                                                                        "hasTrailingTrivia": true,
                                                                        "trailingTrivia": [
                                                                            {
                                                                                "kind": "WhitespaceTrivia",
                                                                                "text": " "
                                                                            }
                                                                        ]
                                                                    },
                                                                    "callSignature": {
                                                                        "kind": "CallSignature",
                                                                        "fullStart": 725,
                                                                        "fullEnd": 728,
                                                                        "start": 725,
                                                                        "end": 727,
                                                                        "fullWidth": 3,
                                                                        "width": 2,
                                                                        "parameterList": {
                                                                            "kind": "ParameterList",
                                                                            "fullStart": 725,
                                                                            "fullEnd": 728,
                                                                            "start": 725,
                                                                            "end": 727,
                                                                            "fullWidth": 3,
                                                                            "width": 2,
                                                                            "openParenToken": {
                                                                                "kind": "OpenParenToken",
                                                                                "fullStart": 725,
                                                                                "fullEnd": 726,
                                                                                "start": 725,
                                                                                "end": 726,
                                                                                "fullWidth": 1,
                                                                                "width": 1,
                                                                                "text": "(",
                                                                                "value": "(",
                                                                                "valueText": "("
                                                                            },
                                                                            "parameters": [],
                                                                            "closeParenToken": {
                                                                                "kind": "CloseParenToken",
                                                                                "fullStart": 726,
                                                                                "fullEnd": 728,
                                                                                "start": 726,
                                                                                "end": 727,
                                                                                "fullWidth": 2,
                                                                                "width": 1,
                                                                                "text": ")",
                                                                                "value": ")",
                                                                                "valueText": ")",
                                                                                "hasTrailingTrivia": true,
                                                                                "trailingTrivia": [
                                                                                    {
                                                                                        "kind": "WhitespaceTrivia",
                                                                                        "text": " "
                                                                                    }
                                                                                ]
                                                                            }
                                                                        }
                                                                    },
                                                                    "block": {
                                                                        "kind": "Block",
                                                                        "fullStart": 728,
                                                                        "fullEnd": 780,
                                                                        "start": 728,
                                                                        "end": 780,
                                                                        "fullWidth": 52,
                                                                        "width": 52,
                                                                        "openBraceToken": {
                                                                            "kind": "OpenBraceToken",
                                                                            "fullStart": 728,
                                                                            "fullEnd": 731,
                                                                            "start": 728,
                                                                            "end": 729,
                                                                            "fullWidth": 3,
                                                                            "width": 1,
                                                                            "text": "{",
                                                                            "value": "{",
                                                                            "valueText": "{",
                                                                            "hasTrailingTrivia": true,
                                                                            "hasTrailingNewLine": true,
                                                                            "trailingTrivia": [
                                                                                {
                                                                                    "kind": "NewLineTrivia",
                                                                                    "text": "\r\n"
                                                                                }
                                                                            ]
                                                                        },
                                                                        "statements": [
                                                                            {
                                                                                "kind": "ReturnStatement",
                                                                                "fullStart": 731,
                                                                                "fullEnd": 763,
                                                                                "start": 751,
                                                                                "end": 761,
                                                                                "fullWidth": 32,
                                                                                "width": 10,
                                                                                "returnKeyword": {
                                                                                    "kind": "ReturnKeyword",
                                                                                    "fullStart": 731,
                                                                                    "fullEnd": 758,
                                                                                    "start": 751,
                                                                                    "end": 757,
                                                                                    "fullWidth": 27,
                                                                                    "width": 6,
                                                                                    "text": "return",
                                                                                    "value": "return",
                                                                                    "valueText": "return",
                                                                                    "hasLeadingTrivia": true,
                                                                                    "hasTrailingTrivia": true,
                                                                                    "leadingTrivia": [
                                                                                        {
                                                                                            "kind": "WhitespaceTrivia",
                                                                                            "text": "                    "
                                                                                        }
                                                                                    ],
                                                                                    "trailingTrivia": [
                                                                                        {
                                                                                            "kind": "WhitespaceTrivia",
                                                                                            "text": " "
                                                                                        }
                                                                                    ]
                                                                                },
                                                                                "expression": {
                                                                                    "kind": "NumericLiteral",
                                                                                    "fullStart": 758,
                                                                                    "fullEnd": 760,
                                                                                    "start": 758,
                                                                                    "end": 760,
                                                                                    "fullWidth": 2,
                                                                                    "width": 2,
                                                                                    "text": "11",
                                                                                    "value": 11,
                                                                                    "valueText": "11"
                                                                                },
                                                                                "semicolonToken": {
                                                                                    "kind": "SemicolonToken",
                                                                                    "fullStart": 760,
                                                                                    "fullEnd": 763,
                                                                                    "start": 760,
                                                                                    "end": 761,
                                                                                    "fullWidth": 3,
                                                                                    "width": 1,
                                                                                    "text": ";",
                                                                                    "value": ";",
                                                                                    "valueText": ";",
                                                                                    "hasTrailingTrivia": true,
                                                                                    "hasTrailingNewLine": true,
                                                                                    "trailingTrivia": [
                                                                                        {
                                                                                            "kind": "NewLineTrivia",
                                                                                            "text": "\r\n"
                                                                                        }
                                                                                    ]
                                                                                }
                                                                            }
                                                                        ],
                                                                        "closeBraceToken": {
                                                                            "kind": "CloseBraceToken",
                                                                            "fullStart": 763,
                                                                            "fullEnd": 780,
                                                                            "start": 779,
                                                                            "end": 780,
                                                                            "fullWidth": 17,
                                                                            "width": 1,
                                                                            "text": "}",
                                                                            "value": "}",
                                                                            "valueText": "}",
                                                                            "hasLeadingTrivia": true,
                                                                            "leadingTrivia": [
                                                                                {
                                                                                    "kind": "WhitespaceTrivia",
                                                                                    "text": "                "
                                                                                }
                                                                            ]
                                                                        }
                                                                    }
                                                                }
                                                            },
                                                            {
                                                                "kind": "CommaToken",
                                                                "fullStart": 780,
                                                                "fullEnd": 783,
                                                                "start": 780,
                                                                "end": 781,
                                                                "fullWidth": 3,
                                                                "width": 1,
                                                                "text": ",",
                                                                "value": ",",
                                                                "valueText": ",",
                                                                "hasTrailingTrivia": true,
                                                                "hasTrailingNewLine": true,
                                                                "trailingTrivia": [
                                                                    {
                                                                        "kind": "NewLineTrivia",
                                                                        "text": "\r\n"
                                                                    }
                                                                ]
                                                            },
                                                            {
                                                                "kind": "SimplePropertyAssignment",
                                                                "fullStart": 783,
                                                                "fullEnd": 819,
                                                                "start": 799,
                                                                "end": 817,
                                                                "fullWidth": 36,
                                                                "width": 18,
                                                                "propertyName": {
                                                                    "kind": "IdentifierName",
                                                                    "fullStart": 783,
                                                                    "fullEnd": 811,
                                                                    "start": 799,
                                                                    "end": 811,
                                                                    "fullWidth": 28,
                                                                    "width": 12,
                                                                    "text": "configurable",
                                                                    "value": "configurable",
                                                                    "valueText": "configurable",
                                                                    "hasLeadingTrivia": true,
                                                                    "leadingTrivia": [
                                                                        {
                                                                            "kind": "WhitespaceTrivia",
                                                                            "text": "                "
                                                                        }
                                                                    ]
                                                                },
                                                                "colonToken": {
                                                                    "kind": "ColonToken",
                                                                    "fullStart": 811,
                                                                    "fullEnd": 813,
                                                                    "start": 811,
                                                                    "end": 812,
                                                                    "fullWidth": 2,
                                                                    "width": 1,
                                                                    "text": ":",
                                                                    "value": ":",
                                                                    "valueText": ":",
                                                                    "hasTrailingTrivia": true,
                                                                    "trailingTrivia": [
                                                                        {
                                                                            "kind": "WhitespaceTrivia",
                                                                            "text": " "
                                                                        }
                                                                    ]
                                                                },
                                                                "expression": {
                                                                    "kind": "TrueKeyword",
                                                                    "fullStart": 813,
                                                                    "fullEnd": 819,
                                                                    "start": 813,
                                                                    "end": 817,
                                                                    "fullWidth": 6,
                                                                    "width": 4,
                                                                    "text": "true",
                                                                    "value": true,
                                                                    "valueText": "true",
                                                                    "hasTrailingTrivia": true,
                                                                    "hasTrailingNewLine": true,
                                                                    "trailingTrivia": [
                                                                        {
                                                                            "kind": "NewLineTrivia",
                                                                            "text": "\r\n"
                                                                        }
                                                                    ]
                                                                }
                                                            }
                                                        ],
                                                        "closeBraceToken": {
                                                            "kind": "CloseBraceToken",
                                                            "fullStart": 819,
                                                            "fullEnd": 832,
                                                            "start": 831,
                                                            "end": 832,
                                                            "fullWidth": 13,
                                                            "width": 1,
                                                            "text": "}",
                                                            "value": "}",
                                                            "valueText": "}",
                                                            "hasLeadingTrivia": true,
                                                            "leadingTrivia": [
                                                                {
                                                                    "kind": "WhitespaceTrivia",
                                                                    "text": "            "
                                                                }
                                                            ]
                                                        }
                                                    }
                                                ],
                                                "closeParenToken": {
                                                    "kind": "CloseParenToken",
                                                    "fullStart": 832,
                                                    "fullEnd": 833,
                                                    "start": 832,
                                                    "end": 833,
                                                    "fullWidth": 1,
                                                    "width": 1,
                                                    "text": ")",
                                                    "value": ")",
                                                    "valueText": ")"
                                                }
                                            }
                                        },
                                        "semicolonToken": {
                                            "kind": "SemicolonToken",
                                            "fullStart": 833,
                                            "fullEnd": 836,
                                            "start": 833,
                                            "end": 834,
                                            "fullWidth": 3,
                                            "width": 1,
                                            "text": ";",
                                            "value": ";",
                                            "valueText": ";",
                                            "hasTrailingTrivia": true,
                                            "hasTrailingNewLine": true,
                                            "trailingTrivia": [
                                                {
                                                    "kind": "NewLineTrivia",
                                                    "text": "\r\n"
                                                }
                                            ]
                                        }
                                    },
                                    {
                                        "kind": "VariableStatement",
                                        "fullStart": 836,
                                        "fullEnd": 865,
                                        "start": 850,
                                        "end": 863,
                                        "fullWidth": 29,
                                        "width": 13,
                                        "modifiers": [],
                                        "variableDeclaration": {
                                            "kind": "VariableDeclaration",
                                            "fullStart": 836,
                                            "fullEnd": 862,
                                            "start": 850,
                                            "end": 862,
                                            "fullWidth": 26,
                                            "width": 12,
                                            "varKeyword": {
                                                "kind": "VarKeyword",
                                                "fullStart": 836,
                                                "fullEnd": 854,
                                                "start": 850,
                                                "end": 853,
                                                "fullWidth": 18,
                                                "width": 3,
                                                "text": "var",
                                                "value": "var",
                                                "valueText": "var",
                                                "hasLeadingTrivia": true,
                                                "hasLeadingNewLine": true,
                                                "hasTrailingTrivia": true,
                                                "leadingTrivia": [
                                                    {
                                                        "kind": "NewLineTrivia",
                                                        "text": "\r\n"
                                                    },
                                                    {
                                                        "kind": "WhitespaceTrivia",
                                                        "text": "            "
                                                    }
                                                ],
                                                "trailingTrivia": [
                                                    {
                                                        "kind": "WhitespaceTrivia",
                                                        "text": " "
                                                    }
                                                ]
                                            },
                                            "variableDeclarators": [
                                                {
                                                    "kind": "VariableDeclarator",
                                                    "fullStart": 854,
                                                    "fullEnd": 862,
                                                    "start": 854,
                                                    "end": 862,
                                                    "fullWidth": 8,
<<<<<<< HEAD
                                                    "width": 8,
                                                    "identifier": {
=======
                                                    "propertyName": {
>>>>>>> 85e84683
                                                        "kind": "IdentifierName",
                                                        "fullStart": 854,
                                                        "fullEnd": 858,
                                                        "start": 854,
                                                        "end": 857,
                                                        "fullWidth": 4,
                                                        "width": 3,
                                                        "text": "arr",
                                                        "value": "arr",
                                                        "valueText": "arr",
                                                        "hasTrailingTrivia": true,
                                                        "trailingTrivia": [
                                                            {
                                                                "kind": "WhitespaceTrivia",
                                                                "text": " "
                                                            }
                                                        ]
                                                    },
                                                    "equalsValueClause": {
                                                        "kind": "EqualsValueClause",
                                                        "fullStart": 858,
                                                        "fullEnd": 862,
                                                        "start": 858,
                                                        "end": 862,
                                                        "fullWidth": 4,
                                                        "width": 4,
                                                        "equalsToken": {
                                                            "kind": "EqualsToken",
                                                            "fullStart": 858,
                                                            "fullEnd": 860,
                                                            "start": 858,
                                                            "end": 859,
                                                            "fullWidth": 2,
                                                            "width": 1,
                                                            "text": "=",
                                                            "value": "=",
                                                            "valueText": "=",
                                                            "hasTrailingTrivia": true,
                                                            "trailingTrivia": [
                                                                {
                                                                    "kind": "WhitespaceTrivia",
                                                                    "text": " "
                                                                }
                                                            ]
                                                        },
                                                        "value": {
                                                            "kind": "ArrayLiteralExpression",
                                                            "fullStart": 860,
                                                            "fullEnd": 862,
                                                            "start": 860,
                                                            "end": 862,
                                                            "fullWidth": 2,
                                                            "width": 2,
                                                            "openBracketToken": {
                                                                "kind": "OpenBracketToken",
                                                                "fullStart": 860,
                                                                "fullEnd": 861,
                                                                "start": 860,
                                                                "end": 861,
                                                                "fullWidth": 1,
                                                                "width": 1,
                                                                "text": "[",
                                                                "value": "[",
                                                                "valueText": "["
                                                            },
                                                            "expressions": [],
                                                            "closeBracketToken": {
                                                                "kind": "CloseBracketToken",
                                                                "fullStart": 861,
                                                                "fullEnd": 862,
                                                                "start": 861,
                                                                "end": 862,
                                                                "fullWidth": 1,
                                                                "width": 1,
                                                                "text": "]",
                                                                "value": "]",
                                                                "valueText": "]"
                                                            }
                                                        }
                                                    }
                                                }
                                            ]
                                        },
                                        "semicolonToken": {
                                            "kind": "SemicolonToken",
                                            "fullStart": 862,
                                            "fullEnd": 865,
                                            "start": 862,
                                            "end": 863,
                                            "fullWidth": 3,
                                            "width": 1,
                                            "text": ";",
                                            "value": ";",
                                            "valueText": ";",
                                            "hasTrailingTrivia": true,
                                            "hasTrailingNewLine": true,
                                            "trailingTrivia": [
                                                {
                                                    "kind": "NewLineTrivia",
                                                    "text": "\r\n"
                                                }
                                            ]
                                        }
                                    },
                                    {
                                        "kind": "ExpressionStatement",
                                        "fullStart": 865,
                                        "fullEnd": 1112,
                                        "start": 879,
                                        "end": 1110,
                                        "fullWidth": 247,
                                        "width": 231,
                                        "isIncrementallyUnusable": true,
                                        "expression": {
                                            "kind": "InvocationExpression",
                                            "fullStart": 865,
                                            "fullEnd": 1109,
                                            "start": 879,
                                            "end": 1109,
                                            "fullWidth": 244,
                                            "width": 230,
                                            "isIncrementallyUnusable": true,
                                            "expression": {
                                                "kind": "MemberAccessExpression",
                                                "fullStart": 865,
                                                "fullEnd": 902,
                                                "start": 879,
                                                "end": 902,
                                                "fullWidth": 37,
                                                "width": 23,
                                                "expression": {
                                                    "kind": "IdentifierName",
                                                    "fullStart": 865,
                                                    "fullEnd": 885,
                                                    "start": 879,
                                                    "end": 885,
                                                    "fullWidth": 20,
                                                    "width": 6,
                                                    "text": "Object",
                                                    "value": "Object",
                                                    "valueText": "Object",
                                                    "hasLeadingTrivia": true,
                                                    "hasLeadingNewLine": true,
                                                    "leadingTrivia": [
                                                        {
                                                            "kind": "NewLineTrivia",
                                                            "text": "\r\n"
                                                        },
                                                        {
                                                            "kind": "WhitespaceTrivia",
                                                            "text": "            "
                                                        }
                                                    ]
                                                },
                                                "dotToken": {
                                                    "kind": "DotToken",
                                                    "fullStart": 885,
                                                    "fullEnd": 886,
                                                    "start": 885,
                                                    "end": 886,
                                                    "fullWidth": 1,
                                                    "width": 1,
                                                    "text": ".",
                                                    "value": ".",
                                                    "valueText": "."
                                                },
                                                "name": {
                                                    "kind": "IdentifierName",
                                                    "fullStart": 886,
                                                    "fullEnd": 902,
                                                    "start": 886,
                                                    "end": 902,
                                                    "fullWidth": 16,
                                                    "width": 16,
                                                    "text": "defineProperties",
                                                    "value": "defineProperties",
                                                    "valueText": "defineProperties"
                                                }
                                            },
                                            "argumentList": {
                                                "kind": "ArgumentList",
                                                "fullStart": 902,
                                                "fullEnd": 1109,
                                                "start": 902,
                                                "end": 1109,
                                                "fullWidth": 207,
                                                "width": 207,
                                                "isIncrementallyUnusable": true,
                                                "openParenToken": {
                                                    "kind": "OpenParenToken",
                                                    "fullStart": 902,
                                                    "fullEnd": 903,
                                                    "start": 902,
                                                    "end": 903,
                                                    "fullWidth": 1,
                                                    "width": 1,
                                                    "text": "(",
                                                    "value": "(",
                                                    "valueText": "("
                                                },
                                                "arguments": [
                                                    {
                                                        "kind": "IdentifierName",
                                                        "fullStart": 903,
                                                        "fullEnd": 906,
                                                        "start": 903,
                                                        "end": 906,
                                                        "fullWidth": 3,
                                                        "width": 3,
                                                        "text": "arr",
                                                        "value": "arr",
                                                        "valueText": "arr"
                                                    },
                                                    {
                                                        "kind": "CommaToken",
                                                        "fullStart": 906,
                                                        "fullEnd": 908,
                                                        "start": 906,
                                                        "end": 907,
                                                        "fullWidth": 2,
                                                        "width": 1,
                                                        "text": ",",
                                                        "value": ",",
                                                        "valueText": ",",
                                                        "hasTrailingTrivia": true,
                                                        "trailingTrivia": [
                                                            {
                                                                "kind": "WhitespaceTrivia",
                                                                "text": " "
                                                            }
                                                        ]
                                                    },
                                                    {
                                                        "kind": "ObjectLiteralExpression",
                                                        "fullStart": 908,
                                                        "fullEnd": 1108,
                                                        "start": 908,
                                                        "end": 1108,
                                                        "fullWidth": 200,
                                                        "width": 200,
                                                        "isIncrementallyUnusable": true,
                                                        "openBraceToken": {
                                                            "kind": "OpenBraceToken",
                                                            "fullStart": 908,
                                                            "fullEnd": 911,
                                                            "start": 908,
                                                            "end": 909,
                                                            "fullWidth": 3,
                                                            "width": 1,
                                                            "text": "{",
                                                            "value": "{",
                                                            "valueText": "{",
                                                            "hasTrailingTrivia": true,
                                                            "hasTrailingNewLine": true,
                                                            "trailingTrivia": [
                                                                {
                                                                    "kind": "NewLineTrivia",
                                                                    "text": "\r\n"
                                                                }
                                                            ]
                                                        },
                                                        "propertyAssignments": [
                                                            {
                                                                "kind": "SimplePropertyAssignment",
                                                                "fullStart": 911,
                                                                "fullEnd": 1095,
                                                                "start": 927,
                                                                "end": 1093,
                                                                "fullWidth": 184,
                                                                "width": 166,
                                                                "isIncrementallyUnusable": true,
                                                                "propertyName": {
                                                                    "kind": "StringLiteral",
                                                                    "fullStart": 911,
                                                                    "fullEnd": 930,
                                                                    "start": 927,
                                                                    "end": 930,
                                                                    "fullWidth": 19,
                                                                    "width": 3,
                                                                    "text": "\"0\"",
                                                                    "value": "0",
                                                                    "valueText": "0",
                                                                    "hasLeadingTrivia": true,
                                                                    "leadingTrivia": [
                                                                        {
                                                                            "kind": "WhitespaceTrivia",
                                                                            "text": "                "
                                                                        }
                                                                    ]
                                                                },
                                                                "colonToken": {
                                                                    "kind": "ColonToken",
                                                                    "fullStart": 930,
                                                                    "fullEnd": 932,
                                                                    "start": 930,
                                                                    "end": 931,
                                                                    "fullWidth": 2,
                                                                    "width": 1,
                                                                    "text": ":",
                                                                    "value": ":",
                                                                    "valueText": ":",
                                                                    "hasTrailingTrivia": true,
                                                                    "trailingTrivia": [
                                                                        {
                                                                            "kind": "WhitespaceTrivia",
                                                                            "text": " "
                                                                        }
                                                                    ]
                                                                },
                                                                "expression": {
                                                                    "kind": "ObjectLiteralExpression",
                                                                    "fullStart": 932,
                                                                    "fullEnd": 1095,
                                                                    "start": 932,
                                                                    "end": 1093,
                                                                    "fullWidth": 163,
                                                                    "width": 161,
                                                                    "isIncrementallyUnusable": true,
                                                                    "openBraceToken": {
                                                                        "kind": "OpenBraceToken",
                                                                        "fullStart": 932,
                                                                        "fullEnd": 935,
                                                                        "start": 932,
                                                                        "end": 933,
                                                                        "fullWidth": 3,
                                                                        "width": 1,
                                                                        "text": "{",
                                                                        "value": "{",
                                                                        "valueText": "{",
                                                                        "hasTrailingTrivia": true,
                                                                        "hasTrailingNewLine": true,
                                                                        "trailingTrivia": [
                                                                            {
                                                                                "kind": "NewLineTrivia",
                                                                                "text": "\r\n"
                                                                            }
                                                                        ]
                                                                    },
                                                                    "propertyAssignments": [
                                                                        {
                                                                            "kind": "SimplePropertyAssignment",
                                                                            "fullStart": 935,
                                                                            "fullEnd": 1032,
                                                                            "start": 955,
                                                                            "end": 1032,
                                                                            "fullWidth": 97,
                                                                            "width": 77,
                                                                            "isIncrementallyUnusable": true,
                                                                            "propertyName": {
                                                                                "kind": "IdentifierName",
                                                                                "fullStart": 935,
                                                                                "fullEnd": 958,
                                                                                "start": 955,
                                                                                "end": 958,
                                                                                "fullWidth": 23,
                                                                                "width": 3,
                                                                                "text": "get",
                                                                                "value": "get",
                                                                                "valueText": "get",
                                                                                "hasLeadingTrivia": true,
                                                                                "leadingTrivia": [
                                                                                    {
                                                                                        "kind": "WhitespaceTrivia",
                                                                                        "text": "                    "
                                                                                    }
                                                                                ]
                                                                            },
                                                                            "colonToken": {
                                                                                "kind": "ColonToken",
                                                                                "fullStart": 958,
                                                                                "fullEnd": 960,
                                                                                "start": 958,
                                                                                "end": 959,
                                                                                "fullWidth": 2,
                                                                                "width": 1,
                                                                                "text": ":",
                                                                                "value": ":",
                                                                                "valueText": ":",
                                                                                "hasTrailingTrivia": true,
                                                                                "trailingTrivia": [
                                                                                    {
                                                                                        "kind": "WhitespaceTrivia",
                                                                                        "text": " "
                                                                                    }
                                                                                ]
                                                                            },
                                                                            "expression": {
                                                                                "kind": "FunctionExpression",
                                                                                "fullStart": 960,
                                                                                "fullEnd": 1032,
                                                                                "start": 960,
                                                                                "end": 1032,
                                                                                "fullWidth": 72,
                                                                                "width": 72,
                                                                                "functionKeyword": {
                                                                                    "kind": "FunctionKeyword",
                                                                                    "fullStart": 960,
                                                                                    "fullEnd": 969,
                                                                                    "start": 960,
                                                                                    "end": 968,
                                                                                    "fullWidth": 9,
                                                                                    "width": 8,
                                                                                    "text": "function",
                                                                                    "value": "function",
                                                                                    "valueText": "function",
                                                                                    "hasTrailingTrivia": true,
                                                                                    "trailingTrivia": [
                                                                                        {
                                                                                            "kind": "WhitespaceTrivia",
                                                                                            "text": " "
                                                                                        }
                                                                                    ]
                                                                                },
                                                                                "callSignature": {
                                                                                    "kind": "CallSignature",
                                                                                    "fullStart": 969,
                                                                                    "fullEnd": 972,
                                                                                    "start": 969,
                                                                                    "end": 971,
                                                                                    "fullWidth": 3,
                                                                                    "width": 2,
                                                                                    "parameterList": {
                                                                                        "kind": "ParameterList",
                                                                                        "fullStart": 969,
                                                                                        "fullEnd": 972,
                                                                                        "start": 969,
                                                                                        "end": 971,
                                                                                        "fullWidth": 3,
                                                                                        "width": 2,
                                                                                        "openParenToken": {
                                                                                            "kind": "OpenParenToken",
                                                                                            "fullStart": 969,
                                                                                            "fullEnd": 970,
                                                                                            "start": 969,
                                                                                            "end": 970,
                                                                                            "fullWidth": 1,
                                                                                            "width": 1,
                                                                                            "text": "(",
                                                                                            "value": "(",
                                                                                            "valueText": "("
                                                                                        },
                                                                                        "parameters": [],
                                                                                        "closeParenToken": {
                                                                                            "kind": "CloseParenToken",
                                                                                            "fullStart": 970,
                                                                                            "fullEnd": 972,
                                                                                            "start": 970,
                                                                                            "end": 971,
                                                                                            "fullWidth": 2,
                                                                                            "width": 1,
                                                                                            "text": ")",
                                                                                            "value": ")",
                                                                                            "valueText": ")",
                                                                                            "hasTrailingTrivia": true,
                                                                                            "trailingTrivia": [
                                                                                                {
                                                                                                    "kind": "WhitespaceTrivia",
                                                                                                    "text": " "
                                                                                                }
                                                                                            ]
                                                                                        }
                                                                                    }
                                                                                },
                                                                                "block": {
                                                                                    "kind": "Block",
                                                                                    "fullStart": 972,
                                                                                    "fullEnd": 1032,
                                                                                    "start": 972,
                                                                                    "end": 1032,
                                                                                    "fullWidth": 60,
                                                                                    "width": 60,
                                                                                    "openBraceToken": {
                                                                                        "kind": "OpenBraceToken",
                                                                                        "fullStart": 972,
                                                                                        "fullEnd": 975,
                                                                                        "start": 972,
                                                                                        "end": 973,
                                                                                        "fullWidth": 3,
                                                                                        "width": 1,
                                                                                        "text": "{",
                                                                                        "value": "{",
                                                                                        "valueText": "{",
                                                                                        "hasTrailingTrivia": true,
                                                                                        "hasTrailingNewLine": true,
                                                                                        "trailingTrivia": [
                                                                                            {
                                                                                                "kind": "NewLineTrivia",
                                                                                                "text": "\r\n"
                                                                                            }
                                                                                        ]
                                                                                    },
                                                                                    "statements": [
                                                                                        {
                                                                                            "kind": "ReturnStatement",
                                                                                            "fullStart": 975,
                                                                                            "fullEnd": 1011,
                                                                                            "start": 999,
                                                                                            "end": 1009,
                                                                                            "fullWidth": 36,
                                                                                            "width": 10,
                                                                                            "returnKeyword": {
                                                                                                "kind": "ReturnKeyword",
                                                                                                "fullStart": 975,
                                                                                                "fullEnd": 1006,
                                                                                                "start": 999,
                                                                                                "end": 1005,
                                                                                                "fullWidth": 31,
                                                                                                "width": 6,
                                                                                                "text": "return",
                                                                                                "value": "return",
                                                                                                "valueText": "return",
                                                                                                "hasLeadingTrivia": true,
                                                                                                "hasTrailingTrivia": true,
                                                                                                "leadingTrivia": [
                                                                                                    {
                                                                                                        "kind": "WhitespaceTrivia",
                                                                                                        "text": "                        "
                                                                                                    }
                                                                                                ],
                                                                                                "trailingTrivia": [
                                                                                                    {
                                                                                                        "kind": "WhitespaceTrivia",
                                                                                                        "text": " "
                                                                                                    }
                                                                                                ]
                                                                                            },
                                                                                            "expression": {
                                                                                                "kind": "NumericLiteral",
                                                                                                "fullStart": 1006,
                                                                                                "fullEnd": 1008,
                                                                                                "start": 1006,
                                                                                                "end": 1008,
                                                                                                "fullWidth": 2,
                                                                                                "width": 2,
                                                                                                "text": "12",
                                                                                                "value": 12,
                                                                                                "valueText": "12"
                                                                                            },
                                                                                            "semicolonToken": {
                                                                                                "kind": "SemicolonToken",
                                                                                                "fullStart": 1008,
                                                                                                "fullEnd": 1011,
                                                                                                "start": 1008,
                                                                                                "end": 1009,
                                                                                                "fullWidth": 3,
                                                                                                "width": 1,
                                                                                                "text": ";",
                                                                                                "value": ";",
                                                                                                "valueText": ";",
                                                                                                "hasTrailingTrivia": true,
                                                                                                "hasTrailingNewLine": true,
                                                                                                "trailingTrivia": [
                                                                                                    {
                                                                                                        "kind": "NewLineTrivia",
                                                                                                        "text": "\r\n"
                                                                                                    }
                                                                                                ]
                                                                                            }
                                                                                        }
                                                                                    ],
                                                                                    "closeBraceToken": {
                                                                                        "kind": "CloseBraceToken",
                                                                                        "fullStart": 1011,
                                                                                        "fullEnd": 1032,
                                                                                        "start": 1031,
                                                                                        "end": 1032,
                                                                                        "fullWidth": 21,
                                                                                        "width": 1,
                                                                                        "text": "}",
                                                                                        "value": "}",
                                                                                        "valueText": "}",
                                                                                        "hasLeadingTrivia": true,
                                                                                        "leadingTrivia": [
                                                                                            {
                                                                                                "kind": "WhitespaceTrivia",
                                                                                                "text": "                    "
                                                                                            }
                                                                                        ]
                                                                                    }
                                                                                }
                                                                            }
                                                                        },
                                                                        {
                                                                            "kind": "CommaToken",
                                                                            "fullStart": 1032,
                                                                            "fullEnd": 1035,
                                                                            "start": 1032,
                                                                            "end": 1033,
                                                                            "fullWidth": 3,
                                                                            "width": 1,
                                                                            "text": ",",
                                                                            "value": ",",
                                                                            "valueText": ",",
                                                                            "hasTrailingTrivia": true,
                                                                            "hasTrailingNewLine": true,
                                                                            "trailingTrivia": [
                                                                                {
                                                                                    "kind": "NewLineTrivia",
                                                                                    "text": "\r\n"
                                                                                }
                                                                            ]
                                                                        },
                                                                        {
                                                                            "kind": "SimplePropertyAssignment",
                                                                            "fullStart": 1035,
                                                                            "fullEnd": 1076,
                                                                            "start": 1055,
                                                                            "end": 1074,
                                                                            "fullWidth": 41,
                                                                            "width": 19,
                                                                            "propertyName": {
                                                                                "kind": "IdentifierName",
                                                                                "fullStart": 1035,
                                                                                "fullEnd": 1067,
                                                                                "start": 1055,
                                                                                "end": 1067,
                                                                                "fullWidth": 32,
                                                                                "width": 12,
                                                                                "text": "configurable",
                                                                                "value": "configurable",
                                                                                "valueText": "configurable",
                                                                                "hasLeadingTrivia": true,
                                                                                "leadingTrivia": [
                                                                                    {
                                                                                        "kind": "WhitespaceTrivia",
                                                                                        "text": "                    "
                                                                                    }
                                                                                ]
                                                                            },
                                                                            "colonToken": {
                                                                                "kind": "ColonToken",
                                                                                "fullStart": 1067,
                                                                                "fullEnd": 1069,
                                                                                "start": 1067,
                                                                                "end": 1068,
                                                                                "fullWidth": 2,
                                                                                "width": 1,
                                                                                "text": ":",
                                                                                "value": ":",
                                                                                "valueText": ":",
                                                                                "hasTrailingTrivia": true,
                                                                                "trailingTrivia": [
                                                                                    {
                                                                                        "kind": "WhitespaceTrivia",
                                                                                        "text": " "
                                                                                    }
                                                                                ]
                                                                            },
                                                                            "expression": {
                                                                                "kind": "FalseKeyword",
                                                                                "fullStart": 1069,
                                                                                "fullEnd": 1076,
                                                                                "start": 1069,
                                                                                "end": 1074,
                                                                                "fullWidth": 7,
                                                                                "width": 5,
                                                                                "text": "false",
                                                                                "value": false,
                                                                                "valueText": "false",
                                                                                "hasTrailingTrivia": true,
                                                                                "hasTrailingNewLine": true,
                                                                                "trailingTrivia": [
                                                                                    {
                                                                                        "kind": "NewLineTrivia",
                                                                                        "text": "\r\n"
                                                                                    }
                                                                                ]
                                                                            }
                                                                        }
                                                                    ],
                                                                    "closeBraceToken": {
                                                                        "kind": "CloseBraceToken",
                                                                        "fullStart": 1076,
                                                                        "fullEnd": 1095,
                                                                        "start": 1092,
                                                                        "end": 1093,
                                                                        "fullWidth": 19,
                                                                        "width": 1,
                                                                        "text": "}",
                                                                        "value": "}",
                                                                        "valueText": "}",
                                                                        "hasLeadingTrivia": true,
                                                                        "hasTrailingTrivia": true,
                                                                        "hasTrailingNewLine": true,
                                                                        "leadingTrivia": [
                                                                            {
                                                                                "kind": "WhitespaceTrivia",
                                                                                "text": "                "
                                                                            }
                                                                        ],
                                                                        "trailingTrivia": [
                                                                            {
                                                                                "kind": "NewLineTrivia",
                                                                                "text": "\r\n"
                                                                            }
                                                                        ]
                                                                    }
                                                                }
                                                            }
                                                        ],
                                                        "closeBraceToken": {
                                                            "kind": "CloseBraceToken",
                                                            "fullStart": 1095,
                                                            "fullEnd": 1108,
                                                            "start": 1107,
                                                            "end": 1108,
                                                            "fullWidth": 13,
                                                            "width": 1,
                                                            "text": "}",
                                                            "value": "}",
                                                            "valueText": "}",
                                                            "hasLeadingTrivia": true,
                                                            "leadingTrivia": [
                                                                {
                                                                    "kind": "WhitespaceTrivia",
                                                                    "text": "            "
                                                                }
                                                            ]
                                                        }
                                                    }
                                                ],
                                                "closeParenToken": {
                                                    "kind": "CloseParenToken",
                                                    "fullStart": 1108,
                                                    "fullEnd": 1109,
                                                    "start": 1108,
                                                    "end": 1109,
                                                    "fullWidth": 1,
                                                    "width": 1,
                                                    "text": ")",
                                                    "value": ")",
                                                    "valueText": ")"
                                                }
                                            }
                                        },
                                        "semicolonToken": {
                                            "kind": "SemicolonToken",
                                            "fullStart": 1109,
                                            "fullEnd": 1112,
                                            "start": 1109,
                                            "end": 1110,
                                            "fullWidth": 3,
                                            "width": 1,
                                            "text": ";",
                                            "value": ";",
                                            "valueText": ";",
                                            "hasTrailingTrivia": true,
                                            "hasTrailingNewLine": true,
                                            "trailingTrivia": [
                                                {
                                                    "kind": "NewLineTrivia",
                                                    "text": "\r\n"
                                                }
                                            ]
                                        }
                                    },
                                    {
                                        "kind": "ReturnStatement",
                                        "fullStart": 1112,
                                        "fullEnd": 1203,
                                        "start": 1124,
                                        "end": 1201,
                                        "fullWidth": 91,
                                        "width": 77,
                                        "returnKeyword": {
                                            "kind": "ReturnKeyword",
                                            "fullStart": 1112,
                                            "fullEnd": 1131,
                                            "start": 1124,
                                            "end": 1130,
                                            "fullWidth": 19,
                                            "width": 6,
                                            "text": "return",
                                            "value": "return",
                                            "valueText": "return",
                                            "hasLeadingTrivia": true,
                                            "hasTrailingTrivia": true,
                                            "leadingTrivia": [
                                                {
                                                    "kind": "WhitespaceTrivia",
                                                    "text": "            "
                                                }
                                            ],
                                            "trailingTrivia": [
                                                {
                                                    "kind": "WhitespaceTrivia",
                                                    "text": " "
                                                }
                                            ]
                                        },
                                        "expression": {
                                            "kind": "LogicalAndExpression",
                                            "fullStart": 1131,
                                            "fullEnd": 1200,
                                            "start": 1131,
                                            "end": 1200,
                                            "fullWidth": 69,
                                            "width": 69,
                                            "left": {
                                                "kind": "LogicalAndExpression",
                                                "fullStart": 1131,
                                                "fullEnd": 1172,
                                                "start": 1131,
                                                "end": 1171,
                                                "fullWidth": 41,
                                                "width": 40,
                                                "left": {
                                                    "kind": "InvocationExpression",
                                                    "fullStart": 1131,
                                                    "fullEnd": 1155,
                                                    "start": 1131,
                                                    "end": 1154,
                                                    "fullWidth": 24,
                                                    "width": 23,
                                                    "expression": {
                                                        "kind": "MemberAccessExpression",
                                                        "fullStart": 1131,
                                                        "fullEnd": 1149,
                                                        "start": 1131,
                                                        "end": 1149,
                                                        "fullWidth": 18,
                                                        "width": 18,
                                                        "expression": {
                                                            "kind": "IdentifierName",
                                                            "fullStart": 1131,
                                                            "fullEnd": 1134,
                                                            "start": 1131,
                                                            "end": 1134,
                                                            "fullWidth": 3,
                                                            "width": 3,
                                                            "text": "arr",
                                                            "value": "arr",
                                                            "valueText": "arr"
                                                        },
                                                        "dotToken": {
                                                            "kind": "DotToken",
                                                            "fullStart": 1134,
                                                            "fullEnd": 1135,
                                                            "start": 1134,
                                                            "end": 1135,
                                                            "fullWidth": 1,
                                                            "width": 1,
                                                            "text": ".",
                                                            "value": ".",
                                                            "valueText": "."
                                                        },
                                                        "name": {
                                                            "kind": "IdentifierName",
                                                            "fullStart": 1135,
                                                            "fullEnd": 1149,
                                                            "start": 1135,
                                                            "end": 1149,
                                                            "fullWidth": 14,
                                                            "width": 14,
                                                            "text": "hasOwnProperty",
                                                            "value": "hasOwnProperty",
                                                            "valueText": "hasOwnProperty"
                                                        }
                                                    },
                                                    "argumentList": {
                                                        "kind": "ArgumentList",
                                                        "fullStart": 1149,
                                                        "fullEnd": 1155,
                                                        "start": 1149,
                                                        "end": 1154,
                                                        "fullWidth": 6,
                                                        "width": 5,
                                                        "openParenToken": {
                                                            "kind": "OpenParenToken",
                                                            "fullStart": 1149,
                                                            "fullEnd": 1150,
                                                            "start": 1149,
                                                            "end": 1150,
                                                            "fullWidth": 1,
                                                            "width": 1,
                                                            "text": "(",
                                                            "value": "(",
                                                            "valueText": "("
                                                        },
                                                        "arguments": [
                                                            {
                                                                "kind": "StringLiteral",
                                                                "fullStart": 1150,
                                                                "fullEnd": 1153,
                                                                "start": 1150,
                                                                "end": 1153,
                                                                "fullWidth": 3,
                                                                "width": 3,
                                                                "text": "\"0\"",
                                                                "value": "0",
                                                                "valueText": "0"
                                                            }
                                                        ],
                                                        "closeParenToken": {
                                                            "kind": "CloseParenToken",
                                                            "fullStart": 1153,
                                                            "fullEnd": 1155,
                                                            "start": 1153,
                                                            "end": 1154,
                                                            "fullWidth": 2,
                                                            "width": 1,
                                                            "text": ")",
                                                            "value": ")",
                                                            "valueText": ")",
                                                            "hasTrailingTrivia": true,
                                                            "trailingTrivia": [
                                                                {
                                                                    "kind": "WhitespaceTrivia",
                                                                    "text": " "
                                                                }
                                                            ]
                                                        }
                                                    }
                                                },
                                                "operatorToken": {
                                                    "kind": "AmpersandAmpersandToken",
                                                    "fullStart": 1155,
                                                    "fullEnd": 1158,
                                                    "start": 1155,
                                                    "end": 1157,
                                                    "fullWidth": 3,
                                                    "width": 2,
                                                    "text": "&&",
                                                    "value": "&&",
                                                    "valueText": "&&",
                                                    "hasTrailingTrivia": true,
                                                    "trailingTrivia": [
                                                        {
                                                            "kind": "WhitespaceTrivia",
                                                            "text": " "
                                                        }
                                                    ]
                                                },
                                                "right": {
                                                    "kind": "EqualsExpression",
                                                    "fullStart": 1158,
                                                    "fullEnd": 1172,
                                                    "start": 1158,
                                                    "end": 1171,
                                                    "fullWidth": 14,
                                                    "width": 13,
                                                    "left": {
                                                        "kind": "ElementAccessExpression",
                                                        "fullStart": 1158,
                                                        "fullEnd": 1165,
                                                        "start": 1158,
                                                        "end": 1164,
                                                        "fullWidth": 7,
                                                        "width": 6,
                                                        "expression": {
                                                            "kind": "IdentifierName",
                                                            "fullStart": 1158,
                                                            "fullEnd": 1161,
                                                            "start": 1158,
                                                            "end": 1161,
                                                            "fullWidth": 3,
                                                            "width": 3,
                                                            "text": "arr",
                                                            "value": "arr",
                                                            "valueText": "arr"
                                                        },
                                                        "openBracketToken": {
                                                            "kind": "OpenBracketToken",
                                                            "fullStart": 1161,
                                                            "fullEnd": 1162,
                                                            "start": 1161,
                                                            "end": 1162,
                                                            "fullWidth": 1,
                                                            "width": 1,
                                                            "text": "[",
                                                            "value": "[",
                                                            "valueText": "["
                                                        },
                                                        "argumentExpression": {
                                                            "kind": "NumericLiteral",
                                                            "fullStart": 1162,
                                                            "fullEnd": 1163,
                                                            "start": 1162,
                                                            "end": 1163,
                                                            "fullWidth": 1,
                                                            "width": 1,
                                                            "text": "0",
                                                            "value": 0,
                                                            "valueText": "0"
                                                        },
                                                        "closeBracketToken": {
                                                            "kind": "CloseBracketToken",
                                                            "fullStart": 1163,
                                                            "fullEnd": 1165,
                                                            "start": 1163,
                                                            "end": 1164,
                                                            "fullWidth": 2,
                                                            "width": 1,
                                                            "text": "]",
                                                            "value": "]",
                                                            "valueText": "]",
                                                            "hasTrailingTrivia": true,
                                                            "trailingTrivia": [
                                                                {
                                                                    "kind": "WhitespaceTrivia",
                                                                    "text": " "
                                                                }
                                                            ]
                                                        }
                                                    },
                                                    "operatorToken": {
                                                        "kind": "EqualsEqualsEqualsToken",
                                                        "fullStart": 1165,
                                                        "fullEnd": 1169,
                                                        "start": 1165,
                                                        "end": 1168,
                                                        "fullWidth": 4,
                                                        "width": 3,
                                                        "text": "===",
                                                        "value": "===",
                                                        "valueText": "===",
                                                        "hasTrailingTrivia": true,
                                                        "trailingTrivia": [
                                                            {
                                                                "kind": "WhitespaceTrivia",
                                                                "text": " "
                                                            }
                                                        ]
                                                    },
                                                    "right": {
                                                        "kind": "NumericLiteral",
                                                        "fullStart": 1169,
                                                        "fullEnd": 1172,
                                                        "start": 1169,
                                                        "end": 1171,
                                                        "fullWidth": 3,
                                                        "width": 2,
                                                        "text": "12",
                                                        "value": 12,
                                                        "valueText": "12",
                                                        "hasTrailingTrivia": true,
                                                        "trailingTrivia": [
                                                            {
                                                                "kind": "WhitespaceTrivia",
                                                                "text": " "
                                                            }
                                                        ]
                                                    }
                                                }
                                            },
                                            "operatorToken": {
                                                "kind": "AmpersandAmpersandToken",
                                                "fullStart": 1172,
                                                "fullEnd": 1175,
                                                "start": 1172,
                                                "end": 1174,
                                                "fullWidth": 3,
                                                "width": 2,
                                                "text": "&&",
                                                "value": "&&",
                                                "valueText": "&&",
                                                "hasTrailingTrivia": true,
                                                "trailingTrivia": [
                                                    {
                                                        "kind": "WhitespaceTrivia",
                                                        "text": " "
                                                    }
                                                ]
                                            },
                                            "right": {
                                                "kind": "EqualsExpression",
                                                "fullStart": 1175,
                                                "fullEnd": 1200,
                                                "start": 1175,
                                                "end": 1200,
                                                "fullWidth": 25,
                                                "width": 25,
                                                "left": {
                                                    "kind": "ElementAccessExpression",
                                                    "fullStart": 1175,
                                                    "fullEnd": 1194,
                                                    "start": 1175,
                                                    "end": 1193,
                                                    "fullWidth": 19,
                                                    "width": 18,
                                                    "expression": {
                                                        "kind": "MemberAccessExpression",
                                                        "fullStart": 1175,
                                                        "fullEnd": 1190,
                                                        "start": 1175,
                                                        "end": 1190,
                                                        "fullWidth": 15,
                                                        "width": 15,
                                                        "expression": {
                                                            "kind": "IdentifierName",
                                                            "fullStart": 1175,
                                                            "fullEnd": 1180,
                                                            "start": 1175,
                                                            "end": 1180,
                                                            "fullWidth": 5,
                                                            "width": 5,
                                                            "text": "Array",
                                                            "value": "Array",
                                                            "valueText": "Array"
                                                        },
                                                        "dotToken": {
                                                            "kind": "DotToken",
                                                            "fullStart": 1180,
                                                            "fullEnd": 1181,
                                                            "start": 1180,
                                                            "end": 1181,
                                                            "fullWidth": 1,
                                                            "width": 1,
                                                            "text": ".",
                                                            "value": ".",
                                                            "valueText": "."
                                                        },
                                                        "name": {
                                                            "kind": "IdentifierName",
                                                            "fullStart": 1181,
                                                            "fullEnd": 1190,
                                                            "start": 1181,
                                                            "end": 1190,
                                                            "fullWidth": 9,
                                                            "width": 9,
                                                            "text": "prototype",
                                                            "value": "prototype",
                                                            "valueText": "prototype"
                                                        }
                                                    },
                                                    "openBracketToken": {
                                                        "kind": "OpenBracketToken",
                                                        "fullStart": 1190,
                                                        "fullEnd": 1191,
                                                        "start": 1190,
                                                        "end": 1191,
                                                        "fullWidth": 1,
                                                        "width": 1,
                                                        "text": "[",
                                                        "value": "[",
                                                        "valueText": "["
                                                    },
                                                    "argumentExpression": {
                                                        "kind": "NumericLiteral",
                                                        "fullStart": 1191,
                                                        "fullEnd": 1192,
                                                        "start": 1191,
                                                        "end": 1192,
                                                        "fullWidth": 1,
                                                        "width": 1,
                                                        "text": "0",
                                                        "value": 0,
                                                        "valueText": "0"
                                                    },
                                                    "closeBracketToken": {
                                                        "kind": "CloseBracketToken",
                                                        "fullStart": 1192,
                                                        "fullEnd": 1194,
                                                        "start": 1192,
                                                        "end": 1193,
                                                        "fullWidth": 2,
                                                        "width": 1,
                                                        "text": "]",
                                                        "value": "]",
                                                        "valueText": "]",
                                                        "hasTrailingTrivia": true,
                                                        "trailingTrivia": [
                                                            {
                                                                "kind": "WhitespaceTrivia",
                                                                "text": " "
                                                            }
                                                        ]
                                                    }
                                                },
                                                "operatorToken": {
                                                    "kind": "EqualsEqualsEqualsToken",
                                                    "fullStart": 1194,
                                                    "fullEnd": 1198,
                                                    "start": 1194,
                                                    "end": 1197,
                                                    "fullWidth": 4,
                                                    "width": 3,
                                                    "text": "===",
                                                    "value": "===",
                                                    "valueText": "===",
                                                    "hasTrailingTrivia": true,
                                                    "trailingTrivia": [
                                                        {
                                                            "kind": "WhitespaceTrivia",
                                                            "text": " "
                                                        }
                                                    ]
                                                },
                                                "right": {
                                                    "kind": "NumericLiteral",
                                                    "fullStart": 1198,
                                                    "fullEnd": 1200,
                                                    "start": 1198,
                                                    "end": 1200,
                                                    "fullWidth": 2,
                                                    "width": 2,
                                                    "text": "11",
                                                    "value": 11,
                                                    "valueText": "11"
                                                }
                                            }
                                        },
                                        "semicolonToken": {
                                            "kind": "SemicolonToken",
                                            "fullStart": 1200,
                                            "fullEnd": 1203,
                                            "start": 1200,
                                            "end": 1201,
                                            "fullWidth": 3,
                                            "width": 1,
                                            "text": ";",
                                            "value": ";",
                                            "valueText": ";",
                                            "hasTrailingTrivia": true,
                                            "hasTrailingNewLine": true,
                                            "trailingTrivia": [
                                                {
                                                    "kind": "NewLineTrivia",
                                                    "text": "\r\n"
                                                }
                                            ]
                                        }
                                    }
                                ],
                                "closeBraceToken": {
                                    "kind": "CloseBraceToken",
                                    "fullStart": 1203,
                                    "fullEnd": 1213,
                                    "start": 1211,
                                    "end": 1212,
                                    "fullWidth": 10,
                                    "width": 1,
                                    "text": "}",
                                    "value": "}",
                                    "valueText": "}",
                                    "hasLeadingTrivia": true,
                                    "hasTrailingTrivia": true,
                                    "leadingTrivia": [
                                        {
                                            "kind": "WhitespaceTrivia",
                                            "text": "        "
                                        }
                                    ],
                                    "trailingTrivia": [
                                        {
                                            "kind": "WhitespaceTrivia",
                                            "text": " "
                                        }
                                    ]
                                }
                            },
                            "finallyClause": {
                                "kind": "FinallyClause",
                                "fullStart": 1213,
                                "fullEnd": 1275,
                                "start": 1213,
                                "end": 1273,
                                "fullWidth": 62,
                                "width": 60,
                                "finallyKeyword": {
                                    "kind": "FinallyKeyword",
                                    "fullStart": 1213,
                                    "fullEnd": 1221,
                                    "start": 1213,
                                    "end": 1220,
                                    "fullWidth": 8,
                                    "width": 7,
                                    "text": "finally",
                                    "value": "finally",
                                    "valueText": "finally",
                                    "hasTrailingTrivia": true,
                                    "trailingTrivia": [
                                        {
                                            "kind": "WhitespaceTrivia",
                                            "text": " "
                                        }
                                    ]
                                },
                                "block": {
                                    "kind": "Block",
                                    "fullStart": 1221,
                                    "fullEnd": 1275,
                                    "start": 1221,
                                    "end": 1273,
                                    "fullWidth": 54,
                                    "width": 52,
                                    "openBraceToken": {
                                        "kind": "OpenBraceToken",
                                        "fullStart": 1221,
                                        "fullEnd": 1224,
                                        "start": 1221,
                                        "end": 1222,
                                        "fullWidth": 3,
                                        "width": 1,
                                        "text": "{",
                                        "value": "{",
                                        "valueText": "{",
                                        "hasTrailingTrivia": true,
                                        "hasTrailingNewLine": true,
                                        "trailingTrivia": [
                                            {
                                                "kind": "NewLineTrivia",
                                                "text": "\r\n"
                                            }
                                        ]
                                    },
                                    "statements": [
                                        {
                                            "kind": "ExpressionStatement",
                                            "fullStart": 1224,
                                            "fullEnd": 1264,
                                            "start": 1236,
                                            "end": 1262,
                                            "fullWidth": 40,
                                            "width": 26,
                                            "expression": {
                                                "kind": "DeleteExpression",
                                                "fullStart": 1224,
                                                "fullEnd": 1261,
                                                "start": 1236,
                                                "end": 1261,
                                                "fullWidth": 37,
                                                "width": 25,
                                                "deleteKeyword": {
                                                    "kind": "DeleteKeyword",
                                                    "fullStart": 1224,
                                                    "fullEnd": 1243,
                                                    "start": 1236,
                                                    "end": 1242,
                                                    "fullWidth": 19,
                                                    "width": 6,
                                                    "text": "delete",
                                                    "value": "delete",
                                                    "valueText": "delete",
                                                    "hasLeadingTrivia": true,
                                                    "hasTrailingTrivia": true,
                                                    "leadingTrivia": [
                                                        {
                                                            "kind": "WhitespaceTrivia",
                                                            "text": "            "
                                                        }
                                                    ],
                                                    "trailingTrivia": [
                                                        {
                                                            "kind": "WhitespaceTrivia",
                                                            "text": " "
                                                        }
                                                    ]
                                                },
                                                "expression": {
                                                    "kind": "ElementAccessExpression",
                                                    "fullStart": 1243,
                                                    "fullEnd": 1261,
                                                    "start": 1243,
                                                    "end": 1261,
                                                    "fullWidth": 18,
                                                    "width": 18,
                                                    "expression": {
                                                        "kind": "MemberAccessExpression",
                                                        "fullStart": 1243,
                                                        "fullEnd": 1258,
                                                        "start": 1243,
                                                        "end": 1258,
                                                        "fullWidth": 15,
                                                        "width": 15,
                                                        "expression": {
                                                            "kind": "IdentifierName",
                                                            "fullStart": 1243,
                                                            "fullEnd": 1248,
                                                            "start": 1243,
                                                            "end": 1248,
                                                            "fullWidth": 5,
                                                            "width": 5,
                                                            "text": "Array",
                                                            "value": "Array",
                                                            "valueText": "Array"
                                                        },
                                                        "dotToken": {
                                                            "kind": "DotToken",
                                                            "fullStart": 1248,
                                                            "fullEnd": 1249,
                                                            "start": 1248,
                                                            "end": 1249,
                                                            "fullWidth": 1,
                                                            "width": 1,
                                                            "text": ".",
                                                            "value": ".",
                                                            "valueText": "."
                                                        },
                                                        "name": {
                                                            "kind": "IdentifierName",
                                                            "fullStart": 1249,
                                                            "fullEnd": 1258,
                                                            "start": 1249,
                                                            "end": 1258,
                                                            "fullWidth": 9,
                                                            "width": 9,
                                                            "text": "prototype",
                                                            "value": "prototype",
                                                            "valueText": "prototype"
                                                        }
                                                    },
                                                    "openBracketToken": {
                                                        "kind": "OpenBracketToken",
                                                        "fullStart": 1258,
                                                        "fullEnd": 1259,
                                                        "start": 1258,
                                                        "end": 1259,
                                                        "fullWidth": 1,
                                                        "width": 1,
                                                        "text": "[",
                                                        "value": "[",
                                                        "valueText": "["
                                                    },
                                                    "argumentExpression": {
                                                        "kind": "NumericLiteral",
                                                        "fullStart": 1259,
                                                        "fullEnd": 1260,
                                                        "start": 1259,
                                                        "end": 1260,
                                                        "fullWidth": 1,
                                                        "width": 1,
                                                        "text": "0",
                                                        "value": 0,
                                                        "valueText": "0"
                                                    },
                                                    "closeBracketToken": {
                                                        "kind": "CloseBracketToken",
                                                        "fullStart": 1260,
                                                        "fullEnd": 1261,
                                                        "start": 1260,
                                                        "end": 1261,
                                                        "fullWidth": 1,
                                                        "width": 1,
                                                        "text": "]",
                                                        "value": "]",
                                                        "valueText": "]"
                                                    }
                                                }
                                            },
                                            "semicolonToken": {
                                                "kind": "SemicolonToken",
                                                "fullStart": 1261,
                                                "fullEnd": 1264,
                                                "start": 1261,
                                                "end": 1262,
                                                "fullWidth": 3,
                                                "width": 1,
                                                "text": ";",
                                                "value": ";",
                                                "valueText": ";",
                                                "hasTrailingTrivia": true,
                                                "hasTrailingNewLine": true,
                                                "trailingTrivia": [
                                                    {
                                                        "kind": "NewLineTrivia",
                                                        "text": "\r\n"
                                                    }
                                                ]
                                            }
                                        }
                                    ],
                                    "closeBraceToken": {
                                        "kind": "CloseBraceToken",
                                        "fullStart": 1264,
                                        "fullEnd": 1275,
                                        "start": 1272,
                                        "end": 1273,
                                        "fullWidth": 11,
                                        "width": 1,
                                        "text": "}",
                                        "value": "}",
                                        "valueText": "}",
                                        "hasLeadingTrivia": true,
                                        "hasTrailingTrivia": true,
                                        "hasTrailingNewLine": true,
                                        "leadingTrivia": [
                                            {
                                                "kind": "WhitespaceTrivia",
                                                "text": "        "
                                            }
                                        ],
                                        "trailingTrivia": [
                                            {
                                                "kind": "NewLineTrivia",
                                                "text": "\r\n"
                                            }
                                        ]
                                    }
                                }
                            }
                        }
                    ],
                    "closeBraceToken": {
                        "kind": "CloseBraceToken",
                        "fullStart": 1275,
                        "fullEnd": 1282,
                        "start": 1279,
                        "end": 1280,
                        "fullWidth": 7,
                        "width": 1,
                        "text": "}",
                        "value": "}",
                        "valueText": "}",
                        "hasLeadingTrivia": true,
                        "hasTrailingTrivia": true,
                        "hasTrailingNewLine": true,
                        "leadingTrivia": [
                            {
                                "kind": "WhitespaceTrivia",
                                "text": "    "
                            }
                        ],
                        "trailingTrivia": [
                            {
                                "kind": "NewLineTrivia",
                                "text": "\r\n"
                            }
                        ]
                    }
                }
            },
            {
                "kind": "ExpressionStatement",
                "fullStart": 1282,
                "fullEnd": 1306,
                "start": 1282,
                "end": 1304,
                "fullWidth": 24,
                "width": 22,
                "expression": {
                    "kind": "InvocationExpression",
                    "fullStart": 1282,
                    "fullEnd": 1303,
                    "start": 1282,
                    "end": 1303,
                    "fullWidth": 21,
                    "width": 21,
                    "expression": {
                        "kind": "IdentifierName",
                        "fullStart": 1282,
                        "fullEnd": 1293,
                        "start": 1282,
                        "end": 1293,
                        "fullWidth": 11,
                        "width": 11,
                        "text": "runTestCase",
                        "value": "runTestCase",
                        "valueText": "runTestCase"
                    },
                    "argumentList": {
                        "kind": "ArgumentList",
                        "fullStart": 1293,
                        "fullEnd": 1303,
                        "start": 1293,
                        "end": 1303,
                        "fullWidth": 10,
                        "width": 10,
                        "openParenToken": {
                            "kind": "OpenParenToken",
                            "fullStart": 1293,
                            "fullEnd": 1294,
                            "start": 1293,
                            "end": 1294,
                            "fullWidth": 1,
                            "width": 1,
                            "text": "(",
                            "value": "(",
                            "valueText": "("
                        },
                        "arguments": [
                            {
                                "kind": "IdentifierName",
                                "fullStart": 1294,
                                "fullEnd": 1302,
                                "start": 1294,
                                "end": 1302,
                                "fullWidth": 8,
                                "width": 8,
                                "text": "testcase",
                                "value": "testcase",
                                "valueText": "testcase"
                            }
                        ],
                        "closeParenToken": {
                            "kind": "CloseParenToken",
                            "fullStart": 1302,
                            "fullEnd": 1303,
                            "start": 1302,
                            "end": 1303,
                            "fullWidth": 1,
                            "width": 1,
                            "text": ")",
                            "value": ")",
                            "valueText": ")"
                        }
                    }
                },
                "semicolonToken": {
                    "kind": "SemicolonToken",
                    "fullStart": 1303,
                    "fullEnd": 1306,
                    "start": 1303,
                    "end": 1304,
                    "fullWidth": 3,
                    "width": 1,
                    "text": ";",
                    "value": ";",
                    "valueText": ";",
                    "hasTrailingTrivia": true,
                    "hasTrailingNewLine": true,
                    "trailingTrivia": [
                        {
                            "kind": "NewLineTrivia",
                            "text": "\r\n"
                        }
                    ]
                }
            }
        ],
        "endOfFileToken": {
            "kind": "EndOfFileToken",
            "fullStart": 1306,
            "fullEnd": 1306,
            "start": 1306,
            "end": 1306,
            "fullWidth": 0,
            "width": 0,
            "text": ""
        }
    },
    "lineMap": {
        "lineStarts": [
            0,
            67,
            152,
            232,
            308,
            380,
            385,
            441,
            589,
            594,
            596,
            598,
            621,
            636,
            695,
            731,
            763,
            783,
            819,
            836,
            838,
            865,
            867,
            911,
            935,
            975,
            1011,
            1035,
            1076,
            1095,
            1112,
            1203,
            1224,
            1264,
            1275,
            1282,
            1306
        ],
        "length": 1306
    }
}<|MERGE_RESOLUTION|>--- conflicted
+++ resolved
@@ -921,12 +921,8 @@
                                                     "start": 854,
                                                     "end": 862,
                                                     "fullWidth": 8,
-<<<<<<< HEAD
                                                     "width": 8,
-                                                    "identifier": {
-=======
                                                     "propertyName": {
->>>>>>> 85e84683
                                                         "kind": "IdentifierName",
                                                         "fullStart": 854,
                                                         "fullEnd": 858,
