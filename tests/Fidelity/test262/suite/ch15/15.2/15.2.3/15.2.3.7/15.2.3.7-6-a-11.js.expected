{
    "isDeclaration": false,
    "languageVersion": "EcmaScript5",
    "parseOptions": {
        "allowAutomaticSemicolonInsertion": true
    },
    "sourceUnit": {
        "kind": "SourceUnit",
        "fullStart": 0,
        "fullEnd": 1156,
        "start": 568,
        "end": 1156,
        "fullWidth": 1156,
        "width": 588,
        "isIncrementallyUnusable": true,
        "moduleElements": [
            {
                "kind": "FunctionDeclaration",
                "fullStart": 0,
                "fullEnd": 1132,
                "start": 568,
                "end": 1130,
                "fullWidth": 1132,
                "width": 562,
                "isIncrementallyUnusable": true,
                "modifiers": [],
                "functionKeyword": {
                    "kind": "FunctionKeyword",
                    "fullStart": 0,
                    "fullEnd": 577,
                    "start": 568,
                    "end": 576,
                    "fullWidth": 577,
                    "width": 8,
                    "text": "function",
                    "value": "function",
                    "valueText": "function",
                    "hasLeadingTrivia": true,
                    "hasLeadingComment": true,
                    "hasLeadingNewLine": true,
                    "hasTrailingTrivia": true,
                    "leadingTrivia": [
                        {
                            "kind": "SingleLineCommentTrivia",
                            "text": "/// Copyright (c) 2012 Ecma International.  All rights reserved. "
                        },
                        {
                            "kind": "NewLineTrivia",
                            "text": "\r\n"
                        },
                        {
                            "kind": "SingleLineCommentTrivia",
                            "text": "/// Ecma International makes this code available under the terms and conditions set"
                        },
                        {
                            "kind": "NewLineTrivia",
                            "text": "\r\n"
                        },
                        {
                            "kind": "SingleLineCommentTrivia",
                            "text": "/// forth on http://hg.ecmascript.org/tests/test262/raw-file/tip/LICENSE (the "
                        },
                        {
                            "kind": "NewLineTrivia",
                            "text": "\r\n"
                        },
                        {
                            "kind": "SingleLineCommentTrivia",
                            "text": "/// \"Use Terms\").   Any redistribution of this code must retain the above "
                        },
                        {
                            "kind": "NewLineTrivia",
                            "text": "\r\n"
                        },
                        {
                            "kind": "SingleLineCommentTrivia",
                            "text": "/// copyright and this notice and otherwise comply with the Use Terms."
                        },
                        {
                            "kind": "NewLineTrivia",
                            "text": "\r\n"
                        },
                        {
                            "kind": "MultiLineCommentTrivia",
                            "text": "/**\r\n * @path ch15/15.2/15.2.3/15.2.3.7/15.2.3.7-6-a-11.js\r\n * @description Object.defineProperties - 'P' is inherited accessor property without a get function (8.12.9 step 1 ) \r\n */"
                        },
                        {
                            "kind": "NewLineTrivia",
                            "text": "\r\n"
                        },
                        {
                            "kind": "NewLineTrivia",
                            "text": "\r\n"
                        },
                        {
                            "kind": "NewLineTrivia",
                            "text": "\r\n"
                        }
                    ],
                    "trailingTrivia": [
                        {
                            "kind": "WhitespaceTrivia",
                            "text": " "
                        }
                    ]
                },
                "identifier": {
                    "kind": "IdentifierName",
                    "fullStart": 577,
                    "fullEnd": 585,
                    "start": 577,
                    "end": 585,
                    "fullWidth": 8,
                    "width": 8,
                    "text": "testcase",
                    "value": "testcase",
                    "valueText": "testcase"
                },
                "callSignature": {
                    "kind": "CallSignature",
                    "fullStart": 585,
                    "fullEnd": 588,
                    "start": 585,
                    "end": 587,
                    "fullWidth": 3,
                    "width": 2,
                    "parameterList": {
                        "kind": "ParameterList",
                        "fullStart": 585,
                        "fullEnd": 588,
                        "start": 585,
                        "end": 587,
                        "fullWidth": 3,
                        "width": 2,
                        "openParenToken": {
                            "kind": "OpenParenToken",
                            "fullStart": 585,
                            "fullEnd": 586,
                            "start": 585,
                            "end": 586,
                            "fullWidth": 1,
                            "width": 1,
                            "text": "(",
                            "value": "(",
                            "valueText": "("
                        },
                        "parameters": [],
                        "closeParenToken": {
                            "kind": "CloseParenToken",
                            "fullStart": 586,
                            "fullEnd": 588,
                            "start": 586,
                            "end": 587,
                            "fullWidth": 2,
                            "width": 1,
                            "text": ")",
                            "value": ")",
                            "valueText": ")",
                            "hasTrailingTrivia": true,
                            "trailingTrivia": [
                                {
                                    "kind": "WhitespaceTrivia",
                                    "text": " "
                                }
                            ]
                        }
                    }
                },
                "block": {
                    "kind": "Block",
                    "fullStart": 588,
                    "fullEnd": 1132,
                    "start": 588,
                    "end": 1130,
                    "fullWidth": 544,
                    "width": 542,
                    "isIncrementallyUnusable": true,
                    "openBraceToken": {
                        "kind": "OpenBraceToken",
                        "fullStart": 588,
                        "fullEnd": 591,
                        "start": 588,
                        "end": 589,
                        "fullWidth": 3,
                        "width": 1,
                        "text": "{",
                        "value": "{",
                        "valueText": "{",
                        "hasTrailingTrivia": true,
                        "hasTrailingNewLine": true,
                        "trailingTrivia": [
                            {
                                "kind": "NewLineTrivia",
                                "text": "\r\n"
                            }
                        ]
                    },
                    "statements": [
                        {
                            "kind": "VariableStatement",
                            "fullStart": 591,
                            "fullEnd": 616,
                            "start": 599,
                            "end": 614,
                            "fullWidth": 25,
                            "width": 15,
                            "modifiers": [],
                            "variableDeclaration": {
                                "kind": "VariableDeclaration",
                                "fullStart": 591,
                                "fullEnd": 613,
                                "start": 599,
                                "end": 613,
                                "fullWidth": 22,
                                "width": 14,
                                "varKeyword": {
                                    "kind": "VarKeyword",
                                    "fullStart": 591,
                                    "fullEnd": 603,
                                    "start": 599,
                                    "end": 602,
                                    "fullWidth": 12,
                                    "width": 3,
                                    "text": "var",
                                    "value": "var",
                                    "valueText": "var",
                                    "hasLeadingTrivia": true,
                                    "hasTrailingTrivia": true,
                                    "leadingTrivia": [
                                        {
                                            "kind": "WhitespaceTrivia",
                                            "text": "        "
                                        }
                                    ],
                                    "trailingTrivia": [
                                        {
                                            "kind": "WhitespaceTrivia",
                                            "text": " "
                                        }
                                    ]
                                },
                                "variableDeclarators": [
                                    {
                                        "kind": "VariableDeclarator",
                                        "fullStart": 603,
                                        "fullEnd": 613,
                                        "start": 603,
                                        "end": 613,
                                        "fullWidth": 10,
<<<<<<< HEAD
                                        "width": 10,
                                        "identifier": {
=======
                                        "propertyName": {
>>>>>>> 85e84683
                                            "kind": "IdentifierName",
                                            "fullStart": 603,
                                            "fullEnd": 609,
                                            "start": 603,
                                            "end": 608,
                                            "fullWidth": 6,
                                            "width": 5,
                                            "text": "proto",
                                            "value": "proto",
                                            "valueText": "proto",
                                            "hasTrailingTrivia": true,
                                            "trailingTrivia": [
                                                {
                                                    "kind": "WhitespaceTrivia",
                                                    "text": " "
                                                }
                                            ]
                                        },
                                        "equalsValueClause": {
                                            "kind": "EqualsValueClause",
                                            "fullStart": 609,
                                            "fullEnd": 613,
                                            "start": 609,
                                            "end": 613,
                                            "fullWidth": 4,
                                            "width": 4,
                                            "equalsToken": {
                                                "kind": "EqualsToken",
                                                "fullStart": 609,
                                                "fullEnd": 611,
                                                "start": 609,
                                                "end": 610,
                                                "fullWidth": 2,
                                                "width": 1,
                                                "text": "=",
                                                "value": "=",
                                                "valueText": "=",
                                                "hasTrailingTrivia": true,
                                                "trailingTrivia": [
                                                    {
                                                        "kind": "WhitespaceTrivia",
                                                        "text": " "
                                                    }
                                                ]
                                            },
                                            "value": {
                                                "kind": "ObjectLiteralExpression",
                                                "fullStart": 611,
                                                "fullEnd": 613,
                                                "start": 611,
                                                "end": 613,
                                                "fullWidth": 2,
                                                "width": 2,
                                                "openBraceToken": {
                                                    "kind": "OpenBraceToken",
                                                    "fullStart": 611,
                                                    "fullEnd": 612,
                                                    "start": 611,
                                                    "end": 612,
                                                    "fullWidth": 1,
                                                    "width": 1,
                                                    "text": "{",
                                                    "value": "{",
                                                    "valueText": "{"
                                                },
                                                "propertyAssignments": [],
                                                "closeBraceToken": {
                                                    "kind": "CloseBraceToken",
                                                    "fullStart": 612,
                                                    "fullEnd": 613,
                                                    "start": 612,
                                                    "end": 613,
                                                    "fullWidth": 1,
                                                    "width": 1,
                                                    "text": "}",
                                                    "value": "}",
                                                    "valueText": "}"
                                                }
                                            }
                                        }
                                    }
                                ]
                            },
                            "semicolonToken": {
                                "kind": "SemicolonToken",
                                "fullStart": 613,
                                "fullEnd": 616,
                                "start": 613,
                                "end": 614,
                                "fullWidth": 3,
                                "width": 1,
                                "text": ";",
                                "value": ";",
                                "valueText": ";",
                                "hasTrailingTrivia": true,
                                "hasTrailingNewLine": true,
                                "trailingTrivia": [
                                    {
                                        "kind": "NewLineTrivia",
                                        "text": "\r\n"
                                    }
                                ]
                            }
                        },
                        {
                            "kind": "ExpressionStatement",
                            "fullStart": 616,
                            "fullEnd": 745,
                            "start": 624,
                            "end": 743,
                            "fullWidth": 129,
                            "width": 119,
                            "isIncrementallyUnusable": true,
                            "expression": {
                                "kind": "InvocationExpression",
                                "fullStart": 616,
                                "fullEnd": 742,
                                "start": 624,
                                "end": 742,
                                "fullWidth": 126,
                                "width": 118,
                                "isIncrementallyUnusable": true,
                                "expression": {
                                    "kind": "MemberAccessExpression",
                                    "fullStart": 616,
                                    "fullEnd": 645,
                                    "start": 624,
                                    "end": 645,
                                    "fullWidth": 29,
                                    "width": 21,
                                    "expression": {
                                        "kind": "IdentifierName",
                                        "fullStart": 616,
                                        "fullEnd": 630,
                                        "start": 624,
                                        "end": 630,
                                        "fullWidth": 14,
                                        "width": 6,
                                        "text": "Object",
                                        "value": "Object",
                                        "valueText": "Object",
                                        "hasLeadingTrivia": true,
                                        "leadingTrivia": [
                                            {
                                                "kind": "WhitespaceTrivia",
                                                "text": "        "
                                            }
                                        ]
                                    },
                                    "dotToken": {
                                        "kind": "DotToken",
                                        "fullStart": 630,
                                        "fullEnd": 631,
                                        "start": 630,
                                        "end": 631,
                                        "fullWidth": 1,
                                        "width": 1,
                                        "text": ".",
                                        "value": ".",
                                        "valueText": "."
                                    },
                                    "name": {
                                        "kind": "IdentifierName",
                                        "fullStart": 631,
                                        "fullEnd": 645,
                                        "start": 631,
                                        "end": 645,
                                        "fullWidth": 14,
                                        "width": 14,
                                        "text": "defineProperty",
                                        "value": "defineProperty",
                                        "valueText": "defineProperty"
                                    }
                                },
                                "argumentList": {
                                    "kind": "ArgumentList",
                                    "fullStart": 645,
                                    "fullEnd": 742,
                                    "start": 645,
                                    "end": 742,
                                    "fullWidth": 97,
                                    "width": 97,
                                    "isIncrementallyUnusable": true,
                                    "openParenToken": {
                                        "kind": "OpenParenToken",
                                        "fullStart": 645,
                                        "fullEnd": 646,
                                        "start": 645,
                                        "end": 646,
                                        "fullWidth": 1,
                                        "width": 1,
                                        "text": "(",
                                        "value": "(",
                                        "valueText": "("
                                    },
                                    "arguments": [
                                        {
                                            "kind": "IdentifierName",
                                            "fullStart": 646,
                                            "fullEnd": 651,
                                            "start": 646,
                                            "end": 651,
                                            "fullWidth": 5,
                                            "width": 5,
                                            "text": "proto",
                                            "value": "proto",
                                            "valueText": "proto"
                                        },
                                        {
                                            "kind": "CommaToken",
                                            "fullStart": 651,
                                            "fullEnd": 653,
                                            "start": 651,
                                            "end": 652,
                                            "fullWidth": 2,
                                            "width": 1,
                                            "text": ",",
                                            "value": ",",
                                            "valueText": ",",
                                            "hasTrailingTrivia": true,
                                            "trailingTrivia": [
                                                {
                                                    "kind": "WhitespaceTrivia",
                                                    "text": " "
                                                }
                                            ]
                                        },
                                        {
                                            "kind": "StringLiteral",
                                            "fullStart": 653,
                                            "fullEnd": 659,
                                            "start": 653,
                                            "end": 659,
                                            "fullWidth": 6,
                                            "width": 6,
                                            "text": "\"prop\"",
                                            "value": "prop",
                                            "valueText": "prop"
                                        },
                                        {
                                            "kind": "CommaToken",
                                            "fullStart": 659,
                                            "fullEnd": 661,
                                            "start": 659,
                                            "end": 660,
                                            "fullWidth": 2,
                                            "width": 1,
                                            "text": ",",
                                            "value": ",",
                                            "valueText": ",",
                                            "hasTrailingTrivia": true,
                                            "trailingTrivia": [
                                                {
                                                    "kind": "WhitespaceTrivia",
                                                    "text": " "
                                                }
                                            ]
                                        },
                                        {
                                            "kind": "ObjectLiteralExpression",
                                            "fullStart": 661,
                                            "fullEnd": 741,
                                            "start": 661,
                                            "end": 741,
                                            "fullWidth": 80,
                                            "width": 80,
                                            "isIncrementallyUnusable": true,
                                            "openBraceToken": {
                                                "kind": "OpenBraceToken",
                                                "fullStart": 661,
                                                "fullEnd": 664,
                                                "start": 661,
                                                "end": 662,
                                                "fullWidth": 3,
                                                "width": 1,
                                                "text": "{",
                                                "value": "{",
                                                "valueText": "{",
                                                "hasTrailingTrivia": true,
                                                "hasTrailingNewLine": true,
                                                "trailingTrivia": [
                                                    {
                                                        "kind": "NewLineTrivia",
                                                        "text": "\r\n"
                                                    }
                                                ]
                                            },
                                            "propertyAssignments": [
                                                {
                                                    "kind": "SimplePropertyAssignment",
                                                    "fullStart": 664,
                                                    "fullEnd": 696,
                                                    "start": 676,
                                                    "end": 696,
                                                    "fullWidth": 32,
                                                    "width": 20,
                                                    "isIncrementallyUnusable": true,
                                                    "propertyName": {
                                                        "kind": "IdentifierName",
                                                        "fullStart": 664,
                                                        "fullEnd": 679,
                                                        "start": 676,
                                                        "end": 679,
                                                        "fullWidth": 15,
                                                        "width": 3,
                                                        "text": "set",
                                                        "value": "set",
                                                        "valueText": "set",
                                                        "hasLeadingTrivia": true,
                                                        "leadingTrivia": [
                                                            {
                                                                "kind": "WhitespaceTrivia",
                                                                "text": "            "
                                                            }
                                                        ]
                                                    },
                                                    "colonToken": {
                                                        "kind": "ColonToken",
                                                        "fullStart": 679,
                                                        "fullEnd": 681,
                                                        "start": 679,
                                                        "end": 680,
                                                        "fullWidth": 2,
                                                        "width": 1,
                                                        "text": ":",
                                                        "value": ":",
                                                        "valueText": ":",
                                                        "hasTrailingTrivia": true,
                                                        "trailingTrivia": [
                                                            {
                                                                "kind": "WhitespaceTrivia",
                                                                "text": " "
                                                            }
                                                        ]
                                                    },
                                                    "expression": {
                                                        "kind": "FunctionExpression",
                                                        "fullStart": 681,
                                                        "fullEnd": 696,
                                                        "start": 681,
                                                        "end": 696,
                                                        "fullWidth": 15,
                                                        "width": 15,
                                                        "functionKeyword": {
                                                            "kind": "FunctionKeyword",
                                                            "fullStart": 681,
                                                            "fullEnd": 690,
                                                            "start": 681,
                                                            "end": 689,
                                                            "fullWidth": 9,
                                                            "width": 8,
                                                            "text": "function",
                                                            "value": "function",
                                                            "valueText": "function",
                                                            "hasTrailingTrivia": true,
                                                            "trailingTrivia": [
                                                                {
                                                                    "kind": "WhitespaceTrivia",
                                                                    "text": " "
                                                                }
                                                            ]
                                                        },
                                                        "callSignature": {
                                                            "kind": "CallSignature",
                                                            "fullStart": 690,
                                                            "fullEnd": 693,
                                                            "start": 690,
                                                            "end": 692,
                                                            "fullWidth": 3,
                                                            "width": 2,
                                                            "parameterList": {
                                                                "kind": "ParameterList",
                                                                "fullStart": 690,
                                                                "fullEnd": 693,
                                                                "start": 690,
                                                                "end": 692,
                                                                "fullWidth": 3,
                                                                "width": 2,
                                                                "openParenToken": {
                                                                    "kind": "OpenParenToken",
                                                                    "fullStart": 690,
                                                                    "fullEnd": 691,
                                                                    "start": 690,
                                                                    "end": 691,
                                                                    "fullWidth": 1,
                                                                    "width": 1,
                                                                    "text": "(",
                                                                    "value": "(",
                                                                    "valueText": "("
                                                                },
                                                                "parameters": [],
                                                                "closeParenToken": {
                                                                    "kind": "CloseParenToken",
                                                                    "fullStart": 691,
                                                                    "fullEnd": 693,
                                                                    "start": 691,
                                                                    "end": 692,
                                                                    "fullWidth": 2,
                                                                    "width": 1,
                                                                    "text": ")",
                                                                    "value": ")",
                                                                    "valueText": ")",
                                                                    "hasTrailingTrivia": true,
                                                                    "trailingTrivia": [
                                                                        {
                                                                            "kind": "WhitespaceTrivia",
                                                                            "text": " "
                                                                        }
                                                                    ]
                                                                }
                                                            }
                                                        },
                                                        "block": {
                                                            "kind": "Block",
                                                            "fullStart": 693,
                                                            "fullEnd": 696,
                                                            "start": 693,
                                                            "end": 696,
                                                            "fullWidth": 3,
                                                            "width": 3,
                                                            "openBraceToken": {
                                                                "kind": "OpenBraceToken",
                                                                "fullStart": 693,
                                                                "fullEnd": 695,
                                                                "start": 693,
                                                                "end": 694,
                                                                "fullWidth": 2,
                                                                "width": 1,
                                                                "text": "{",
                                                                "value": "{",
                                                                "valueText": "{",
                                                                "hasTrailingTrivia": true,
                                                                "trailingTrivia": [
                                                                    {
                                                                        "kind": "WhitespaceTrivia",
                                                                        "text": " "
                                                                    }
                                                                ]
                                                            },
                                                            "statements": [],
                                                            "closeBraceToken": {
                                                                "kind": "CloseBraceToken",
                                                                "fullStart": 695,
                                                                "fullEnd": 696,
                                                                "start": 695,
                                                                "end": 696,
                                                                "fullWidth": 1,
                                                                "width": 1,
                                                                "text": "}",
                                                                "value": "}",
                                                                "valueText": "}"
                                                            }
                                                        }
                                                    }
                                                },
                                                {
                                                    "kind": "CommaToken",
                                                    "fullStart": 696,
                                                    "fullEnd": 699,
                                                    "start": 696,
                                                    "end": 697,
                                                    "fullWidth": 3,
                                                    "width": 1,
                                                    "text": ",",
                                                    "value": ",",
                                                    "valueText": ",",
                                                    "hasTrailingTrivia": true,
                                                    "hasTrailingNewLine": true,
                                                    "trailingTrivia": [
                                                        {
                                                            "kind": "NewLineTrivia",
                                                            "text": "\r\n"
                                                        }
                                                    ]
                                                },
                                                {
                                                    "kind": "SimplePropertyAssignment",
                                                    "fullStart": 699,
                                                    "fullEnd": 732,
                                                    "start": 711,
                                                    "end": 730,
                                                    "fullWidth": 33,
                                                    "width": 19,
                                                    "propertyName": {
                                                        "kind": "IdentifierName",
                                                        "fullStart": 699,
                                                        "fullEnd": 723,
                                                        "start": 711,
                                                        "end": 723,
                                                        "fullWidth": 24,
                                                        "width": 12,
                                                        "text": "configurable",
                                                        "value": "configurable",
                                                        "valueText": "configurable",
                                                        "hasLeadingTrivia": true,
                                                        "leadingTrivia": [
                                                            {
                                                                "kind": "WhitespaceTrivia",
                                                                "text": "            "
                                                            }
                                                        ]
                                                    },
                                                    "colonToken": {
                                                        "kind": "ColonToken",
                                                        "fullStart": 723,
                                                        "fullEnd": 725,
                                                        "start": 723,
                                                        "end": 724,
                                                        "fullWidth": 2,
                                                        "width": 1,
                                                        "text": ":",
                                                        "value": ":",
                                                        "valueText": ":",
                                                        "hasTrailingTrivia": true,
                                                        "trailingTrivia": [
                                                            {
                                                                "kind": "WhitespaceTrivia",
                                                                "text": " "
                                                            }
                                                        ]
                                                    },
                                                    "expression": {
                                                        "kind": "FalseKeyword",
                                                        "fullStart": 725,
                                                        "fullEnd": 732,
                                                        "start": 725,
                                                        "end": 730,
                                                        "fullWidth": 7,
                                                        "width": 5,
                                                        "text": "false",
                                                        "value": false,
                                                        "valueText": "false",
                                                        "hasTrailingTrivia": true,
                                                        "hasTrailingNewLine": true,
                                                        "trailingTrivia": [
                                                            {
                                                                "kind": "NewLineTrivia",
                                                                "text": "\r\n"
                                                            }
                                                        ]
                                                    }
                                                }
                                            ],
                                            "closeBraceToken": {
                                                "kind": "CloseBraceToken",
                                                "fullStart": 732,
                                                "fullEnd": 741,
                                                "start": 740,
                                                "end": 741,
                                                "fullWidth": 9,
                                                "width": 1,
                                                "text": "}",
                                                "value": "}",
                                                "valueText": "}",
                                                "hasLeadingTrivia": true,
                                                "leadingTrivia": [
                                                    {
                                                        "kind": "WhitespaceTrivia",
                                                        "text": "        "
                                                    }
                                                ]
                                            }
                                        }
                                    ],
                                    "closeParenToken": {
                                        "kind": "CloseParenToken",
                                        "fullStart": 741,
                                        "fullEnd": 742,
                                        "start": 741,
                                        "end": 742,
                                        "fullWidth": 1,
                                        "width": 1,
                                        "text": ")",
                                        "value": ")",
                                        "valueText": ")"
                                    }
                                }
                            },
                            "semicolonToken": {
                                "kind": "SemicolonToken",
                                "fullStart": 742,
                                "fullEnd": 745,
                                "start": 742,
                                "end": 743,
                                "fullWidth": 3,
                                "width": 1,
                                "text": ";",
                                "value": ";",
                                "valueText": ";",
                                "hasTrailingTrivia": true,
                                "hasTrailingNewLine": true,
                                "trailingTrivia": [
                                    {
                                        "kind": "NewLineTrivia",
                                        "text": "\r\n"
                                    }
                                ]
                            }
                        },
                        {
                            "kind": "VariableStatement",
                            "fullStart": 745,
                            "fullEnd": 781,
                            "start": 753,
                            "end": 779,
                            "fullWidth": 36,
                            "width": 26,
                            "modifiers": [],
                            "variableDeclaration": {
                                "kind": "VariableDeclaration",
                                "fullStart": 745,
                                "fullEnd": 778,
                                "start": 753,
                                "end": 778,
                                "fullWidth": 33,
                                "width": 25,
                                "varKeyword": {
                                    "kind": "VarKeyword",
                                    "fullStart": 745,
                                    "fullEnd": 757,
                                    "start": 753,
                                    "end": 756,
                                    "fullWidth": 12,
                                    "width": 3,
                                    "text": "var",
                                    "value": "var",
                                    "valueText": "var",
                                    "hasLeadingTrivia": true,
                                    "hasTrailingTrivia": true,
                                    "leadingTrivia": [
                                        {
                                            "kind": "WhitespaceTrivia",
                                            "text": "        "
                                        }
                                    ],
                                    "trailingTrivia": [
                                        {
                                            "kind": "WhitespaceTrivia",
                                            "text": " "
                                        }
                                    ]
                                },
                                "variableDeclarators": [
                                    {
                                        "kind": "VariableDeclarator",
                                        "fullStart": 757,
                                        "fullEnd": 778,
                                        "start": 757,
                                        "end": 778,
                                        "fullWidth": 21,
<<<<<<< HEAD
                                        "width": 21,
                                        "identifier": {
=======
                                        "propertyName": {
>>>>>>> 85e84683
                                            "kind": "IdentifierName",
                                            "fullStart": 757,
                                            "fullEnd": 761,
                                            "start": 757,
                                            "end": 760,
                                            "fullWidth": 4,
                                            "width": 3,
                                            "text": "Con",
                                            "value": "Con",
                                            "valueText": "Con",
                                            "hasTrailingTrivia": true,
                                            "trailingTrivia": [
                                                {
                                                    "kind": "WhitespaceTrivia",
                                                    "text": " "
                                                }
                                            ]
                                        },
                                        "equalsValueClause": {
                                            "kind": "EqualsValueClause",
                                            "fullStart": 761,
                                            "fullEnd": 778,
                                            "start": 761,
                                            "end": 778,
                                            "fullWidth": 17,
                                            "width": 17,
                                            "equalsToken": {
                                                "kind": "EqualsToken",
                                                "fullStart": 761,
                                                "fullEnd": 763,
                                                "start": 761,
                                                "end": 762,
                                                "fullWidth": 2,
                                                "width": 1,
                                                "text": "=",
                                                "value": "=",
                                                "valueText": "=",
                                                "hasTrailingTrivia": true,
                                                "trailingTrivia": [
                                                    {
                                                        "kind": "WhitespaceTrivia",
                                                        "text": " "
                                                    }
                                                ]
                                            },
                                            "value": {
                                                "kind": "FunctionExpression",
                                                "fullStart": 763,
                                                "fullEnd": 778,
                                                "start": 763,
                                                "end": 778,
                                                "fullWidth": 15,
                                                "width": 15,
                                                "functionKeyword": {
                                                    "kind": "FunctionKeyword",
                                                    "fullStart": 763,
                                                    "fullEnd": 772,
                                                    "start": 763,
                                                    "end": 771,
                                                    "fullWidth": 9,
                                                    "width": 8,
                                                    "text": "function",
                                                    "value": "function",
                                                    "valueText": "function",
                                                    "hasTrailingTrivia": true,
                                                    "trailingTrivia": [
                                                        {
                                                            "kind": "WhitespaceTrivia",
                                                            "text": " "
                                                        }
                                                    ]
                                                },
                                                "callSignature": {
                                                    "kind": "CallSignature",
                                                    "fullStart": 772,
                                                    "fullEnd": 775,
                                                    "start": 772,
                                                    "end": 774,
                                                    "fullWidth": 3,
                                                    "width": 2,
                                                    "parameterList": {
                                                        "kind": "ParameterList",
                                                        "fullStart": 772,
                                                        "fullEnd": 775,
                                                        "start": 772,
                                                        "end": 774,
                                                        "fullWidth": 3,
                                                        "width": 2,
                                                        "openParenToken": {
                                                            "kind": "OpenParenToken",
                                                            "fullStart": 772,
                                                            "fullEnd": 773,
                                                            "start": 772,
                                                            "end": 773,
                                                            "fullWidth": 1,
                                                            "width": 1,
                                                            "text": "(",
                                                            "value": "(",
                                                            "valueText": "("
                                                        },
                                                        "parameters": [],
                                                        "closeParenToken": {
                                                            "kind": "CloseParenToken",
                                                            "fullStart": 773,
                                                            "fullEnd": 775,
                                                            "start": 773,
                                                            "end": 774,
                                                            "fullWidth": 2,
                                                            "width": 1,
                                                            "text": ")",
                                                            "value": ")",
                                                            "valueText": ")",
                                                            "hasTrailingTrivia": true,
                                                            "trailingTrivia": [
                                                                {
                                                                    "kind": "WhitespaceTrivia",
                                                                    "text": " "
                                                                }
                                                            ]
                                                        }
                                                    }
                                                },
                                                "block": {
                                                    "kind": "Block",
                                                    "fullStart": 775,
                                                    "fullEnd": 778,
                                                    "start": 775,
                                                    "end": 778,
                                                    "fullWidth": 3,
                                                    "width": 3,
                                                    "openBraceToken": {
                                                        "kind": "OpenBraceToken",
                                                        "fullStart": 775,
                                                        "fullEnd": 777,
                                                        "start": 775,
                                                        "end": 776,
                                                        "fullWidth": 2,
                                                        "width": 1,
                                                        "text": "{",
                                                        "value": "{",
                                                        "valueText": "{",
                                                        "hasTrailingTrivia": true,
                                                        "trailingTrivia": [
                                                            {
                                                                "kind": "WhitespaceTrivia",
                                                                "text": " "
                                                            }
                                                        ]
                                                    },
                                                    "statements": [],
                                                    "closeBraceToken": {
                                                        "kind": "CloseBraceToken",
                                                        "fullStart": 777,
                                                        "fullEnd": 778,
                                                        "start": 777,
                                                        "end": 778,
                                                        "fullWidth": 1,
                                                        "width": 1,
                                                        "text": "}",
                                                        "value": "}",
                                                        "valueText": "}"
                                                    }
                                                }
                                            }
                                        }
                                    }
                                ]
                            },
                            "semicolonToken": {
                                "kind": "SemicolonToken",
                                "fullStart": 778,
                                "fullEnd": 781,
                                "start": 778,
                                "end": 779,
                                "fullWidth": 3,
                                "width": 1,
                                "text": ";",
                                "value": ";",
                                "valueText": ";",
                                "hasTrailingTrivia": true,
                                "hasTrailingNewLine": true,
                                "trailingTrivia": [
                                    {
                                        "kind": "NewLineTrivia",
                                        "text": "\r\n"
                                    }
                                ]
                            }
                        },
                        {
                            "kind": "ExpressionStatement",
                            "fullStart": 781,
                            "fullEnd": 813,
                            "start": 789,
                            "end": 811,
                            "fullWidth": 32,
                            "width": 22,
                            "expression": {
                                "kind": "AssignmentExpression",
                                "fullStart": 781,
                                "fullEnd": 810,
                                "start": 789,
                                "end": 810,
                                "fullWidth": 29,
                                "width": 21,
                                "left": {
                                    "kind": "MemberAccessExpression",
                                    "fullStart": 781,
                                    "fullEnd": 803,
                                    "start": 789,
                                    "end": 802,
                                    "fullWidth": 22,
                                    "width": 13,
                                    "expression": {
                                        "kind": "IdentifierName",
                                        "fullStart": 781,
                                        "fullEnd": 792,
                                        "start": 789,
                                        "end": 792,
                                        "fullWidth": 11,
                                        "width": 3,
                                        "text": "Con",
                                        "value": "Con",
                                        "valueText": "Con",
                                        "hasLeadingTrivia": true,
                                        "leadingTrivia": [
                                            {
                                                "kind": "WhitespaceTrivia",
                                                "text": "        "
                                            }
                                        ]
                                    },
                                    "dotToken": {
                                        "kind": "DotToken",
                                        "fullStart": 792,
                                        "fullEnd": 793,
                                        "start": 792,
                                        "end": 793,
                                        "fullWidth": 1,
                                        "width": 1,
                                        "text": ".",
                                        "value": ".",
                                        "valueText": "."
                                    },
                                    "name": {
                                        "kind": "IdentifierName",
                                        "fullStart": 793,
                                        "fullEnd": 803,
                                        "start": 793,
                                        "end": 802,
                                        "fullWidth": 10,
                                        "width": 9,
                                        "text": "prototype",
                                        "value": "prototype",
                                        "valueText": "prototype",
                                        "hasTrailingTrivia": true,
                                        "trailingTrivia": [
                                            {
                                                "kind": "WhitespaceTrivia",
                                                "text": " "
                                            }
                                        ]
                                    }
                                },
                                "operatorToken": {
                                    "kind": "EqualsToken",
                                    "fullStart": 803,
                                    "fullEnd": 805,
                                    "start": 803,
                                    "end": 804,
                                    "fullWidth": 2,
                                    "width": 1,
                                    "text": "=",
                                    "value": "=",
                                    "valueText": "=",
                                    "hasTrailingTrivia": true,
                                    "trailingTrivia": [
                                        {
                                            "kind": "WhitespaceTrivia",
                                            "text": " "
                                        }
                                    ]
                                },
                                "right": {
                                    "kind": "IdentifierName",
                                    "fullStart": 805,
                                    "fullEnd": 810,
                                    "start": 805,
                                    "end": 810,
                                    "fullWidth": 5,
                                    "width": 5,
                                    "text": "proto",
                                    "value": "proto",
                                    "valueText": "proto"
                                }
                            },
                            "semicolonToken": {
                                "kind": "SemicolonToken",
                                "fullStart": 810,
                                "fullEnd": 813,
                                "start": 810,
                                "end": 811,
                                "fullWidth": 3,
                                "width": 1,
                                "text": ";",
                                "value": ";",
                                "valueText": ";",
                                "hasTrailingTrivia": true,
                                "hasTrailingNewLine": true,
                                "trailingTrivia": [
                                    {
                                        "kind": "NewLineTrivia",
                                        "text": "\r\n"
                                    }
                                ]
                            }
                        },
                        {
                            "kind": "VariableStatement",
                            "fullStart": 813,
                            "fullEnd": 845,
                            "start": 823,
                            "end": 843,
                            "fullWidth": 32,
                            "width": 20,
                            "modifiers": [],
                            "variableDeclaration": {
                                "kind": "VariableDeclaration",
                                "fullStart": 813,
                                "fullEnd": 842,
                                "start": 823,
                                "end": 842,
                                "fullWidth": 29,
                                "width": 19,
                                "varKeyword": {
                                    "kind": "VarKeyword",
                                    "fullStart": 813,
                                    "fullEnd": 827,
                                    "start": 823,
                                    "end": 826,
                                    "fullWidth": 14,
                                    "width": 3,
                                    "text": "var",
                                    "value": "var",
                                    "valueText": "var",
                                    "hasLeadingTrivia": true,
                                    "hasLeadingNewLine": true,
                                    "hasTrailingTrivia": true,
                                    "leadingTrivia": [
                                        {
                                            "kind": "NewLineTrivia",
                                            "text": "\r\n"
                                        },
                                        {
                                            "kind": "WhitespaceTrivia",
                                            "text": "        "
                                        }
                                    ],
                                    "trailingTrivia": [
                                        {
                                            "kind": "WhitespaceTrivia",
                                            "text": " "
                                        }
                                    ]
                                },
                                "variableDeclarators": [
                                    {
                                        "kind": "VariableDeclarator",
                                        "fullStart": 827,
                                        "fullEnd": 842,
                                        "start": 827,
                                        "end": 842,
                                        "fullWidth": 15,
<<<<<<< HEAD
                                        "width": 15,
                                        "identifier": {
=======
                                        "propertyName": {
>>>>>>> 85e84683
                                            "kind": "IdentifierName",
                                            "fullStart": 827,
                                            "fullEnd": 831,
                                            "start": 827,
                                            "end": 830,
                                            "fullWidth": 4,
                                            "width": 3,
                                            "text": "obj",
                                            "value": "obj",
                                            "valueText": "obj",
                                            "hasTrailingTrivia": true,
                                            "trailingTrivia": [
                                                {
                                                    "kind": "WhitespaceTrivia",
                                                    "text": " "
                                                }
                                            ]
                                        },
                                        "equalsValueClause": {
                                            "kind": "EqualsValueClause",
                                            "fullStart": 831,
                                            "fullEnd": 842,
                                            "start": 831,
                                            "end": 842,
                                            "fullWidth": 11,
                                            "width": 11,
                                            "equalsToken": {
                                                "kind": "EqualsToken",
                                                "fullStart": 831,
                                                "fullEnd": 833,
                                                "start": 831,
                                                "end": 832,
                                                "fullWidth": 2,
                                                "width": 1,
                                                "text": "=",
                                                "value": "=",
                                                "valueText": "=",
                                                "hasTrailingTrivia": true,
                                                "trailingTrivia": [
                                                    {
                                                        "kind": "WhitespaceTrivia",
                                                        "text": " "
                                                    }
                                                ]
                                            },
                                            "value": {
                                                "kind": "ObjectCreationExpression",
                                                "fullStart": 833,
                                                "fullEnd": 842,
                                                "start": 833,
                                                "end": 842,
                                                "fullWidth": 9,
                                                "width": 9,
                                                "newKeyword": {
                                                    "kind": "NewKeyword",
                                                    "fullStart": 833,
                                                    "fullEnd": 837,
                                                    "start": 833,
                                                    "end": 836,
                                                    "fullWidth": 4,
                                                    "width": 3,
                                                    "text": "new",
                                                    "value": "new",
                                                    "valueText": "new",
                                                    "hasTrailingTrivia": true,
                                                    "trailingTrivia": [
                                                        {
                                                            "kind": "WhitespaceTrivia",
                                                            "text": " "
                                                        }
                                                    ]
                                                },
                                                "expression": {
                                                    "kind": "IdentifierName",
                                                    "fullStart": 837,
                                                    "fullEnd": 840,
                                                    "start": 837,
                                                    "end": 840,
                                                    "fullWidth": 3,
                                                    "width": 3,
                                                    "text": "Con",
                                                    "value": "Con",
                                                    "valueText": "Con"
                                                },
                                                "argumentList": {
                                                    "kind": "ArgumentList",
                                                    "fullStart": 840,
                                                    "fullEnd": 842,
                                                    "start": 840,
                                                    "end": 842,
                                                    "fullWidth": 2,
                                                    "width": 2,
                                                    "openParenToken": {
                                                        "kind": "OpenParenToken",
                                                        "fullStart": 840,
                                                        "fullEnd": 841,
                                                        "start": 840,
                                                        "end": 841,
                                                        "fullWidth": 1,
                                                        "width": 1,
                                                        "text": "(",
                                                        "value": "(",
                                                        "valueText": "("
                                                    },
                                                    "arguments": [],
                                                    "closeParenToken": {
                                                        "kind": "CloseParenToken",
                                                        "fullStart": 841,
                                                        "fullEnd": 842,
                                                        "start": 841,
                                                        "end": 842,
                                                        "fullWidth": 1,
                                                        "width": 1,
                                                        "text": ")",
                                                        "value": ")",
                                                        "valueText": ")"
                                                    }
                                                }
                                            }
                                        }
                                    }
                                ]
                            },
                            "semicolonToken": {
                                "kind": "SemicolonToken",
                                "fullStart": 842,
                                "fullEnd": 845,
                                "start": 842,
                                "end": 843,
                                "fullWidth": 3,
                                "width": 1,
                                "text": ";",
                                "value": ";",
                                "valueText": ";",
                                "hasTrailingTrivia": true,
                                "hasTrailingNewLine": true,
                                "trailingTrivia": [
                                    {
                                        "kind": "NewLineTrivia",
                                        "text": "\r\n"
                                    }
                                ]
                            }
                        },
                        {
                            "kind": "ExpressionStatement",
                            "fullStart": 845,
                            "fullEnd": 1060,
                            "start": 855,
                            "end": 1058,
                            "fullWidth": 215,
                            "width": 203,
                            "isIncrementallyUnusable": true,
                            "expression": {
                                "kind": "InvocationExpression",
                                "fullStart": 845,
                                "fullEnd": 1057,
                                "start": 855,
                                "end": 1057,
                                "fullWidth": 212,
                                "width": 202,
                                "isIncrementallyUnusable": true,
                                "expression": {
                                    "kind": "MemberAccessExpression",
                                    "fullStart": 845,
                                    "fullEnd": 878,
                                    "start": 855,
                                    "end": 878,
                                    "fullWidth": 33,
                                    "width": 23,
                                    "expression": {
                                        "kind": "IdentifierName",
                                        "fullStart": 845,
                                        "fullEnd": 861,
                                        "start": 855,
                                        "end": 861,
                                        "fullWidth": 16,
                                        "width": 6,
                                        "text": "Object",
                                        "value": "Object",
                                        "valueText": "Object",
                                        "hasLeadingTrivia": true,
                                        "hasLeadingNewLine": true,
                                        "leadingTrivia": [
                                            {
                                                "kind": "NewLineTrivia",
                                                "text": "\r\n"
                                            },
                                            {
                                                "kind": "WhitespaceTrivia",
                                                "text": "        "
                                            }
                                        ]
                                    },
                                    "dotToken": {
                                        "kind": "DotToken",
                                        "fullStart": 861,
                                        "fullEnd": 862,
                                        "start": 861,
                                        "end": 862,
                                        "fullWidth": 1,
                                        "width": 1,
                                        "text": ".",
                                        "value": ".",
                                        "valueText": "."
                                    },
                                    "name": {
                                        "kind": "IdentifierName",
                                        "fullStart": 862,
                                        "fullEnd": 878,
                                        "start": 862,
                                        "end": 878,
                                        "fullWidth": 16,
                                        "width": 16,
                                        "text": "defineProperties",
                                        "value": "defineProperties",
                                        "valueText": "defineProperties"
                                    }
                                },
                                "argumentList": {
                                    "kind": "ArgumentList",
                                    "fullStart": 878,
                                    "fullEnd": 1057,
                                    "start": 878,
                                    "end": 1057,
                                    "fullWidth": 179,
                                    "width": 179,
                                    "isIncrementallyUnusable": true,
                                    "openParenToken": {
                                        "kind": "OpenParenToken",
                                        "fullStart": 878,
                                        "fullEnd": 879,
                                        "start": 878,
                                        "end": 879,
                                        "fullWidth": 1,
                                        "width": 1,
                                        "text": "(",
                                        "value": "(",
                                        "valueText": "("
                                    },
                                    "arguments": [
                                        {
                                            "kind": "IdentifierName",
                                            "fullStart": 879,
                                            "fullEnd": 882,
                                            "start": 879,
                                            "end": 882,
                                            "fullWidth": 3,
                                            "width": 3,
                                            "text": "obj",
                                            "value": "obj",
                                            "valueText": "obj"
                                        },
                                        {
                                            "kind": "CommaToken",
                                            "fullStart": 882,
                                            "fullEnd": 884,
                                            "start": 882,
                                            "end": 883,
                                            "fullWidth": 2,
                                            "width": 1,
                                            "text": ",",
                                            "value": ",",
                                            "valueText": ",",
                                            "hasTrailingTrivia": true,
                                            "trailingTrivia": [
                                                {
                                                    "kind": "WhitespaceTrivia",
                                                    "text": " "
                                                }
                                            ]
                                        },
                                        {
                                            "kind": "ObjectLiteralExpression",
                                            "fullStart": 884,
                                            "fullEnd": 1056,
                                            "start": 884,
                                            "end": 1056,
                                            "fullWidth": 172,
                                            "width": 172,
                                            "isIncrementallyUnusable": true,
                                            "openBraceToken": {
                                                "kind": "OpenBraceToken",
                                                "fullStart": 884,
                                                "fullEnd": 887,
                                                "start": 884,
                                                "end": 885,
                                                "fullWidth": 3,
                                                "width": 1,
                                                "text": "{",
                                                "value": "{",
                                                "valueText": "{",
                                                "hasTrailingTrivia": true,
                                                "hasTrailingNewLine": true,
                                                "trailingTrivia": [
                                                    {
                                                        "kind": "NewLineTrivia",
                                                        "text": "\r\n"
                                                    }
                                                ]
                                            },
                                            "propertyAssignments": [
                                                {
                                                    "kind": "SimplePropertyAssignment",
                                                    "fullStart": 887,
                                                    "fullEnd": 1047,
                                                    "start": 899,
                                                    "end": 1045,
                                                    "fullWidth": 160,
                                                    "width": 146,
                                                    "isIncrementallyUnusable": true,
                                                    "propertyName": {
                                                        "kind": "IdentifierName",
                                                        "fullStart": 887,
                                                        "fullEnd": 903,
                                                        "start": 899,
                                                        "end": 903,
                                                        "fullWidth": 16,
                                                        "width": 4,
                                                        "text": "prop",
                                                        "value": "prop",
                                                        "valueText": "prop",
                                                        "hasLeadingTrivia": true,
                                                        "leadingTrivia": [
                                                            {
                                                                "kind": "WhitespaceTrivia",
                                                                "text": "            "
                                                            }
                                                        ]
                                                    },
                                                    "colonToken": {
                                                        "kind": "ColonToken",
                                                        "fullStart": 903,
                                                        "fullEnd": 905,
                                                        "start": 903,
                                                        "end": 904,
                                                        "fullWidth": 2,
                                                        "width": 1,
                                                        "text": ":",
                                                        "value": ":",
                                                        "valueText": ":",
                                                        "hasTrailingTrivia": true,
                                                        "trailingTrivia": [
                                                            {
                                                                "kind": "WhitespaceTrivia",
                                                                "text": " "
                                                            }
                                                        ]
                                                    },
                                                    "expression": {
                                                        "kind": "ObjectLiteralExpression",
                                                        "fullStart": 905,
                                                        "fullEnd": 1047,
                                                        "start": 905,
                                                        "end": 1045,
                                                        "fullWidth": 142,
                                                        "width": 140,
                                                        "isIncrementallyUnusable": true,
                                                        "openBraceToken": {
                                                            "kind": "OpenBraceToken",
                                                            "fullStart": 905,
                                                            "fullEnd": 908,
                                                            "start": 905,
                                                            "end": 906,
                                                            "fullWidth": 3,
                                                            "width": 1,
                                                            "text": "{",
                                                            "value": "{",
                                                            "valueText": "{",
                                                            "hasTrailingTrivia": true,
                                                            "hasTrailingNewLine": true,
                                                            "trailingTrivia": [
                                                                {
                                                                    "kind": "NewLineTrivia",
                                                                    "text": "\r\n"
                                                                }
                                                            ]
                                                        },
                                                        "propertyAssignments": [
                                                            {
                                                                "kind": "SimplePropertyAssignment",
                                                                "fullStart": 908,
                                                                "fullEnd": 993,
                                                                "start": 924,
                                                                "end": 993,
                                                                "fullWidth": 85,
                                                                "width": 69,
                                                                "isIncrementallyUnusable": true,
                                                                "propertyName": {
                                                                    "kind": "IdentifierName",
                                                                    "fullStart": 908,
                                                                    "fullEnd": 927,
                                                                    "start": 924,
                                                                    "end": 927,
                                                                    "fullWidth": 19,
                                                                    "width": 3,
                                                                    "text": "get",
                                                                    "value": "get",
                                                                    "valueText": "get",
                                                                    "hasLeadingTrivia": true,
                                                                    "leadingTrivia": [
                                                                        {
                                                                            "kind": "WhitespaceTrivia",
                                                                            "text": "                "
                                                                        }
                                                                    ]
                                                                },
                                                                "colonToken": {
                                                                    "kind": "ColonToken",
                                                                    "fullStart": 927,
                                                                    "fullEnd": 929,
                                                                    "start": 927,
                                                                    "end": 928,
                                                                    "fullWidth": 2,
                                                                    "width": 1,
                                                                    "text": ":",
                                                                    "value": ":",
                                                                    "valueText": ":",
                                                                    "hasTrailingTrivia": true,
                                                                    "trailingTrivia": [
                                                                        {
                                                                            "kind": "WhitespaceTrivia",
                                                                            "text": " "
                                                                        }
                                                                    ]
                                                                },
                                                                "expression": {
                                                                    "kind": "FunctionExpression",
                                                                    "fullStart": 929,
                                                                    "fullEnd": 993,
                                                                    "start": 929,
                                                                    "end": 993,
                                                                    "fullWidth": 64,
                                                                    "width": 64,
                                                                    "functionKeyword": {
                                                                        "kind": "FunctionKeyword",
                                                                        "fullStart": 929,
                                                                        "fullEnd": 938,
                                                                        "start": 929,
                                                                        "end": 937,
                                                                        "fullWidth": 9,
                                                                        "width": 8,
                                                                        "text": "function",
                                                                        "value": "function",
                                                                        "valueText": "function",
                                                                        "hasTrailingTrivia": true,
                                                                        "trailingTrivia": [
                                                                            {
                                                                                "kind": "WhitespaceTrivia",
                                                                                "text": " "
                                                                            }
                                                                        ]
                                                                    },
                                                                    "callSignature": {
                                                                        "kind": "CallSignature",
                                                                        "fullStart": 938,
                                                                        "fullEnd": 941,
                                                                        "start": 938,
                                                                        "end": 940,
                                                                        "fullWidth": 3,
                                                                        "width": 2,
                                                                        "parameterList": {
                                                                            "kind": "ParameterList",
                                                                            "fullStart": 938,
                                                                            "fullEnd": 941,
                                                                            "start": 938,
                                                                            "end": 940,
                                                                            "fullWidth": 3,
                                                                            "width": 2,
                                                                            "openParenToken": {
                                                                                "kind": "OpenParenToken",
                                                                                "fullStart": 938,
                                                                                "fullEnd": 939,
                                                                                "start": 938,
                                                                                "end": 939,
                                                                                "fullWidth": 1,
                                                                                "width": 1,
                                                                                "text": "(",
                                                                                "value": "(",
                                                                                "valueText": "("
                                                                            },
                                                                            "parameters": [],
                                                                            "closeParenToken": {
                                                                                "kind": "CloseParenToken",
                                                                                "fullStart": 939,
                                                                                "fullEnd": 941,
                                                                                "start": 939,
                                                                                "end": 940,
                                                                                "fullWidth": 2,
                                                                                "width": 1,
                                                                                "text": ")",
                                                                                "value": ")",
                                                                                "valueText": ")",
                                                                                "hasTrailingTrivia": true,
                                                                                "trailingTrivia": [
                                                                                    {
                                                                                        "kind": "WhitespaceTrivia",
                                                                                        "text": " "
                                                                                    }
                                                                                ]
                                                                            }
                                                                        }
                                                                    },
                                                                    "block": {
                                                                        "kind": "Block",
                                                                        "fullStart": 941,
                                                                        "fullEnd": 993,
                                                                        "start": 941,
                                                                        "end": 993,
                                                                        "fullWidth": 52,
                                                                        "width": 52,
                                                                        "openBraceToken": {
                                                                            "kind": "OpenBraceToken",
                                                                            "fullStart": 941,
                                                                            "fullEnd": 944,
                                                                            "start": 941,
                                                                            "end": 942,
                                                                            "fullWidth": 3,
                                                                            "width": 1,
                                                                            "text": "{",
                                                                            "value": "{",
                                                                            "valueText": "{",
                                                                            "hasTrailingTrivia": true,
                                                                            "hasTrailingNewLine": true,
                                                                            "trailingTrivia": [
                                                                                {
                                                                                    "kind": "NewLineTrivia",
                                                                                    "text": "\r\n"
                                                                                }
                                                                            ]
                                                                        },
                                                                        "statements": [
                                                                            {
                                                                                "kind": "ReturnStatement",
                                                                                "fullStart": 944,
                                                                                "fullEnd": 976,
                                                                                "start": 964,
                                                                                "end": 974,
                                                                                "fullWidth": 32,
                                                                                "width": 10,
                                                                                "returnKeyword": {
                                                                                    "kind": "ReturnKeyword",
                                                                                    "fullStart": 944,
                                                                                    "fullEnd": 971,
                                                                                    "start": 964,
                                                                                    "end": 970,
                                                                                    "fullWidth": 27,
                                                                                    "width": 6,
                                                                                    "text": "return",
                                                                                    "value": "return",
                                                                                    "valueText": "return",
                                                                                    "hasLeadingTrivia": true,
                                                                                    "hasTrailingTrivia": true,
                                                                                    "leadingTrivia": [
                                                                                        {
                                                                                            "kind": "WhitespaceTrivia",
                                                                                            "text": "                    "
                                                                                        }
                                                                                    ],
                                                                                    "trailingTrivia": [
                                                                                        {
                                                                                            "kind": "WhitespaceTrivia",
                                                                                            "text": " "
                                                                                        }
                                                                                    ]
                                                                                },
                                                                                "expression": {
                                                                                    "kind": "NumericLiteral",
                                                                                    "fullStart": 971,
                                                                                    "fullEnd": 973,
                                                                                    "start": 971,
                                                                                    "end": 973,
                                                                                    "fullWidth": 2,
                                                                                    "width": 2,
                                                                                    "text": "12",
                                                                                    "value": 12,
                                                                                    "valueText": "12"
                                                                                },
                                                                                "semicolonToken": {
                                                                                    "kind": "SemicolonToken",
                                                                                    "fullStart": 973,
                                                                                    "fullEnd": 976,
                                                                                    "start": 973,
                                                                                    "end": 974,
                                                                                    "fullWidth": 3,
                                                                                    "width": 1,
                                                                                    "text": ";",
                                                                                    "value": ";",
                                                                                    "valueText": ";",
                                                                                    "hasTrailingTrivia": true,
                                                                                    "hasTrailingNewLine": true,
                                                                                    "trailingTrivia": [
                                                                                        {
                                                                                            "kind": "NewLineTrivia",
                                                                                            "text": "\r\n"
                                                                                        }
                                                                                    ]
                                                                                }
                                                                            }
                                                                        ],
                                                                        "closeBraceToken": {
                                                                            "kind": "CloseBraceToken",
                                                                            "fullStart": 976,
                                                                            "fullEnd": 993,
                                                                            "start": 992,
                                                                            "end": 993,
                                                                            "fullWidth": 17,
                                                                            "width": 1,
                                                                            "text": "}",
                                                                            "value": "}",
                                                                            "valueText": "}",
                                                                            "hasLeadingTrivia": true,
                                                                            "leadingTrivia": [
                                                                                {
                                                                                    "kind": "WhitespaceTrivia",
                                                                                    "text": "                "
                                                                                }
                                                                            ]
                                                                        }
                                                                    }
                                                                }
                                                            },
                                                            {
                                                                "kind": "CommaToken",
                                                                "fullStart": 993,
                                                                "fullEnd": 996,
                                                                "start": 993,
                                                                "end": 994,
                                                                "fullWidth": 3,
                                                                "width": 1,
                                                                "text": ",",
                                                                "value": ",",
                                                                "valueText": ",",
                                                                "hasTrailingTrivia": true,
                                                                "hasTrailingNewLine": true,
                                                                "trailingTrivia": [
                                                                    {
                                                                        "kind": "NewLineTrivia",
                                                                        "text": "\r\n"
                                                                    }
                                                                ]
                                                            },
                                                            {
                                                                "kind": "SimplePropertyAssignment",
                                                                "fullStart": 996,
                                                                "fullEnd": 1032,
                                                                "start": 1012,
                                                                "end": 1030,
                                                                "fullWidth": 36,
                                                                "width": 18,
                                                                "propertyName": {
                                                                    "kind": "IdentifierName",
                                                                    "fullStart": 996,
                                                                    "fullEnd": 1024,
                                                                    "start": 1012,
                                                                    "end": 1024,
                                                                    "fullWidth": 28,
                                                                    "width": 12,
                                                                    "text": "configurable",
                                                                    "value": "configurable",
                                                                    "valueText": "configurable",
                                                                    "hasLeadingTrivia": true,
                                                                    "leadingTrivia": [
                                                                        {
                                                                            "kind": "WhitespaceTrivia",
                                                                            "text": "                "
                                                                        }
                                                                    ]
                                                                },
                                                                "colonToken": {
                                                                    "kind": "ColonToken",
                                                                    "fullStart": 1024,
                                                                    "fullEnd": 1026,
                                                                    "start": 1024,
                                                                    "end": 1025,
                                                                    "fullWidth": 2,
                                                                    "width": 1,
                                                                    "text": ":",
                                                                    "value": ":",
                                                                    "valueText": ":",
                                                                    "hasTrailingTrivia": true,
                                                                    "trailingTrivia": [
                                                                        {
                                                                            "kind": "WhitespaceTrivia",
                                                                            "text": " "
                                                                        }
                                                                    ]
                                                                },
                                                                "expression": {
                                                                    "kind": "TrueKeyword",
                                                                    "fullStart": 1026,
                                                                    "fullEnd": 1032,
                                                                    "start": 1026,
                                                                    "end": 1030,
                                                                    "fullWidth": 6,
                                                                    "width": 4,
                                                                    "text": "true",
                                                                    "value": true,
                                                                    "valueText": "true",
                                                                    "hasTrailingTrivia": true,
                                                                    "hasTrailingNewLine": true,
                                                                    "trailingTrivia": [
                                                                        {
                                                                            "kind": "NewLineTrivia",
                                                                            "text": "\r\n"
                                                                        }
                                                                    ]
                                                                }
                                                            }
                                                        ],
                                                        "closeBraceToken": {
                                                            "kind": "CloseBraceToken",
                                                            "fullStart": 1032,
                                                            "fullEnd": 1047,
                                                            "start": 1044,
                                                            "end": 1045,
                                                            "fullWidth": 15,
                                                            "width": 1,
                                                            "text": "}",
                                                            "value": "}",
                                                            "valueText": "}",
                                                            "hasLeadingTrivia": true,
                                                            "hasTrailingTrivia": true,
                                                            "hasTrailingNewLine": true,
                                                            "leadingTrivia": [
                                                                {
                                                                    "kind": "WhitespaceTrivia",
                                                                    "text": "            "
                                                                }
                                                            ],
                                                            "trailingTrivia": [
                                                                {
                                                                    "kind": "NewLineTrivia",
                                                                    "text": "\r\n"
                                                                }
                                                            ]
                                                        }
                                                    }
                                                }
                                            ],
                                            "closeBraceToken": {
                                                "kind": "CloseBraceToken",
                                                "fullStart": 1047,
                                                "fullEnd": 1056,
                                                "start": 1055,
                                                "end": 1056,
                                                "fullWidth": 9,
                                                "width": 1,
                                                "text": "}",
                                                "value": "}",
                                                "valueText": "}",
                                                "hasLeadingTrivia": true,
                                                "leadingTrivia": [
                                                    {
                                                        "kind": "WhitespaceTrivia",
                                                        "text": "        "
                                                    }
                                                ]
                                            }
                                        }
                                    ],
                                    "closeParenToken": {
                                        "kind": "CloseParenToken",
                                        "fullStart": 1056,
                                        "fullEnd": 1057,
                                        "start": 1056,
                                        "end": 1057,
                                        "fullWidth": 1,
                                        "width": 1,
                                        "text": ")",
                                        "value": ")",
                                        "valueText": ")"
                                    }
                                }
                            },
                            "semicolonToken": {
                                "kind": "SemicolonToken",
                                "fullStart": 1057,
                                "fullEnd": 1060,
                                "start": 1057,
                                "end": 1058,
                                "fullWidth": 3,
                                "width": 1,
                                "text": ";",
                                "value": ";",
                                "valueText": ";",
                                "hasTrailingTrivia": true,
                                "hasTrailingNewLine": true,
                                "trailingTrivia": [
                                    {
                                        "kind": "NewLineTrivia",
                                        "text": "\r\n"
                                    }
                                ]
                            }
                        },
                        {
                            "kind": "ReturnStatement",
                            "fullStart": 1060,
                            "fullEnd": 1123,
                            "start": 1068,
                            "end": 1121,
                            "fullWidth": 63,
                            "width": 53,
                            "returnKeyword": {
                                "kind": "ReturnKeyword",
                                "fullStart": 1060,
                                "fullEnd": 1075,
                                "start": 1068,
                                "end": 1074,
                                "fullWidth": 15,
                                "width": 6,
                                "text": "return",
                                "value": "return",
                                "valueText": "return",
                                "hasLeadingTrivia": true,
                                "hasTrailingTrivia": true,
                                "leadingTrivia": [
                                    {
                                        "kind": "WhitespaceTrivia",
                                        "text": "        "
                                    }
                                ],
                                "trailingTrivia": [
                                    {
                                        "kind": "WhitespaceTrivia",
                                        "text": " "
                                    }
                                ]
                            },
                            "expression": {
                                "kind": "LogicalAndExpression",
                                "fullStart": 1075,
                                "fullEnd": 1120,
                                "start": 1075,
                                "end": 1120,
                                "fullWidth": 45,
                                "width": 45,
                                "left": {
                                    "kind": "InvocationExpression",
                                    "fullStart": 1075,
                                    "fullEnd": 1102,
                                    "start": 1075,
                                    "end": 1101,
                                    "fullWidth": 27,
                                    "width": 26,
                                    "expression": {
                                        "kind": "MemberAccessExpression",
                                        "fullStart": 1075,
                                        "fullEnd": 1093,
                                        "start": 1075,
                                        "end": 1093,
                                        "fullWidth": 18,
                                        "width": 18,
                                        "expression": {
                                            "kind": "IdentifierName",
                                            "fullStart": 1075,
                                            "fullEnd": 1078,
                                            "start": 1075,
                                            "end": 1078,
                                            "fullWidth": 3,
                                            "width": 3,
                                            "text": "obj",
                                            "value": "obj",
                                            "valueText": "obj"
                                        },
                                        "dotToken": {
                                            "kind": "DotToken",
                                            "fullStart": 1078,
                                            "fullEnd": 1079,
                                            "start": 1078,
                                            "end": 1079,
                                            "fullWidth": 1,
                                            "width": 1,
                                            "text": ".",
                                            "value": ".",
                                            "valueText": "."
                                        },
                                        "name": {
                                            "kind": "IdentifierName",
                                            "fullStart": 1079,
                                            "fullEnd": 1093,
                                            "start": 1079,
                                            "end": 1093,
                                            "fullWidth": 14,
                                            "width": 14,
                                            "text": "hasOwnProperty",
                                            "value": "hasOwnProperty",
                                            "valueText": "hasOwnProperty"
                                        }
                                    },
                                    "argumentList": {
                                        "kind": "ArgumentList",
                                        "fullStart": 1093,
                                        "fullEnd": 1102,
                                        "start": 1093,
                                        "end": 1101,
                                        "fullWidth": 9,
                                        "width": 8,
                                        "openParenToken": {
                                            "kind": "OpenParenToken",
                                            "fullStart": 1093,
                                            "fullEnd": 1094,
                                            "start": 1093,
                                            "end": 1094,
                                            "fullWidth": 1,
                                            "width": 1,
                                            "text": "(",
                                            "value": "(",
                                            "valueText": "("
                                        },
                                        "arguments": [
                                            {
                                                "kind": "StringLiteral",
                                                "fullStart": 1094,
                                                "fullEnd": 1100,
                                                "start": 1094,
                                                "end": 1100,
                                                "fullWidth": 6,
                                                "width": 6,
                                                "text": "\"prop\"",
                                                "value": "prop",
                                                "valueText": "prop"
                                            }
                                        ],
                                        "closeParenToken": {
                                            "kind": "CloseParenToken",
                                            "fullStart": 1100,
                                            "fullEnd": 1102,
                                            "start": 1100,
                                            "end": 1101,
                                            "fullWidth": 2,
                                            "width": 1,
                                            "text": ")",
                                            "value": ")",
                                            "valueText": ")",
                                            "hasTrailingTrivia": true,
                                            "trailingTrivia": [
                                                {
                                                    "kind": "WhitespaceTrivia",
                                                    "text": " "
                                                }
                                            ]
                                        }
                                    }
                                },
                                "operatorToken": {
                                    "kind": "AmpersandAmpersandToken",
                                    "fullStart": 1102,
                                    "fullEnd": 1105,
                                    "start": 1102,
                                    "end": 1104,
                                    "fullWidth": 3,
                                    "width": 2,
                                    "text": "&&",
                                    "value": "&&",
                                    "valueText": "&&",
                                    "hasTrailingTrivia": true,
                                    "trailingTrivia": [
                                        {
                                            "kind": "WhitespaceTrivia",
                                            "text": " "
                                        }
                                    ]
                                },
                                "right": {
                                    "kind": "EqualsExpression",
                                    "fullStart": 1105,
                                    "fullEnd": 1120,
                                    "start": 1105,
                                    "end": 1120,
                                    "fullWidth": 15,
                                    "width": 15,
                                    "left": {
                                        "kind": "MemberAccessExpression",
                                        "fullStart": 1105,
                                        "fullEnd": 1114,
                                        "start": 1105,
                                        "end": 1113,
                                        "fullWidth": 9,
                                        "width": 8,
                                        "expression": {
                                            "kind": "IdentifierName",
                                            "fullStart": 1105,
                                            "fullEnd": 1108,
                                            "start": 1105,
                                            "end": 1108,
                                            "fullWidth": 3,
                                            "width": 3,
                                            "text": "obj",
                                            "value": "obj",
                                            "valueText": "obj"
                                        },
                                        "dotToken": {
                                            "kind": "DotToken",
                                            "fullStart": 1108,
                                            "fullEnd": 1109,
                                            "start": 1108,
                                            "end": 1109,
                                            "fullWidth": 1,
                                            "width": 1,
                                            "text": ".",
                                            "value": ".",
                                            "valueText": "."
                                        },
                                        "name": {
                                            "kind": "IdentifierName",
                                            "fullStart": 1109,
                                            "fullEnd": 1114,
                                            "start": 1109,
                                            "end": 1113,
                                            "fullWidth": 5,
                                            "width": 4,
                                            "text": "prop",
                                            "value": "prop",
                                            "valueText": "prop",
                                            "hasTrailingTrivia": true,
                                            "trailingTrivia": [
                                                {
                                                    "kind": "WhitespaceTrivia",
                                                    "text": " "
                                                }
                                            ]
                                        }
                                    },
                                    "operatorToken": {
                                        "kind": "EqualsEqualsEqualsToken",
                                        "fullStart": 1114,
                                        "fullEnd": 1118,
                                        "start": 1114,
                                        "end": 1117,
                                        "fullWidth": 4,
                                        "width": 3,
                                        "text": "===",
                                        "value": "===",
                                        "valueText": "===",
                                        "hasTrailingTrivia": true,
                                        "trailingTrivia": [
                                            {
                                                "kind": "WhitespaceTrivia",
                                                "text": " "
                                            }
                                        ]
                                    },
                                    "right": {
                                        "kind": "NumericLiteral",
                                        "fullStart": 1118,
                                        "fullEnd": 1120,
                                        "start": 1118,
                                        "end": 1120,
                                        "fullWidth": 2,
                                        "width": 2,
                                        "text": "12",
                                        "value": 12,
                                        "valueText": "12"
                                    }
                                }
                            },
                            "semicolonToken": {
                                "kind": "SemicolonToken",
                                "fullStart": 1120,
                                "fullEnd": 1123,
                                "start": 1120,
                                "end": 1121,
                                "fullWidth": 3,
                                "width": 1,
                                "text": ";",
                                "value": ";",
                                "valueText": ";",
                                "hasTrailingTrivia": true,
                                "hasTrailingNewLine": true,
                                "trailingTrivia": [
                                    {
                                        "kind": "NewLineTrivia",
                                        "text": "\r\n"
                                    }
                                ]
                            }
                        }
                    ],
                    "closeBraceToken": {
                        "kind": "CloseBraceToken",
                        "fullStart": 1123,
                        "fullEnd": 1132,
                        "start": 1129,
                        "end": 1130,
                        "fullWidth": 9,
                        "width": 1,
                        "text": "}",
                        "value": "}",
                        "valueText": "}",
                        "hasLeadingTrivia": true,
                        "hasLeadingNewLine": true,
                        "hasTrailingTrivia": true,
                        "hasTrailingNewLine": true,
                        "leadingTrivia": [
                            {
                                "kind": "NewLineTrivia",
                                "text": "\r\n"
                            },
                            {
                                "kind": "WhitespaceTrivia",
                                "text": "    "
                            }
                        ],
                        "trailingTrivia": [
                            {
                                "kind": "NewLineTrivia",
                                "text": "\r\n"
                            }
                        ]
                    }
                }
            },
            {
                "kind": "ExpressionStatement",
                "fullStart": 1132,
                "fullEnd": 1156,
                "start": 1132,
                "end": 1154,
                "fullWidth": 24,
                "width": 22,
                "expression": {
                    "kind": "InvocationExpression",
                    "fullStart": 1132,
                    "fullEnd": 1153,
                    "start": 1132,
                    "end": 1153,
                    "fullWidth": 21,
                    "width": 21,
                    "expression": {
                        "kind": "IdentifierName",
                        "fullStart": 1132,
                        "fullEnd": 1143,
                        "start": 1132,
                        "end": 1143,
                        "fullWidth": 11,
                        "width": 11,
                        "text": "runTestCase",
                        "value": "runTestCase",
                        "valueText": "runTestCase"
                    },
                    "argumentList": {
                        "kind": "ArgumentList",
                        "fullStart": 1143,
                        "fullEnd": 1153,
                        "start": 1143,
                        "end": 1153,
                        "fullWidth": 10,
                        "width": 10,
                        "openParenToken": {
                            "kind": "OpenParenToken",
                            "fullStart": 1143,
                            "fullEnd": 1144,
                            "start": 1143,
                            "end": 1144,
                            "fullWidth": 1,
                            "width": 1,
                            "text": "(",
                            "value": "(",
                            "valueText": "("
                        },
                        "arguments": [
                            {
                                "kind": "IdentifierName",
                                "fullStart": 1144,
                                "fullEnd": 1152,
                                "start": 1144,
                                "end": 1152,
                                "fullWidth": 8,
                                "width": 8,
                                "text": "testcase",
                                "value": "testcase",
                                "valueText": "testcase"
                            }
                        ],
                        "closeParenToken": {
                            "kind": "CloseParenToken",
                            "fullStart": 1152,
                            "fullEnd": 1153,
                            "start": 1152,
                            "end": 1153,
                            "fullWidth": 1,
                            "width": 1,
                            "text": ")",
                            "value": ")",
                            "valueText": ")"
                        }
                    }
                },
                "semicolonToken": {
                    "kind": "SemicolonToken",
                    "fullStart": 1153,
                    "fullEnd": 1156,
                    "start": 1153,
                    "end": 1154,
                    "fullWidth": 3,
                    "width": 1,
                    "text": ";",
                    "value": ";",
                    "valueText": ";",
                    "hasTrailingTrivia": true,
                    "hasTrailingNewLine": true,
                    "trailingTrivia": [
                        {
                            "kind": "NewLineTrivia",
                            "text": "\r\n"
                        }
                    ]
                }
            }
        ],
        "endOfFileToken": {
            "kind": "EndOfFileToken",
            "fullStart": 1156,
            "fullEnd": 1156,
            "start": 1156,
            "end": 1156,
            "fullWidth": 0,
            "width": 0,
            "text": ""
        }
    },
    "lineMap": {
        "lineStarts": [
            0,
            67,
            152,
            232,
            308,
            380,
            385,
            440,
            559,
            564,
            566,
            568,
            591,
            616,
            664,
            699,
            732,
            745,
            781,
            813,
            815,
            845,
            847,
            887,
            908,
            944,
            976,
            996,
            1032,
            1047,
            1060,
            1123,
            1125,
            1132,
            1156
        ],
        "length": 1156
    }
}<|MERGE_RESOLUTION|>--- conflicted
+++ resolved
@@ -247,12 +247,8 @@
                                         "start": 603,
                                         "end": 613,
                                         "fullWidth": 10,
-<<<<<<< HEAD
                                         "width": 10,
-                                        "identifier": {
-=======
                                         "propertyName": {
->>>>>>> 85e84683
                                             "kind": "IdentifierName",
                                             "fullStart": 603,
                                             "fullEnd": 609,
@@ -903,12 +899,8 @@
                                         "start": 757,
                                         "end": 778,
                                         "fullWidth": 21,
-<<<<<<< HEAD
                                         "width": 21,
-                                        "identifier": {
-=======
                                         "propertyName": {
->>>>>>> 85e84683
                                             "kind": "IdentifierName",
                                             "fullStart": 757,
                                             "fullEnd": 761,
@@ -1282,12 +1274,8 @@
                                         "start": 827,
                                         "end": 842,
                                         "fullWidth": 15,
-<<<<<<< HEAD
                                         "width": 15,
-                                        "identifier": {
-=======
                                         "propertyName": {
->>>>>>> 85e84683
                                             "kind": "IdentifierName",
                                             "fullStart": 827,
                                             "fullEnd": 831,
