{
    "isDeclaration": false,
    "languageVersion": "EcmaScript5",
    "parseOptions": {
        "allowAutomaticSemicolonInsertion": true
    },
    "sourceUnit": {
        "kind": "SourceUnit",
        "fullStart": 0,
        "fullEnd": 1558,
        "start": 587,
        "end": 1558,
        "fullWidth": 1558,
        "width": 971,
        "isIncrementallyUnusable": true,
        "moduleElements": [
            {
                "kind": "FunctionDeclaration",
                "fullStart": 0,
                "fullEnd": 1534,
                "start": 587,
                "end": 1532,
                "fullWidth": 1534,
                "width": 945,
                "isIncrementallyUnusable": true,
                "modifiers": [],
                "functionKeyword": {
                    "kind": "FunctionKeyword",
                    "fullStart": 0,
                    "fullEnd": 596,
                    "start": 587,
                    "end": 595,
                    "fullWidth": 596,
                    "width": 8,
                    "text": "function",
                    "value": "function",
                    "valueText": "function",
                    "hasLeadingTrivia": true,
                    "hasLeadingComment": true,
                    "hasLeadingNewLine": true,
                    "hasTrailingTrivia": true,
                    "leadingTrivia": [
                        {
                            "kind": "SingleLineCommentTrivia",
                            "text": "/// Copyright (c) 2012 Ecma International.  All rights reserved. "
                        },
                        {
                            "kind": "NewLineTrivia",
                            "text": "\r\n"
                        },
                        {
                            "kind": "SingleLineCommentTrivia",
                            "text": "/// Ecma International makes this code available under the terms and conditions set"
                        },
                        {
                            "kind": "NewLineTrivia",
                            "text": "\r\n"
                        },
                        {
                            "kind": "SingleLineCommentTrivia",
                            "text": "/// forth on http://hg.ecmascript.org/tests/test262/raw-file/tip/LICENSE (the "
                        },
                        {
                            "kind": "NewLineTrivia",
                            "text": "\r\n"
                        },
                        {
                            "kind": "SingleLineCommentTrivia",
                            "text": "/// \"Use Terms\").   Any redistribution of this code must retain the above "
                        },
                        {
                            "kind": "NewLineTrivia",
                            "text": "\r\n"
                        },
                        {
                            "kind": "SingleLineCommentTrivia",
                            "text": "/// copyright and this notice and otherwise comply with the Use Terms."
                        },
                        {
                            "kind": "NewLineTrivia",
                            "text": "\r\n"
                        },
                        {
                            "kind": "MultiLineCommentTrivia",
                            "text": "/**\r\n * @path ch15/15.2/15.2.3/15.2.3.7/15.2.3.7-6-a-69.js\r\n * @description Object.defineProperties - 'P' is data property and P.configurable is true, desc is accessor property (8.12.9 step 9.b.i)\r\n */"
                        },
                        {
                            "kind": "NewLineTrivia",
                            "text": "\r\n"
                        },
                        {
                            "kind": "NewLineTrivia",
                            "text": "\r\n"
                        },
                        {
                            "kind": "NewLineTrivia",
                            "text": "\r\n"
                        }
                    ],
                    "trailingTrivia": [
                        {
                            "kind": "WhitespaceTrivia",
                            "text": " "
                        }
                    ]
                },
                "identifier": {
                    "kind": "IdentifierName",
                    "fullStart": 596,
                    "fullEnd": 604,
                    "start": 596,
                    "end": 604,
                    "fullWidth": 8,
                    "width": 8,
                    "text": "testcase",
                    "value": "testcase",
                    "valueText": "testcase"
                },
                "callSignature": {
                    "kind": "CallSignature",
                    "fullStart": 604,
                    "fullEnd": 607,
                    "start": 604,
                    "end": 606,
                    "fullWidth": 3,
                    "width": 2,
                    "parameterList": {
                        "kind": "ParameterList",
                        "fullStart": 604,
                        "fullEnd": 607,
                        "start": 604,
                        "end": 606,
                        "fullWidth": 3,
                        "width": 2,
                        "openParenToken": {
                            "kind": "OpenParenToken",
                            "fullStart": 604,
                            "fullEnd": 605,
                            "start": 604,
                            "end": 605,
                            "fullWidth": 1,
                            "width": 1,
                            "text": "(",
                            "value": "(",
                            "valueText": "("
                        },
                        "parameters": [],
                        "closeParenToken": {
                            "kind": "CloseParenToken",
                            "fullStart": 605,
                            "fullEnd": 607,
                            "start": 605,
                            "end": 606,
                            "fullWidth": 2,
                            "width": 1,
                            "text": ")",
                            "value": ")",
                            "valueText": ")",
                            "hasTrailingTrivia": true,
                            "trailingTrivia": [
                                {
                                    "kind": "WhitespaceTrivia",
                                    "text": " "
                                }
                            ]
                        }
                    }
                },
                "block": {
                    "kind": "Block",
                    "fullStart": 607,
                    "fullEnd": 1534,
                    "start": 607,
                    "end": 1532,
                    "fullWidth": 927,
                    "width": 925,
                    "isIncrementallyUnusable": true,
                    "openBraceToken": {
                        "kind": "OpenBraceToken",
                        "fullStart": 607,
                        "fullEnd": 610,
                        "start": 607,
                        "end": 608,
                        "fullWidth": 3,
                        "width": 1,
                        "text": "{",
                        "value": "{",
                        "valueText": "{",
                        "hasTrailingTrivia": true,
                        "hasTrailingNewLine": true,
                        "trailingTrivia": [
                            {
                                "kind": "NewLineTrivia",
                                "text": "\r\n"
                            }
                        ]
                    },
                    "statements": [
                        {
                            "kind": "VariableStatement",
                            "fullStart": 610,
                            "fullEnd": 635,
                            "start": 620,
                            "end": 633,
                            "fullWidth": 25,
                            "width": 13,
                            "modifiers": [],
                            "variableDeclaration": {
                                "kind": "VariableDeclaration",
                                "fullStart": 610,
                                "fullEnd": 632,
                                "start": 620,
                                "end": 632,
                                "fullWidth": 22,
                                "width": 12,
                                "varKeyword": {
                                    "kind": "VarKeyword",
                                    "fullStart": 610,
                                    "fullEnd": 624,
                                    "start": 620,
                                    "end": 623,
                                    "fullWidth": 14,
                                    "width": 3,
                                    "text": "var",
                                    "value": "var",
                                    "valueText": "var",
                                    "hasLeadingTrivia": true,
                                    "hasLeadingNewLine": true,
                                    "hasTrailingTrivia": true,
                                    "leadingTrivia": [
                                        {
                                            "kind": "NewLineTrivia",
                                            "text": "\r\n"
                                        },
                                        {
                                            "kind": "WhitespaceTrivia",
                                            "text": "        "
                                        }
                                    ],
                                    "trailingTrivia": [
                                        {
                                            "kind": "WhitespaceTrivia",
                                            "text": " "
                                        }
                                    ]
                                },
                                "variableDeclarators": [
                                    {
                                        "kind": "VariableDeclarator",
                                        "fullStart": 624,
                                        "fullEnd": 632,
                                        "start": 624,
                                        "end": 632,
                                        "fullWidth": 8,
<<<<<<< HEAD
                                        "width": 8,
                                        "identifier": {
=======
                                        "propertyName": {
>>>>>>> 85e84683
                                            "kind": "IdentifierName",
                                            "fullStart": 624,
                                            "fullEnd": 628,
                                            "start": 624,
                                            "end": 627,
                                            "fullWidth": 4,
                                            "width": 3,
                                            "text": "obj",
                                            "value": "obj",
                                            "valueText": "obj",
                                            "hasTrailingTrivia": true,
                                            "trailingTrivia": [
                                                {
                                                    "kind": "WhitespaceTrivia",
                                                    "text": " "
                                                }
                                            ]
                                        },
                                        "equalsValueClause": {
                                            "kind": "EqualsValueClause",
                                            "fullStart": 628,
                                            "fullEnd": 632,
                                            "start": 628,
                                            "end": 632,
                                            "fullWidth": 4,
                                            "width": 4,
                                            "equalsToken": {
                                                "kind": "EqualsToken",
                                                "fullStart": 628,
                                                "fullEnd": 630,
                                                "start": 628,
                                                "end": 629,
                                                "fullWidth": 2,
                                                "width": 1,
                                                "text": "=",
                                                "value": "=",
                                                "valueText": "=",
                                                "hasTrailingTrivia": true,
                                                "trailingTrivia": [
                                                    {
                                                        "kind": "WhitespaceTrivia",
                                                        "text": " "
                                                    }
                                                ]
                                            },
                                            "value": {
                                                "kind": "ObjectLiteralExpression",
                                                "fullStart": 630,
                                                "fullEnd": 632,
                                                "start": 630,
                                                "end": 632,
                                                "fullWidth": 2,
                                                "width": 2,
                                                "openBraceToken": {
                                                    "kind": "OpenBraceToken",
                                                    "fullStart": 630,
                                                    "fullEnd": 631,
                                                    "start": 630,
                                                    "end": 631,
                                                    "fullWidth": 1,
                                                    "width": 1,
                                                    "text": "{",
                                                    "value": "{",
                                                    "valueText": "{"
                                                },
                                                "propertyAssignments": [],
                                                "closeBraceToken": {
                                                    "kind": "CloseBraceToken",
                                                    "fullStart": 631,
                                                    "fullEnd": 632,
                                                    "start": 631,
                                                    "end": 632,
                                                    "fullWidth": 1,
                                                    "width": 1,
                                                    "text": "}",
                                                    "value": "}",
                                                    "valueText": "}"
                                                }
                                            }
                                        }
                                    }
                                ]
                            },
                            "semicolonToken": {
                                "kind": "SemicolonToken",
                                "fullStart": 632,
                                "fullEnd": 635,
                                "start": 632,
                                "end": 633,
                                "fullWidth": 3,
                                "width": 1,
                                "text": ";",
                                "value": ";",
                                "valueText": ";",
                                "hasTrailingTrivia": true,
                                "hasTrailingNewLine": true,
                                "trailingTrivia": [
                                    {
                                        "kind": "NewLineTrivia",
                                        "text": "\r\n"
                                    }
                                ]
                            }
                        },
                        {
                            "kind": "ExpressionStatement",
                            "fullStart": 635,
                            "fullEnd": 751,
                            "start": 645,
                            "end": 749,
                            "fullWidth": 116,
                            "width": 104,
                            "expression": {
                                "kind": "InvocationExpression",
                                "fullStart": 635,
                                "fullEnd": 748,
                                "start": 645,
                                "end": 748,
                                "fullWidth": 113,
                                "width": 103,
                                "expression": {
                                    "kind": "MemberAccessExpression",
                                    "fullStart": 635,
                                    "fullEnd": 666,
                                    "start": 645,
                                    "end": 666,
                                    "fullWidth": 31,
                                    "width": 21,
                                    "expression": {
                                        "kind": "IdentifierName",
                                        "fullStart": 635,
                                        "fullEnd": 651,
                                        "start": 645,
                                        "end": 651,
                                        "fullWidth": 16,
                                        "width": 6,
                                        "text": "Object",
                                        "value": "Object",
                                        "valueText": "Object",
                                        "hasLeadingTrivia": true,
                                        "hasLeadingNewLine": true,
                                        "leadingTrivia": [
                                            {
                                                "kind": "NewLineTrivia",
                                                "text": "\r\n"
                                            },
                                            {
                                                "kind": "WhitespaceTrivia",
                                                "text": "        "
                                            }
                                        ]
                                    },
                                    "dotToken": {
                                        "kind": "DotToken",
                                        "fullStart": 651,
                                        "fullEnd": 652,
                                        "start": 651,
                                        "end": 652,
                                        "fullWidth": 1,
                                        "width": 1,
                                        "text": ".",
                                        "value": ".",
                                        "valueText": "."
                                    },
                                    "name": {
                                        "kind": "IdentifierName",
                                        "fullStart": 652,
                                        "fullEnd": 666,
                                        "start": 652,
                                        "end": 666,
                                        "fullWidth": 14,
                                        "width": 14,
                                        "text": "defineProperty",
                                        "value": "defineProperty",
                                        "valueText": "defineProperty"
                                    }
                                },
                                "argumentList": {
                                    "kind": "ArgumentList",
                                    "fullStart": 666,
                                    "fullEnd": 748,
                                    "start": 666,
                                    "end": 748,
                                    "fullWidth": 82,
                                    "width": 82,
                                    "openParenToken": {
                                        "kind": "OpenParenToken",
                                        "fullStart": 666,
                                        "fullEnd": 667,
                                        "start": 666,
                                        "end": 667,
                                        "fullWidth": 1,
                                        "width": 1,
                                        "text": "(",
                                        "value": "(",
                                        "valueText": "("
                                    },
                                    "arguments": [
                                        {
                                            "kind": "IdentifierName",
                                            "fullStart": 667,
                                            "fullEnd": 670,
                                            "start": 667,
                                            "end": 670,
                                            "fullWidth": 3,
                                            "width": 3,
                                            "text": "obj",
                                            "value": "obj",
                                            "valueText": "obj"
                                        },
                                        {
                                            "kind": "CommaToken",
                                            "fullStart": 670,
                                            "fullEnd": 672,
                                            "start": 670,
                                            "end": 671,
                                            "fullWidth": 2,
                                            "width": 1,
                                            "text": ",",
                                            "value": ",",
                                            "valueText": ",",
                                            "hasTrailingTrivia": true,
                                            "trailingTrivia": [
                                                {
                                                    "kind": "WhitespaceTrivia",
                                                    "text": " "
                                                }
                                            ]
                                        },
                                        {
                                            "kind": "StringLiteral",
                                            "fullStart": 672,
                                            "fullEnd": 677,
                                            "start": 672,
                                            "end": 677,
                                            "fullWidth": 5,
                                            "width": 5,
                                            "text": "\"foo\"",
                                            "value": "foo",
                                            "valueText": "foo"
                                        },
                                        {
                                            "kind": "CommaToken",
                                            "fullStart": 677,
                                            "fullEnd": 679,
                                            "start": 677,
                                            "end": 678,
                                            "fullWidth": 2,
                                            "width": 1,
                                            "text": ",",
                                            "value": ",",
                                            "valueText": ",",
                                            "hasTrailingTrivia": true,
                                            "trailingTrivia": [
                                                {
                                                    "kind": "WhitespaceTrivia",
                                                    "text": " "
                                                }
                                            ]
                                        },
                                        {
                                            "kind": "ObjectLiteralExpression",
                                            "fullStart": 679,
                                            "fullEnd": 747,
                                            "start": 679,
                                            "end": 747,
                                            "fullWidth": 68,
                                            "width": 68,
                                            "openBraceToken": {
                                                "kind": "OpenBraceToken",
                                                "fullStart": 679,
                                                "fullEnd": 682,
                                                "start": 679,
                                                "end": 680,
                                                "fullWidth": 3,
                                                "width": 1,
                                                "text": "{",
                                                "value": "{",
                                                "valueText": "{",
                                                "hasTrailingTrivia": true,
                                                "hasTrailingNewLine": true,
                                                "trailingTrivia": [
                                                    {
                                                        "kind": "NewLineTrivia",
                                                        "text": "\r\n"
                                                    }
                                                ]
                                            },
                                            "propertyAssignments": [
                                                {
                                                    "kind": "SimplePropertyAssignment",
                                                    "fullStart": 682,
                                                    "fullEnd": 703,
                                                    "start": 694,
                                                    "end": 703,
                                                    "fullWidth": 21,
                                                    "width": 9,
                                                    "propertyName": {
                                                        "kind": "IdentifierName",
                                                        "fullStart": 682,
                                                        "fullEnd": 699,
                                                        "start": 694,
                                                        "end": 699,
                                                        "fullWidth": 17,
                                                        "width": 5,
                                                        "text": "value",
                                                        "value": "value",
                                                        "valueText": "value",
                                                        "hasLeadingTrivia": true,
                                                        "leadingTrivia": [
                                                            {
                                                                "kind": "WhitespaceTrivia",
                                                                "text": "            "
                                                            }
                                                        ]
                                                    },
                                                    "colonToken": {
                                                        "kind": "ColonToken",
                                                        "fullStart": 699,
                                                        "fullEnd": 701,
                                                        "start": 699,
                                                        "end": 700,
                                                        "fullWidth": 2,
                                                        "width": 1,
                                                        "text": ":",
                                                        "value": ":",
                                                        "valueText": ":",
                                                        "hasTrailingTrivia": true,
                                                        "trailingTrivia": [
                                                            {
                                                                "kind": "WhitespaceTrivia",
                                                                "text": " "
                                                            }
                                                        ]
                                                    },
                                                    "expression": {
                                                        "kind": "NumericLiteral",
                                                        "fullStart": 701,
                                                        "fullEnd": 703,
                                                        "start": 701,
                                                        "end": 703,
                                                        "fullWidth": 2,
                                                        "width": 2,
                                                        "text": "10",
                                                        "value": 10,
                                                        "valueText": "10"
                                                    }
                                                },
                                                {
                                                    "kind": "CommaToken",
                                                    "fullStart": 703,
                                                    "fullEnd": 706,
                                                    "start": 703,
                                                    "end": 704,
                                                    "fullWidth": 3,
                                                    "width": 1,
                                                    "text": ",",
                                                    "value": ",",
                                                    "valueText": ",",
                                                    "hasTrailingTrivia": true,
                                                    "hasTrailingNewLine": true,
                                                    "trailingTrivia": [
                                                        {
                                                            "kind": "NewLineTrivia",
                                                            "text": "\r\n"
                                                        }
                                                    ]
                                                },
                                                {
                                                    "kind": "SimplePropertyAssignment",
                                                    "fullStart": 706,
                                                    "fullEnd": 738,
                                                    "start": 718,
                                                    "end": 736,
                                                    "fullWidth": 32,
                                                    "width": 18,
                                                    "propertyName": {
                                                        "kind": "IdentifierName",
                                                        "fullStart": 706,
                                                        "fullEnd": 730,
                                                        "start": 718,
                                                        "end": 730,
                                                        "fullWidth": 24,
                                                        "width": 12,
                                                        "text": "configurable",
                                                        "value": "configurable",
                                                        "valueText": "configurable",
                                                        "hasLeadingTrivia": true,
                                                        "leadingTrivia": [
                                                            {
                                                                "kind": "WhitespaceTrivia",
                                                                "text": "            "
                                                            }
                                                        ]
                                                    },
                                                    "colonToken": {
                                                        "kind": "ColonToken",
                                                        "fullStart": 730,
                                                        "fullEnd": 732,
                                                        "start": 730,
                                                        "end": 731,
                                                        "fullWidth": 2,
                                                        "width": 1,
                                                        "text": ":",
                                                        "value": ":",
                                                        "valueText": ":",
                                                        "hasTrailingTrivia": true,
                                                        "trailingTrivia": [
                                                            {
                                                                "kind": "WhitespaceTrivia",
                                                                "text": " "
                                                            }
                                                        ]
                                                    },
                                                    "expression": {
                                                        "kind": "TrueKeyword",
                                                        "fullStart": 732,
                                                        "fullEnd": 738,
                                                        "start": 732,
                                                        "end": 736,
                                                        "fullWidth": 6,
                                                        "width": 4,
                                                        "text": "true",
                                                        "value": true,
                                                        "valueText": "true",
                                                        "hasTrailingTrivia": true,
                                                        "hasTrailingNewLine": true,
                                                        "trailingTrivia": [
                                                            {
                                                                "kind": "NewLineTrivia",
                                                                "text": "\r\n"
                                                            }
                                                        ]
                                                    }
                                                }
                                            ],
                                            "closeBraceToken": {
                                                "kind": "CloseBraceToken",
                                                "fullStart": 738,
                                                "fullEnd": 747,
                                                "start": 746,
                                                "end": 747,
                                                "fullWidth": 9,
                                                "width": 1,
                                                "text": "}",
                                                "value": "}",
                                                "valueText": "}",
                                                "hasLeadingTrivia": true,
                                                "leadingTrivia": [
                                                    {
                                                        "kind": "WhitespaceTrivia",
                                                        "text": "        "
                                                    }
                                                ]
                                            }
                                        }
                                    ],
                                    "closeParenToken": {
                                        "kind": "CloseParenToken",
                                        "fullStart": 747,
                                        "fullEnd": 748,
                                        "start": 747,
                                        "end": 748,
                                        "fullWidth": 1,
                                        "width": 1,
                                        "text": ")",
                                        "value": ")",
                                        "valueText": ")"
                                    }
                                }
                            },
                            "semicolonToken": {
                                "kind": "SemicolonToken",
                                "fullStart": 748,
                                "fullEnd": 751,
                                "start": 748,
                                "end": 749,
                                "fullWidth": 3,
                                "width": 1,
                                "text": ";",
                                "value": ";",
                                "valueText": ";",
                                "hasTrailingTrivia": true,
                                "hasTrailingNewLine": true,
                                "trailingTrivia": [
                                    {
                                        "kind": "NewLineTrivia",
                                        "text": "\r\n"
                                    }
                                ]
                            }
                        },
                        {
                            "kind": "FunctionDeclaration",
                            "fullStart": 751,
                            "fullEnd": 819,
                            "start": 761,
                            "end": 817,
                            "fullWidth": 68,
                            "width": 56,
                            "modifiers": [],
                            "functionKeyword": {
                                "kind": "FunctionKeyword",
                                "fullStart": 751,
                                "fullEnd": 770,
                                "start": 761,
                                "end": 769,
                                "fullWidth": 19,
                                "width": 8,
                                "text": "function",
                                "value": "function",
                                "valueText": "function",
                                "hasLeadingTrivia": true,
                                "hasLeadingNewLine": true,
                                "hasTrailingTrivia": true,
                                "leadingTrivia": [
                                    {
                                        "kind": "NewLineTrivia",
                                        "text": "\r\n"
                                    },
                                    {
                                        "kind": "WhitespaceTrivia",
                                        "text": "        "
                                    }
                                ],
                                "trailingTrivia": [
                                    {
                                        "kind": "WhitespaceTrivia",
                                        "text": " "
                                    }
                                ]
                            },
                            "identifier": {
                                "kind": "IdentifierName",
                                "fullStart": 770,
                                "fullEnd": 778,
                                "start": 770,
                                "end": 778,
                                "fullWidth": 8,
                                "width": 8,
                                "text": "get_Func",
                                "value": "get_Func",
                                "valueText": "get_Func"
                            },
                            "callSignature": {
                                "kind": "CallSignature",
                                "fullStart": 778,
                                "fullEnd": 781,
                                "start": 778,
                                "end": 780,
                                "fullWidth": 3,
                                "width": 2,
                                "parameterList": {
                                    "kind": "ParameterList",
                                    "fullStart": 778,
                                    "fullEnd": 781,
                                    "start": 778,
                                    "end": 780,
                                    "fullWidth": 3,
                                    "width": 2,
                                    "openParenToken": {
                                        "kind": "OpenParenToken",
                                        "fullStart": 778,
                                        "fullEnd": 779,
                                        "start": 778,
                                        "end": 779,
                                        "fullWidth": 1,
                                        "width": 1,
                                        "text": "(",
                                        "value": "(",
                                        "valueText": "("
                                    },
                                    "parameters": [],
                                    "closeParenToken": {
                                        "kind": "CloseParenToken",
                                        "fullStart": 779,
                                        "fullEnd": 781,
                                        "start": 779,
                                        "end": 780,
                                        "fullWidth": 2,
                                        "width": 1,
                                        "text": ")",
                                        "value": ")",
                                        "valueText": ")",
                                        "hasTrailingTrivia": true,
                                        "trailingTrivia": [
                                            {
                                                "kind": "WhitespaceTrivia",
                                                "text": " "
                                            }
                                        ]
                                    }
                                }
                            },
                            "block": {
                                "kind": "Block",
                                "fullStart": 781,
                                "fullEnd": 819,
                                "start": 781,
                                "end": 817,
                                "fullWidth": 38,
                                "width": 36,
                                "openBraceToken": {
                                    "kind": "OpenBraceToken",
                                    "fullStart": 781,
                                    "fullEnd": 784,
                                    "start": 781,
                                    "end": 782,
                                    "fullWidth": 3,
                                    "width": 1,
                                    "text": "{",
                                    "value": "{",
                                    "valueText": "{",
                                    "hasTrailingTrivia": true,
                                    "hasTrailingNewLine": true,
                                    "trailingTrivia": [
                                        {
                                            "kind": "NewLineTrivia",
                                            "text": "\r\n"
                                        }
                                    ]
                                },
                                "statements": [
                                    {
                                        "kind": "ReturnStatement",
                                        "fullStart": 784,
                                        "fullEnd": 808,
                                        "start": 796,
                                        "end": 806,
                                        "fullWidth": 24,
                                        "width": 10,
                                        "returnKeyword": {
                                            "kind": "ReturnKeyword",
                                            "fullStart": 784,
                                            "fullEnd": 803,
                                            "start": 796,
                                            "end": 802,
                                            "fullWidth": 19,
                                            "width": 6,
                                            "text": "return",
                                            "value": "return",
                                            "valueText": "return",
                                            "hasLeadingTrivia": true,
                                            "hasTrailingTrivia": true,
                                            "leadingTrivia": [
                                                {
                                                    "kind": "WhitespaceTrivia",
                                                    "text": "            "
                                                }
                                            ],
                                            "trailingTrivia": [
                                                {
                                                    "kind": "WhitespaceTrivia",
                                                    "text": " "
                                                }
                                            ]
                                        },
                                        "expression": {
                                            "kind": "NumericLiteral",
                                            "fullStart": 803,
                                            "fullEnd": 805,
                                            "start": 803,
                                            "end": 805,
                                            "fullWidth": 2,
                                            "width": 2,
                                            "text": "20",
                                            "value": 20,
                                            "valueText": "20"
                                        },
                                        "semicolonToken": {
                                            "kind": "SemicolonToken",
                                            "fullStart": 805,
                                            "fullEnd": 808,
                                            "start": 805,
                                            "end": 806,
                                            "fullWidth": 3,
                                            "width": 1,
                                            "text": ";",
                                            "value": ";",
                                            "valueText": ";",
                                            "hasTrailingTrivia": true,
                                            "hasTrailingNewLine": true,
                                            "trailingTrivia": [
                                                {
                                                    "kind": "NewLineTrivia",
                                                    "text": "\r\n"
                                                }
                                            ]
                                        }
                                    }
                                ],
                                "closeBraceToken": {
                                    "kind": "CloseBraceToken",
                                    "fullStart": 808,
                                    "fullEnd": 819,
                                    "start": 816,
                                    "end": 817,
                                    "fullWidth": 11,
                                    "width": 1,
                                    "text": "}",
                                    "value": "}",
                                    "valueText": "}",
                                    "hasLeadingTrivia": true,
                                    "hasTrailingTrivia": true,
                                    "hasTrailingNewLine": true,
                                    "leadingTrivia": [
                                        {
                                            "kind": "WhitespaceTrivia",
                                            "text": "        "
                                        }
                                    ],
                                    "trailingTrivia": [
                                        {
                                            "kind": "NewLineTrivia",
                                            "text": "\r\n"
                                        }
                                    ]
                                }
                            }
                        },
                        {
                            "kind": "ExpressionStatement",
                            "fullStart": 819,
                            "fullEnd": 940,
                            "start": 829,
                            "end": 938,
                            "fullWidth": 121,
                            "width": 109,
                            "isIncrementallyUnusable": true,
                            "expression": {
                                "kind": "InvocationExpression",
                                "fullStart": 819,
                                "fullEnd": 937,
                                "start": 829,
                                "end": 937,
                                "fullWidth": 118,
                                "width": 108,
                                "isIncrementallyUnusable": true,
                                "expression": {
                                    "kind": "MemberAccessExpression",
                                    "fullStart": 819,
                                    "fullEnd": 852,
                                    "start": 829,
                                    "end": 852,
                                    "fullWidth": 33,
                                    "width": 23,
                                    "expression": {
                                        "kind": "IdentifierName",
                                        "fullStart": 819,
                                        "fullEnd": 835,
                                        "start": 829,
                                        "end": 835,
                                        "fullWidth": 16,
                                        "width": 6,
                                        "text": "Object",
                                        "value": "Object",
                                        "valueText": "Object",
                                        "hasLeadingTrivia": true,
                                        "hasLeadingNewLine": true,
                                        "leadingTrivia": [
                                            {
                                                "kind": "NewLineTrivia",
                                                "text": "\r\n"
                                            },
                                            {
                                                "kind": "WhitespaceTrivia",
                                                "text": "        "
                                            }
                                        ]
                                    },
                                    "dotToken": {
                                        "kind": "DotToken",
                                        "fullStart": 835,
                                        "fullEnd": 836,
                                        "start": 835,
                                        "end": 836,
                                        "fullWidth": 1,
                                        "width": 1,
                                        "text": ".",
                                        "value": ".",
                                        "valueText": "."
                                    },
                                    "name": {
                                        "kind": "IdentifierName",
                                        "fullStart": 836,
                                        "fullEnd": 852,
                                        "start": 836,
                                        "end": 852,
                                        "fullWidth": 16,
                                        "width": 16,
                                        "text": "defineProperties",
                                        "value": "defineProperties",
                                        "valueText": "defineProperties"
                                    }
                                },
                                "argumentList": {
                                    "kind": "ArgumentList",
                                    "fullStart": 852,
                                    "fullEnd": 937,
                                    "start": 852,
                                    "end": 937,
                                    "fullWidth": 85,
                                    "width": 85,
                                    "isIncrementallyUnusable": true,
                                    "openParenToken": {
                                        "kind": "OpenParenToken",
                                        "fullStart": 852,
                                        "fullEnd": 853,
                                        "start": 852,
                                        "end": 853,
                                        "fullWidth": 1,
                                        "width": 1,
                                        "text": "(",
                                        "value": "(",
                                        "valueText": "("
                                    },
                                    "arguments": [
                                        {
                                            "kind": "IdentifierName",
                                            "fullStart": 853,
                                            "fullEnd": 856,
                                            "start": 853,
                                            "end": 856,
                                            "fullWidth": 3,
                                            "width": 3,
                                            "text": "obj",
                                            "value": "obj",
                                            "valueText": "obj"
                                        },
                                        {
                                            "kind": "CommaToken",
                                            "fullStart": 856,
                                            "fullEnd": 858,
                                            "start": 856,
                                            "end": 857,
                                            "fullWidth": 2,
                                            "width": 1,
                                            "text": ",",
                                            "value": ",",
                                            "valueText": ",",
                                            "hasTrailingTrivia": true,
                                            "trailingTrivia": [
                                                {
                                                    "kind": "WhitespaceTrivia",
                                                    "text": " "
                                                }
                                            ]
                                        },
                                        {
                                            "kind": "ObjectLiteralExpression",
                                            "fullStart": 858,
                                            "fullEnd": 936,
                                            "start": 858,
                                            "end": 936,
                                            "fullWidth": 78,
                                            "width": 78,
                                            "isIncrementallyUnusable": true,
                                            "openBraceToken": {
                                                "kind": "OpenBraceToken",
                                                "fullStart": 858,
                                                "fullEnd": 861,
                                                "start": 858,
                                                "end": 859,
                                                "fullWidth": 3,
                                                "width": 1,
                                                "text": "{",
                                                "value": "{",
                                                "valueText": "{",
                                                "hasTrailingTrivia": true,
                                                "hasTrailingNewLine": true,
                                                "trailingTrivia": [
                                                    {
                                                        "kind": "NewLineTrivia",
                                                        "text": "\r\n"
                                                    }
                                                ]
                                            },
                                            "propertyAssignments": [
                                                {
                                                    "kind": "SimplePropertyAssignment",
                                                    "fullStart": 861,
                                                    "fullEnd": 927,
                                                    "start": 873,
                                                    "end": 925,
                                                    "fullWidth": 66,
                                                    "width": 52,
                                                    "isIncrementallyUnusable": true,
                                                    "propertyName": {
                                                        "kind": "IdentifierName",
                                                        "fullStart": 861,
                                                        "fullEnd": 876,
                                                        "start": 873,
                                                        "end": 876,
                                                        "fullWidth": 15,
                                                        "width": 3,
                                                        "text": "foo",
                                                        "value": "foo",
                                                        "valueText": "foo",
                                                        "hasLeadingTrivia": true,
                                                        "leadingTrivia": [
                                                            {
                                                                "kind": "WhitespaceTrivia",
                                                                "text": "            "
                                                            }
                                                        ]
                                                    },
                                                    "colonToken": {
                                                        "kind": "ColonToken",
                                                        "fullStart": 876,
                                                        "fullEnd": 878,
                                                        "start": 876,
                                                        "end": 877,
                                                        "fullWidth": 2,
                                                        "width": 1,
                                                        "text": ":",
                                                        "value": ":",
                                                        "valueText": ":",
                                                        "hasTrailingTrivia": true,
                                                        "trailingTrivia": [
                                                            {
                                                                "kind": "WhitespaceTrivia",
                                                                "text": " "
                                                            }
                                                        ]
                                                    },
                                                    "expression": {
                                                        "kind": "ObjectLiteralExpression",
                                                        "fullStart": 878,
                                                        "fullEnd": 927,
                                                        "start": 878,
                                                        "end": 925,
                                                        "fullWidth": 49,
                                                        "width": 47,
                                                        "isIncrementallyUnusable": true,
                                                        "openBraceToken": {
                                                            "kind": "OpenBraceToken",
                                                            "fullStart": 878,
                                                            "fullEnd": 881,
                                                            "start": 878,
                                                            "end": 879,
                                                            "fullWidth": 3,
                                                            "width": 1,
                                                            "text": "{",
                                                            "value": "{",
                                                            "valueText": "{",
                                                            "hasTrailingTrivia": true,
                                                            "hasTrailingNewLine": true,
                                                            "trailingTrivia": [
                                                                {
                                                                    "kind": "NewLineTrivia",
                                                                    "text": "\r\n"
                                                                }
                                                            ]
                                                        },
                                                        "propertyAssignments": [
                                                            {
                                                                "kind": "SimplePropertyAssignment",
                                                                "fullStart": 881,
                                                                "fullEnd": 912,
                                                                "start": 897,
                                                                "end": 910,
                                                                "fullWidth": 31,
                                                                "width": 13,
                                                                "isIncrementallyUnusable": true,
                                                                "propertyName": {
                                                                    "kind": "IdentifierName",
                                                                    "fullStart": 881,
                                                                    "fullEnd": 900,
                                                                    "start": 897,
                                                                    "end": 900,
                                                                    "fullWidth": 19,
                                                                    "width": 3,
                                                                    "text": "get",
                                                                    "value": "get",
                                                                    "valueText": "get",
                                                                    "hasLeadingTrivia": true,
                                                                    "leadingTrivia": [
                                                                        {
                                                                            "kind": "WhitespaceTrivia",
                                                                            "text": "                "
                                                                        }
                                                                    ]
                                                                },
                                                                "colonToken": {
                                                                    "kind": "ColonToken",
                                                                    "fullStart": 900,
                                                                    "fullEnd": 902,
                                                                    "start": 900,
                                                                    "end": 901,
                                                                    "fullWidth": 2,
                                                                    "width": 1,
                                                                    "text": ":",
                                                                    "value": ":",
                                                                    "valueText": ":",
                                                                    "hasTrailingTrivia": true,
                                                                    "trailingTrivia": [
                                                                        {
                                                                            "kind": "WhitespaceTrivia",
                                                                            "text": " "
                                                                        }
                                                                    ]
                                                                },
                                                                "expression": {
                                                                    "kind": "IdentifierName",
                                                                    "fullStart": 902,
                                                                    "fullEnd": 912,
                                                                    "start": 902,
                                                                    "end": 910,
                                                                    "fullWidth": 10,
                                                                    "width": 8,
                                                                    "text": "get_Func",
                                                                    "value": "get_Func",
                                                                    "valueText": "get_Func",
                                                                    "hasTrailingTrivia": true,
                                                                    "hasTrailingNewLine": true,
                                                                    "trailingTrivia": [
                                                                        {
                                                                            "kind": "NewLineTrivia",
                                                                            "text": "\r\n"
                                                                        }
                                                                    ]
                                                                }
                                                            }
                                                        ],
                                                        "closeBraceToken": {
                                                            "kind": "CloseBraceToken",
                                                            "fullStart": 912,
                                                            "fullEnd": 927,
                                                            "start": 924,
                                                            "end": 925,
                                                            "fullWidth": 15,
                                                            "width": 1,
                                                            "text": "}",
                                                            "value": "}",
                                                            "valueText": "}",
                                                            "hasLeadingTrivia": true,
                                                            "hasTrailingTrivia": true,
                                                            "hasTrailingNewLine": true,
                                                            "leadingTrivia": [
                                                                {
                                                                    "kind": "WhitespaceTrivia",
                                                                    "text": "            "
                                                                }
                                                            ],
                                                            "trailingTrivia": [
                                                                {
                                                                    "kind": "NewLineTrivia",
                                                                    "text": "\r\n"
                                                                }
                                                            ]
                                                        }
                                                    }
                                                }
                                            ],
                                            "closeBraceToken": {
                                                "kind": "CloseBraceToken",
                                                "fullStart": 927,
                                                "fullEnd": 936,
                                                "start": 935,
                                                "end": 936,
                                                "fullWidth": 9,
                                                "width": 1,
                                                "text": "}",
                                                "value": "}",
                                                "valueText": "}",
                                                "hasLeadingTrivia": true,
                                                "leadingTrivia": [
                                                    {
                                                        "kind": "WhitespaceTrivia",
                                                        "text": "        "
                                                    }
                                                ]
                                            }
                                        }
                                    ],
                                    "closeParenToken": {
                                        "kind": "CloseParenToken",
                                        "fullStart": 936,
                                        "fullEnd": 937,
                                        "start": 936,
                                        "end": 937,
                                        "fullWidth": 1,
                                        "width": 1,
                                        "text": ")",
                                        "value": ")",
                                        "valueText": ")"
                                    }
                                }
                            },
                            "semicolonToken": {
                                "kind": "SemicolonToken",
                                "fullStart": 937,
                                "fullEnd": 940,
                                "start": 937,
                                "end": 938,
                                "fullWidth": 3,
                                "width": 1,
                                "text": ";",
                                "value": ";",
                                "valueText": ";",
                                "hasTrailingTrivia": true,
                                "hasTrailingNewLine": true,
                                "trailingTrivia": [
                                    {
                                        "kind": "NewLineTrivia",
                                        "text": "\r\n"
                                    }
                                ]
                            }
                        },
                        {
                            "kind": "VariableStatement",
                            "fullStart": 940,
                            "fullEnd": 981,
                            "start": 950,
                            "end": 979,
                            "fullWidth": 41,
                            "width": 29,
                            "modifiers": [],
                            "variableDeclaration": {
                                "kind": "VariableDeclaration",
                                "fullStart": 940,
                                "fullEnd": 978,
                                "start": 950,
                                "end": 978,
                                "fullWidth": 38,
                                "width": 28,
                                "varKeyword": {
                                    "kind": "VarKeyword",
                                    "fullStart": 940,
                                    "fullEnd": 954,
                                    "start": 950,
                                    "end": 953,
                                    "fullWidth": 14,
                                    "width": 3,
                                    "text": "var",
                                    "value": "var",
                                    "valueText": "var",
                                    "hasLeadingTrivia": true,
                                    "hasLeadingNewLine": true,
                                    "hasTrailingTrivia": true,
                                    "leadingTrivia": [
                                        {
                                            "kind": "NewLineTrivia",
                                            "text": "\r\n"
                                        },
                                        {
                                            "kind": "WhitespaceTrivia",
                                            "text": "        "
                                        }
                                    ],
                                    "trailingTrivia": [
                                        {
                                            "kind": "WhitespaceTrivia",
                                            "text": " "
                                        }
                                    ]
                                },
                                "variableDeclarators": [
                                    {
                                        "kind": "VariableDeclarator",
                                        "fullStart": 954,
                                        "fullEnd": 978,
                                        "start": 954,
                                        "end": 978,
                                        "fullWidth": 24,
<<<<<<< HEAD
                                        "width": 24,
                                        "identifier": {
=======
                                        "propertyName": {
>>>>>>> 85e84683
                                            "kind": "IdentifierName",
                                            "fullStart": 954,
                                            "fullEnd": 971,
                                            "start": 954,
                                            "end": 970,
                                            "fullWidth": 17,
                                            "width": 16,
                                            "text": "verifyEnumerable",
                                            "value": "verifyEnumerable",
                                            "valueText": "verifyEnumerable",
                                            "hasTrailingTrivia": true,
                                            "trailingTrivia": [
                                                {
                                                    "kind": "WhitespaceTrivia",
                                                    "text": " "
                                                }
                                            ]
                                        },
                                        "equalsValueClause": {
                                            "kind": "EqualsValueClause",
                                            "fullStart": 971,
                                            "fullEnd": 978,
                                            "start": 971,
                                            "end": 978,
                                            "fullWidth": 7,
                                            "width": 7,
                                            "equalsToken": {
                                                "kind": "EqualsToken",
                                                "fullStart": 971,
                                                "fullEnd": 973,
                                                "start": 971,
                                                "end": 972,
                                                "fullWidth": 2,
                                                "width": 1,
                                                "text": "=",
                                                "value": "=",
                                                "valueText": "=",
                                                "hasTrailingTrivia": true,
                                                "trailingTrivia": [
                                                    {
                                                        "kind": "WhitespaceTrivia",
                                                        "text": " "
                                                    }
                                                ]
                                            },
                                            "value": {
                                                "kind": "FalseKeyword",
                                                "fullStart": 973,
                                                "fullEnd": 978,
                                                "start": 973,
                                                "end": 978,
                                                "fullWidth": 5,
                                                "width": 5,
                                                "text": "false",
                                                "value": false,
                                                "valueText": "false"
                                            }
                                        }
                                    }
                                ]
                            },
                            "semicolonToken": {
                                "kind": "SemicolonToken",
                                "fullStart": 978,
                                "fullEnd": 981,
                                "start": 978,
                                "end": 979,
                                "fullWidth": 3,
                                "width": 1,
                                "text": ";",
                                "value": ";",
                                "valueText": ";",
                                "hasTrailingTrivia": true,
                                "hasTrailingNewLine": true,
                                "trailingTrivia": [
                                    {
                                        "kind": "NewLineTrivia",
                                        "text": "\r\n"
                                    }
                                ]
                            }
                        },
                        {
                            "kind": "ForInStatement",
                            "fullStart": 981,
                            "fullEnd": 1111,
                            "start": 989,
                            "end": 1109,
                            "fullWidth": 130,
                            "width": 120,
                            "forKeyword": {
                                "kind": "ForKeyword",
                                "fullStart": 981,
                                "fullEnd": 993,
                                "start": 989,
                                "end": 992,
                                "fullWidth": 12,
                                "width": 3,
                                "text": "for",
                                "value": "for",
                                "valueText": "for",
                                "hasLeadingTrivia": true,
                                "hasTrailingTrivia": true,
                                "leadingTrivia": [
                                    {
                                        "kind": "WhitespaceTrivia",
                                        "text": "        "
                                    }
                                ],
                                "trailingTrivia": [
                                    {
                                        "kind": "WhitespaceTrivia",
                                        "text": " "
                                    }
                                ]
                            },
                            "openParenToken": {
                                "kind": "OpenParenToken",
                                "fullStart": 993,
                                "fullEnd": 994,
                                "start": 993,
                                "end": 994,
                                "fullWidth": 1,
                                "width": 1,
                                "text": "(",
                                "value": "(",
                                "valueText": "("
                            },
                            "variableDeclaration": {
                                "kind": "VariableDeclaration",
                                "fullStart": 994,
                                "fullEnd": 1000,
                                "start": 994,
                                "end": 999,
                                "fullWidth": 6,
                                "width": 5,
                                "varKeyword": {
                                    "kind": "VarKeyword",
                                    "fullStart": 994,
                                    "fullEnd": 998,
                                    "start": 994,
                                    "end": 997,
                                    "fullWidth": 4,
                                    "width": 3,
                                    "text": "var",
                                    "value": "var",
                                    "valueText": "var",
                                    "hasTrailingTrivia": true,
                                    "trailingTrivia": [
                                        {
                                            "kind": "WhitespaceTrivia",
                                            "text": " "
                                        }
                                    ]
                                },
                                "variableDeclarators": [
                                    {
                                        "kind": "VariableDeclarator",
                                        "fullStart": 998,
                                        "fullEnd": 1000,
                                        "start": 998,
                                        "end": 999,
                                        "fullWidth": 2,
<<<<<<< HEAD
                                        "width": 1,
                                        "identifier": {
=======
                                        "propertyName": {
>>>>>>> 85e84683
                                            "kind": "IdentifierName",
                                            "fullStart": 998,
                                            "fullEnd": 1000,
                                            "start": 998,
                                            "end": 999,
                                            "fullWidth": 2,
                                            "width": 1,
                                            "text": "p",
                                            "value": "p",
                                            "valueText": "p",
                                            "hasTrailingTrivia": true,
                                            "trailingTrivia": [
                                                {
                                                    "kind": "WhitespaceTrivia",
                                                    "text": " "
                                                }
                                            ]
                                        }
                                    }
                                ]
                            },
                            "inKeyword": {
                                "kind": "InKeyword",
                                "fullStart": 1000,
                                "fullEnd": 1003,
                                "start": 1000,
                                "end": 1002,
                                "fullWidth": 3,
                                "width": 2,
                                "text": "in",
                                "value": "in",
                                "valueText": "in",
                                "hasTrailingTrivia": true,
                                "trailingTrivia": [
                                    {
                                        "kind": "WhitespaceTrivia",
                                        "text": " "
                                    }
                                ]
                            },
                            "expression": {
                                "kind": "IdentifierName",
                                "fullStart": 1003,
                                "fullEnd": 1006,
                                "start": 1003,
                                "end": 1006,
                                "fullWidth": 3,
                                "width": 3,
                                "text": "obj",
                                "value": "obj",
                                "valueText": "obj"
                            },
                            "closeParenToken": {
                                "kind": "CloseParenToken",
                                "fullStart": 1006,
                                "fullEnd": 1008,
                                "start": 1006,
                                "end": 1007,
                                "fullWidth": 2,
                                "width": 1,
                                "text": ")",
                                "value": ")",
                                "valueText": ")",
                                "hasTrailingTrivia": true,
                                "trailingTrivia": [
                                    {
                                        "kind": "WhitespaceTrivia",
                                        "text": " "
                                    }
                                ]
                            },
                            "statement": {
                                "kind": "Block",
                                "fullStart": 1008,
                                "fullEnd": 1111,
                                "start": 1008,
                                "end": 1109,
                                "fullWidth": 103,
                                "width": 101,
                                "openBraceToken": {
                                    "kind": "OpenBraceToken",
                                    "fullStart": 1008,
                                    "fullEnd": 1011,
                                    "start": 1008,
                                    "end": 1009,
                                    "fullWidth": 3,
                                    "width": 1,
                                    "text": "{",
                                    "value": "{",
                                    "valueText": "{",
                                    "hasTrailingTrivia": true,
                                    "hasTrailingNewLine": true,
                                    "trailingTrivia": [
                                        {
                                            "kind": "NewLineTrivia",
                                            "text": "\r\n"
                                        }
                                    ]
                                },
                                "statements": [
                                    {
                                        "kind": "IfStatement",
                                        "fullStart": 1011,
                                        "fullEnd": 1100,
                                        "start": 1023,
                                        "end": 1098,
                                        "fullWidth": 89,
                                        "width": 75,
                                        "ifKeyword": {
                                            "kind": "IfKeyword",
                                            "fullStart": 1011,
                                            "fullEnd": 1026,
                                            "start": 1023,
                                            "end": 1025,
                                            "fullWidth": 15,
                                            "width": 2,
                                            "text": "if",
                                            "value": "if",
                                            "valueText": "if",
                                            "hasLeadingTrivia": true,
                                            "hasTrailingTrivia": true,
                                            "leadingTrivia": [
                                                {
                                                    "kind": "WhitespaceTrivia",
                                                    "text": "            "
                                                }
                                            ],
                                            "trailingTrivia": [
                                                {
                                                    "kind": "WhitespaceTrivia",
                                                    "text": " "
                                                }
                                            ]
                                        },
                                        "openParenToken": {
                                            "kind": "OpenParenToken",
                                            "fullStart": 1026,
                                            "fullEnd": 1027,
                                            "start": 1026,
                                            "end": 1027,
                                            "fullWidth": 1,
                                            "width": 1,
                                            "text": "(",
                                            "value": "(",
                                            "valueText": "("
                                        },
                                        "condition": {
                                            "kind": "EqualsExpression",
                                            "fullStart": 1027,
                                            "fullEnd": 1038,
                                            "start": 1027,
                                            "end": 1038,
                                            "fullWidth": 11,
                                            "width": 11,
                                            "left": {
                                                "kind": "IdentifierName",
                                                "fullStart": 1027,
                                                "fullEnd": 1029,
                                                "start": 1027,
                                                "end": 1028,
                                                "fullWidth": 2,
                                                "width": 1,
                                                "text": "p",
                                                "value": "p",
                                                "valueText": "p",
                                                "hasTrailingTrivia": true,
                                                "trailingTrivia": [
                                                    {
                                                        "kind": "WhitespaceTrivia",
                                                        "text": " "
                                                    }
                                                ]
                                            },
                                            "operatorToken": {
                                                "kind": "EqualsEqualsEqualsToken",
                                                "fullStart": 1029,
                                                "fullEnd": 1033,
                                                "start": 1029,
                                                "end": 1032,
                                                "fullWidth": 4,
                                                "width": 3,
                                                "text": "===",
                                                "value": "===",
                                                "valueText": "===",
                                                "hasTrailingTrivia": true,
                                                "trailingTrivia": [
                                                    {
                                                        "kind": "WhitespaceTrivia",
                                                        "text": " "
                                                    }
                                                ]
                                            },
                                            "right": {
                                                "kind": "StringLiteral",
                                                "fullStart": 1033,
                                                "fullEnd": 1038,
                                                "start": 1033,
                                                "end": 1038,
                                                "fullWidth": 5,
                                                "width": 5,
                                                "text": "\"foo\"",
                                                "value": "foo",
                                                "valueText": "foo"
                                            }
                                        },
                                        "closeParenToken": {
                                            "kind": "CloseParenToken",
                                            "fullStart": 1038,
                                            "fullEnd": 1040,
                                            "start": 1038,
                                            "end": 1039,
                                            "fullWidth": 2,
                                            "width": 1,
                                            "text": ")",
                                            "value": ")",
                                            "valueText": ")",
                                            "hasTrailingTrivia": true,
                                            "trailingTrivia": [
                                                {
                                                    "kind": "WhitespaceTrivia",
                                                    "text": " "
                                                }
                                            ]
                                        },
                                        "statement": {
                                            "kind": "Block",
                                            "fullStart": 1040,
                                            "fullEnd": 1100,
                                            "start": 1040,
                                            "end": 1098,
                                            "fullWidth": 60,
                                            "width": 58,
                                            "openBraceToken": {
                                                "kind": "OpenBraceToken",
                                                "fullStart": 1040,
                                                "fullEnd": 1043,
                                                "start": 1040,
                                                "end": 1041,
                                                "fullWidth": 3,
                                                "width": 1,
                                                "text": "{",
                                                "value": "{",
                                                "valueText": "{",
                                                "hasTrailingTrivia": true,
                                                "hasTrailingNewLine": true,
                                                "trailingTrivia": [
                                                    {
                                                        "kind": "NewLineTrivia",
                                                        "text": "\r\n"
                                                    }
                                                ]
                                            },
                                            "statements": [
                                                {
                                                    "kind": "ExpressionStatement",
                                                    "fullStart": 1043,
                                                    "fullEnd": 1085,
                                                    "start": 1059,
                                                    "end": 1083,
                                                    "fullWidth": 42,
                                                    "width": 24,
                                                    "expression": {
                                                        "kind": "AssignmentExpression",
                                                        "fullStart": 1043,
                                                        "fullEnd": 1082,
                                                        "start": 1059,
                                                        "end": 1082,
                                                        "fullWidth": 39,
                                                        "width": 23,
                                                        "left": {
                                                            "kind": "IdentifierName",
                                                            "fullStart": 1043,
                                                            "fullEnd": 1076,
                                                            "start": 1059,
                                                            "end": 1075,
                                                            "fullWidth": 33,
                                                            "width": 16,
                                                            "text": "verifyEnumerable",
                                                            "value": "verifyEnumerable",
                                                            "valueText": "verifyEnumerable",
                                                            "hasLeadingTrivia": true,
                                                            "hasTrailingTrivia": true,
                                                            "leadingTrivia": [
                                                                {
                                                                    "kind": "WhitespaceTrivia",
                                                                    "text": "                "
                                                                }
                                                            ],
                                                            "trailingTrivia": [
                                                                {
                                                                    "kind": "WhitespaceTrivia",
                                                                    "text": " "
                                                                }
                                                            ]
                                                        },
                                                        "operatorToken": {
                                                            "kind": "EqualsToken",
                                                            "fullStart": 1076,
                                                            "fullEnd": 1078,
                                                            "start": 1076,
                                                            "end": 1077,
                                                            "fullWidth": 2,
                                                            "width": 1,
                                                            "text": "=",
                                                            "value": "=",
                                                            "valueText": "=",
                                                            "hasTrailingTrivia": true,
                                                            "trailingTrivia": [
                                                                {
                                                                    "kind": "WhitespaceTrivia",
                                                                    "text": " "
                                                                }
                                                            ]
                                                        },
                                                        "right": {
                                                            "kind": "TrueKeyword",
                                                            "fullStart": 1078,
                                                            "fullEnd": 1082,
                                                            "start": 1078,
                                                            "end": 1082,
                                                            "fullWidth": 4,
                                                            "width": 4,
                                                            "text": "true",
                                                            "value": true,
                                                            "valueText": "true"
                                                        }
                                                    },
                                                    "semicolonToken": {
                                                        "kind": "SemicolonToken",
                                                        "fullStart": 1082,
                                                        "fullEnd": 1085,
                                                        "start": 1082,
                                                        "end": 1083,
                                                        "fullWidth": 3,
                                                        "width": 1,
                                                        "text": ";",
                                                        "value": ";",
                                                        "valueText": ";",
                                                        "hasTrailingTrivia": true,
                                                        "hasTrailingNewLine": true,
                                                        "trailingTrivia": [
                                                            {
                                                                "kind": "NewLineTrivia",
                                                                "text": "\r\n"
                                                            }
                                                        ]
                                                    }
                                                }
                                            ],
                                            "closeBraceToken": {
                                                "kind": "CloseBraceToken",
                                                "fullStart": 1085,
                                                "fullEnd": 1100,
                                                "start": 1097,
                                                "end": 1098,
                                                "fullWidth": 15,
                                                "width": 1,
                                                "text": "}",
                                                "value": "}",
                                                "valueText": "}",
                                                "hasLeadingTrivia": true,
                                                "hasTrailingTrivia": true,
                                                "hasTrailingNewLine": true,
                                                "leadingTrivia": [
                                                    {
                                                        "kind": "WhitespaceTrivia",
                                                        "text": "            "
                                                    }
                                                ],
                                                "trailingTrivia": [
                                                    {
                                                        "kind": "NewLineTrivia",
                                                        "text": "\r\n"
                                                    }
                                                ]
                                            }
                                        }
                                    }
                                ],
                                "closeBraceToken": {
                                    "kind": "CloseBraceToken",
                                    "fullStart": 1100,
                                    "fullEnd": 1111,
                                    "start": 1108,
                                    "end": 1109,
                                    "fullWidth": 11,
                                    "width": 1,
                                    "text": "}",
                                    "value": "}",
                                    "valueText": "}",
                                    "hasLeadingTrivia": true,
                                    "hasTrailingTrivia": true,
                                    "hasTrailingNewLine": true,
                                    "leadingTrivia": [
                                        {
                                            "kind": "WhitespaceTrivia",
                                            "text": "        "
                                        }
                                    ],
                                    "trailingTrivia": [
                                        {
                                            "kind": "NewLineTrivia",
                                            "text": "\r\n"
                                        }
                                    ]
                                }
                            }
                        },
                        {
                            "kind": "VariableStatement",
                            "fullStart": 1111,
                            "fullEnd": 1147,
                            "start": 1121,
                            "end": 1145,
                            "fullWidth": 36,
                            "width": 24,
                            "modifiers": [],
                            "variableDeclaration": {
                                "kind": "VariableDeclaration",
                                "fullStart": 1111,
                                "fullEnd": 1144,
                                "start": 1121,
                                "end": 1144,
                                "fullWidth": 33,
                                "width": 23,
                                "varKeyword": {
                                    "kind": "VarKeyword",
                                    "fullStart": 1111,
                                    "fullEnd": 1125,
                                    "start": 1121,
                                    "end": 1124,
                                    "fullWidth": 14,
                                    "width": 3,
                                    "text": "var",
                                    "value": "var",
                                    "valueText": "var",
                                    "hasLeadingTrivia": true,
                                    "hasLeadingNewLine": true,
                                    "hasTrailingTrivia": true,
                                    "leadingTrivia": [
                                        {
                                            "kind": "NewLineTrivia",
                                            "text": "\r\n"
                                        },
                                        {
                                            "kind": "WhitespaceTrivia",
                                            "text": "        "
                                        }
                                    ],
                                    "trailingTrivia": [
                                        {
                                            "kind": "WhitespaceTrivia",
                                            "text": " "
                                        }
                                    ]
                                },
                                "variableDeclarators": [
                                    {
                                        "kind": "VariableDeclarator",
                                        "fullStart": 1125,
                                        "fullEnd": 1144,
                                        "start": 1125,
                                        "end": 1144,
                                        "fullWidth": 19,
<<<<<<< HEAD
                                        "width": 19,
                                        "identifier": {
=======
                                        "propertyName": {
>>>>>>> 85e84683
                                            "kind": "IdentifierName",
                                            "fullStart": 1125,
                                            "fullEnd": 1137,
                                            "start": 1125,
                                            "end": 1136,
                                            "fullWidth": 12,
                                            "width": 11,
                                            "text": "verifyValue",
                                            "value": "verifyValue",
                                            "valueText": "verifyValue",
                                            "hasTrailingTrivia": true,
                                            "trailingTrivia": [
                                                {
                                                    "kind": "WhitespaceTrivia",
                                                    "text": " "
                                                }
                                            ]
                                        },
                                        "equalsValueClause": {
                                            "kind": "EqualsValueClause",
                                            "fullStart": 1137,
                                            "fullEnd": 1144,
                                            "start": 1137,
                                            "end": 1144,
                                            "fullWidth": 7,
                                            "width": 7,
                                            "equalsToken": {
                                                "kind": "EqualsToken",
                                                "fullStart": 1137,
                                                "fullEnd": 1139,
                                                "start": 1137,
                                                "end": 1138,
                                                "fullWidth": 2,
                                                "width": 1,
                                                "text": "=",
                                                "value": "=",
                                                "valueText": "=",
                                                "hasTrailingTrivia": true,
                                                "trailingTrivia": [
                                                    {
                                                        "kind": "WhitespaceTrivia",
                                                        "text": " "
                                                    }
                                                ]
                                            },
                                            "value": {
                                                "kind": "FalseKeyword",
                                                "fullStart": 1139,
                                                "fullEnd": 1144,
                                                "start": 1139,
                                                "end": 1144,
                                                "fullWidth": 5,
                                                "width": 5,
                                                "text": "false",
                                                "value": false,
                                                "valueText": "false"
                                            }
                                        }
                                    }
                                ]
                            },
                            "semicolonToken": {
                                "kind": "SemicolonToken",
                                "fullStart": 1144,
                                "fullEnd": 1147,
                                "start": 1144,
                                "end": 1145,
                                "fullWidth": 3,
                                "width": 1,
                                "text": ";",
                                "value": ";",
                                "valueText": ";",
                                "hasTrailingTrivia": true,
                                "hasTrailingNewLine": true,
                                "trailingTrivia": [
                                    {
                                        "kind": "NewLineTrivia",
                                        "text": "\r\n"
                                    }
                                ]
                            }
                        },
                        {
                            "kind": "ExpressionStatement",
                            "fullStart": 1147,
                            "fullEnd": 1188,
                            "start": 1155,
                            "end": 1186,
                            "fullWidth": 41,
                            "width": 31,
                            "expression": {
                                "kind": "AssignmentExpression",
                                "fullStart": 1147,
                                "fullEnd": 1185,
                                "start": 1155,
                                "end": 1185,
                                "fullWidth": 38,
                                "width": 30,
                                "left": {
                                    "kind": "IdentifierName",
                                    "fullStart": 1147,
                                    "fullEnd": 1167,
                                    "start": 1155,
                                    "end": 1166,
                                    "fullWidth": 20,
                                    "width": 11,
                                    "text": "verifyValue",
                                    "value": "verifyValue",
                                    "valueText": "verifyValue",
                                    "hasLeadingTrivia": true,
                                    "hasTrailingTrivia": true,
                                    "leadingTrivia": [
                                        {
                                            "kind": "WhitespaceTrivia",
                                            "text": "        "
                                        }
                                    ],
                                    "trailingTrivia": [
                                        {
                                            "kind": "WhitespaceTrivia",
                                            "text": " "
                                        }
                                    ]
                                },
                                "operatorToken": {
                                    "kind": "EqualsToken",
                                    "fullStart": 1167,
                                    "fullEnd": 1169,
                                    "start": 1167,
                                    "end": 1168,
                                    "fullWidth": 2,
                                    "width": 1,
                                    "text": "=",
                                    "value": "=",
                                    "valueText": "=",
                                    "hasTrailingTrivia": true,
                                    "trailingTrivia": [
                                        {
                                            "kind": "WhitespaceTrivia",
                                            "text": " "
                                        }
                                    ]
                                },
                                "right": {
                                    "kind": "ParenthesizedExpression",
                                    "fullStart": 1169,
                                    "fullEnd": 1185,
                                    "start": 1169,
                                    "end": 1185,
                                    "fullWidth": 16,
                                    "width": 16,
                                    "openParenToken": {
                                        "kind": "OpenParenToken",
                                        "fullStart": 1169,
                                        "fullEnd": 1170,
                                        "start": 1169,
                                        "end": 1170,
                                        "fullWidth": 1,
                                        "width": 1,
                                        "text": "(",
                                        "value": "(",
                                        "valueText": "("
                                    },
                                    "expression": {
                                        "kind": "EqualsExpression",
                                        "fullStart": 1170,
                                        "fullEnd": 1184,
                                        "start": 1170,
                                        "end": 1184,
                                        "fullWidth": 14,
                                        "width": 14,
                                        "left": {
                                            "kind": "MemberAccessExpression",
                                            "fullStart": 1170,
                                            "fullEnd": 1178,
                                            "start": 1170,
                                            "end": 1177,
                                            "fullWidth": 8,
                                            "width": 7,
                                            "expression": {
                                                "kind": "IdentifierName",
                                                "fullStart": 1170,
                                                "fullEnd": 1173,
                                                "start": 1170,
                                                "end": 1173,
                                                "fullWidth": 3,
                                                "width": 3,
                                                "text": "obj",
                                                "value": "obj",
                                                "valueText": "obj"
                                            },
                                            "dotToken": {
                                                "kind": "DotToken",
                                                "fullStart": 1173,
                                                "fullEnd": 1174,
                                                "start": 1173,
                                                "end": 1174,
                                                "fullWidth": 1,
                                                "width": 1,
                                                "text": ".",
                                                "value": ".",
                                                "valueText": "."
                                            },
                                            "name": {
                                                "kind": "IdentifierName",
                                                "fullStart": 1174,
                                                "fullEnd": 1178,
                                                "start": 1174,
                                                "end": 1177,
                                                "fullWidth": 4,
                                                "width": 3,
                                                "text": "foo",
                                                "value": "foo",
                                                "valueText": "foo",
                                                "hasTrailingTrivia": true,
                                                "trailingTrivia": [
                                                    {
                                                        "kind": "WhitespaceTrivia",
                                                        "text": " "
                                                    }
                                                ]
                                            }
                                        },
                                        "operatorToken": {
                                            "kind": "EqualsEqualsEqualsToken",
                                            "fullStart": 1178,
                                            "fullEnd": 1182,
                                            "start": 1178,
                                            "end": 1181,
                                            "fullWidth": 4,
                                            "width": 3,
                                            "text": "===",
                                            "value": "===",
                                            "valueText": "===",
                                            "hasTrailingTrivia": true,
                                            "trailingTrivia": [
                                                {
                                                    "kind": "WhitespaceTrivia",
                                                    "text": " "
                                                }
                                            ]
                                        },
                                        "right": {
                                            "kind": "NumericLiteral",
                                            "fullStart": 1182,
                                            "fullEnd": 1184,
                                            "start": 1182,
                                            "end": 1184,
                                            "fullWidth": 2,
                                            "width": 2,
                                            "text": "20",
                                            "value": 20,
                                            "valueText": "20"
                                        }
                                    },
                                    "closeParenToken": {
                                        "kind": "CloseParenToken",
                                        "fullStart": 1184,
                                        "fullEnd": 1185,
                                        "start": 1184,
                                        "end": 1185,
                                        "fullWidth": 1,
                                        "width": 1,
                                        "text": ")",
                                        "value": ")",
                                        "valueText": ")"
                                    }
                                }
                            },
                            "semicolonToken": {
                                "kind": "SemicolonToken",
                                "fullStart": 1185,
                                "fullEnd": 1188,
                                "start": 1185,
                                "end": 1186,
                                "fullWidth": 3,
                                "width": 1,
                                "text": ";",
                                "value": ";",
                                "valueText": ";",
                                "hasTrailingTrivia": true,
                                "hasTrailingNewLine": true,
                                "trailingTrivia": [
                                    {
                                        "kind": "NewLineTrivia",
                                        "text": "\r\n"
                                    }
                                ]
                            }
                        },
                        {
                            "kind": "VariableStatement",
                            "fullStart": 1188,
                            "fullEnd": 1255,
                            "start": 1198,
                            "end": 1253,
                            "fullWidth": 67,
                            "width": 55,
                            "modifiers": [],
                            "variableDeclaration": {
                                "kind": "VariableDeclaration",
                                "fullStart": 1188,
                                "fullEnd": 1252,
                                "start": 1198,
                                "end": 1252,
                                "fullWidth": 64,
                                "width": 54,
                                "varKeyword": {
                                    "kind": "VarKeyword",
                                    "fullStart": 1188,
                                    "fullEnd": 1202,
                                    "start": 1198,
                                    "end": 1201,
                                    "fullWidth": 14,
                                    "width": 3,
                                    "text": "var",
                                    "value": "var",
                                    "valueText": "var",
                                    "hasLeadingTrivia": true,
                                    "hasLeadingNewLine": true,
                                    "hasTrailingTrivia": true,
                                    "leadingTrivia": [
                                        {
                                            "kind": "NewLineTrivia",
                                            "text": "\r\n"
                                        },
                                        {
                                            "kind": "WhitespaceTrivia",
                                            "text": "        "
                                        }
                                    ],
                                    "trailingTrivia": [
                                        {
                                            "kind": "WhitespaceTrivia",
                                            "text": " "
                                        }
                                    ]
                                },
                                "variableDeclarators": [
                                    {
                                        "kind": "VariableDeclarator",
                                        "fullStart": 1202,
                                        "fullEnd": 1252,
                                        "start": 1202,
                                        "end": 1252,
                                        "fullWidth": 50,
<<<<<<< HEAD
                                        "width": 50,
                                        "identifier": {
=======
                                        "propertyName": {
>>>>>>> 85e84683
                                            "kind": "IdentifierName",
                                            "fullStart": 1202,
                                            "fullEnd": 1207,
                                            "start": 1202,
                                            "end": 1206,
                                            "fullWidth": 5,
                                            "width": 4,
                                            "text": "desc",
                                            "value": "desc",
                                            "valueText": "desc",
                                            "hasTrailingTrivia": true,
                                            "trailingTrivia": [
                                                {
                                                    "kind": "WhitespaceTrivia",
                                                    "text": " "
                                                }
                                            ]
                                        },
                                        "equalsValueClause": {
                                            "kind": "EqualsValueClause",
                                            "fullStart": 1207,
                                            "fullEnd": 1252,
                                            "start": 1207,
                                            "end": 1252,
                                            "fullWidth": 45,
                                            "width": 45,
                                            "equalsToken": {
                                                "kind": "EqualsToken",
                                                "fullStart": 1207,
                                                "fullEnd": 1209,
                                                "start": 1207,
                                                "end": 1208,
                                                "fullWidth": 2,
                                                "width": 1,
                                                "text": "=",
                                                "value": "=",
                                                "valueText": "=",
                                                "hasTrailingTrivia": true,
                                                "trailingTrivia": [
                                                    {
                                                        "kind": "WhitespaceTrivia",
                                                        "text": " "
                                                    }
                                                ]
                                            },
                                            "value": {
                                                "kind": "InvocationExpression",
                                                "fullStart": 1209,
                                                "fullEnd": 1252,
                                                "start": 1209,
                                                "end": 1252,
                                                "fullWidth": 43,
                                                "width": 43,
                                                "expression": {
                                                    "kind": "MemberAccessExpression",
                                                    "fullStart": 1209,
                                                    "fullEnd": 1240,
                                                    "start": 1209,
                                                    "end": 1240,
                                                    "fullWidth": 31,
                                                    "width": 31,
                                                    "expression": {
                                                        "kind": "IdentifierName",
                                                        "fullStart": 1209,
                                                        "fullEnd": 1215,
                                                        "start": 1209,
                                                        "end": 1215,
                                                        "fullWidth": 6,
                                                        "width": 6,
                                                        "text": "Object",
                                                        "value": "Object",
                                                        "valueText": "Object"
                                                    },
                                                    "dotToken": {
                                                        "kind": "DotToken",
                                                        "fullStart": 1215,
                                                        "fullEnd": 1216,
                                                        "start": 1215,
                                                        "end": 1216,
                                                        "fullWidth": 1,
                                                        "width": 1,
                                                        "text": ".",
                                                        "value": ".",
                                                        "valueText": "."
                                                    },
                                                    "name": {
                                                        "kind": "IdentifierName",
                                                        "fullStart": 1216,
                                                        "fullEnd": 1240,
                                                        "start": 1216,
                                                        "end": 1240,
                                                        "fullWidth": 24,
                                                        "width": 24,
                                                        "text": "getOwnPropertyDescriptor",
                                                        "value": "getOwnPropertyDescriptor",
                                                        "valueText": "getOwnPropertyDescriptor"
                                                    }
                                                },
                                                "argumentList": {
                                                    "kind": "ArgumentList",
                                                    "fullStart": 1240,
                                                    "fullEnd": 1252,
                                                    "start": 1240,
                                                    "end": 1252,
                                                    "fullWidth": 12,
                                                    "width": 12,
                                                    "openParenToken": {
                                                        "kind": "OpenParenToken",
                                                        "fullStart": 1240,
                                                        "fullEnd": 1241,
                                                        "start": 1240,
                                                        "end": 1241,
                                                        "fullWidth": 1,
                                                        "width": 1,
                                                        "text": "(",
                                                        "value": "(",
                                                        "valueText": "("
                                                    },
                                                    "arguments": [
                                                        {
                                                            "kind": "IdentifierName",
                                                            "fullStart": 1241,
                                                            "fullEnd": 1244,
                                                            "start": 1241,
                                                            "end": 1244,
                                                            "fullWidth": 3,
                                                            "width": 3,
                                                            "text": "obj",
                                                            "value": "obj",
                                                            "valueText": "obj"
                                                        },
                                                        {
                                                            "kind": "CommaToken",
                                                            "fullStart": 1244,
                                                            "fullEnd": 1246,
                                                            "start": 1244,
                                                            "end": 1245,
                                                            "fullWidth": 2,
                                                            "width": 1,
                                                            "text": ",",
                                                            "value": ",",
                                                            "valueText": ",",
                                                            "hasTrailingTrivia": true,
                                                            "trailingTrivia": [
                                                                {
                                                                    "kind": "WhitespaceTrivia",
                                                                    "text": " "
                                                                }
                                                            ]
                                                        },
                                                        {
                                                            "kind": "StringLiteral",
                                                            "fullStart": 1246,
                                                            "fullEnd": 1251,
                                                            "start": 1246,
                                                            "end": 1251,
                                                            "fullWidth": 5,
                                                            "width": 5,
                                                            "text": "\"foo\"",
                                                            "value": "foo",
                                                            "valueText": "foo"
                                                        }
                                                    ],
                                                    "closeParenToken": {
                                                        "kind": "CloseParenToken",
                                                        "fullStart": 1251,
                                                        "fullEnd": 1252,
                                                        "start": 1251,
                                                        "end": 1252,
                                                        "fullWidth": 1,
                                                        "width": 1,
                                                        "text": ")",
                                                        "value": ")",
                                                        "valueText": ")"
                                                    }
                                                }
                                            }
                                        }
                                    }
                                ]
                            },
                            "semicolonToken": {
                                "kind": "SemicolonToken",
                                "fullStart": 1252,
                                "fullEnd": 1255,
                                "start": 1252,
                                "end": 1253,
                                "fullWidth": 3,
                                "width": 1,
                                "text": ";",
                                "value": ";",
                                "valueText": ";",
                                "hasTrailingTrivia": true,
                                "hasTrailingNewLine": true,
                                "trailingTrivia": [
                                    {
                                        "kind": "NewLineTrivia",
                                        "text": "\r\n"
                                    }
                                ]
                            }
                        },
                        {
                            "kind": "VariableStatement",
                            "fullStart": 1255,
                            "fullEnd": 1297,
                            "start": 1265,
                            "end": 1295,
                            "fullWidth": 42,
                            "width": 30,
                            "modifiers": [],
                            "variableDeclaration": {
                                "kind": "VariableDeclaration",
                                "fullStart": 1255,
                                "fullEnd": 1294,
                                "start": 1265,
                                "end": 1294,
                                "fullWidth": 39,
                                "width": 29,
                                "varKeyword": {
                                    "kind": "VarKeyword",
                                    "fullStart": 1255,
                                    "fullEnd": 1269,
                                    "start": 1265,
                                    "end": 1268,
                                    "fullWidth": 14,
                                    "width": 3,
                                    "text": "var",
                                    "value": "var",
                                    "valueText": "var",
                                    "hasLeadingTrivia": true,
                                    "hasLeadingNewLine": true,
                                    "hasTrailingTrivia": true,
                                    "leadingTrivia": [
                                        {
                                            "kind": "NewLineTrivia",
                                            "text": "\r\n"
                                        },
                                        {
                                            "kind": "WhitespaceTrivia",
                                            "text": "        "
                                        }
                                    ],
                                    "trailingTrivia": [
                                        {
                                            "kind": "WhitespaceTrivia",
                                            "text": " "
                                        }
                                    ]
                                },
                                "variableDeclarators": [
                                    {
                                        "kind": "VariableDeclarator",
                                        "fullStart": 1269,
                                        "fullEnd": 1294,
                                        "start": 1269,
                                        "end": 1294,
                                        "fullWidth": 25,
<<<<<<< HEAD
                                        "width": 25,
                                        "identifier": {
=======
                                        "propertyName": {
>>>>>>> 85e84683
                                            "kind": "IdentifierName",
                                            "fullStart": 1269,
                                            "fullEnd": 1288,
                                            "start": 1269,
                                            "end": 1287,
                                            "fullWidth": 19,
                                            "width": 18,
                                            "text": "verifyConfigurable",
                                            "value": "verifyConfigurable",
                                            "valueText": "verifyConfigurable",
                                            "hasTrailingTrivia": true,
                                            "trailingTrivia": [
                                                {
                                                    "kind": "WhitespaceTrivia",
                                                    "text": " "
                                                }
                                            ]
                                        },
                                        "equalsValueClause": {
                                            "kind": "EqualsValueClause",
                                            "fullStart": 1288,
                                            "fullEnd": 1294,
                                            "start": 1288,
                                            "end": 1294,
                                            "fullWidth": 6,
                                            "width": 6,
                                            "equalsToken": {
                                                "kind": "EqualsToken",
                                                "fullStart": 1288,
                                                "fullEnd": 1290,
                                                "start": 1288,
                                                "end": 1289,
                                                "fullWidth": 2,
                                                "width": 1,
                                                "text": "=",
                                                "value": "=",
                                                "valueText": "=",
                                                "hasTrailingTrivia": true,
                                                "trailingTrivia": [
                                                    {
                                                        "kind": "WhitespaceTrivia",
                                                        "text": " "
                                                    }
                                                ]
                                            },
                                            "value": {
                                                "kind": "TrueKeyword",
                                                "fullStart": 1290,
                                                "fullEnd": 1294,
                                                "start": 1290,
                                                "end": 1294,
                                                "fullWidth": 4,
                                                "width": 4,
                                                "text": "true",
                                                "value": true,
                                                "valueText": "true"
                                            }
                                        }
                                    }
                                ]
                            },
                            "semicolonToken": {
                                "kind": "SemicolonToken",
                                "fullStart": 1294,
                                "fullEnd": 1297,
                                "start": 1294,
                                "end": 1295,
                                "fullWidth": 3,
                                "width": 1,
                                "text": ";",
                                "value": ";",
                                "valueText": ";",
                                "hasTrailingTrivia": true,
                                "hasTrailingNewLine": true,
                                "trailingTrivia": [
                                    {
                                        "kind": "NewLineTrivia",
                                        "text": "\r\n"
                                    }
                                ]
                            }
                        },
                        {
                            "kind": "ExpressionStatement",
                            "fullStart": 1297,
                            "fullEnd": 1322,
                            "start": 1305,
                            "end": 1320,
                            "fullWidth": 25,
                            "width": 15,
                            "expression": {
                                "kind": "DeleteExpression",
                                "fullStart": 1297,
                                "fullEnd": 1319,
                                "start": 1305,
                                "end": 1319,
                                "fullWidth": 22,
                                "width": 14,
                                "deleteKeyword": {
                                    "kind": "DeleteKeyword",
                                    "fullStart": 1297,
                                    "fullEnd": 1312,
                                    "start": 1305,
                                    "end": 1311,
                                    "fullWidth": 15,
                                    "width": 6,
                                    "text": "delete",
                                    "value": "delete",
                                    "valueText": "delete",
                                    "hasLeadingTrivia": true,
                                    "hasTrailingTrivia": true,
                                    "leadingTrivia": [
                                        {
                                            "kind": "WhitespaceTrivia",
                                            "text": "        "
                                        }
                                    ],
                                    "trailingTrivia": [
                                        {
                                            "kind": "WhitespaceTrivia",
                                            "text": " "
                                        }
                                    ]
                                },
                                "expression": {
                                    "kind": "MemberAccessExpression",
                                    "fullStart": 1312,
                                    "fullEnd": 1319,
                                    "start": 1312,
                                    "end": 1319,
                                    "fullWidth": 7,
                                    "width": 7,
                                    "expression": {
                                        "kind": "IdentifierName",
                                        "fullStart": 1312,
                                        "fullEnd": 1315,
                                        "start": 1312,
                                        "end": 1315,
                                        "fullWidth": 3,
                                        "width": 3,
                                        "text": "obj",
                                        "value": "obj",
                                        "valueText": "obj"
                                    },
                                    "dotToken": {
                                        "kind": "DotToken",
                                        "fullStart": 1315,
                                        "fullEnd": 1316,
                                        "start": 1315,
                                        "end": 1316,
                                        "fullWidth": 1,
                                        "width": 1,
                                        "text": ".",
                                        "value": ".",
                                        "valueText": "."
                                    },
                                    "name": {
                                        "kind": "IdentifierName",
                                        "fullStart": 1316,
                                        "fullEnd": 1319,
                                        "start": 1316,
                                        "end": 1319,
                                        "fullWidth": 3,
                                        "width": 3,
                                        "text": "foo",
                                        "value": "foo",
                                        "valueText": "foo"
                                    }
                                }
                            },
                            "semicolonToken": {
                                "kind": "SemicolonToken",
                                "fullStart": 1319,
                                "fullEnd": 1322,
                                "start": 1319,
                                "end": 1320,
                                "fullWidth": 3,
                                "width": 1,
                                "text": ";",
                                "value": ";",
                                "valueText": ";",
                                "hasTrailingTrivia": true,
                                "hasTrailingNewLine": true,
                                "trailingTrivia": [
                                    {
                                        "kind": "NewLineTrivia",
                                        "text": "\r\n"
                                    }
                                ]
                            }
                        },
                        {
                            "kind": "ExpressionStatement",
                            "fullStart": 1322,
                            "fullEnd": 1379,
                            "start": 1330,
                            "end": 1377,
                            "fullWidth": 57,
                            "width": 47,
                            "expression": {
                                "kind": "AssignmentExpression",
                                "fullStart": 1322,
                                "fullEnd": 1376,
                                "start": 1330,
                                "end": 1376,
                                "fullWidth": 54,
                                "width": 46,
                                "left": {
                                    "kind": "IdentifierName",
                                    "fullStart": 1322,
                                    "fullEnd": 1349,
                                    "start": 1330,
                                    "end": 1348,
                                    "fullWidth": 27,
                                    "width": 18,
                                    "text": "verifyConfigurable",
                                    "value": "verifyConfigurable",
                                    "valueText": "verifyConfigurable",
                                    "hasLeadingTrivia": true,
                                    "hasTrailingTrivia": true,
                                    "leadingTrivia": [
                                        {
                                            "kind": "WhitespaceTrivia",
                                            "text": "        "
                                        }
                                    ],
                                    "trailingTrivia": [
                                        {
                                            "kind": "WhitespaceTrivia",
                                            "text": " "
                                        }
                                    ]
                                },
                                "operatorToken": {
                                    "kind": "EqualsToken",
                                    "fullStart": 1349,
                                    "fullEnd": 1351,
                                    "start": 1349,
                                    "end": 1350,
                                    "fullWidth": 2,
                                    "width": 1,
                                    "text": "=",
                                    "value": "=",
                                    "valueText": "=",
                                    "hasTrailingTrivia": true,
                                    "trailingTrivia": [
                                        {
                                            "kind": "WhitespaceTrivia",
                                            "text": " "
                                        }
                                    ]
                                },
                                "right": {
                                    "kind": "InvocationExpression",
                                    "fullStart": 1351,
                                    "fullEnd": 1376,
                                    "start": 1351,
                                    "end": 1376,
                                    "fullWidth": 25,
                                    "width": 25,
                                    "expression": {
                                        "kind": "MemberAccessExpression",
                                        "fullStart": 1351,
                                        "fullEnd": 1369,
                                        "start": 1351,
                                        "end": 1369,
                                        "fullWidth": 18,
                                        "width": 18,
                                        "expression": {
                                            "kind": "IdentifierName",
                                            "fullStart": 1351,
                                            "fullEnd": 1354,
                                            "start": 1351,
                                            "end": 1354,
                                            "fullWidth": 3,
                                            "width": 3,
                                            "text": "obj",
                                            "value": "obj",
                                            "valueText": "obj"
                                        },
                                        "dotToken": {
                                            "kind": "DotToken",
                                            "fullStart": 1354,
                                            "fullEnd": 1355,
                                            "start": 1354,
                                            "end": 1355,
                                            "fullWidth": 1,
                                            "width": 1,
                                            "text": ".",
                                            "value": ".",
                                            "valueText": "."
                                        },
                                        "name": {
                                            "kind": "IdentifierName",
                                            "fullStart": 1355,
                                            "fullEnd": 1369,
                                            "start": 1355,
                                            "end": 1369,
                                            "fullWidth": 14,
                                            "width": 14,
                                            "text": "hasOwnProperty",
                                            "value": "hasOwnProperty",
                                            "valueText": "hasOwnProperty"
                                        }
                                    },
                                    "argumentList": {
                                        "kind": "ArgumentList",
                                        "fullStart": 1369,
                                        "fullEnd": 1376,
                                        "start": 1369,
                                        "end": 1376,
                                        "fullWidth": 7,
                                        "width": 7,
                                        "openParenToken": {
                                            "kind": "OpenParenToken",
                                            "fullStart": 1369,
                                            "fullEnd": 1370,
                                            "start": 1369,
                                            "end": 1370,
                                            "fullWidth": 1,
                                            "width": 1,
                                            "text": "(",
                                            "value": "(",
                                            "valueText": "("
                                        },
                                        "arguments": [
                                            {
                                                "kind": "StringLiteral",
                                                "fullStart": 1370,
                                                "fullEnd": 1375,
                                                "start": 1370,
                                                "end": 1375,
                                                "fullWidth": 5,
                                                "width": 5,
                                                "text": "\"foo\"",
                                                "value": "foo",
                                                "valueText": "foo"
                                            }
                                        ],
                                        "closeParenToken": {
                                            "kind": "CloseParenToken",
                                            "fullStart": 1375,
                                            "fullEnd": 1376,
                                            "start": 1375,
                                            "end": 1376,
                                            "fullWidth": 1,
                                            "width": 1,
                                            "text": ")",
                                            "value": ")",
                                            "valueText": ")"
                                        }
                                    }
                                }
                            },
                            "semicolonToken": {
                                "kind": "SemicolonToken",
                                "fullStart": 1376,
                                "fullEnd": 1379,
                                "start": 1376,
                                "end": 1377,
                                "fullWidth": 3,
                                "width": 1,
                                "text": ";",
                                "value": ";",
                                "valueText": ";",
                                "hasTrailingTrivia": true,
                                "hasTrailingNewLine": true,
                                "trailingTrivia": [
                                    {
                                        "kind": "NewLineTrivia",
                                        "text": "\r\n"
                                    }
                                ]
                            }
                        },
                        {
                            "kind": "ReturnStatement",
                            "fullStart": 1379,
                            "fullEnd": 1527,
                            "start": 1389,
                            "end": 1525,
                            "fullWidth": 148,
                            "width": 136,
                            "isIncrementallyUnusable": true,
                            "returnKeyword": {
                                "kind": "ReturnKeyword",
                                "fullStart": 1379,
                                "fullEnd": 1396,
                                "start": 1389,
                                "end": 1395,
                                "fullWidth": 17,
                                "width": 6,
                                "text": "return",
                                "value": "return",
                                "valueText": "return",
                                "hasLeadingTrivia": true,
                                "hasLeadingNewLine": true,
                                "hasTrailingTrivia": true,
                                "leadingTrivia": [
                                    {
                                        "kind": "NewLineTrivia",
                                        "text": "\r\n"
                                    },
                                    {
                                        "kind": "WhitespaceTrivia",
                                        "text": "        "
                                    }
                                ],
                                "trailingTrivia": [
                                    {
                                        "kind": "WhitespaceTrivia",
                                        "text": " "
                                    }
                                ]
                            },
                            "expression": {
                                "kind": "LogicalAndExpression",
                                "fullStart": 1396,
                                "fullEnd": 1524,
                                "start": 1396,
                                "end": 1524,
                                "fullWidth": 128,
                                "width": 128,
                                "isIncrementallyUnusable": true,
                                "left": {
                                    "kind": "LogicalAndExpression",
                                    "fullStart": 1396,
                                    "fullEnd": 1500,
                                    "start": 1396,
                                    "end": 1499,
                                    "fullWidth": 104,
                                    "width": 103,
                                    "isIncrementallyUnusable": true,
                                    "left": {
                                        "kind": "LogicalAndExpression",
                                        "fullStart": 1396,
                                        "fullEnd": 1452,
                                        "start": 1396,
                                        "end": 1451,
                                        "fullWidth": 56,
                                        "width": 55,
                                        "left": {
                                            "kind": "LogicalAndExpression",
                                            "fullStart": 1396,
                                            "fullEnd": 1437,
                                            "start": 1396,
                                            "end": 1436,
                                            "fullWidth": 41,
                                            "width": 40,
                                            "left": {
                                                "kind": "LogicalNotExpression",
                                                "fullStart": 1396,
                                                "fullEnd": 1416,
                                                "start": 1396,
                                                "end": 1415,
                                                "fullWidth": 20,
                                                "width": 19,
                                                "operatorToken": {
                                                    "kind": "ExclamationToken",
                                                    "fullStart": 1396,
                                                    "fullEnd": 1397,
                                                    "start": 1396,
                                                    "end": 1397,
                                                    "fullWidth": 1,
                                                    "width": 1,
                                                    "text": "!",
                                                    "value": "!",
                                                    "valueText": "!"
                                                },
                                                "operand": {
                                                    "kind": "IdentifierName",
                                                    "fullStart": 1397,
                                                    "fullEnd": 1416,
                                                    "start": 1397,
                                                    "end": 1415,
                                                    "fullWidth": 19,
                                                    "width": 18,
                                                    "text": "verifyConfigurable",
                                                    "value": "verifyConfigurable",
                                                    "valueText": "verifyConfigurable",
                                                    "hasTrailingTrivia": true,
                                                    "trailingTrivia": [
                                                        {
                                                            "kind": "WhitespaceTrivia",
                                                            "text": " "
                                                        }
                                                    ]
                                                }
                                            },
                                            "operatorToken": {
                                                "kind": "AmpersandAmpersandToken",
                                                "fullStart": 1416,
                                                "fullEnd": 1419,
                                                "start": 1416,
                                                "end": 1418,
                                                "fullWidth": 3,
                                                "width": 2,
                                                "text": "&&",
                                                "value": "&&",
                                                "valueText": "&&",
                                                "hasTrailingTrivia": true,
                                                "trailingTrivia": [
                                                    {
                                                        "kind": "WhitespaceTrivia",
                                                        "text": " "
                                                    }
                                                ]
                                            },
                                            "right": {
                                                "kind": "LogicalNotExpression",
                                                "fullStart": 1419,
                                                "fullEnd": 1437,
                                                "start": 1419,
                                                "end": 1436,
                                                "fullWidth": 18,
                                                "width": 17,
                                                "operatorToken": {
                                                    "kind": "ExclamationToken",
                                                    "fullStart": 1419,
                                                    "fullEnd": 1420,
                                                    "start": 1419,
                                                    "end": 1420,
                                                    "fullWidth": 1,
                                                    "width": 1,
                                                    "text": "!",
                                                    "value": "!",
                                                    "valueText": "!"
                                                },
                                                "operand": {
                                                    "kind": "IdentifierName",
                                                    "fullStart": 1420,
                                                    "fullEnd": 1437,
                                                    "start": 1420,
                                                    "end": 1436,
                                                    "fullWidth": 17,
                                                    "width": 16,
                                                    "text": "verifyEnumerable",
                                                    "value": "verifyEnumerable",
                                                    "valueText": "verifyEnumerable",
                                                    "hasTrailingTrivia": true,
                                                    "trailingTrivia": [
                                                        {
                                                            "kind": "WhitespaceTrivia",
                                                            "text": " "
                                                        }
                                                    ]
                                                }
                                            }
                                        },
                                        "operatorToken": {
                                            "kind": "AmpersandAmpersandToken",
                                            "fullStart": 1437,
                                            "fullEnd": 1440,
                                            "start": 1437,
                                            "end": 1439,
                                            "fullWidth": 3,
                                            "width": 2,
                                            "text": "&&",
                                            "value": "&&",
                                            "valueText": "&&",
                                            "hasTrailingTrivia": true,
                                            "trailingTrivia": [
                                                {
                                                    "kind": "WhitespaceTrivia",
                                                    "text": " "
                                                }
                                            ]
                                        },
                                        "right": {
                                            "kind": "IdentifierName",
                                            "fullStart": 1440,
                                            "fullEnd": 1452,
                                            "start": 1440,
                                            "end": 1451,
                                            "fullWidth": 12,
                                            "width": 11,
                                            "text": "verifyValue",
                                            "value": "verifyValue",
                                            "valueText": "verifyValue",
                                            "hasTrailingTrivia": true,
                                            "trailingTrivia": [
                                                {
                                                    "kind": "WhitespaceTrivia",
                                                    "text": " "
                                                }
                                            ]
                                        }
                                    },
                                    "operatorToken": {
                                        "kind": "AmpersandAmpersandToken",
                                        "fullStart": 1452,
                                        "fullEnd": 1456,
                                        "start": 1452,
                                        "end": 1454,
                                        "fullWidth": 4,
                                        "width": 2,
                                        "text": "&&",
                                        "value": "&&",
                                        "valueText": "&&",
                                        "hasTrailingTrivia": true,
                                        "hasTrailingNewLine": true,
                                        "trailingTrivia": [
                                            {
                                                "kind": "NewLineTrivia",
                                                "text": "\r\n"
                                            }
                                        ]
                                    },
                                    "right": {
                                        "kind": "EqualsExpression",
                                        "fullStart": 1456,
                                        "fullEnd": 1500,
                                        "start": 1468,
                                        "end": 1499,
                                        "fullWidth": 44,
                                        "width": 31,
                                        "isIncrementallyUnusable": true,
                                        "left": {
                                            "kind": "TypeOfExpression",
                                            "fullStart": 1456,
                                            "fullEnd": 1484,
                                            "start": 1468,
                                            "end": 1483,
                                            "fullWidth": 28,
                                            "width": 15,
                                            "isIncrementallyUnusable": true,
                                            "typeOfKeyword": {
                                                "kind": "TypeOfKeyword",
                                                "fullStart": 1456,
                                                "fullEnd": 1475,
                                                "start": 1468,
                                                "end": 1474,
                                                "fullWidth": 19,
                                                "width": 6,
                                                "text": "typeof",
                                                "value": "typeof",
                                                "valueText": "typeof",
                                                "hasLeadingTrivia": true,
                                                "hasTrailingTrivia": true,
                                                "leadingTrivia": [
                                                    {
                                                        "kind": "WhitespaceTrivia",
                                                        "text": "            "
                                                    }
                                                ],
                                                "trailingTrivia": [
                                                    {
                                                        "kind": "WhitespaceTrivia",
                                                        "text": " "
                                                    }
                                                ]
                                            },
                                            "expression": {
                                                "kind": "MemberAccessExpression",
                                                "fullStart": 1475,
                                                "fullEnd": 1484,
                                                "start": 1475,
                                                "end": 1483,
                                                "fullWidth": 9,
                                                "width": 8,
                                                "isIncrementallyUnusable": true,
                                                "expression": {
                                                    "kind": "IdentifierName",
                                                    "fullStart": 1475,
                                                    "fullEnd": 1479,
                                                    "start": 1475,
                                                    "end": 1479,
                                                    "fullWidth": 4,
                                                    "width": 4,
                                                    "text": "desc",
                                                    "value": "desc",
                                                    "valueText": "desc"
                                                },
                                                "dotToken": {
                                                    "kind": "DotToken",
                                                    "fullStart": 1479,
                                                    "fullEnd": 1480,
                                                    "start": 1479,
                                                    "end": 1480,
                                                    "fullWidth": 1,
                                                    "width": 1,
                                                    "text": ".",
                                                    "value": ".",
                                                    "valueText": "."
                                                },
                                                "name": {
                                                    "kind": "IdentifierName",
                                                    "fullStart": 1480,
                                                    "fullEnd": 1484,
                                                    "start": 1480,
                                                    "end": 1483,
                                                    "fullWidth": 4,
                                                    "width": 3,
                                                    "text": "set",
                                                    "value": "set",
                                                    "valueText": "set",
                                                    "hasTrailingTrivia": true,
                                                    "trailingTrivia": [
                                                        {
                                                            "kind": "WhitespaceTrivia",
                                                            "text": " "
                                                        }
                                                    ]
                                                }
                                            }
                                        },
                                        "operatorToken": {
                                            "kind": "EqualsEqualsEqualsToken",
                                            "fullStart": 1484,
                                            "fullEnd": 1488,
                                            "start": 1484,
                                            "end": 1487,
                                            "fullWidth": 4,
                                            "width": 3,
                                            "text": "===",
                                            "value": "===",
                                            "valueText": "===",
                                            "hasTrailingTrivia": true,
                                            "trailingTrivia": [
                                                {
                                                    "kind": "WhitespaceTrivia",
                                                    "text": " "
                                                }
                                            ]
                                        },
                                        "right": {
                                            "kind": "StringLiteral",
                                            "fullStart": 1488,
                                            "fullEnd": 1500,
                                            "start": 1488,
                                            "end": 1499,
                                            "fullWidth": 12,
                                            "width": 11,
                                            "text": "\"undefined\"",
                                            "value": "undefined",
                                            "valueText": "undefined",
                                            "hasTrailingTrivia": true,
                                            "trailingTrivia": [
                                                {
                                                    "kind": "WhitespaceTrivia",
                                                    "text": " "
                                                }
                                            ]
                                        }
                                    }
                                },
                                "operatorToken": {
                                    "kind": "AmpersandAmpersandToken",
                                    "fullStart": 1500,
                                    "fullEnd": 1503,
                                    "start": 1500,
                                    "end": 1502,
                                    "fullWidth": 3,
                                    "width": 2,
                                    "text": "&&",
                                    "value": "&&",
                                    "valueText": "&&",
                                    "hasTrailingTrivia": true,
                                    "trailingTrivia": [
                                        {
                                            "kind": "WhitespaceTrivia",
                                            "text": " "
                                        }
                                    ]
                                },
                                "right": {
                                    "kind": "EqualsExpression",
                                    "fullStart": 1503,
                                    "fullEnd": 1524,
                                    "start": 1503,
                                    "end": 1524,
                                    "fullWidth": 21,
                                    "width": 21,
                                    "isIncrementallyUnusable": true,
                                    "left": {
                                        "kind": "MemberAccessExpression",
                                        "fullStart": 1503,
                                        "fullEnd": 1512,
                                        "start": 1503,
                                        "end": 1511,
                                        "fullWidth": 9,
                                        "width": 8,
                                        "isIncrementallyUnusable": true,
                                        "expression": {
                                            "kind": "IdentifierName",
                                            "fullStart": 1503,
                                            "fullEnd": 1507,
                                            "start": 1503,
                                            "end": 1507,
                                            "fullWidth": 4,
                                            "width": 4,
                                            "text": "desc",
                                            "value": "desc",
                                            "valueText": "desc"
                                        },
                                        "dotToken": {
                                            "kind": "DotToken",
                                            "fullStart": 1507,
                                            "fullEnd": 1508,
                                            "start": 1507,
                                            "end": 1508,
                                            "fullWidth": 1,
                                            "width": 1,
                                            "text": ".",
                                            "value": ".",
                                            "valueText": "."
                                        },
                                        "name": {
                                            "kind": "IdentifierName",
                                            "fullStart": 1508,
                                            "fullEnd": 1512,
                                            "start": 1508,
                                            "end": 1511,
                                            "fullWidth": 4,
                                            "width": 3,
                                            "text": "get",
                                            "value": "get",
                                            "valueText": "get",
                                            "hasTrailingTrivia": true,
                                            "trailingTrivia": [
                                                {
                                                    "kind": "WhitespaceTrivia",
                                                    "text": " "
                                                }
                                            ]
                                        }
                                    },
                                    "operatorToken": {
                                        "kind": "EqualsEqualsEqualsToken",
                                        "fullStart": 1512,
                                        "fullEnd": 1516,
                                        "start": 1512,
                                        "end": 1515,
                                        "fullWidth": 4,
                                        "width": 3,
                                        "text": "===",
                                        "value": "===",
                                        "valueText": "===",
                                        "hasTrailingTrivia": true,
                                        "trailingTrivia": [
                                            {
                                                "kind": "WhitespaceTrivia",
                                                "text": " "
                                            }
                                        ]
                                    },
                                    "right": {
                                        "kind": "IdentifierName",
                                        "fullStart": 1516,
                                        "fullEnd": 1524,
                                        "start": 1516,
                                        "end": 1524,
                                        "fullWidth": 8,
                                        "width": 8,
                                        "text": "get_Func",
                                        "value": "get_Func",
                                        "valueText": "get_Func"
                                    }
                                }
                            },
                            "semicolonToken": {
                                "kind": "SemicolonToken",
                                "fullStart": 1524,
                                "fullEnd": 1527,
                                "start": 1524,
                                "end": 1525,
                                "fullWidth": 3,
                                "width": 1,
                                "text": ";",
                                "value": ";",
                                "valueText": ";",
                                "hasTrailingTrivia": true,
                                "hasTrailingNewLine": true,
                                "trailingTrivia": [
                                    {
                                        "kind": "NewLineTrivia",
                                        "text": "\r\n"
                                    }
                                ]
                            }
                        }
                    ],
                    "closeBraceToken": {
                        "kind": "CloseBraceToken",
                        "fullStart": 1527,
                        "fullEnd": 1534,
                        "start": 1531,
                        "end": 1532,
                        "fullWidth": 7,
                        "width": 1,
                        "text": "}",
                        "value": "}",
                        "valueText": "}",
                        "hasLeadingTrivia": true,
                        "hasTrailingTrivia": true,
                        "hasTrailingNewLine": true,
                        "leadingTrivia": [
                            {
                                "kind": "WhitespaceTrivia",
                                "text": "    "
                            }
                        ],
                        "trailingTrivia": [
                            {
                                "kind": "NewLineTrivia",
                                "text": "\r\n"
                            }
                        ]
                    }
                }
            },
            {
                "kind": "ExpressionStatement",
                "fullStart": 1534,
                "fullEnd": 1558,
                "start": 1534,
                "end": 1556,
                "fullWidth": 24,
                "width": 22,
                "expression": {
                    "kind": "InvocationExpression",
                    "fullStart": 1534,
                    "fullEnd": 1555,
                    "start": 1534,
                    "end": 1555,
                    "fullWidth": 21,
                    "width": 21,
                    "expression": {
                        "kind": "IdentifierName",
                        "fullStart": 1534,
                        "fullEnd": 1545,
                        "start": 1534,
                        "end": 1545,
                        "fullWidth": 11,
                        "width": 11,
                        "text": "runTestCase",
                        "value": "runTestCase",
                        "valueText": "runTestCase"
                    },
                    "argumentList": {
                        "kind": "ArgumentList",
                        "fullStart": 1545,
                        "fullEnd": 1555,
                        "start": 1545,
                        "end": 1555,
                        "fullWidth": 10,
                        "width": 10,
                        "openParenToken": {
                            "kind": "OpenParenToken",
                            "fullStart": 1545,
                            "fullEnd": 1546,
                            "start": 1545,
                            "end": 1546,
                            "fullWidth": 1,
                            "width": 1,
                            "text": "(",
                            "value": "(",
                            "valueText": "("
                        },
                        "arguments": [
                            {
                                "kind": "IdentifierName",
                                "fullStart": 1546,
                                "fullEnd": 1554,
                                "start": 1546,
                                "end": 1554,
                                "fullWidth": 8,
                                "width": 8,
                                "text": "testcase",
                                "value": "testcase",
                                "valueText": "testcase"
                            }
                        ],
                        "closeParenToken": {
                            "kind": "CloseParenToken",
                            "fullStart": 1554,
                            "fullEnd": 1555,
                            "start": 1554,
                            "end": 1555,
                            "fullWidth": 1,
                            "width": 1,
                            "text": ")",
                            "value": ")",
                            "valueText": ")"
                        }
                    }
                },
                "semicolonToken": {
                    "kind": "SemicolonToken",
                    "fullStart": 1555,
                    "fullEnd": 1558,
                    "start": 1555,
                    "end": 1556,
                    "fullWidth": 3,
                    "width": 1,
                    "text": ";",
                    "value": ";",
                    "valueText": ";",
                    "hasTrailingTrivia": true,
                    "hasTrailingNewLine": true,
                    "trailingTrivia": [
                        {
                            "kind": "NewLineTrivia",
                            "text": "\r\n"
                        }
                    ]
                }
            }
        ],
        "endOfFileToken": {
            "kind": "EndOfFileToken",
            "fullStart": 1558,
            "fullEnd": 1558,
            "start": 1558,
            "end": 1558,
            "fullWidth": 0,
            "width": 0,
            "text": ""
        }
    },
    "lineMap": {
        "lineStarts": [
            0,
            67,
            152,
            232,
            308,
            380,
            385,
            440,
            578,
            583,
            585,
            587,
            610,
            612,
            635,
            637,
            682,
            706,
            738,
            751,
            753,
            784,
            808,
            819,
            821,
            861,
            881,
            912,
            927,
            940,
            942,
            981,
            1011,
            1043,
            1085,
            1100,
            1111,
            1113,
            1147,
            1188,
            1190,
            1255,
            1257,
            1297,
            1322,
            1379,
            1381,
            1456,
            1527,
            1534,
            1558
        ],
        "length": 1558
    }
}<|MERGE_RESOLUTION|>--- conflicted
+++ resolved
@@ -252,12 +252,8 @@
                                         "start": 624,
                                         "end": 632,
                                         "fullWidth": 8,
-<<<<<<< HEAD
                                         "width": 8,
-                                        "identifier": {
-=======
                                         "propertyName": {
->>>>>>> 85e84683
                                             "kind": "IdentifierName",
                                             "fullStart": 624,
                                             "fullEnd": 628,
@@ -1424,12 +1420,8 @@
                                         "start": 954,
                                         "end": 978,
                                         "fullWidth": 24,
-<<<<<<< HEAD
                                         "width": 24,
-                                        "identifier": {
-=======
                                         "propertyName": {
->>>>>>> 85e84683
                                             "kind": "IdentifierName",
                                             "fullStart": 954,
                                             "fullEnd": 971,
@@ -1593,12 +1585,8 @@
                                         "start": 998,
                                         "end": 999,
                                         "fullWidth": 2,
-<<<<<<< HEAD
                                         "width": 1,
-                                        "identifier": {
-=======
                                         "propertyName": {
->>>>>>> 85e84683
                                             "kind": "IdentifierName",
                                             "fullStart": 998,
                                             "fullEnd": 1000,
@@ -2063,12 +2051,8 @@
                                         "start": 1125,
                                         "end": 1144,
                                         "fullWidth": 19,
-<<<<<<< HEAD
                                         "width": 19,
-                                        "identifier": {
-=======
                                         "propertyName": {
->>>>>>> 85e84683
                                             "kind": "IdentifierName",
                                             "fullStart": 1125,
                                             "fullEnd": 1137,
@@ -2415,12 +2399,8 @@
                                         "start": 1202,
                                         "end": 1252,
                                         "fullWidth": 50,
-<<<<<<< HEAD
                                         "width": 50,
-                                        "identifier": {
-=======
                                         "propertyName": {
->>>>>>> 85e84683
                                             "kind": "IdentifierName",
                                             "fullStart": 1202,
                                             "fullEnd": 1207,
@@ -2679,12 +2659,8 @@
                                         "start": 1269,
                                         "end": 1294,
                                         "fullWidth": 25,
-<<<<<<< HEAD
                                         "width": 25,
-                                        "identifier": {
-=======
                                         "propertyName": {
->>>>>>> 85e84683
                                             "kind": "IdentifierName",
                                             "fullStart": 1269,
                                             "fullEnd": 1288,
