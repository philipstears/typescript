--- conflicted
+++ resolved
@@ -252,12 +252,8 @@
                                         "start": 662,
                                         "end": 670,
                                         "fullWidth": 8,
-<<<<<<< HEAD
                                         "width": 8,
-                                        "identifier": {
-=======
                                         "propertyName": {
->>>>>>> 85e84683
                                             "kind": "IdentifierName",
                                             "fullStart": 662,
                                             "fullEnd": 666,
@@ -418,12 +414,8 @@
                                         "start": 687,
                                         "end": 697,
                                         "fullWidth": 10,
-<<<<<<< HEAD
                                         "width": 10,
-                                        "identifier": {
-=======
                                         "propertyName": {
->>>>>>> 85e84683
                                             "kind": "IdentifierName",
                                             "fullStart": 687,
                                             "fullEnd": 693,
@@ -1077,12 +1069,8 @@
                                         "start": 871,
                                         "end": 892,
                                         "fullWidth": 21,
-<<<<<<< HEAD
                                         "width": 21,
-                                        "identifier": {
-=======
                                         "propertyName": {
->>>>>>> 85e84683
                                             "kind": "IdentifierName",
                                             "fullStart": 871,
                                             "fullEnd": 875,
@@ -1456,12 +1444,8 @@
                                         "start": 941,
                                         "end": 958,
                                         "fullWidth": 17,
-<<<<<<< HEAD
                                         "width": 17,
-                                        "identifier": {
-=======
                                         "propertyName": {
->>>>>>> 85e84683
                                             "kind": "IdentifierName",
                                             "fullStart": 941,
                                             "fullEnd": 947,
