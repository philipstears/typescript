--- conflicted
+++ resolved
@@ -250,12 +250,8 @@
                                         "start": 597,
                                         "end": 605,
                                         "fullWidth": 8,
-<<<<<<< HEAD
                                         "width": 8,
-                                        "identifier": {
-=======
                                         "propertyName": {
->>>>>>> 85e84683
                                             "kind": "IdentifierName",
                                             "fullStart": 597,
                                             "fullEnd": 601,
@@ -716,12 +712,8 @@
                                         "start": 699,
                                         "end": 735,
                                         "fullWidth": 36,
-<<<<<<< HEAD
                                         "width": 36,
-                                        "identifier": {
-=======
                                         "propertyName": {
->>>>>>> 85e84683
                                             "kind": "IdentifierName",
                                             "fullStart": 699,
                                             "fullEnd": 707,
@@ -1053,12 +1045,8 @@
                                         "start": 776,
                                         "end": 812,
                                         "fullWidth": 36,
-<<<<<<< HEAD
                                         "width": 36,
-                                        "identifier": {
-=======
                                         "propertyName": {
->>>>>>> 85e84683
                                             "kind": "IdentifierName",
                                             "fullStart": 776,
                                             "fullEnd": 784,
