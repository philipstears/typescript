--- conflicted
+++ resolved
@@ -252,12 +252,8 @@
                                         "start": 609,
                                         "end": 617,
                                         "fullWidth": 8,
-<<<<<<< HEAD
                                         "width": 8,
-                                        "identifier": {
-=======
                                         "propertyName": {
->>>>>>> 85e84683
                                             "kind": "IdentifierName",
                                             "fullStart": 609,
                                             "fullEnd": 613,
@@ -418,12 +414,8 @@
                                         "start": 634,
                                         "end": 646,
                                         "fullWidth": 12,
-<<<<<<< HEAD
                                         "width": 12,
-                                        "identifier": {
-=======
                                         "propertyName": {
->>>>>>> 85e84683
                                             "kind": "IdentifierName",
                                             "fullStart": 634,
                                             "fullEnd": 642,
@@ -1349,12 +1341,8 @@
                                         "start": 891,
                                         "end": 927,
                                         "fullWidth": 36,
-<<<<<<< HEAD
                                         "width": 36,
-                                        "identifier": {
-=======
                                         "propertyName": {
->>>>>>> 85e84683
                                             "kind": "IdentifierName",
                                             "fullStart": 891,
                                             "fullEnd": 899,
@@ -1686,12 +1674,8 @@
                                         "start": 968,
                                         "end": 1004,
                                         "fullWidth": 36,
-<<<<<<< HEAD
                                         "width": 36,
-                                        "identifier": {
-=======
                                         "propertyName": {
->>>>>>> 85e84683
                                             "kind": "IdentifierName",
                                             "fullStart": 968,
                                             "fullEnd": 976,
