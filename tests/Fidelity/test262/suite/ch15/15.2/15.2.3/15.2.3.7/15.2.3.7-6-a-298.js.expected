--- conflicted
+++ resolved
@@ -252,12 +252,8 @@
                                         "start": 791,
                                         "end": 794,
                                         "fullWidth": 3,
-<<<<<<< HEAD
                                         "width": 3,
-                                        "identifier": {
-=======
                                         "propertyName": {
->>>>>>> 85e84683
                                             "kind": "IdentifierName",
                                             "fullStart": 791,
                                             "fullEnd": 794,
