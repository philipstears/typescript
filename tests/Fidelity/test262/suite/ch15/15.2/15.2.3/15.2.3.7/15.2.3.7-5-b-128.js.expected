{
    "isDeclaration": false,
    "languageVersion": "EcmaScript5",
    "parseOptions": {
        "allowAutomaticSemicolonInsertion": true
    },
    "sourceUnit": {
        "kind": "SourceUnit",
        "fullStart": 0,
        "fullEnd": 897,
        "start": 605,
        "end": 897,
        "fullWidth": 897,
        "width": 292,
        "isIncrementallyUnusable": true,
        "moduleElements": [
            {
                "kind": "FunctionDeclaration",
                "fullStart": 0,
                "fullEnd": 873,
                "start": 605,
                "end": 871,
                "fullWidth": 873,
                "width": 266,
                "modifiers": [],
                "functionKeyword": {
                    "kind": "FunctionKeyword",
                    "fullStart": 0,
                    "fullEnd": 614,
                    "start": 605,
                    "end": 613,
                    "fullWidth": 614,
                    "width": 8,
                    "text": "function",
                    "value": "function",
                    "valueText": "function",
                    "hasLeadingTrivia": true,
                    "hasLeadingComment": true,
                    "hasLeadingNewLine": true,
                    "hasTrailingTrivia": true,
                    "leadingTrivia": [
                        {
                            "kind": "SingleLineCommentTrivia",
                            "text": "/// Copyright (c) 2012 Ecma International.  All rights reserved. "
                        },
                        {
                            "kind": "NewLineTrivia",
                            "text": "\r\n"
                        },
                        {
                            "kind": "SingleLineCommentTrivia",
                            "text": "/// Ecma International makes this code available under the terms and conditions set"
                        },
                        {
                            "kind": "NewLineTrivia",
                            "text": "\r\n"
                        },
                        {
                            "kind": "SingleLineCommentTrivia",
                            "text": "/// forth on http://hg.ecmascript.org/tests/test262/raw-file/tip/LICENSE (the "
                        },
                        {
                            "kind": "NewLineTrivia",
                            "text": "\r\n"
                        },
                        {
                            "kind": "SingleLineCommentTrivia",
                            "text": "/// \"Use Terms\").   Any redistribution of this code must retain the above "
                        },
                        {
                            "kind": "NewLineTrivia",
                            "text": "\r\n"
                        },
                        {
                            "kind": "SingleLineCommentTrivia",
                            "text": "/// copyright and this notice and otherwise comply with the Use Terms."
                        },
                        {
                            "kind": "NewLineTrivia",
                            "text": "\r\n"
                        },
                        {
                            "kind": "MultiLineCommentTrivia",
                            "text": "/**\r\n * @path ch15/15.2/15.2.3/15.2.3.7/15.2.3.7-5-b-128.js\r\n * @description Object.defineProperties - 'descObj' is a Boolean object which implements its own [[Get]] method to get 'value' property (8.10.5 step 5.a)\r\n */"
                        },
                        {
                            "kind": "NewLineTrivia",
                            "text": "\r\n"
                        },
                        {
                            "kind": "NewLineTrivia",
                            "text": "\r\n"
                        },
                        {
                            "kind": "NewLineTrivia",
                            "text": "\r\n"
                        }
                    ],
                    "trailingTrivia": [
                        {
                            "kind": "WhitespaceTrivia",
                            "text": " "
                        }
                    ]
                },
                "identifier": {
                    "kind": "IdentifierName",
                    "fullStart": 614,
                    "fullEnd": 622,
                    "start": 614,
                    "end": 622,
                    "fullWidth": 8,
                    "width": 8,
                    "text": "testcase",
                    "value": "testcase",
                    "valueText": "testcase"
                },
                "callSignature": {
                    "kind": "CallSignature",
                    "fullStart": 622,
                    "fullEnd": 625,
                    "start": 622,
                    "end": 624,
                    "fullWidth": 3,
                    "width": 2,
                    "parameterList": {
                        "kind": "ParameterList",
                        "fullStart": 622,
                        "fullEnd": 625,
                        "start": 622,
                        "end": 624,
                        "fullWidth": 3,
                        "width": 2,
                        "openParenToken": {
                            "kind": "OpenParenToken",
                            "fullStart": 622,
                            "fullEnd": 623,
                            "start": 622,
                            "end": 623,
                            "fullWidth": 1,
                            "width": 1,
                            "text": "(",
                            "value": "(",
                            "valueText": "("
                        },
                        "parameters": [],
                        "closeParenToken": {
                            "kind": "CloseParenToken",
                            "fullStart": 623,
                            "fullEnd": 625,
                            "start": 623,
                            "end": 624,
                            "fullWidth": 2,
                            "width": 1,
                            "text": ")",
                            "value": ")",
                            "valueText": ")",
                            "hasTrailingTrivia": true,
                            "trailingTrivia": [
                                {
                                    "kind": "WhitespaceTrivia",
                                    "text": " "
                                }
                            ]
                        }
                    }
                },
                "block": {
                    "kind": "Block",
                    "fullStart": 625,
                    "fullEnd": 873,
                    "start": 625,
                    "end": 871,
                    "fullWidth": 248,
                    "width": 246,
                    "openBraceToken": {
                        "kind": "OpenBraceToken",
                        "fullStart": 625,
                        "fullEnd": 628,
                        "start": 625,
                        "end": 626,
                        "fullWidth": 3,
                        "width": 1,
                        "text": "{",
                        "value": "{",
                        "valueText": "{",
                        "hasTrailingTrivia": true,
                        "hasTrailingNewLine": true,
                        "trailingTrivia": [
                            {
                                "kind": "NewLineTrivia",
                                "text": "\r\n"
                            }
                        ]
                    },
                    "statements": [
                        {
                            "kind": "VariableStatement",
                            "fullStart": 628,
                            "fullEnd": 651,
                            "start": 636,
                            "end": 649,
                            "fullWidth": 23,
                            "width": 13,
                            "modifiers": [],
                            "variableDeclaration": {
                                "kind": "VariableDeclaration",
                                "fullStart": 628,
                                "fullEnd": 648,
                                "start": 636,
                                "end": 648,
                                "fullWidth": 20,
                                "width": 12,
                                "varKeyword": {
                                    "kind": "VarKeyword",
                                    "fullStart": 628,
                                    "fullEnd": 640,
                                    "start": 636,
                                    "end": 639,
                                    "fullWidth": 12,
                                    "width": 3,
                                    "text": "var",
                                    "value": "var",
                                    "valueText": "var",
                                    "hasLeadingTrivia": true,
                                    "hasTrailingTrivia": true,
                                    "leadingTrivia": [
                                        {
                                            "kind": "WhitespaceTrivia",
                                            "text": "        "
                                        }
                                    ],
                                    "trailingTrivia": [
                                        {
                                            "kind": "WhitespaceTrivia",
                                            "text": " "
                                        }
                                    ]
                                },
                                "variableDeclarators": [
                                    {
                                        "kind": "VariableDeclarator",
                                        "fullStart": 640,
                                        "fullEnd": 648,
                                        "start": 640,
                                        "end": 648,
                                        "fullWidth": 8,
<<<<<<< HEAD
                                        "width": 8,
                                        "identifier": {
=======
                                        "propertyName": {
>>>>>>> 85e84683
                                            "kind": "IdentifierName",
                                            "fullStart": 640,
                                            "fullEnd": 644,
                                            "start": 640,
                                            "end": 643,
                                            "fullWidth": 4,
                                            "width": 3,
                                            "text": "obj",
                                            "value": "obj",
                                            "valueText": "obj",
                                            "hasTrailingTrivia": true,
                                            "trailingTrivia": [
                                                {
                                                    "kind": "WhitespaceTrivia",
                                                    "text": " "
                                                }
                                            ]
                                        },
                                        "equalsValueClause": {
                                            "kind": "EqualsValueClause",
                                            "fullStart": 644,
                                            "fullEnd": 648,
                                            "start": 644,
                                            "end": 648,
                                            "fullWidth": 4,
                                            "width": 4,
                                            "equalsToken": {
                                                "kind": "EqualsToken",
                                                "fullStart": 644,
                                                "fullEnd": 646,
                                                "start": 644,
                                                "end": 645,
                                                "fullWidth": 2,
                                                "width": 1,
                                                "text": "=",
                                                "value": "=",
                                                "valueText": "=",
                                                "hasTrailingTrivia": true,
                                                "trailingTrivia": [
                                                    {
                                                        "kind": "WhitespaceTrivia",
                                                        "text": " "
                                                    }
                                                ]
                                            },
                                            "value": {
                                                "kind": "ObjectLiteralExpression",
                                                "fullStart": 646,
                                                "fullEnd": 648,
                                                "start": 646,
                                                "end": 648,
                                                "fullWidth": 2,
                                                "width": 2,
                                                "openBraceToken": {
                                                    "kind": "OpenBraceToken",
                                                    "fullStart": 646,
                                                    "fullEnd": 647,
                                                    "start": 646,
                                                    "end": 647,
                                                    "fullWidth": 1,
                                                    "width": 1,
                                                    "text": "{",
                                                    "value": "{",
                                                    "valueText": "{"
                                                },
                                                "propertyAssignments": [],
                                                "closeBraceToken": {
                                                    "kind": "CloseBraceToken",
                                                    "fullStart": 647,
                                                    "fullEnd": 648,
                                                    "start": 647,
                                                    "end": 648,
                                                    "fullWidth": 1,
                                                    "width": 1,
                                                    "text": "}",
                                                    "value": "}",
                                                    "valueText": "}"
                                                }
                                            }
                                        }
                                    }
                                ]
                            },
                            "semicolonToken": {
                                "kind": "SemicolonToken",
                                "fullStart": 648,
                                "fullEnd": 651,
                                "start": 648,
                                "end": 649,
                                "fullWidth": 3,
                                "width": 1,
                                "text": ";",
                                "value": ";",
                                "valueText": ";",
                                "hasTrailingTrivia": true,
                                "hasTrailingNewLine": true,
                                "trailingTrivia": [
                                    {
                                        "kind": "NewLineTrivia",
                                        "text": "\r\n"
                                    }
                                ]
                            }
                        },
                        {
                            "kind": "VariableStatement",
                            "fullStart": 651,
                            "fullEnd": 696,
                            "start": 661,
                            "end": 694,
                            "fullWidth": 45,
                            "width": 33,
                            "modifiers": [],
                            "variableDeclaration": {
                                "kind": "VariableDeclaration",
                                "fullStart": 651,
                                "fullEnd": 693,
                                "start": 661,
                                "end": 693,
                                "fullWidth": 42,
                                "width": 32,
                                "varKeyword": {
                                    "kind": "VarKeyword",
                                    "fullStart": 651,
                                    "fullEnd": 665,
                                    "start": 661,
                                    "end": 664,
                                    "fullWidth": 14,
                                    "width": 3,
                                    "text": "var",
                                    "value": "var",
                                    "valueText": "var",
                                    "hasLeadingTrivia": true,
                                    "hasLeadingNewLine": true,
                                    "hasTrailingTrivia": true,
                                    "leadingTrivia": [
                                        {
                                            "kind": "NewLineTrivia",
                                            "text": "\r\n"
                                        },
                                        {
                                            "kind": "WhitespaceTrivia",
                                            "text": "        "
                                        }
                                    ],
                                    "trailingTrivia": [
                                        {
                                            "kind": "WhitespaceTrivia",
                                            "text": " "
                                        }
                                    ]
                                },
                                "variableDeclarators": [
                                    {
                                        "kind": "VariableDeclarator",
                                        "fullStart": 665,
                                        "fullEnd": 693,
                                        "start": 665,
                                        "end": 693,
                                        "fullWidth": 28,
<<<<<<< HEAD
                                        "width": 28,
                                        "identifier": {
=======
                                        "propertyName": {
>>>>>>> 85e84683
                                            "kind": "IdentifierName",
                                            "fullStart": 665,
                                            "fullEnd": 673,
                                            "start": 665,
                                            "end": 672,
                                            "fullWidth": 8,
                                            "width": 7,
                                            "text": "descObj",
                                            "value": "descObj",
                                            "valueText": "descObj",
                                            "hasTrailingTrivia": true,
                                            "trailingTrivia": [
                                                {
                                                    "kind": "WhitespaceTrivia",
                                                    "text": " "
                                                }
                                            ]
                                        },
                                        "equalsValueClause": {
                                            "kind": "EqualsValueClause",
                                            "fullStart": 673,
                                            "fullEnd": 693,
                                            "start": 673,
                                            "end": 693,
                                            "fullWidth": 20,
                                            "width": 20,
                                            "equalsToken": {
                                                "kind": "EqualsToken",
                                                "fullStart": 673,
                                                "fullEnd": 675,
                                                "start": 673,
                                                "end": 674,
                                                "fullWidth": 2,
                                                "width": 1,
                                                "text": "=",
                                                "value": "=",
                                                "valueText": "=",
                                                "hasTrailingTrivia": true,
                                                "trailingTrivia": [
                                                    {
                                                        "kind": "WhitespaceTrivia",
                                                        "text": " "
                                                    }
                                                ]
                                            },
                                            "value": {
                                                "kind": "ObjectCreationExpression",
                                                "fullStart": 675,
                                                "fullEnd": 693,
                                                "start": 675,
                                                "end": 693,
                                                "fullWidth": 18,
                                                "width": 18,
                                                "newKeyword": {
                                                    "kind": "NewKeyword",
                                                    "fullStart": 675,
                                                    "fullEnd": 679,
                                                    "start": 675,
                                                    "end": 678,
                                                    "fullWidth": 4,
                                                    "width": 3,
                                                    "text": "new",
                                                    "value": "new",
                                                    "valueText": "new",
                                                    "hasTrailingTrivia": true,
                                                    "trailingTrivia": [
                                                        {
                                                            "kind": "WhitespaceTrivia",
                                                            "text": " "
                                                        }
                                                    ]
                                                },
                                                "expression": {
                                                    "kind": "IdentifierName",
                                                    "fullStart": 679,
                                                    "fullEnd": 686,
                                                    "start": 679,
                                                    "end": 686,
                                                    "fullWidth": 7,
                                                    "width": 7,
                                                    "text": "Boolean",
                                                    "value": "Boolean",
                                                    "valueText": "Boolean"
                                                },
                                                "argumentList": {
                                                    "kind": "ArgumentList",
                                                    "fullStart": 686,
                                                    "fullEnd": 693,
                                                    "start": 686,
                                                    "end": 693,
                                                    "fullWidth": 7,
                                                    "width": 7,
                                                    "openParenToken": {
                                                        "kind": "OpenParenToken",
                                                        "fullStart": 686,
                                                        "fullEnd": 687,
                                                        "start": 686,
                                                        "end": 687,
                                                        "fullWidth": 1,
                                                        "width": 1,
                                                        "text": "(",
                                                        "value": "(",
                                                        "valueText": "("
                                                    },
                                                    "arguments": [
                                                        {
                                                            "kind": "FalseKeyword",
                                                            "fullStart": 687,
                                                            "fullEnd": 692,
                                                            "start": 687,
                                                            "end": 692,
                                                            "fullWidth": 5,
                                                            "width": 5,
                                                            "text": "false",
                                                            "value": false,
                                                            "valueText": "false"
                                                        }
                                                    ],
                                                    "closeParenToken": {
                                                        "kind": "CloseParenToken",
                                                        "fullStart": 692,
                                                        "fullEnd": 693,
                                                        "start": 692,
                                                        "end": 693,
                                                        "fullWidth": 1,
                                                        "width": 1,
                                                        "text": ")",
                                                        "value": ")",
                                                        "valueText": ")"
                                                    }
                                                }
                                            }
                                        }
                                    }
                                ]
                            },
                            "semicolonToken": {
                                "kind": "SemicolonToken",
                                "fullStart": 693,
                                "fullEnd": 696,
                                "start": 693,
                                "end": 694,
                                "fullWidth": 3,
                                "width": 1,
                                "text": ";",
                                "value": ";",
                                "valueText": ";",
                                "hasTrailingTrivia": true,
                                "hasTrailingNewLine": true,
                                "trailingTrivia": [
                                    {
                                        "kind": "NewLineTrivia",
                                        "text": "\r\n"
                                    }
                                ]
                            }
                        },
                        {
                            "kind": "ExpressionStatement",
                            "fullStart": 696,
                            "fullEnd": 734,
                            "start": 706,
                            "end": 732,
                            "fullWidth": 38,
                            "width": 26,
                            "expression": {
                                "kind": "AssignmentExpression",
                                "fullStart": 696,
                                "fullEnd": 731,
                                "start": 706,
                                "end": 731,
                                "fullWidth": 35,
                                "width": 25,
                                "left": {
                                    "kind": "MemberAccessExpression",
                                    "fullStart": 696,
                                    "fullEnd": 720,
                                    "start": 706,
                                    "end": 719,
                                    "fullWidth": 24,
                                    "width": 13,
                                    "expression": {
                                        "kind": "IdentifierName",
                                        "fullStart": 696,
                                        "fullEnd": 713,
                                        "start": 706,
                                        "end": 713,
                                        "fullWidth": 17,
                                        "width": 7,
                                        "text": "descObj",
                                        "value": "descObj",
                                        "valueText": "descObj",
                                        "hasLeadingTrivia": true,
                                        "hasLeadingNewLine": true,
                                        "leadingTrivia": [
                                            {
                                                "kind": "NewLineTrivia",
                                                "text": "\r\n"
                                            },
                                            {
                                                "kind": "WhitespaceTrivia",
                                                "text": "        "
                                            }
                                        ]
                                    },
                                    "dotToken": {
                                        "kind": "DotToken",
                                        "fullStart": 713,
                                        "fullEnd": 714,
                                        "start": 713,
                                        "end": 714,
                                        "fullWidth": 1,
                                        "width": 1,
                                        "text": ".",
                                        "value": ".",
                                        "valueText": "."
                                    },
                                    "name": {
                                        "kind": "IdentifierName",
                                        "fullStart": 714,
                                        "fullEnd": 720,
                                        "start": 714,
                                        "end": 719,
                                        "fullWidth": 6,
                                        "width": 5,
                                        "text": "value",
                                        "value": "value",
                                        "valueText": "value",
                                        "hasTrailingTrivia": true,
                                        "trailingTrivia": [
                                            {
                                                "kind": "WhitespaceTrivia",
                                                "text": " "
                                            }
                                        ]
                                    }
                                },
                                "operatorToken": {
                                    "kind": "EqualsToken",
                                    "fullStart": 720,
                                    "fullEnd": 722,
                                    "start": 720,
                                    "end": 721,
                                    "fullWidth": 2,
                                    "width": 1,
                                    "text": "=",
                                    "value": "=",
                                    "valueText": "=",
                                    "hasTrailingTrivia": true,
                                    "trailingTrivia": [
                                        {
                                            "kind": "WhitespaceTrivia",
                                            "text": " "
                                        }
                                    ]
                                },
                                "right": {
                                    "kind": "StringLiteral",
                                    "fullStart": 722,
                                    "fullEnd": 731,
                                    "start": 722,
                                    "end": 731,
                                    "fullWidth": 9,
                                    "width": 9,
                                    "text": "\"Boolean\"",
                                    "value": "Boolean",
                                    "valueText": "Boolean"
                                }
                            },
                            "semicolonToken": {
                                "kind": "SemicolonToken",
                                "fullStart": 731,
                                "fullEnd": 734,
                                "start": 731,
                                "end": 732,
                                "fullWidth": 3,
                                "width": 1,
                                "text": ";",
                                "value": ";",
                                "valueText": ";",
                                "hasTrailingTrivia": true,
                                "hasTrailingNewLine": true,
                                "trailingTrivia": [
                                    {
                                        "kind": "NewLineTrivia",
                                        "text": "\r\n"
                                    }
                                ]
                            }
                        },
                        {
                            "kind": "ExpressionStatement",
                            "fullStart": 734,
                            "fullEnd": 820,
                            "start": 744,
                            "end": 818,
                            "fullWidth": 86,
                            "width": 74,
                            "expression": {
                                "kind": "InvocationExpression",
                                "fullStart": 734,
                                "fullEnd": 817,
                                "start": 744,
                                "end": 817,
                                "fullWidth": 83,
                                "width": 73,
                                "expression": {
                                    "kind": "MemberAccessExpression",
                                    "fullStart": 734,
                                    "fullEnd": 767,
                                    "start": 744,
                                    "end": 767,
                                    "fullWidth": 33,
                                    "width": 23,
                                    "expression": {
                                        "kind": "IdentifierName",
                                        "fullStart": 734,
                                        "fullEnd": 750,
                                        "start": 744,
                                        "end": 750,
                                        "fullWidth": 16,
                                        "width": 6,
                                        "text": "Object",
                                        "value": "Object",
                                        "valueText": "Object",
                                        "hasLeadingTrivia": true,
                                        "hasLeadingNewLine": true,
                                        "leadingTrivia": [
                                            {
                                                "kind": "NewLineTrivia",
                                                "text": "\r\n"
                                            },
                                            {
                                                "kind": "WhitespaceTrivia",
                                                "text": "        "
                                            }
                                        ]
                                    },
                                    "dotToken": {
                                        "kind": "DotToken",
                                        "fullStart": 750,
                                        "fullEnd": 751,
                                        "start": 750,
                                        "end": 751,
                                        "fullWidth": 1,
                                        "width": 1,
                                        "text": ".",
                                        "value": ".",
                                        "valueText": "."
                                    },
                                    "name": {
                                        "kind": "IdentifierName",
                                        "fullStart": 751,
                                        "fullEnd": 767,
                                        "start": 751,
                                        "end": 767,
                                        "fullWidth": 16,
                                        "width": 16,
                                        "text": "defineProperties",
                                        "value": "defineProperties",
                                        "valueText": "defineProperties"
                                    }
                                },
                                "argumentList": {
                                    "kind": "ArgumentList",
                                    "fullStart": 767,
                                    "fullEnd": 817,
                                    "start": 767,
                                    "end": 817,
                                    "fullWidth": 50,
                                    "width": 50,
                                    "openParenToken": {
                                        "kind": "OpenParenToken",
                                        "fullStart": 767,
                                        "fullEnd": 768,
                                        "start": 767,
                                        "end": 768,
                                        "fullWidth": 1,
                                        "width": 1,
                                        "text": "(",
                                        "value": "(",
                                        "valueText": "("
                                    },
                                    "arguments": [
                                        {
                                            "kind": "IdentifierName",
                                            "fullStart": 768,
                                            "fullEnd": 771,
                                            "start": 768,
                                            "end": 771,
                                            "fullWidth": 3,
                                            "width": 3,
                                            "text": "obj",
                                            "value": "obj",
                                            "valueText": "obj"
                                        },
                                        {
                                            "kind": "CommaToken",
                                            "fullStart": 771,
                                            "fullEnd": 773,
                                            "start": 771,
                                            "end": 772,
                                            "fullWidth": 2,
                                            "width": 1,
                                            "text": ",",
                                            "value": ",",
                                            "valueText": ",",
                                            "hasTrailingTrivia": true,
                                            "trailingTrivia": [
                                                {
                                                    "kind": "WhitespaceTrivia",
                                                    "text": " "
                                                }
                                            ]
                                        },
                                        {
                                            "kind": "ObjectLiteralExpression",
                                            "fullStart": 773,
                                            "fullEnd": 816,
                                            "start": 773,
                                            "end": 816,
                                            "fullWidth": 43,
                                            "width": 43,
                                            "openBraceToken": {
                                                "kind": "OpenBraceToken",
                                                "fullStart": 773,
                                                "fullEnd": 776,
                                                "start": 773,
                                                "end": 774,
                                                "fullWidth": 3,
                                                "width": 1,
                                                "text": "{",
                                                "value": "{",
                                                "valueText": "{",
                                                "hasTrailingTrivia": true,
                                                "hasTrailingNewLine": true,
                                                "trailingTrivia": [
                                                    {
                                                        "kind": "NewLineTrivia",
                                                        "text": "\r\n"
                                                    }
                                                ]
                                            },
                                            "propertyAssignments": [
                                                {
                                                    "kind": "SimplePropertyAssignment",
                                                    "fullStart": 776,
                                                    "fullEnd": 807,
                                                    "start": 788,
                                                    "end": 805,
                                                    "fullWidth": 31,
                                                    "width": 17,
                                                    "propertyName": {
                                                        "kind": "IdentifierName",
                                                        "fullStart": 776,
                                                        "fullEnd": 796,
                                                        "start": 788,
                                                        "end": 796,
                                                        "fullWidth": 20,
                                                        "width": 8,
                                                        "text": "property",
                                                        "value": "property",
                                                        "valueText": "property",
                                                        "hasLeadingTrivia": true,
                                                        "leadingTrivia": [
                                                            {
                                                                "kind": "WhitespaceTrivia",
                                                                "text": "            "
                                                            }
                                                        ]
                                                    },
                                                    "colonToken": {
                                                        "kind": "ColonToken",
                                                        "fullStart": 796,
                                                        "fullEnd": 798,
                                                        "start": 796,
                                                        "end": 797,
                                                        "fullWidth": 2,
                                                        "width": 1,
                                                        "text": ":",
                                                        "value": ":",
                                                        "valueText": ":",
                                                        "hasTrailingTrivia": true,
                                                        "trailingTrivia": [
                                                            {
                                                                "kind": "WhitespaceTrivia",
                                                                "text": " "
                                                            }
                                                        ]
                                                    },
                                                    "expression": {
                                                        "kind": "IdentifierName",
                                                        "fullStart": 798,
                                                        "fullEnd": 807,
                                                        "start": 798,
                                                        "end": 805,
                                                        "fullWidth": 9,
                                                        "width": 7,
                                                        "text": "descObj",
                                                        "value": "descObj",
                                                        "valueText": "descObj",
                                                        "hasTrailingTrivia": true,
                                                        "hasTrailingNewLine": true,
                                                        "trailingTrivia": [
                                                            {
                                                                "kind": "NewLineTrivia",
                                                                "text": "\r\n"
                                                            }
                                                        ]
                                                    }
                                                }
                                            ],
                                            "closeBraceToken": {
                                                "kind": "CloseBraceToken",
                                                "fullStart": 807,
                                                "fullEnd": 816,
                                                "start": 815,
                                                "end": 816,
                                                "fullWidth": 9,
                                                "width": 1,
                                                "text": "}",
                                                "value": "}",
                                                "valueText": "}",
                                                "hasLeadingTrivia": true,
                                                "leadingTrivia": [
                                                    {
                                                        "kind": "WhitespaceTrivia",
                                                        "text": "        "
                                                    }
                                                ]
                                            }
                                        }
                                    ],
                                    "closeParenToken": {
                                        "kind": "CloseParenToken",
                                        "fullStart": 816,
                                        "fullEnd": 817,
                                        "start": 816,
                                        "end": 817,
                                        "fullWidth": 1,
                                        "width": 1,
                                        "text": ")",
                                        "value": ")",
                                        "valueText": ")"
                                    }
                                }
                            },
                            "semicolonToken": {
                                "kind": "SemicolonToken",
                                "fullStart": 817,
                                "fullEnd": 820,
                                "start": 817,
                                "end": 818,
                                "fullWidth": 3,
                                "width": 1,
                                "text": ";",
                                "value": ";",
                                "valueText": ";",
                                "hasTrailingTrivia": true,
                                "hasTrailingNewLine": true,
                                "trailingTrivia": [
                                    {
                                        "kind": "NewLineTrivia",
                                        "text": "\r\n"
                                    }
                                ]
                            }
                        },
                        {
                            "kind": "ReturnStatement",
                            "fullStart": 820,
                            "fullEnd": 866,
                            "start": 830,
                            "end": 864,
                            "fullWidth": 46,
                            "width": 34,
                            "returnKeyword": {
                                "kind": "ReturnKeyword",
                                "fullStart": 820,
                                "fullEnd": 837,
                                "start": 830,
                                "end": 836,
                                "fullWidth": 17,
                                "width": 6,
                                "text": "return",
                                "value": "return",
                                "valueText": "return",
                                "hasLeadingTrivia": true,
                                "hasLeadingNewLine": true,
                                "hasTrailingTrivia": true,
                                "leadingTrivia": [
                                    {
                                        "kind": "NewLineTrivia",
                                        "text": "\r\n"
                                    },
                                    {
                                        "kind": "WhitespaceTrivia",
                                        "text": "        "
                                    }
                                ],
                                "trailingTrivia": [
                                    {
                                        "kind": "WhitespaceTrivia",
                                        "text": " "
                                    }
                                ]
                            },
                            "expression": {
                                "kind": "EqualsExpression",
                                "fullStart": 837,
                                "fullEnd": 863,
                                "start": 837,
                                "end": 863,
                                "fullWidth": 26,
                                "width": 26,
                                "left": {
                                    "kind": "MemberAccessExpression",
                                    "fullStart": 837,
                                    "fullEnd": 850,
                                    "start": 837,
                                    "end": 849,
                                    "fullWidth": 13,
                                    "width": 12,
                                    "expression": {
                                        "kind": "IdentifierName",
                                        "fullStart": 837,
                                        "fullEnd": 840,
                                        "start": 837,
                                        "end": 840,
                                        "fullWidth": 3,
                                        "width": 3,
                                        "text": "obj",
                                        "value": "obj",
                                        "valueText": "obj"
                                    },
                                    "dotToken": {
                                        "kind": "DotToken",
                                        "fullStart": 840,
                                        "fullEnd": 841,
                                        "start": 840,
                                        "end": 841,
                                        "fullWidth": 1,
                                        "width": 1,
                                        "text": ".",
                                        "value": ".",
                                        "valueText": "."
                                    },
                                    "name": {
                                        "kind": "IdentifierName",
                                        "fullStart": 841,
                                        "fullEnd": 850,
                                        "start": 841,
                                        "end": 849,
                                        "fullWidth": 9,
                                        "width": 8,
                                        "text": "property",
                                        "value": "property",
                                        "valueText": "property",
                                        "hasTrailingTrivia": true,
                                        "trailingTrivia": [
                                            {
                                                "kind": "WhitespaceTrivia",
                                                "text": " "
                                            }
                                        ]
                                    }
                                },
                                "operatorToken": {
                                    "kind": "EqualsEqualsEqualsToken",
                                    "fullStart": 850,
                                    "fullEnd": 854,
                                    "start": 850,
                                    "end": 853,
                                    "fullWidth": 4,
                                    "width": 3,
                                    "text": "===",
                                    "value": "===",
                                    "valueText": "===",
                                    "hasTrailingTrivia": true,
                                    "trailingTrivia": [
                                        {
                                            "kind": "WhitespaceTrivia",
                                            "text": " "
                                        }
                                    ]
                                },
                                "right": {
                                    "kind": "StringLiteral",
                                    "fullStart": 854,
                                    "fullEnd": 863,
                                    "start": 854,
                                    "end": 863,
                                    "fullWidth": 9,
                                    "width": 9,
                                    "text": "\"Boolean\"",
                                    "value": "Boolean",
                                    "valueText": "Boolean"
                                }
                            },
                            "semicolonToken": {
                                "kind": "SemicolonToken",
                                "fullStart": 863,
                                "fullEnd": 866,
                                "start": 863,
                                "end": 864,
                                "fullWidth": 3,
                                "width": 1,
                                "text": ";",
                                "value": ";",
                                "valueText": ";",
                                "hasTrailingTrivia": true,
                                "hasTrailingNewLine": true,
                                "trailingTrivia": [
                                    {
                                        "kind": "NewLineTrivia",
                                        "text": "\r\n"
                                    }
                                ]
                            }
                        }
                    ],
                    "closeBraceToken": {
                        "kind": "CloseBraceToken",
                        "fullStart": 866,
                        "fullEnd": 873,
                        "start": 870,
                        "end": 871,
                        "fullWidth": 7,
                        "width": 1,
                        "text": "}",
                        "value": "}",
                        "valueText": "}",
                        "hasLeadingTrivia": true,
                        "hasTrailingTrivia": true,
                        "hasTrailingNewLine": true,
                        "leadingTrivia": [
                            {
                                "kind": "WhitespaceTrivia",
                                "text": "    "
                            }
                        ],
                        "trailingTrivia": [
                            {
                                "kind": "NewLineTrivia",
                                "text": "\r\n"
                            }
                        ]
                    }
                }
            },
            {
                "kind": "ExpressionStatement",
                "fullStart": 873,
                "fullEnd": 897,
                "start": 873,
                "end": 895,
                "fullWidth": 24,
                "width": 22,
                "expression": {
                    "kind": "InvocationExpression",
                    "fullStart": 873,
                    "fullEnd": 894,
                    "start": 873,
                    "end": 894,
                    "fullWidth": 21,
                    "width": 21,
                    "expression": {
                        "kind": "IdentifierName",
                        "fullStart": 873,
                        "fullEnd": 884,
                        "start": 873,
                        "end": 884,
                        "fullWidth": 11,
                        "width": 11,
                        "text": "runTestCase",
                        "value": "runTestCase",
                        "valueText": "runTestCase"
                    },
                    "argumentList": {
                        "kind": "ArgumentList",
                        "fullStart": 884,
                        "fullEnd": 894,
                        "start": 884,
                        "end": 894,
                        "fullWidth": 10,
                        "width": 10,
                        "openParenToken": {
                            "kind": "OpenParenToken",
                            "fullStart": 884,
                            "fullEnd": 885,
                            "start": 884,
                            "end": 885,
                            "fullWidth": 1,
                            "width": 1,
                            "text": "(",
                            "value": "(",
                            "valueText": "("
                        },
                        "arguments": [
                            {
                                "kind": "IdentifierName",
                                "fullStart": 885,
                                "fullEnd": 893,
                                "start": 885,
                                "end": 893,
                                "fullWidth": 8,
                                "width": 8,
                                "text": "testcase",
                                "value": "testcase",
                                "valueText": "testcase"
                            }
                        ],
                        "closeParenToken": {
                            "kind": "CloseParenToken",
                            "fullStart": 893,
                            "fullEnd": 894,
                            "start": 893,
                            "end": 894,
                            "fullWidth": 1,
                            "width": 1,
                            "text": ")",
                            "value": ")",
                            "valueText": ")"
                        }
                    }
                },
                "semicolonToken": {
                    "kind": "SemicolonToken",
                    "fullStart": 894,
                    "fullEnd": 897,
                    "start": 894,
                    "end": 895,
                    "fullWidth": 3,
                    "width": 1,
                    "text": ";",
                    "value": ";",
                    "valueText": ";",
                    "hasTrailingTrivia": true,
                    "hasTrailingNewLine": true,
                    "trailingTrivia": [
                        {
                            "kind": "NewLineTrivia",
                            "text": "\r\n"
                        }
                    ]
                }
            }
        ],
        "endOfFileToken": {
            "kind": "EndOfFileToken",
            "fullStart": 897,
            "fullEnd": 897,
            "start": 897,
            "end": 897,
            "fullWidth": 0,
            "width": 0,
            "text": ""
        }
    },
    "lineMap": {
        "lineStarts": [
            0,
            67,
            152,
            232,
            308,
            380,
            385,
            441,
            596,
            601,
            603,
            605,
            628,
            651,
            653,
            696,
            698,
            734,
            736,
            776,
            807,
            820,
            822,
            866,
            873,
            897
        ],
        "length": 897
    }
}<|MERGE_RESOLUTION|>--- conflicted
+++ resolved
@@ -245,12 +245,8 @@
                                         "start": 640,
                                         "end": 648,
                                         "fullWidth": 8,
-<<<<<<< HEAD
                                         "width": 8,
-                                        "identifier": {
-=======
                                         "propertyName": {
->>>>>>> 85e84683
                                             "kind": "IdentifierName",
                                             "fullStart": 640,
                                             "fullEnd": 644,
@@ -411,12 +407,8 @@
                                         "start": 665,
                                         "end": 693,
                                         "fullWidth": 28,
-<<<<<<< HEAD
                                         "width": 28,
-                                        "identifier": {
-=======
                                         "propertyName": {
->>>>>>> 85e84683
                                             "kind": "IdentifierName",
                                             "fullStart": 665,
                                             "fullEnd": 673,
