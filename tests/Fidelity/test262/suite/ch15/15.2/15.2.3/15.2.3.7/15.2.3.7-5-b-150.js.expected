{
    "isDeclaration": false,
    "languageVersion": "EcmaScript5",
    "parseOptions": {
        "allowAutomaticSemicolonInsertion": true
    },
    "sourceUnit": {
        "kind": "SourceUnit",
        "fullStart": 0,
        "fullEnd": 1126,
        "start": 598,
        "end": 1126,
        "fullWidth": 1126,
        "width": 528,
        "isIncrementallyUnusable": true,
        "moduleElements": [
            {
                "kind": "FunctionDeclaration",
                "fullStart": 0,
                "fullEnd": 1102,
                "start": 598,
                "end": 1100,
                "fullWidth": 1102,
                "width": 502,
                "isIncrementallyUnusable": true,
                "modifiers": [],
                "functionKeyword": {
                    "kind": "FunctionKeyword",
                    "fullStart": 0,
                    "fullEnd": 607,
                    "start": 598,
                    "end": 606,
                    "fullWidth": 607,
                    "width": 8,
                    "text": "function",
                    "value": "function",
                    "valueText": "function",
                    "hasLeadingTrivia": true,
                    "hasLeadingComment": true,
                    "hasLeadingNewLine": true,
                    "hasTrailingTrivia": true,
                    "leadingTrivia": [
                        {
                            "kind": "SingleLineCommentTrivia",
                            "text": "/// Copyright (c) 2012 Ecma International.  All rights reserved. "
                        },
                        {
                            "kind": "NewLineTrivia",
                            "text": "\r\n"
                        },
                        {
                            "kind": "SingleLineCommentTrivia",
                            "text": "/// Ecma International makes this code available under the terms and conditions set"
                        },
                        {
                            "kind": "NewLineTrivia",
                            "text": "\r\n"
                        },
                        {
                            "kind": "SingleLineCommentTrivia",
                            "text": "/// forth on http://hg.ecmascript.org/tests/test262/raw-file/tip/LICENSE (the "
                        },
                        {
                            "kind": "NewLineTrivia",
                            "text": "\r\n"
                        },
                        {
                            "kind": "SingleLineCommentTrivia",
                            "text": "/// \"Use Terms\").   Any redistribution of this code must retain the above "
                        },
                        {
                            "kind": "NewLineTrivia",
                            "text": "\r\n"
                        },
                        {
                            "kind": "SingleLineCommentTrivia",
                            "text": "/// copyright and this notice and otherwise comply with the Use Terms."
                        },
                        {
                            "kind": "NewLineTrivia",
                            "text": "\r\n"
                        },
                        {
                            "kind": "MultiLineCommentTrivia",
                            "text": "/**\r\n * @path ch15/15.2/15.2.3/15.2.3.7/15.2.3.7-5-b-150.js\r\n * @description Object.defineProperties - 'writable' property of 'descObj' is inherited accessor property without a get function (8.10.5 step 6.a)\r\n */"
                        },
                        {
                            "kind": "NewLineTrivia",
                            "text": "\r\n"
                        },
                        {
                            "kind": "NewLineTrivia",
                            "text": "\r\n"
                        },
                        {
                            "kind": "NewLineTrivia",
                            "text": "\r\n"
                        }
                    ],
                    "trailingTrivia": [
                        {
                            "kind": "WhitespaceTrivia",
                            "text": " "
                        }
                    ]
                },
                "identifier": {
                    "kind": "IdentifierName",
                    "fullStart": 607,
                    "fullEnd": 615,
                    "start": 607,
                    "end": 615,
                    "fullWidth": 8,
                    "width": 8,
                    "text": "testcase",
                    "value": "testcase",
                    "valueText": "testcase"
                },
                "callSignature": {
                    "kind": "CallSignature",
                    "fullStart": 615,
                    "fullEnd": 618,
                    "start": 615,
                    "end": 617,
                    "fullWidth": 3,
                    "width": 2,
                    "parameterList": {
                        "kind": "ParameterList",
                        "fullStart": 615,
                        "fullEnd": 618,
                        "start": 615,
                        "end": 617,
                        "fullWidth": 3,
                        "width": 2,
                        "openParenToken": {
                            "kind": "OpenParenToken",
                            "fullStart": 615,
                            "fullEnd": 616,
                            "start": 615,
                            "end": 616,
                            "fullWidth": 1,
                            "width": 1,
                            "text": "(",
                            "value": "(",
                            "valueText": "("
                        },
                        "parameters": [],
                        "closeParenToken": {
                            "kind": "CloseParenToken",
                            "fullStart": 616,
                            "fullEnd": 618,
                            "start": 616,
                            "end": 617,
                            "fullWidth": 2,
                            "width": 1,
                            "text": ")",
                            "value": ")",
                            "valueText": ")",
                            "hasTrailingTrivia": true,
                            "trailingTrivia": [
                                {
                                    "kind": "WhitespaceTrivia",
                                    "text": " "
                                }
                            ]
                        }
                    }
                },
                "block": {
                    "kind": "Block",
                    "fullStart": 618,
                    "fullEnd": 1102,
                    "start": 618,
                    "end": 1100,
                    "fullWidth": 484,
                    "width": 482,
                    "isIncrementallyUnusable": true,
                    "openBraceToken": {
                        "kind": "OpenBraceToken",
                        "fullStart": 618,
                        "fullEnd": 621,
                        "start": 618,
                        "end": 619,
                        "fullWidth": 3,
                        "width": 1,
                        "text": "{",
                        "value": "{",
                        "valueText": "{",
                        "hasTrailingTrivia": true,
                        "hasTrailingNewLine": true,
                        "trailingTrivia": [
                            {
                                "kind": "NewLineTrivia",
                                "text": "\r\n"
                            }
                        ]
                    },
                    "statements": [
                        {
                            "kind": "VariableStatement",
                            "fullStart": 621,
                            "fullEnd": 644,
                            "start": 629,
                            "end": 642,
                            "fullWidth": 23,
                            "width": 13,
                            "modifiers": [],
                            "variableDeclaration": {
                                "kind": "VariableDeclaration",
                                "fullStart": 621,
                                "fullEnd": 641,
                                "start": 629,
                                "end": 641,
                                "fullWidth": 20,
                                "width": 12,
                                "varKeyword": {
                                    "kind": "VarKeyword",
                                    "fullStart": 621,
                                    "fullEnd": 633,
                                    "start": 629,
                                    "end": 632,
                                    "fullWidth": 12,
                                    "width": 3,
                                    "text": "var",
                                    "value": "var",
                                    "valueText": "var",
                                    "hasLeadingTrivia": true,
                                    "hasTrailingTrivia": true,
                                    "leadingTrivia": [
                                        {
                                            "kind": "WhitespaceTrivia",
                                            "text": "        "
                                        }
                                    ],
                                    "trailingTrivia": [
                                        {
                                            "kind": "WhitespaceTrivia",
                                            "text": " "
                                        }
                                    ]
                                },
                                "variableDeclarators": [
                                    {
                                        "kind": "VariableDeclarator",
                                        "fullStart": 633,
                                        "fullEnd": 641,
                                        "start": 633,
                                        "end": 641,
                                        "fullWidth": 8,
<<<<<<< HEAD
                                        "width": 8,
                                        "identifier": {
=======
                                        "propertyName": {
>>>>>>> 85e84683
                                            "kind": "IdentifierName",
                                            "fullStart": 633,
                                            "fullEnd": 637,
                                            "start": 633,
                                            "end": 636,
                                            "fullWidth": 4,
                                            "width": 3,
                                            "text": "obj",
                                            "value": "obj",
                                            "valueText": "obj",
                                            "hasTrailingTrivia": true,
                                            "trailingTrivia": [
                                                {
                                                    "kind": "WhitespaceTrivia",
                                                    "text": " "
                                                }
                                            ]
                                        },
                                        "equalsValueClause": {
                                            "kind": "EqualsValueClause",
                                            "fullStart": 637,
                                            "fullEnd": 641,
                                            "start": 637,
                                            "end": 641,
                                            "fullWidth": 4,
                                            "width": 4,
                                            "equalsToken": {
                                                "kind": "EqualsToken",
                                                "fullStart": 637,
                                                "fullEnd": 639,
                                                "start": 637,
                                                "end": 638,
                                                "fullWidth": 2,
                                                "width": 1,
                                                "text": "=",
                                                "value": "=",
                                                "valueText": "=",
                                                "hasTrailingTrivia": true,
                                                "trailingTrivia": [
                                                    {
                                                        "kind": "WhitespaceTrivia",
                                                        "text": " "
                                                    }
                                                ]
                                            },
                                            "value": {
                                                "kind": "ObjectLiteralExpression",
                                                "fullStart": 639,
                                                "fullEnd": 641,
                                                "start": 639,
                                                "end": 641,
                                                "fullWidth": 2,
                                                "width": 2,
                                                "openBraceToken": {
                                                    "kind": "OpenBraceToken",
                                                    "fullStart": 639,
                                                    "fullEnd": 640,
                                                    "start": 639,
                                                    "end": 640,
                                                    "fullWidth": 1,
                                                    "width": 1,
                                                    "text": "{",
                                                    "value": "{",
                                                    "valueText": "{"
                                                },
                                                "propertyAssignments": [],
                                                "closeBraceToken": {
                                                    "kind": "CloseBraceToken",
                                                    "fullStart": 640,
                                                    "fullEnd": 641,
                                                    "start": 640,
                                                    "end": 641,
                                                    "fullWidth": 1,
                                                    "width": 1,
                                                    "text": "}",
                                                    "value": "}",
                                                    "valueText": "}"
                                                }
                                            }
                                        }
                                    }
                                ]
                            },
                            "semicolonToken": {
                                "kind": "SemicolonToken",
                                "fullStart": 641,
                                "fullEnd": 644,
                                "start": 641,
                                "end": 642,
                                "fullWidth": 3,
                                "width": 1,
                                "text": ";",
                                "value": ";",
                                "valueText": ";",
                                "hasTrailingTrivia": true,
                                "hasTrailingNewLine": true,
                                "trailingTrivia": [
                                    {
                                        "kind": "NewLineTrivia",
                                        "text": "\r\n"
                                    }
                                ]
                            }
                        },
                        {
                            "kind": "VariableStatement",
                            "fullStart": 644,
                            "fullEnd": 671,
                            "start": 654,
                            "end": 669,
                            "fullWidth": 27,
                            "width": 15,
                            "modifiers": [],
                            "variableDeclaration": {
                                "kind": "VariableDeclaration",
                                "fullStart": 644,
                                "fullEnd": 668,
                                "start": 654,
                                "end": 668,
                                "fullWidth": 24,
                                "width": 14,
                                "varKeyword": {
                                    "kind": "VarKeyword",
                                    "fullStart": 644,
                                    "fullEnd": 658,
                                    "start": 654,
                                    "end": 657,
                                    "fullWidth": 14,
                                    "width": 3,
                                    "text": "var",
                                    "value": "var",
                                    "valueText": "var",
                                    "hasLeadingTrivia": true,
                                    "hasLeadingNewLine": true,
                                    "hasTrailingTrivia": true,
                                    "leadingTrivia": [
                                        {
                                            "kind": "NewLineTrivia",
                                            "text": "\r\n"
                                        },
                                        {
                                            "kind": "WhitespaceTrivia",
                                            "text": "        "
                                        }
                                    ],
                                    "trailingTrivia": [
                                        {
                                            "kind": "WhitespaceTrivia",
                                            "text": " "
                                        }
                                    ]
                                },
                                "variableDeclarators": [
                                    {
                                        "kind": "VariableDeclarator",
                                        "fullStart": 658,
                                        "fullEnd": 668,
                                        "start": 658,
                                        "end": 668,
                                        "fullWidth": 10,
<<<<<<< HEAD
                                        "width": 10,
                                        "identifier": {
=======
                                        "propertyName": {
>>>>>>> 85e84683
                                            "kind": "IdentifierName",
                                            "fullStart": 658,
                                            "fullEnd": 664,
                                            "start": 658,
                                            "end": 663,
                                            "fullWidth": 6,
                                            "width": 5,
                                            "text": "proto",
                                            "value": "proto",
                                            "valueText": "proto",
                                            "hasTrailingTrivia": true,
                                            "trailingTrivia": [
                                                {
                                                    "kind": "WhitespaceTrivia",
                                                    "text": " "
                                                }
                                            ]
                                        },
                                        "equalsValueClause": {
                                            "kind": "EqualsValueClause",
                                            "fullStart": 664,
                                            "fullEnd": 668,
                                            "start": 664,
                                            "end": 668,
                                            "fullWidth": 4,
                                            "width": 4,
                                            "equalsToken": {
                                                "kind": "EqualsToken",
                                                "fullStart": 664,
                                                "fullEnd": 666,
                                                "start": 664,
                                                "end": 665,
                                                "fullWidth": 2,
                                                "width": 1,
                                                "text": "=",
                                                "value": "=",
                                                "valueText": "=",
                                                "hasTrailingTrivia": true,
                                                "trailingTrivia": [
                                                    {
                                                        "kind": "WhitespaceTrivia",
                                                        "text": " "
                                                    }
                                                ]
                                            },
                                            "value": {
                                                "kind": "ObjectLiteralExpression",
                                                "fullStart": 666,
                                                "fullEnd": 668,
                                                "start": 666,
                                                "end": 668,
                                                "fullWidth": 2,
                                                "width": 2,
                                                "openBraceToken": {
                                                    "kind": "OpenBraceToken",
                                                    "fullStart": 666,
                                                    "fullEnd": 667,
                                                    "start": 666,
                                                    "end": 667,
                                                    "fullWidth": 1,
                                                    "width": 1,
                                                    "text": "{",
                                                    "value": "{",
                                                    "valueText": "{"
                                                },
                                                "propertyAssignments": [],
                                                "closeBraceToken": {
                                                    "kind": "CloseBraceToken",
                                                    "fullStart": 667,
                                                    "fullEnd": 668,
                                                    "start": 667,
                                                    "end": 668,
                                                    "fullWidth": 1,
                                                    "width": 1,
                                                    "text": "}",
                                                    "value": "}",
                                                    "valueText": "}"
                                                }
                                            }
                                        }
                                    }
                                ]
                            },
                            "semicolonToken": {
                                "kind": "SemicolonToken",
                                "fullStart": 668,
                                "fullEnd": 671,
                                "start": 668,
                                "end": 669,
                                "fullWidth": 3,
                                "width": 1,
                                "text": ";",
                                "value": ";",
                                "valueText": ";",
                                "hasTrailingTrivia": true,
                                "hasTrailingNewLine": true,
                                "trailingTrivia": [
                                    {
                                        "kind": "NewLineTrivia",
                                        "text": "\r\n"
                                    }
                                ]
                            }
                        },
                        {
                            "kind": "ExpressionStatement",
                            "fullStart": 671,
                            "fullEnd": 772,
                            "start": 681,
                            "end": 770,
                            "fullWidth": 101,
                            "width": 89,
                            "isIncrementallyUnusable": true,
                            "expression": {
                                "kind": "InvocationExpression",
                                "fullStart": 671,
                                "fullEnd": 769,
                                "start": 681,
                                "end": 769,
                                "fullWidth": 98,
                                "width": 88,
                                "isIncrementallyUnusable": true,
                                "expression": {
                                    "kind": "MemberAccessExpression",
                                    "fullStart": 671,
                                    "fullEnd": 702,
                                    "start": 681,
                                    "end": 702,
                                    "fullWidth": 31,
                                    "width": 21,
                                    "expression": {
                                        "kind": "IdentifierName",
                                        "fullStart": 671,
                                        "fullEnd": 687,
                                        "start": 681,
                                        "end": 687,
                                        "fullWidth": 16,
                                        "width": 6,
                                        "text": "Object",
                                        "value": "Object",
                                        "valueText": "Object",
                                        "hasLeadingTrivia": true,
                                        "hasLeadingNewLine": true,
                                        "leadingTrivia": [
                                            {
                                                "kind": "NewLineTrivia",
                                                "text": "\r\n"
                                            },
                                            {
                                                "kind": "WhitespaceTrivia",
                                                "text": "        "
                                            }
                                        ]
                                    },
                                    "dotToken": {
                                        "kind": "DotToken",
                                        "fullStart": 687,
                                        "fullEnd": 688,
                                        "start": 687,
                                        "end": 688,
                                        "fullWidth": 1,
                                        "width": 1,
                                        "text": ".",
                                        "value": ".",
                                        "valueText": "."
                                    },
                                    "name": {
                                        "kind": "IdentifierName",
                                        "fullStart": 688,
                                        "fullEnd": 702,
                                        "start": 688,
                                        "end": 702,
                                        "fullWidth": 14,
                                        "width": 14,
                                        "text": "defineProperty",
                                        "value": "defineProperty",
                                        "valueText": "defineProperty"
                                    }
                                },
                                "argumentList": {
                                    "kind": "ArgumentList",
                                    "fullStart": 702,
                                    "fullEnd": 769,
                                    "start": 702,
                                    "end": 769,
                                    "fullWidth": 67,
                                    "width": 67,
                                    "isIncrementallyUnusable": true,
                                    "openParenToken": {
                                        "kind": "OpenParenToken",
                                        "fullStart": 702,
                                        "fullEnd": 703,
                                        "start": 702,
                                        "end": 703,
                                        "fullWidth": 1,
                                        "width": 1,
                                        "text": "(",
                                        "value": "(",
                                        "valueText": "("
                                    },
                                    "arguments": [
                                        {
                                            "kind": "IdentifierName",
                                            "fullStart": 703,
                                            "fullEnd": 708,
                                            "start": 703,
                                            "end": 708,
                                            "fullWidth": 5,
                                            "width": 5,
                                            "text": "proto",
                                            "value": "proto",
                                            "valueText": "proto"
                                        },
                                        {
                                            "kind": "CommaToken",
                                            "fullStart": 708,
                                            "fullEnd": 710,
                                            "start": 708,
                                            "end": 709,
                                            "fullWidth": 2,
                                            "width": 1,
                                            "text": ",",
                                            "value": ",",
                                            "valueText": ",",
                                            "hasTrailingTrivia": true,
                                            "trailingTrivia": [
                                                {
                                                    "kind": "WhitespaceTrivia",
                                                    "text": " "
                                                }
                                            ]
                                        },
                                        {
                                            "kind": "StringLiteral",
                                            "fullStart": 710,
                                            "fullEnd": 720,
                                            "start": 710,
                                            "end": 720,
                                            "fullWidth": 10,
                                            "width": 10,
                                            "text": "\"writable\"",
                                            "value": "writable",
                                            "valueText": "writable"
                                        },
                                        {
                                            "kind": "CommaToken",
                                            "fullStart": 720,
                                            "fullEnd": 722,
                                            "start": 720,
                                            "end": 721,
                                            "fullWidth": 2,
                                            "width": 1,
                                            "text": ",",
                                            "value": ",",
                                            "valueText": ",",
                                            "hasTrailingTrivia": true,
                                            "trailingTrivia": [
                                                {
                                                    "kind": "WhitespaceTrivia",
                                                    "text": " "
                                                }
                                            ]
                                        },
                                        {
                                            "kind": "ObjectLiteralExpression",
                                            "fullStart": 722,
                                            "fullEnd": 768,
                                            "start": 722,
                                            "end": 768,
                                            "fullWidth": 46,
                                            "width": 46,
                                            "isIncrementallyUnusable": true,
                                            "openBraceToken": {
                                                "kind": "OpenBraceToken",
                                                "fullStart": 722,
                                                "fullEnd": 725,
                                                "start": 722,
                                                "end": 723,
                                                "fullWidth": 3,
                                                "width": 1,
                                                "text": "{",
                                                "value": "{",
                                                "valueText": "{",
                                                "hasTrailingTrivia": true,
                                                "hasTrailingNewLine": true,
                                                "trailingTrivia": [
                                                    {
                                                        "kind": "NewLineTrivia",
                                                        "text": "\r\n"
                                                    }
                                                ]
                                            },
                                            "propertyAssignments": [
                                                {
                                                    "kind": "SimplePropertyAssignment",
                                                    "fullStart": 725,
                                                    "fullEnd": 759,
                                                    "start": 737,
                                                    "end": 757,
                                                    "fullWidth": 34,
                                                    "width": 20,
                                                    "isIncrementallyUnusable": true,
                                                    "propertyName": {
                                                        "kind": "IdentifierName",
                                                        "fullStart": 725,
                                                        "fullEnd": 740,
                                                        "start": 737,
                                                        "end": 740,
                                                        "fullWidth": 15,
                                                        "width": 3,
                                                        "text": "set",
                                                        "value": "set",
                                                        "valueText": "set",
                                                        "hasLeadingTrivia": true,
                                                        "leadingTrivia": [
                                                            {
                                                                "kind": "WhitespaceTrivia",
                                                                "text": "            "
                                                            }
                                                        ]
                                                    },
                                                    "colonToken": {
                                                        "kind": "ColonToken",
                                                        "fullStart": 740,
                                                        "fullEnd": 742,
                                                        "start": 740,
                                                        "end": 741,
                                                        "fullWidth": 2,
                                                        "width": 1,
                                                        "text": ":",
                                                        "value": ":",
                                                        "valueText": ":",
                                                        "hasTrailingTrivia": true,
                                                        "trailingTrivia": [
                                                            {
                                                                "kind": "WhitespaceTrivia",
                                                                "text": " "
                                                            }
                                                        ]
                                                    },
                                                    "expression": {
                                                        "kind": "FunctionExpression",
                                                        "fullStart": 742,
                                                        "fullEnd": 759,
                                                        "start": 742,
                                                        "end": 757,
                                                        "fullWidth": 17,
                                                        "width": 15,
                                                        "functionKeyword": {
                                                            "kind": "FunctionKeyword",
                                                            "fullStart": 742,
                                                            "fullEnd": 751,
                                                            "start": 742,
                                                            "end": 750,
                                                            "fullWidth": 9,
                                                            "width": 8,
                                                            "text": "function",
                                                            "value": "function",
                                                            "valueText": "function",
                                                            "hasTrailingTrivia": true,
                                                            "trailingTrivia": [
                                                                {
                                                                    "kind": "WhitespaceTrivia",
                                                                    "text": " "
                                                                }
                                                            ]
                                                        },
                                                        "callSignature": {
                                                            "kind": "CallSignature",
                                                            "fullStart": 751,
                                                            "fullEnd": 754,
                                                            "start": 751,
                                                            "end": 753,
                                                            "fullWidth": 3,
                                                            "width": 2,
                                                            "parameterList": {
                                                                "kind": "ParameterList",
                                                                "fullStart": 751,
                                                                "fullEnd": 754,
                                                                "start": 751,
                                                                "end": 753,
                                                                "fullWidth": 3,
                                                                "width": 2,
                                                                "openParenToken": {
                                                                    "kind": "OpenParenToken",
                                                                    "fullStart": 751,
                                                                    "fullEnd": 752,
                                                                    "start": 751,
                                                                    "end": 752,
                                                                    "fullWidth": 1,
                                                                    "width": 1,
                                                                    "text": "(",
                                                                    "value": "(",
                                                                    "valueText": "("
                                                                },
                                                                "parameters": [],
                                                                "closeParenToken": {
                                                                    "kind": "CloseParenToken",
                                                                    "fullStart": 752,
                                                                    "fullEnd": 754,
                                                                    "start": 752,
                                                                    "end": 753,
                                                                    "fullWidth": 2,
                                                                    "width": 1,
                                                                    "text": ")",
                                                                    "value": ")",
                                                                    "valueText": ")",
                                                                    "hasTrailingTrivia": true,
                                                                    "trailingTrivia": [
                                                                        {
                                                                            "kind": "WhitespaceTrivia",
                                                                            "text": " "
                                                                        }
                                                                    ]
                                                                }
                                                            }
                                                        },
                                                        "block": {
                                                            "kind": "Block",
                                                            "fullStart": 754,
                                                            "fullEnd": 759,
                                                            "start": 754,
                                                            "end": 757,
                                                            "fullWidth": 5,
                                                            "width": 3,
                                                            "openBraceToken": {
                                                                "kind": "OpenBraceToken",
                                                                "fullStart": 754,
                                                                "fullEnd": 756,
                                                                "start": 754,
                                                                "end": 755,
                                                                "fullWidth": 2,
                                                                "width": 1,
                                                                "text": "{",
                                                                "value": "{",
                                                                "valueText": "{",
                                                                "hasTrailingTrivia": true,
                                                                "trailingTrivia": [
                                                                    {
                                                                        "kind": "WhitespaceTrivia",
                                                                        "text": " "
                                                                    }
                                                                ]
                                                            },
                                                            "statements": [],
                                                            "closeBraceToken": {
                                                                "kind": "CloseBraceToken",
                                                                "fullStart": 756,
                                                                "fullEnd": 759,
                                                                "start": 756,
                                                                "end": 757,
                                                                "fullWidth": 3,
                                                                "width": 1,
                                                                "text": "}",
                                                                "value": "}",
                                                                "valueText": "}",
                                                                "hasTrailingTrivia": true,
                                                                "hasTrailingNewLine": true,
                                                                "trailingTrivia": [
                                                                    {
                                                                        "kind": "NewLineTrivia",
                                                                        "text": "\r\n"
                                                                    }
                                                                ]
                                                            }
                                                        }
                                                    }
                                                }
                                            ],
                                            "closeBraceToken": {
                                                "kind": "CloseBraceToken",
                                                "fullStart": 759,
                                                "fullEnd": 768,
                                                "start": 767,
                                                "end": 768,
                                                "fullWidth": 9,
                                                "width": 1,
                                                "text": "}",
                                                "value": "}",
                                                "valueText": "}",
                                                "hasLeadingTrivia": true,
                                                "leadingTrivia": [
                                                    {
                                                        "kind": "WhitespaceTrivia",
                                                        "text": "        "
                                                    }
                                                ]
                                            }
                                        }
                                    ],
                                    "closeParenToken": {
                                        "kind": "CloseParenToken",
                                        "fullStart": 768,
                                        "fullEnd": 769,
                                        "start": 768,
                                        "end": 769,
                                        "fullWidth": 1,
                                        "width": 1,
                                        "text": ")",
                                        "value": ")",
                                        "valueText": ")"
                                    }
                                }
                            },
                            "semicolonToken": {
                                "kind": "SemicolonToken",
                                "fullStart": 769,
                                "fullEnd": 772,
                                "start": 769,
                                "end": 770,
                                "fullWidth": 3,
                                "width": 1,
                                "text": ";",
                                "value": ";",
                                "valueText": ";",
                                "hasTrailingTrivia": true,
                                "hasTrailingNewLine": true,
                                "trailingTrivia": [
                                    {
                                        "kind": "NewLineTrivia",
                                        "text": "\r\n"
                                    }
                                ]
                            }
                        },
                        {
                            "kind": "VariableStatement",
                            "fullStart": 772,
                            "fullEnd": 810,
                            "start": 782,
                            "end": 808,
                            "fullWidth": 38,
                            "width": 26,
                            "modifiers": [],
                            "variableDeclaration": {
                                "kind": "VariableDeclaration",
                                "fullStart": 772,
                                "fullEnd": 807,
                                "start": 782,
                                "end": 807,
                                "fullWidth": 35,
                                "width": 25,
                                "varKeyword": {
                                    "kind": "VarKeyword",
                                    "fullStart": 772,
                                    "fullEnd": 786,
                                    "start": 782,
                                    "end": 785,
                                    "fullWidth": 14,
                                    "width": 3,
                                    "text": "var",
                                    "value": "var",
                                    "valueText": "var",
                                    "hasLeadingTrivia": true,
                                    "hasLeadingNewLine": true,
                                    "hasTrailingTrivia": true,
                                    "leadingTrivia": [
                                        {
                                            "kind": "NewLineTrivia",
                                            "text": "\r\n"
                                        },
                                        {
                                            "kind": "WhitespaceTrivia",
                                            "text": "        "
                                        }
                                    ],
                                    "trailingTrivia": [
                                        {
                                            "kind": "WhitespaceTrivia",
                                            "text": " "
                                        }
                                    ]
                                },
                                "variableDeclarators": [
                                    {
                                        "kind": "VariableDeclarator",
                                        "fullStart": 786,
                                        "fullEnd": 807,
                                        "start": 786,
                                        "end": 807,
                                        "fullWidth": 21,
<<<<<<< HEAD
                                        "width": 21,
                                        "identifier": {
=======
                                        "propertyName": {
>>>>>>> 85e84683
                                            "kind": "IdentifierName",
                                            "fullStart": 786,
                                            "fullEnd": 790,
                                            "start": 786,
                                            "end": 789,
                                            "fullWidth": 4,
                                            "width": 3,
                                            "text": "Con",
                                            "value": "Con",
                                            "valueText": "Con",
                                            "hasTrailingTrivia": true,
                                            "trailingTrivia": [
                                                {
                                                    "kind": "WhitespaceTrivia",
                                                    "text": " "
                                                }
                                            ]
                                        },
                                        "equalsValueClause": {
                                            "kind": "EqualsValueClause",
                                            "fullStart": 790,
                                            "fullEnd": 807,
                                            "start": 790,
                                            "end": 807,
                                            "fullWidth": 17,
                                            "width": 17,
                                            "equalsToken": {
                                                "kind": "EqualsToken",
                                                "fullStart": 790,
                                                "fullEnd": 792,
                                                "start": 790,
                                                "end": 791,
                                                "fullWidth": 2,
                                                "width": 1,
                                                "text": "=",
                                                "value": "=",
                                                "valueText": "=",
                                                "hasTrailingTrivia": true,
                                                "trailingTrivia": [
                                                    {
                                                        "kind": "WhitespaceTrivia",
                                                        "text": " "
                                                    }
                                                ]
                                            },
                                            "value": {
                                                "kind": "FunctionExpression",
                                                "fullStart": 792,
                                                "fullEnd": 807,
                                                "start": 792,
                                                "end": 807,
                                                "fullWidth": 15,
                                                "width": 15,
                                                "functionKeyword": {
                                                    "kind": "FunctionKeyword",
                                                    "fullStart": 792,
                                                    "fullEnd": 801,
                                                    "start": 792,
                                                    "end": 800,
                                                    "fullWidth": 9,
                                                    "width": 8,
                                                    "text": "function",
                                                    "value": "function",
                                                    "valueText": "function",
                                                    "hasTrailingTrivia": true,
                                                    "trailingTrivia": [
                                                        {
                                                            "kind": "WhitespaceTrivia",
                                                            "text": " "
                                                        }
                                                    ]
                                                },
                                                "callSignature": {
                                                    "kind": "CallSignature",
                                                    "fullStart": 801,
                                                    "fullEnd": 804,
                                                    "start": 801,
                                                    "end": 803,
                                                    "fullWidth": 3,
                                                    "width": 2,
                                                    "parameterList": {
                                                        "kind": "ParameterList",
                                                        "fullStart": 801,
                                                        "fullEnd": 804,
                                                        "start": 801,
                                                        "end": 803,
                                                        "fullWidth": 3,
                                                        "width": 2,
                                                        "openParenToken": {
                                                            "kind": "OpenParenToken",
                                                            "fullStart": 801,
                                                            "fullEnd": 802,
                                                            "start": 801,
                                                            "end": 802,
                                                            "fullWidth": 1,
                                                            "width": 1,
                                                            "text": "(",
                                                            "value": "(",
                                                            "valueText": "("
                                                        },
                                                        "parameters": [],
                                                        "closeParenToken": {
                                                            "kind": "CloseParenToken",
                                                            "fullStart": 802,
                                                            "fullEnd": 804,
                                                            "start": 802,
                                                            "end": 803,
                                                            "fullWidth": 2,
                                                            "width": 1,
                                                            "text": ")",
                                                            "value": ")",
                                                            "valueText": ")",
                                                            "hasTrailingTrivia": true,
                                                            "trailingTrivia": [
                                                                {
                                                                    "kind": "WhitespaceTrivia",
                                                                    "text": " "
                                                                }
                                                            ]
                                                        }
                                                    }
                                                },
                                                "block": {
                                                    "kind": "Block",
                                                    "fullStart": 804,
                                                    "fullEnd": 807,
                                                    "start": 804,
                                                    "end": 807,
                                                    "fullWidth": 3,
                                                    "width": 3,
                                                    "openBraceToken": {
                                                        "kind": "OpenBraceToken",
                                                        "fullStart": 804,
                                                        "fullEnd": 806,
                                                        "start": 804,
                                                        "end": 805,
                                                        "fullWidth": 2,
                                                        "width": 1,
                                                        "text": "{",
                                                        "value": "{",
                                                        "valueText": "{",
                                                        "hasTrailingTrivia": true,
                                                        "trailingTrivia": [
                                                            {
                                                                "kind": "WhitespaceTrivia",
                                                                "text": " "
                                                            }
                                                        ]
                                                    },
                                                    "statements": [],
                                                    "closeBraceToken": {
                                                        "kind": "CloseBraceToken",
                                                        "fullStart": 806,
                                                        "fullEnd": 807,
                                                        "start": 806,
                                                        "end": 807,
                                                        "fullWidth": 1,
                                                        "width": 1,
                                                        "text": "}",
                                                        "value": "}",
                                                        "valueText": "}"
                                                    }
                                                }
                                            }
                                        }
                                    }
                                ]
                            },
                            "semicolonToken": {
                                "kind": "SemicolonToken",
                                "fullStart": 807,
                                "fullEnd": 810,
                                "start": 807,
                                "end": 808,
                                "fullWidth": 3,
                                "width": 1,
                                "text": ";",
                                "value": ";",
                                "valueText": ";",
                                "hasTrailingTrivia": true,
                                "hasTrailingNewLine": true,
                                "trailingTrivia": [
                                    {
                                        "kind": "NewLineTrivia",
                                        "text": "\r\n"
                                    }
                                ]
                            }
                        },
                        {
                            "kind": "ExpressionStatement",
                            "fullStart": 810,
                            "fullEnd": 842,
                            "start": 818,
                            "end": 840,
                            "fullWidth": 32,
                            "width": 22,
                            "expression": {
                                "kind": "AssignmentExpression",
                                "fullStart": 810,
                                "fullEnd": 839,
                                "start": 818,
                                "end": 839,
                                "fullWidth": 29,
                                "width": 21,
                                "left": {
                                    "kind": "MemberAccessExpression",
                                    "fullStart": 810,
                                    "fullEnd": 832,
                                    "start": 818,
                                    "end": 831,
                                    "fullWidth": 22,
                                    "width": 13,
                                    "expression": {
                                        "kind": "IdentifierName",
                                        "fullStart": 810,
                                        "fullEnd": 821,
                                        "start": 818,
                                        "end": 821,
                                        "fullWidth": 11,
                                        "width": 3,
                                        "text": "Con",
                                        "value": "Con",
                                        "valueText": "Con",
                                        "hasLeadingTrivia": true,
                                        "leadingTrivia": [
                                            {
                                                "kind": "WhitespaceTrivia",
                                                "text": "        "
                                            }
                                        ]
                                    },
                                    "dotToken": {
                                        "kind": "DotToken",
                                        "fullStart": 821,
                                        "fullEnd": 822,
                                        "start": 821,
                                        "end": 822,
                                        "fullWidth": 1,
                                        "width": 1,
                                        "text": ".",
                                        "value": ".",
                                        "valueText": "."
                                    },
                                    "name": {
                                        "kind": "IdentifierName",
                                        "fullStart": 822,
                                        "fullEnd": 832,
                                        "start": 822,
                                        "end": 831,
                                        "fullWidth": 10,
                                        "width": 9,
                                        "text": "prototype",
                                        "value": "prototype",
                                        "valueText": "prototype",
                                        "hasTrailingTrivia": true,
                                        "trailingTrivia": [
                                            {
                                                "kind": "WhitespaceTrivia",
                                                "text": " "
                                            }
                                        ]
                                    }
                                },
                                "operatorToken": {
                                    "kind": "EqualsToken",
                                    "fullStart": 832,
                                    "fullEnd": 834,
                                    "start": 832,
                                    "end": 833,
                                    "fullWidth": 2,
                                    "width": 1,
                                    "text": "=",
                                    "value": "=",
                                    "valueText": "=",
                                    "hasTrailingTrivia": true,
                                    "trailingTrivia": [
                                        {
                                            "kind": "WhitespaceTrivia",
                                            "text": " "
                                        }
                                    ]
                                },
                                "right": {
                                    "kind": "IdentifierName",
                                    "fullStart": 834,
                                    "fullEnd": 839,
                                    "start": 834,
                                    "end": 839,
                                    "fullWidth": 5,
                                    "width": 5,
                                    "text": "proto",
                                    "value": "proto",
                                    "valueText": "proto"
                                }
                            },
                            "semicolonToken": {
                                "kind": "SemicolonToken",
                                "fullStart": 839,
                                "fullEnd": 842,
                                "start": 839,
                                "end": 840,
                                "fullWidth": 3,
                                "width": 1,
                                "text": ";",
                                "value": ";",
                                "valueText": ";",
                                "hasTrailingTrivia": true,
                                "hasTrailingNewLine": true,
                                "trailingTrivia": [
                                    {
                                        "kind": "NewLineTrivia",
                                        "text": "\r\n"
                                    }
                                ]
                            }
                        },
                        {
                            "kind": "VariableStatement",
                            "fullStart": 842,
                            "fullEnd": 878,
                            "start": 852,
                            "end": 876,
                            "fullWidth": 36,
                            "width": 24,
                            "modifiers": [],
                            "variableDeclaration": {
                                "kind": "VariableDeclaration",
                                "fullStart": 842,
                                "fullEnd": 875,
                                "start": 852,
                                "end": 875,
                                "fullWidth": 33,
                                "width": 23,
                                "varKeyword": {
                                    "kind": "VarKeyword",
                                    "fullStart": 842,
                                    "fullEnd": 856,
                                    "start": 852,
                                    "end": 855,
                                    "fullWidth": 14,
                                    "width": 3,
                                    "text": "var",
                                    "value": "var",
                                    "valueText": "var",
                                    "hasLeadingTrivia": true,
                                    "hasLeadingNewLine": true,
                                    "hasTrailingTrivia": true,
                                    "leadingTrivia": [
                                        {
                                            "kind": "NewLineTrivia",
                                            "text": "\r\n"
                                        },
                                        {
                                            "kind": "WhitespaceTrivia",
                                            "text": "        "
                                        }
                                    ],
                                    "trailingTrivia": [
                                        {
                                            "kind": "WhitespaceTrivia",
                                            "text": " "
                                        }
                                    ]
                                },
                                "variableDeclarators": [
                                    {
                                        "kind": "VariableDeclarator",
                                        "fullStart": 856,
                                        "fullEnd": 875,
                                        "start": 856,
                                        "end": 875,
                                        "fullWidth": 19,
<<<<<<< HEAD
                                        "width": 19,
                                        "identifier": {
=======
                                        "propertyName": {
>>>>>>> 85e84683
                                            "kind": "IdentifierName",
                                            "fullStart": 856,
                                            "fullEnd": 864,
                                            "start": 856,
                                            "end": 863,
                                            "fullWidth": 8,
                                            "width": 7,
                                            "text": "descObj",
                                            "value": "descObj",
                                            "valueText": "descObj",
                                            "hasTrailingTrivia": true,
                                            "trailingTrivia": [
                                                {
                                                    "kind": "WhitespaceTrivia",
                                                    "text": " "
                                                }
                                            ]
                                        },
                                        "equalsValueClause": {
                                            "kind": "EqualsValueClause",
                                            "fullStart": 864,
                                            "fullEnd": 875,
                                            "start": 864,
                                            "end": 875,
                                            "fullWidth": 11,
                                            "width": 11,
                                            "equalsToken": {
                                                "kind": "EqualsToken",
                                                "fullStart": 864,
                                                "fullEnd": 866,
                                                "start": 864,
                                                "end": 865,
                                                "fullWidth": 2,
                                                "width": 1,
                                                "text": "=",
                                                "value": "=",
                                                "valueText": "=",
                                                "hasTrailingTrivia": true,
                                                "trailingTrivia": [
                                                    {
                                                        "kind": "WhitespaceTrivia",
                                                        "text": " "
                                                    }
                                                ]
                                            },
                                            "value": {
                                                "kind": "ObjectCreationExpression",
                                                "fullStart": 866,
                                                "fullEnd": 875,
                                                "start": 866,
                                                "end": 875,
                                                "fullWidth": 9,
                                                "width": 9,
                                                "newKeyword": {
                                                    "kind": "NewKeyword",
                                                    "fullStart": 866,
                                                    "fullEnd": 870,
                                                    "start": 866,
                                                    "end": 869,
                                                    "fullWidth": 4,
                                                    "width": 3,
                                                    "text": "new",
                                                    "value": "new",
                                                    "valueText": "new",
                                                    "hasTrailingTrivia": true,
                                                    "trailingTrivia": [
                                                        {
                                                            "kind": "WhitespaceTrivia",
                                                            "text": " "
                                                        }
                                                    ]
                                                },
                                                "expression": {
                                                    "kind": "IdentifierName",
                                                    "fullStart": 870,
                                                    "fullEnd": 873,
                                                    "start": 870,
                                                    "end": 873,
                                                    "fullWidth": 3,
                                                    "width": 3,
                                                    "text": "Con",
                                                    "value": "Con",
                                                    "valueText": "Con"
                                                },
                                                "argumentList": {
                                                    "kind": "ArgumentList",
                                                    "fullStart": 873,
                                                    "fullEnd": 875,
                                                    "start": 873,
                                                    "end": 875,
                                                    "fullWidth": 2,
                                                    "width": 2,
                                                    "openParenToken": {
                                                        "kind": "OpenParenToken",
                                                        "fullStart": 873,
                                                        "fullEnd": 874,
                                                        "start": 873,
                                                        "end": 874,
                                                        "fullWidth": 1,
                                                        "width": 1,
                                                        "text": "(",
                                                        "value": "(",
                                                        "valueText": "("
                                                    },
                                                    "arguments": [],
                                                    "closeParenToken": {
                                                        "kind": "CloseParenToken",
                                                        "fullStart": 874,
                                                        "fullEnd": 875,
                                                        "start": 874,
                                                        "end": 875,
                                                        "fullWidth": 1,
                                                        "width": 1,
                                                        "text": ")",
                                                        "value": ")",
                                                        "valueText": ")"
                                                    }
                                                }
                                            }
                                        }
                                    }
                                ]
                            },
                            "semicolonToken": {
                                "kind": "SemicolonToken",
                                "fullStart": 875,
                                "fullEnd": 878,
                                "start": 875,
                                "end": 876,
                                "fullWidth": 3,
                                "width": 1,
                                "text": ";",
                                "value": ";",
                                "valueText": ";",
                                "hasTrailingTrivia": true,
                                "hasTrailingNewLine": true,
                                "trailingTrivia": [
                                    {
                                        "kind": "NewLineTrivia",
                                        "text": "\r\n"
                                    }
                                ]
                            }
                        },
                        {
                            "kind": "ExpressionStatement",
                            "fullStart": 878,
                            "fullEnd": 964,
                            "start": 888,
                            "end": 962,
                            "fullWidth": 86,
                            "width": 74,
                            "expression": {
                                "kind": "InvocationExpression",
                                "fullStart": 878,
                                "fullEnd": 961,
                                "start": 888,
                                "end": 961,
                                "fullWidth": 83,
                                "width": 73,
                                "expression": {
                                    "kind": "MemberAccessExpression",
                                    "fullStart": 878,
                                    "fullEnd": 911,
                                    "start": 888,
                                    "end": 911,
                                    "fullWidth": 33,
                                    "width": 23,
                                    "expression": {
                                        "kind": "IdentifierName",
                                        "fullStart": 878,
                                        "fullEnd": 894,
                                        "start": 888,
                                        "end": 894,
                                        "fullWidth": 16,
                                        "width": 6,
                                        "text": "Object",
                                        "value": "Object",
                                        "valueText": "Object",
                                        "hasLeadingTrivia": true,
                                        "hasLeadingNewLine": true,
                                        "leadingTrivia": [
                                            {
                                                "kind": "NewLineTrivia",
                                                "text": "\r\n"
                                            },
                                            {
                                                "kind": "WhitespaceTrivia",
                                                "text": "        "
                                            }
                                        ]
                                    },
                                    "dotToken": {
                                        "kind": "DotToken",
                                        "fullStart": 894,
                                        "fullEnd": 895,
                                        "start": 894,
                                        "end": 895,
                                        "fullWidth": 1,
                                        "width": 1,
                                        "text": ".",
                                        "value": ".",
                                        "valueText": "."
                                    },
                                    "name": {
                                        "kind": "IdentifierName",
                                        "fullStart": 895,
                                        "fullEnd": 911,
                                        "start": 895,
                                        "end": 911,
                                        "fullWidth": 16,
                                        "width": 16,
                                        "text": "defineProperties",
                                        "value": "defineProperties",
                                        "valueText": "defineProperties"
                                    }
                                },
                                "argumentList": {
                                    "kind": "ArgumentList",
                                    "fullStart": 911,
                                    "fullEnd": 961,
                                    "start": 911,
                                    "end": 961,
                                    "fullWidth": 50,
                                    "width": 50,
                                    "openParenToken": {
                                        "kind": "OpenParenToken",
                                        "fullStart": 911,
                                        "fullEnd": 912,
                                        "start": 911,
                                        "end": 912,
                                        "fullWidth": 1,
                                        "width": 1,
                                        "text": "(",
                                        "value": "(",
                                        "valueText": "("
                                    },
                                    "arguments": [
                                        {
                                            "kind": "IdentifierName",
                                            "fullStart": 912,
                                            "fullEnd": 915,
                                            "start": 912,
                                            "end": 915,
                                            "fullWidth": 3,
                                            "width": 3,
                                            "text": "obj",
                                            "value": "obj",
                                            "valueText": "obj"
                                        },
                                        {
                                            "kind": "CommaToken",
                                            "fullStart": 915,
                                            "fullEnd": 917,
                                            "start": 915,
                                            "end": 916,
                                            "fullWidth": 2,
                                            "width": 1,
                                            "text": ",",
                                            "value": ",",
                                            "valueText": ",",
                                            "hasTrailingTrivia": true,
                                            "trailingTrivia": [
                                                {
                                                    "kind": "WhitespaceTrivia",
                                                    "text": " "
                                                }
                                            ]
                                        },
                                        {
                                            "kind": "ObjectLiteralExpression",
                                            "fullStart": 917,
                                            "fullEnd": 960,
                                            "start": 917,
                                            "end": 960,
                                            "fullWidth": 43,
                                            "width": 43,
                                            "openBraceToken": {
                                                "kind": "OpenBraceToken",
                                                "fullStart": 917,
                                                "fullEnd": 920,
                                                "start": 917,
                                                "end": 918,
                                                "fullWidth": 3,
                                                "width": 1,
                                                "text": "{",
                                                "value": "{",
                                                "valueText": "{",
                                                "hasTrailingTrivia": true,
                                                "hasTrailingNewLine": true,
                                                "trailingTrivia": [
                                                    {
                                                        "kind": "NewLineTrivia",
                                                        "text": "\r\n"
                                                    }
                                                ]
                                            },
                                            "propertyAssignments": [
                                                {
                                                    "kind": "SimplePropertyAssignment",
                                                    "fullStart": 920,
                                                    "fullEnd": 951,
                                                    "start": 932,
                                                    "end": 949,
                                                    "fullWidth": 31,
                                                    "width": 17,
                                                    "propertyName": {
                                                        "kind": "IdentifierName",
                                                        "fullStart": 920,
                                                        "fullEnd": 940,
                                                        "start": 932,
                                                        "end": 940,
                                                        "fullWidth": 20,
                                                        "width": 8,
                                                        "text": "property",
                                                        "value": "property",
                                                        "valueText": "property",
                                                        "hasLeadingTrivia": true,
                                                        "leadingTrivia": [
                                                            {
                                                                "kind": "WhitespaceTrivia",
                                                                "text": "            "
                                                            }
                                                        ]
                                                    },
                                                    "colonToken": {
                                                        "kind": "ColonToken",
                                                        "fullStart": 940,
                                                        "fullEnd": 942,
                                                        "start": 940,
                                                        "end": 941,
                                                        "fullWidth": 2,
                                                        "width": 1,
                                                        "text": ":",
                                                        "value": ":",
                                                        "valueText": ":",
                                                        "hasTrailingTrivia": true,
                                                        "trailingTrivia": [
                                                            {
                                                                "kind": "WhitespaceTrivia",
                                                                "text": " "
                                                            }
                                                        ]
                                                    },
                                                    "expression": {
                                                        "kind": "IdentifierName",
                                                        "fullStart": 942,
                                                        "fullEnd": 951,
                                                        "start": 942,
                                                        "end": 949,
                                                        "fullWidth": 9,
                                                        "width": 7,
                                                        "text": "descObj",
                                                        "value": "descObj",
                                                        "valueText": "descObj",
                                                        "hasTrailingTrivia": true,
                                                        "hasTrailingNewLine": true,
                                                        "trailingTrivia": [
                                                            {
                                                                "kind": "NewLineTrivia",
                                                                "text": "\r\n"
                                                            }
                                                        ]
                                                    }
                                                }
                                            ],
                                            "closeBraceToken": {
                                                "kind": "CloseBraceToken",
                                                "fullStart": 951,
                                                "fullEnd": 960,
                                                "start": 959,
                                                "end": 960,
                                                "fullWidth": 9,
                                                "width": 1,
                                                "text": "}",
                                                "value": "}",
                                                "valueText": "}",
                                                "hasLeadingTrivia": true,
                                                "leadingTrivia": [
                                                    {
                                                        "kind": "WhitespaceTrivia",
                                                        "text": "        "
                                                    }
                                                ]
                                            }
                                        }
                                    ],
                                    "closeParenToken": {
                                        "kind": "CloseParenToken",
                                        "fullStart": 960,
                                        "fullEnd": 961,
                                        "start": 960,
                                        "end": 961,
                                        "fullWidth": 1,
                                        "width": 1,
                                        "text": ")",
                                        "value": ")",
                                        "valueText": ")"
                                    }
                                }
                            },
                            "semicolonToken": {
                                "kind": "SemicolonToken",
                                "fullStart": 961,
                                "fullEnd": 964,
                                "start": 961,
                                "end": 962,
                                "fullWidth": 3,
                                "width": 1,
                                "text": ";",
                                "value": ";",
                                "valueText": ";",
                                "hasTrailingTrivia": true,
                                "hasTrailingNewLine": true,
                                "trailingTrivia": [
                                    {
                                        "kind": "NewLineTrivia",
                                        "text": "\r\n"
                                    }
                                ]
                            }
                        },
                        {
                            "kind": "ExpressionStatement",
                            "fullStart": 964,
                            "fullEnd": 1004,
                            "start": 974,
                            "end": 1002,
                            "fullWidth": 40,
                            "width": 28,
                            "expression": {
                                "kind": "AssignmentExpression",
                                "fullStart": 964,
                                "fullEnd": 1001,
                                "start": 974,
                                "end": 1001,
                                "fullWidth": 37,
                                "width": 27,
                                "left": {
                                    "kind": "MemberAccessExpression",
                                    "fullStart": 964,
                                    "fullEnd": 987,
                                    "start": 974,
                                    "end": 986,
                                    "fullWidth": 23,
                                    "width": 12,
                                    "expression": {
                                        "kind": "IdentifierName",
                                        "fullStart": 964,
                                        "fullEnd": 977,
                                        "start": 974,
                                        "end": 977,
                                        "fullWidth": 13,
                                        "width": 3,
                                        "text": "obj",
                                        "value": "obj",
                                        "valueText": "obj",
                                        "hasLeadingTrivia": true,
                                        "hasLeadingNewLine": true,
                                        "leadingTrivia": [
                                            {
                                                "kind": "NewLineTrivia",
                                                "text": "\r\n"
                                            },
                                            {
                                                "kind": "WhitespaceTrivia",
                                                "text": "        "
                                            }
                                        ]
                                    },
                                    "dotToken": {
                                        "kind": "DotToken",
                                        "fullStart": 977,
                                        "fullEnd": 978,
                                        "start": 977,
                                        "end": 978,
                                        "fullWidth": 1,
                                        "width": 1,
                                        "text": ".",
                                        "value": ".",
                                        "valueText": "."
                                    },
                                    "name": {
                                        "kind": "IdentifierName",
                                        "fullStart": 978,
                                        "fullEnd": 987,
                                        "start": 978,
                                        "end": 986,
                                        "fullWidth": 9,
                                        "width": 8,
                                        "text": "property",
                                        "value": "property",
                                        "valueText": "property",
                                        "hasTrailingTrivia": true,
                                        "trailingTrivia": [
                                            {
                                                "kind": "WhitespaceTrivia",
                                                "text": " "
                                            }
                                        ]
                                    }
                                },
                                "operatorToken": {
                                    "kind": "EqualsToken",
                                    "fullStart": 987,
                                    "fullEnd": 989,
                                    "start": 987,
                                    "end": 988,
                                    "fullWidth": 2,
                                    "width": 1,
                                    "text": "=",
                                    "value": "=",
                                    "valueText": "=",
                                    "hasTrailingTrivia": true,
                                    "trailingTrivia": [
                                        {
                                            "kind": "WhitespaceTrivia",
                                            "text": " "
                                        }
                                    ]
                                },
                                "right": {
                                    "kind": "StringLiteral",
                                    "fullStart": 989,
                                    "fullEnd": 1001,
                                    "start": 989,
                                    "end": 1001,
                                    "fullWidth": 12,
                                    "width": 12,
                                    "text": "\"isWritable\"",
                                    "value": "isWritable",
                                    "valueText": "isWritable"
                                }
                            },
                            "semicolonToken": {
                                "kind": "SemicolonToken",
                                "fullStart": 1001,
                                "fullEnd": 1004,
                                "start": 1001,
                                "end": 1002,
                                "fullWidth": 3,
                                "width": 1,
                                "text": ";",
                                "value": ";",
                                "valueText": ";",
                                "hasTrailingTrivia": true,
                                "hasTrailingNewLine": true,
                                "trailingTrivia": [
                                    {
                                        "kind": "NewLineTrivia",
                                        "text": "\r\n"
                                    }
                                ]
                            }
                        },
                        {
                            "kind": "ReturnStatement",
                            "fullStart": 1004,
                            "fullEnd": 1095,
                            "start": 1014,
                            "end": 1093,
                            "fullWidth": 91,
                            "width": 79,
                            "returnKeyword": {
                                "kind": "ReturnKeyword",
                                "fullStart": 1004,
                                "fullEnd": 1021,
                                "start": 1014,
                                "end": 1020,
                                "fullWidth": 17,
                                "width": 6,
                                "text": "return",
                                "value": "return",
                                "valueText": "return",
                                "hasLeadingTrivia": true,
                                "hasLeadingNewLine": true,
                                "hasTrailingTrivia": true,
                                "leadingTrivia": [
                                    {
                                        "kind": "NewLineTrivia",
                                        "text": "\r\n"
                                    },
                                    {
                                        "kind": "WhitespaceTrivia",
                                        "text": "        "
                                    }
                                ],
                                "trailingTrivia": [
                                    {
                                        "kind": "WhitespaceTrivia",
                                        "text": " "
                                    }
                                ]
                            },
                            "expression": {
                                "kind": "LogicalAndExpression",
                                "fullStart": 1021,
                                "fullEnd": 1092,
                                "start": 1021,
                                "end": 1092,
                                "fullWidth": 71,
                                "width": 71,
                                "left": {
                                    "kind": "InvocationExpression",
                                    "fullStart": 1021,
                                    "fullEnd": 1052,
                                    "start": 1021,
                                    "end": 1051,
                                    "fullWidth": 31,
                                    "width": 30,
                                    "expression": {
                                        "kind": "MemberAccessExpression",
                                        "fullStart": 1021,
                                        "fullEnd": 1039,
                                        "start": 1021,
                                        "end": 1039,
                                        "fullWidth": 18,
                                        "width": 18,
                                        "expression": {
                                            "kind": "IdentifierName",
                                            "fullStart": 1021,
                                            "fullEnd": 1024,
                                            "start": 1021,
                                            "end": 1024,
                                            "fullWidth": 3,
                                            "width": 3,
                                            "text": "obj",
                                            "value": "obj",
                                            "valueText": "obj"
                                        },
                                        "dotToken": {
                                            "kind": "DotToken",
                                            "fullStart": 1024,
                                            "fullEnd": 1025,
                                            "start": 1024,
                                            "end": 1025,
                                            "fullWidth": 1,
                                            "width": 1,
                                            "text": ".",
                                            "value": ".",
                                            "valueText": "."
                                        },
                                        "name": {
                                            "kind": "IdentifierName",
                                            "fullStart": 1025,
                                            "fullEnd": 1039,
                                            "start": 1025,
                                            "end": 1039,
                                            "fullWidth": 14,
                                            "width": 14,
                                            "text": "hasOwnProperty",
                                            "value": "hasOwnProperty",
                                            "valueText": "hasOwnProperty"
                                        }
                                    },
                                    "argumentList": {
                                        "kind": "ArgumentList",
                                        "fullStart": 1039,
                                        "fullEnd": 1052,
                                        "start": 1039,
                                        "end": 1051,
                                        "fullWidth": 13,
                                        "width": 12,
                                        "openParenToken": {
                                            "kind": "OpenParenToken",
                                            "fullStart": 1039,
                                            "fullEnd": 1040,
                                            "start": 1039,
                                            "end": 1040,
                                            "fullWidth": 1,
                                            "width": 1,
                                            "text": "(",
                                            "value": "(",
                                            "valueText": "("
                                        },
                                        "arguments": [
                                            {
                                                "kind": "StringLiteral",
                                                "fullStart": 1040,
                                                "fullEnd": 1050,
                                                "start": 1040,
                                                "end": 1050,
                                                "fullWidth": 10,
                                                "width": 10,
                                                "text": "\"property\"",
                                                "value": "property",
                                                "valueText": "property"
                                            }
                                        ],
                                        "closeParenToken": {
                                            "kind": "CloseParenToken",
                                            "fullStart": 1050,
                                            "fullEnd": 1052,
                                            "start": 1050,
                                            "end": 1051,
                                            "fullWidth": 2,
                                            "width": 1,
                                            "text": ")",
                                            "value": ")",
                                            "valueText": ")",
                                            "hasTrailingTrivia": true,
                                            "trailingTrivia": [
                                                {
                                                    "kind": "WhitespaceTrivia",
                                                    "text": " "
                                                }
                                            ]
                                        }
                                    }
                                },
                                "operatorToken": {
                                    "kind": "AmpersandAmpersandToken",
                                    "fullStart": 1052,
                                    "fullEnd": 1055,
                                    "start": 1052,
                                    "end": 1054,
                                    "fullWidth": 3,
                                    "width": 2,
                                    "text": "&&",
                                    "value": "&&",
                                    "valueText": "&&",
                                    "hasTrailingTrivia": true,
                                    "trailingTrivia": [
                                        {
                                            "kind": "WhitespaceTrivia",
                                            "text": " "
                                        }
                                    ]
                                },
                                "right": {
                                    "kind": "EqualsExpression",
                                    "fullStart": 1055,
                                    "fullEnd": 1092,
                                    "start": 1055,
                                    "end": 1092,
                                    "fullWidth": 37,
                                    "width": 37,
                                    "left": {
                                        "kind": "TypeOfExpression",
                                        "fullStart": 1055,
                                        "fullEnd": 1077,
                                        "start": 1055,
                                        "end": 1076,
                                        "fullWidth": 22,
                                        "width": 21,
                                        "typeOfKeyword": {
                                            "kind": "TypeOfKeyword",
                                            "fullStart": 1055,
                                            "fullEnd": 1062,
                                            "start": 1055,
                                            "end": 1061,
                                            "fullWidth": 7,
                                            "width": 6,
                                            "text": "typeof",
                                            "value": "typeof",
                                            "valueText": "typeof",
                                            "hasTrailingTrivia": true,
                                            "trailingTrivia": [
                                                {
                                                    "kind": "WhitespaceTrivia",
                                                    "text": " "
                                                }
                                            ]
                                        },
                                        "expression": {
                                            "kind": "ParenthesizedExpression",
                                            "fullStart": 1062,
                                            "fullEnd": 1077,
                                            "start": 1062,
                                            "end": 1076,
                                            "fullWidth": 15,
                                            "width": 14,
                                            "openParenToken": {
                                                "kind": "OpenParenToken",
                                                "fullStart": 1062,
                                                "fullEnd": 1063,
                                                "start": 1062,
                                                "end": 1063,
                                                "fullWidth": 1,
                                                "width": 1,
                                                "text": "(",
                                                "value": "(",
                                                "valueText": "("
                                            },
                                            "expression": {
                                                "kind": "MemberAccessExpression",
                                                "fullStart": 1063,
                                                "fullEnd": 1075,
                                                "start": 1063,
                                                "end": 1075,
                                                "fullWidth": 12,
                                                "width": 12,
                                                "expression": {
                                                    "kind": "IdentifierName",
                                                    "fullStart": 1063,
                                                    "fullEnd": 1066,
                                                    "start": 1063,
                                                    "end": 1066,
                                                    "fullWidth": 3,
                                                    "width": 3,
                                                    "text": "obj",
                                                    "value": "obj",
                                                    "valueText": "obj"
                                                },
                                                "dotToken": {
                                                    "kind": "DotToken",
                                                    "fullStart": 1066,
                                                    "fullEnd": 1067,
                                                    "start": 1066,
                                                    "end": 1067,
                                                    "fullWidth": 1,
                                                    "width": 1,
                                                    "text": ".",
                                                    "value": ".",
                                                    "valueText": "."
                                                },
                                                "name": {
                                                    "kind": "IdentifierName",
                                                    "fullStart": 1067,
                                                    "fullEnd": 1075,
                                                    "start": 1067,
                                                    "end": 1075,
                                                    "fullWidth": 8,
                                                    "width": 8,
                                                    "text": "property",
                                                    "value": "property",
                                                    "valueText": "property"
                                                }
                                            },
                                            "closeParenToken": {
                                                "kind": "CloseParenToken",
                                                "fullStart": 1075,
                                                "fullEnd": 1077,
                                                "start": 1075,
                                                "end": 1076,
                                                "fullWidth": 2,
                                                "width": 1,
                                                "text": ")",
                                                "value": ")",
                                                "valueText": ")",
                                                "hasTrailingTrivia": true,
                                                "trailingTrivia": [
                                                    {
                                                        "kind": "WhitespaceTrivia",
                                                        "text": " "
                                                    }
                                                ]
                                            }
                                        }
                                    },
                                    "operatorToken": {
                                        "kind": "EqualsEqualsEqualsToken",
                                        "fullStart": 1077,
                                        "fullEnd": 1081,
                                        "start": 1077,
                                        "end": 1080,
                                        "fullWidth": 4,
                                        "width": 3,
                                        "text": "===",
                                        "value": "===",
                                        "valueText": "===",
                                        "hasTrailingTrivia": true,
                                        "trailingTrivia": [
                                            {
                                                "kind": "WhitespaceTrivia",
                                                "text": " "
                                            }
                                        ]
                                    },
                                    "right": {
                                        "kind": "StringLiteral",
                                        "fullStart": 1081,
                                        "fullEnd": 1092,
                                        "start": 1081,
                                        "end": 1092,
                                        "fullWidth": 11,
                                        "width": 11,
                                        "text": "\"undefined\"",
                                        "value": "undefined",
                                        "valueText": "undefined"
                                    }
                                }
                            },
                            "semicolonToken": {
                                "kind": "SemicolonToken",
                                "fullStart": 1092,
                                "fullEnd": 1095,
                                "start": 1092,
                                "end": 1093,
                                "fullWidth": 3,
                                "width": 1,
                                "text": ";",
                                "value": ";",
                                "valueText": ";",
                                "hasTrailingTrivia": true,
                                "hasTrailingNewLine": true,
                                "trailingTrivia": [
                                    {
                                        "kind": "NewLineTrivia",
                                        "text": "\r\n"
                                    }
                                ]
                            }
                        }
                    ],
                    "closeBraceToken": {
                        "kind": "CloseBraceToken",
                        "fullStart": 1095,
                        "fullEnd": 1102,
                        "start": 1099,
                        "end": 1100,
                        "fullWidth": 7,
                        "width": 1,
                        "text": "}",
                        "value": "}",
                        "valueText": "}",
                        "hasLeadingTrivia": true,
                        "hasTrailingTrivia": true,
                        "hasTrailingNewLine": true,
                        "leadingTrivia": [
                            {
                                "kind": "WhitespaceTrivia",
                                "text": "    "
                            }
                        ],
                        "trailingTrivia": [
                            {
                                "kind": "NewLineTrivia",
                                "text": "\r\n"
                            }
                        ]
                    }
                }
            },
            {
                "kind": "ExpressionStatement",
                "fullStart": 1102,
                "fullEnd": 1126,
                "start": 1102,
                "end": 1124,
                "fullWidth": 24,
                "width": 22,
                "expression": {
                    "kind": "InvocationExpression",
                    "fullStart": 1102,
                    "fullEnd": 1123,
                    "start": 1102,
                    "end": 1123,
                    "fullWidth": 21,
                    "width": 21,
                    "expression": {
                        "kind": "IdentifierName",
                        "fullStart": 1102,
                        "fullEnd": 1113,
                        "start": 1102,
                        "end": 1113,
                        "fullWidth": 11,
                        "width": 11,
                        "text": "runTestCase",
                        "value": "runTestCase",
                        "valueText": "runTestCase"
                    },
                    "argumentList": {
                        "kind": "ArgumentList",
                        "fullStart": 1113,
                        "fullEnd": 1123,
                        "start": 1113,
                        "end": 1123,
                        "fullWidth": 10,
                        "width": 10,
                        "openParenToken": {
                            "kind": "OpenParenToken",
                            "fullStart": 1113,
                            "fullEnd": 1114,
                            "start": 1113,
                            "end": 1114,
                            "fullWidth": 1,
                            "width": 1,
                            "text": "(",
                            "value": "(",
                            "valueText": "("
                        },
                        "arguments": [
                            {
                                "kind": "IdentifierName",
                                "fullStart": 1114,
                                "fullEnd": 1122,
                                "start": 1114,
                                "end": 1122,
                                "fullWidth": 8,
                                "width": 8,
                                "text": "testcase",
                                "value": "testcase",
                                "valueText": "testcase"
                            }
                        ],
                        "closeParenToken": {
                            "kind": "CloseParenToken",
                            "fullStart": 1122,
                            "fullEnd": 1123,
                            "start": 1122,
                            "end": 1123,
                            "fullWidth": 1,
                            "width": 1,
                            "text": ")",
                            "value": ")",
                            "valueText": ")"
                        }
                    }
                },
                "semicolonToken": {
                    "kind": "SemicolonToken",
                    "fullStart": 1123,
                    "fullEnd": 1126,
                    "start": 1123,
                    "end": 1124,
                    "fullWidth": 3,
                    "width": 1,
                    "text": ";",
                    "value": ";",
                    "valueText": ";",
                    "hasTrailingTrivia": true,
                    "hasTrailingNewLine": true,
                    "trailingTrivia": [
                        {
                            "kind": "NewLineTrivia",
                            "text": "\r\n"
                        }
                    ]
                }
            }
        ],
        "endOfFileToken": {
            "kind": "EndOfFileToken",
            "fullStart": 1126,
            "fullEnd": 1126,
            "start": 1126,
            "end": 1126,
            "fullWidth": 0,
            "width": 0,
            "text": ""
        }
    },
    "lineMap": {
        "lineStarts": [
            0,
            67,
            152,
            232,
            308,
            380,
            385,
            441,
            589,
            594,
            596,
            598,
            621,
            644,
            646,
            671,
            673,
            725,
            759,
            772,
            774,
            810,
            842,
            844,
            878,
            880,
            920,
            951,
            964,
            966,
            1004,
            1006,
            1095,
            1102,
            1126
        ],
        "length": 1126
    }
}<|MERGE_RESOLUTION|>--- conflicted
+++ resolved
@@ -247,12 +247,8 @@
                                         "start": 633,
                                         "end": 641,
                                         "fullWidth": 8,
-<<<<<<< HEAD
                                         "width": 8,
-                                        "identifier": {
-=======
                                         "propertyName": {
->>>>>>> 85e84683
                                             "kind": "IdentifierName",
                                             "fullStart": 633,
                                             "fullEnd": 637,
@@ -413,12 +409,8 @@
                                         "start": 658,
                                         "end": 668,
                                         "fullWidth": 10,
-<<<<<<< HEAD
                                         "width": 10,
-                                        "identifier": {
-=======
                                         "propertyName": {
->>>>>>> 85e84683
                                             "kind": "IdentifierName",
                                             "fullStart": 658,
                                             "fullEnd": 664,
@@ -1000,12 +992,8 @@
                                         "start": 786,
                                         "end": 807,
                                         "fullWidth": 21,
-<<<<<<< HEAD
                                         "width": 21,
-                                        "identifier": {
-=======
                                         "propertyName": {
->>>>>>> 85e84683
                                             "kind": "IdentifierName",
                                             "fullStart": 786,
                                             "fullEnd": 790,
@@ -1379,12 +1367,8 @@
                                         "start": 856,
                                         "end": 875,
                                         "fullWidth": 19,
-<<<<<<< HEAD
                                         "width": 19,
-                                        "identifier": {
-=======
                                         "propertyName": {
->>>>>>> 85e84683
                                             "kind": "IdentifierName",
                                             "fullStart": 856,
                                             "fullEnd": 864,
