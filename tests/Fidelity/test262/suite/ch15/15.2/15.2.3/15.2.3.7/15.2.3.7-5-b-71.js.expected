{
    "isDeclaration": false,
    "languageVersion": "EcmaScript5",
    "parseOptions": {
        "allowAutomaticSemicolonInsertion": true
    },
    "sourceUnit": {
        "kind": "SourceUnit",
        "fullStart": 0,
        "fullEnd": 1182,
        "start": 601,
        "end": 1182,
        "fullWidth": 1182,
        "width": 581,
        "isIncrementallyUnusable": true,
        "moduleElements": [
            {
                "kind": "FunctionDeclaration",
                "fullStart": 0,
                "fullEnd": 1158,
                "start": 601,
                "end": 1156,
                "fullWidth": 1158,
                "width": 555,
                "isIncrementallyUnusable": true,
                "modifiers": [],
                "functionKeyword": {
                    "kind": "FunctionKeyword",
                    "fullStart": 0,
                    "fullEnd": 610,
                    "start": 601,
                    "end": 609,
                    "fullWidth": 610,
                    "width": 8,
                    "text": "function",
                    "value": "function",
                    "valueText": "function",
                    "hasLeadingTrivia": true,
                    "hasLeadingComment": true,
                    "hasLeadingNewLine": true,
                    "hasTrailingTrivia": true,
                    "leadingTrivia": [
                        {
                            "kind": "SingleLineCommentTrivia",
                            "text": "/// Copyright (c) 2012 Ecma International.  All rights reserved. "
                        },
                        {
                            "kind": "NewLineTrivia",
                            "text": "\r\n"
                        },
                        {
                            "kind": "SingleLineCommentTrivia",
                            "text": "/// Ecma International makes this code available under the terms and conditions set"
                        },
                        {
                            "kind": "NewLineTrivia",
                            "text": "\r\n"
                        },
                        {
                            "kind": "SingleLineCommentTrivia",
                            "text": "/// forth on http://hg.ecmascript.org/tests/test262/raw-file/tip/LICENSE (the "
                        },
                        {
                            "kind": "NewLineTrivia",
                            "text": "\r\n"
                        },
                        {
                            "kind": "SingleLineCommentTrivia",
                            "text": "/// \"Use Terms\").   Any redistribution of this code must retain the above "
                        },
                        {
                            "kind": "NewLineTrivia",
                            "text": "\r\n"
                        },
                        {
                            "kind": "SingleLineCommentTrivia",
                            "text": "/// copyright and this notice and otherwise comply with the Use Terms."
                        },
                        {
                            "kind": "NewLineTrivia",
                            "text": "\r\n"
                        },
                        {
                            "kind": "MultiLineCommentTrivia",
                            "text": "/**\r\n * @path ch15/15.2/15.2.3/15.2.3.7/15.2.3.7-5-b-71.js\r\n * @description Object.defineProperties - 'configurable' property of 'descObj' is inherited accessor property without a get function (8.10.5 step 4.a)\r\n */"
                        },
                        {
                            "kind": "NewLineTrivia",
                            "text": "\r\n"
                        },
                        {
                            "kind": "NewLineTrivia",
                            "text": "\r\n"
                        },
                        {
                            "kind": "NewLineTrivia",
                            "text": "\r\n"
                        }
                    ],
                    "trailingTrivia": [
                        {
                            "kind": "WhitespaceTrivia",
                            "text": " "
                        }
                    ]
                },
                "identifier": {
                    "kind": "IdentifierName",
                    "fullStart": 610,
                    "fullEnd": 618,
                    "start": 610,
                    "end": 618,
                    "fullWidth": 8,
                    "width": 8,
                    "text": "testcase",
                    "value": "testcase",
                    "valueText": "testcase"
                },
                "callSignature": {
                    "kind": "CallSignature",
                    "fullStart": 618,
                    "fullEnd": 621,
                    "start": 618,
                    "end": 620,
                    "fullWidth": 3,
                    "width": 2,
                    "parameterList": {
                        "kind": "ParameterList",
                        "fullStart": 618,
                        "fullEnd": 621,
                        "start": 618,
                        "end": 620,
                        "fullWidth": 3,
                        "width": 2,
                        "openParenToken": {
                            "kind": "OpenParenToken",
                            "fullStart": 618,
                            "fullEnd": 619,
                            "start": 618,
                            "end": 619,
                            "fullWidth": 1,
                            "width": 1,
                            "text": "(",
                            "value": "(",
                            "valueText": "("
                        },
                        "parameters": [],
                        "closeParenToken": {
                            "kind": "CloseParenToken",
                            "fullStart": 619,
                            "fullEnd": 621,
                            "start": 619,
                            "end": 620,
                            "fullWidth": 2,
                            "width": 1,
                            "text": ")",
                            "value": ")",
                            "valueText": ")",
                            "hasTrailingTrivia": true,
                            "trailingTrivia": [
                                {
                                    "kind": "WhitespaceTrivia",
                                    "text": " "
                                }
                            ]
                        }
                    }
                },
                "block": {
                    "kind": "Block",
                    "fullStart": 621,
                    "fullEnd": 1158,
                    "start": 621,
                    "end": 1156,
                    "fullWidth": 537,
                    "width": 535,
                    "isIncrementallyUnusable": true,
                    "openBraceToken": {
                        "kind": "OpenBraceToken",
                        "fullStart": 621,
                        "fullEnd": 624,
                        "start": 621,
                        "end": 622,
                        "fullWidth": 3,
                        "width": 1,
                        "text": "{",
                        "value": "{",
                        "valueText": "{",
                        "hasTrailingTrivia": true,
                        "hasTrailingNewLine": true,
                        "trailingTrivia": [
                            {
                                "kind": "NewLineTrivia",
                                "text": "\r\n"
                            }
                        ]
                    },
                    "statements": [
                        {
                            "kind": "VariableStatement",
                            "fullStart": 624,
                            "fullEnd": 649,
                            "start": 634,
                            "end": 647,
                            "fullWidth": 25,
                            "width": 13,
                            "modifiers": [],
                            "variableDeclaration": {
                                "kind": "VariableDeclaration",
                                "fullStart": 624,
                                "fullEnd": 646,
                                "start": 634,
                                "end": 646,
                                "fullWidth": 22,
                                "width": 12,
                                "varKeyword": {
                                    "kind": "VarKeyword",
                                    "fullStart": 624,
                                    "fullEnd": 638,
                                    "start": 634,
                                    "end": 637,
                                    "fullWidth": 14,
                                    "width": 3,
                                    "text": "var",
                                    "value": "var",
                                    "valueText": "var",
                                    "hasLeadingTrivia": true,
                                    "hasLeadingNewLine": true,
                                    "hasTrailingTrivia": true,
                                    "leadingTrivia": [
                                        {
                                            "kind": "NewLineTrivia",
                                            "text": "\r\n"
                                        },
                                        {
                                            "kind": "WhitespaceTrivia",
                                            "text": "        "
                                        }
                                    ],
                                    "trailingTrivia": [
                                        {
                                            "kind": "WhitespaceTrivia",
                                            "text": " "
                                        }
                                    ]
                                },
                                "variableDeclarators": [
                                    {
                                        "kind": "VariableDeclarator",
                                        "fullStart": 638,
                                        "fullEnd": 646,
                                        "start": 638,
                                        "end": 646,
                                        "fullWidth": 8,
<<<<<<< HEAD
                                        "width": 8,
                                        "identifier": {
=======
                                        "propertyName": {
>>>>>>> 85e84683
                                            "kind": "IdentifierName",
                                            "fullStart": 638,
                                            "fullEnd": 642,
                                            "start": 638,
                                            "end": 641,
                                            "fullWidth": 4,
                                            "width": 3,
                                            "text": "obj",
                                            "value": "obj",
                                            "valueText": "obj",
                                            "hasTrailingTrivia": true,
                                            "trailingTrivia": [
                                                {
                                                    "kind": "WhitespaceTrivia",
                                                    "text": " "
                                                }
                                            ]
                                        },
                                        "equalsValueClause": {
                                            "kind": "EqualsValueClause",
                                            "fullStart": 642,
                                            "fullEnd": 646,
                                            "start": 642,
                                            "end": 646,
                                            "fullWidth": 4,
                                            "width": 4,
                                            "equalsToken": {
                                                "kind": "EqualsToken",
                                                "fullStart": 642,
                                                "fullEnd": 644,
                                                "start": 642,
                                                "end": 643,
                                                "fullWidth": 2,
                                                "width": 1,
                                                "text": "=",
                                                "value": "=",
                                                "valueText": "=",
                                                "hasTrailingTrivia": true,
                                                "trailingTrivia": [
                                                    {
                                                        "kind": "WhitespaceTrivia",
                                                        "text": " "
                                                    }
                                                ]
                                            },
                                            "value": {
                                                "kind": "ObjectLiteralExpression",
                                                "fullStart": 644,
                                                "fullEnd": 646,
                                                "start": 644,
                                                "end": 646,
                                                "fullWidth": 2,
                                                "width": 2,
                                                "openBraceToken": {
                                                    "kind": "OpenBraceToken",
                                                    "fullStart": 644,
                                                    "fullEnd": 645,
                                                    "start": 644,
                                                    "end": 645,
                                                    "fullWidth": 1,
                                                    "width": 1,
                                                    "text": "{",
                                                    "value": "{",
                                                    "valueText": "{"
                                                },
                                                "propertyAssignments": [],
                                                "closeBraceToken": {
                                                    "kind": "CloseBraceToken",
                                                    "fullStart": 645,
                                                    "fullEnd": 646,
                                                    "start": 645,
                                                    "end": 646,
                                                    "fullWidth": 1,
                                                    "width": 1,
                                                    "text": "}",
                                                    "value": "}",
                                                    "valueText": "}"
                                                }
                                            }
                                        }
                                    }
                                ]
                            },
                            "semicolonToken": {
                                "kind": "SemicolonToken",
                                "fullStart": 646,
                                "fullEnd": 649,
                                "start": 646,
                                "end": 647,
                                "fullWidth": 3,
                                "width": 1,
                                "text": ";",
                                "value": ";",
                                "valueText": ";",
                                "hasTrailingTrivia": true,
                                "hasTrailingNewLine": true,
                                "trailingTrivia": [
                                    {
                                        "kind": "NewLineTrivia",
                                        "text": "\r\n"
                                    }
                                ]
                            }
                        },
                        {
                            "kind": "VariableStatement",
                            "fullStart": 649,
                            "fullEnd": 674,
                            "start": 657,
                            "end": 672,
                            "fullWidth": 25,
                            "width": 15,
                            "modifiers": [],
                            "variableDeclaration": {
                                "kind": "VariableDeclaration",
                                "fullStart": 649,
                                "fullEnd": 671,
                                "start": 657,
                                "end": 671,
                                "fullWidth": 22,
                                "width": 14,
                                "varKeyword": {
                                    "kind": "VarKeyword",
                                    "fullStart": 649,
                                    "fullEnd": 661,
                                    "start": 657,
                                    "end": 660,
                                    "fullWidth": 12,
                                    "width": 3,
                                    "text": "var",
                                    "value": "var",
                                    "valueText": "var",
                                    "hasLeadingTrivia": true,
                                    "hasTrailingTrivia": true,
                                    "leadingTrivia": [
                                        {
                                            "kind": "WhitespaceTrivia",
                                            "text": "        "
                                        }
                                    ],
                                    "trailingTrivia": [
                                        {
                                            "kind": "WhitespaceTrivia",
                                            "text": " "
                                        }
                                    ]
                                },
                                "variableDeclarators": [
                                    {
                                        "kind": "VariableDeclarator",
                                        "fullStart": 661,
                                        "fullEnd": 671,
                                        "start": 661,
                                        "end": 671,
                                        "fullWidth": 10,
<<<<<<< HEAD
                                        "width": 10,
                                        "identifier": {
=======
                                        "propertyName": {
>>>>>>> 85e84683
                                            "kind": "IdentifierName",
                                            "fullStart": 661,
                                            "fullEnd": 667,
                                            "start": 661,
                                            "end": 666,
                                            "fullWidth": 6,
                                            "width": 5,
                                            "text": "proto",
                                            "value": "proto",
                                            "valueText": "proto",
                                            "hasTrailingTrivia": true,
                                            "trailingTrivia": [
                                                {
                                                    "kind": "WhitespaceTrivia",
                                                    "text": " "
                                                }
                                            ]
                                        },
                                        "equalsValueClause": {
                                            "kind": "EqualsValueClause",
                                            "fullStart": 667,
                                            "fullEnd": 671,
                                            "start": 667,
                                            "end": 671,
                                            "fullWidth": 4,
                                            "width": 4,
                                            "equalsToken": {
                                                "kind": "EqualsToken",
                                                "fullStart": 667,
                                                "fullEnd": 669,
                                                "start": 667,
                                                "end": 668,
                                                "fullWidth": 2,
                                                "width": 1,
                                                "text": "=",
                                                "value": "=",
                                                "valueText": "=",
                                                "hasTrailingTrivia": true,
                                                "trailingTrivia": [
                                                    {
                                                        "kind": "WhitespaceTrivia",
                                                        "text": " "
                                                    }
                                                ]
                                            },
                                            "value": {
                                                "kind": "ObjectLiteralExpression",
                                                "fullStart": 669,
                                                "fullEnd": 671,
                                                "start": 669,
                                                "end": 671,
                                                "fullWidth": 2,
                                                "width": 2,
                                                "openBraceToken": {
                                                    "kind": "OpenBraceToken",
                                                    "fullStart": 669,
                                                    "fullEnd": 670,
                                                    "start": 669,
                                                    "end": 670,
                                                    "fullWidth": 1,
                                                    "width": 1,
                                                    "text": "{",
                                                    "value": "{",
                                                    "valueText": "{"
                                                },
                                                "propertyAssignments": [],
                                                "closeBraceToken": {
                                                    "kind": "CloseBraceToken",
                                                    "fullStart": 670,
                                                    "fullEnd": 671,
                                                    "start": 670,
                                                    "end": 671,
                                                    "fullWidth": 1,
                                                    "width": 1,
                                                    "text": "}",
                                                    "value": "}",
                                                    "valueText": "}"
                                                }
                                            }
                                        }
                                    }
                                ]
                            },
                            "semicolonToken": {
                                "kind": "SemicolonToken",
                                "fullStart": 671,
                                "fullEnd": 674,
                                "start": 671,
                                "end": 672,
                                "fullWidth": 3,
                                "width": 1,
                                "text": ";",
                                "value": ";",
                                "valueText": ";",
                                "hasTrailingTrivia": true,
                                "hasTrailingNewLine": true,
                                "trailingTrivia": [
                                    {
                                        "kind": "NewLineTrivia",
                                        "text": "\r\n"
                                    }
                                ]
                            }
                        },
                        {
                            "kind": "ExpressionStatement",
                            "fullStart": 674,
                            "fullEnd": 779,
                            "start": 684,
                            "end": 777,
                            "fullWidth": 105,
                            "width": 93,
                            "isIncrementallyUnusable": true,
                            "expression": {
                                "kind": "InvocationExpression",
                                "fullStart": 674,
                                "fullEnd": 776,
                                "start": 684,
                                "end": 776,
                                "fullWidth": 102,
                                "width": 92,
                                "isIncrementallyUnusable": true,
                                "expression": {
                                    "kind": "MemberAccessExpression",
                                    "fullStart": 674,
                                    "fullEnd": 705,
                                    "start": 684,
                                    "end": 705,
                                    "fullWidth": 31,
                                    "width": 21,
                                    "expression": {
                                        "kind": "IdentifierName",
                                        "fullStart": 674,
                                        "fullEnd": 690,
                                        "start": 684,
                                        "end": 690,
                                        "fullWidth": 16,
                                        "width": 6,
                                        "text": "Object",
                                        "value": "Object",
                                        "valueText": "Object",
                                        "hasLeadingTrivia": true,
                                        "hasLeadingNewLine": true,
                                        "leadingTrivia": [
                                            {
                                                "kind": "NewLineTrivia",
                                                "text": "\r\n"
                                            },
                                            {
                                                "kind": "WhitespaceTrivia",
                                                "text": "        "
                                            }
                                        ]
                                    },
                                    "dotToken": {
                                        "kind": "DotToken",
                                        "fullStart": 690,
                                        "fullEnd": 691,
                                        "start": 690,
                                        "end": 691,
                                        "fullWidth": 1,
                                        "width": 1,
                                        "text": ".",
                                        "value": ".",
                                        "valueText": "."
                                    },
                                    "name": {
                                        "kind": "IdentifierName",
                                        "fullStart": 691,
                                        "fullEnd": 705,
                                        "start": 691,
                                        "end": 705,
                                        "fullWidth": 14,
                                        "width": 14,
                                        "text": "defineProperty",
                                        "value": "defineProperty",
                                        "valueText": "defineProperty"
                                    }
                                },
                                "argumentList": {
                                    "kind": "ArgumentList",
                                    "fullStart": 705,
                                    "fullEnd": 776,
                                    "start": 705,
                                    "end": 776,
                                    "fullWidth": 71,
                                    "width": 71,
                                    "isIncrementallyUnusable": true,
                                    "openParenToken": {
                                        "kind": "OpenParenToken",
                                        "fullStart": 705,
                                        "fullEnd": 706,
                                        "start": 705,
                                        "end": 706,
                                        "fullWidth": 1,
                                        "width": 1,
                                        "text": "(",
                                        "value": "(",
                                        "valueText": "("
                                    },
                                    "arguments": [
                                        {
                                            "kind": "IdentifierName",
                                            "fullStart": 706,
                                            "fullEnd": 711,
                                            "start": 706,
                                            "end": 711,
                                            "fullWidth": 5,
                                            "width": 5,
                                            "text": "proto",
                                            "value": "proto",
                                            "valueText": "proto"
                                        },
                                        {
                                            "kind": "CommaToken",
                                            "fullStart": 711,
                                            "fullEnd": 713,
                                            "start": 711,
                                            "end": 712,
                                            "fullWidth": 2,
                                            "width": 1,
                                            "text": ",",
                                            "value": ",",
                                            "valueText": ",",
                                            "hasTrailingTrivia": true,
                                            "trailingTrivia": [
                                                {
                                                    "kind": "WhitespaceTrivia",
                                                    "text": " "
                                                }
                                            ]
                                        },
                                        {
                                            "kind": "StringLiteral",
                                            "fullStart": 713,
                                            "fullEnd": 727,
                                            "start": 713,
                                            "end": 727,
                                            "fullWidth": 14,
                                            "width": 14,
                                            "text": "\"configurable\"",
                                            "value": "configurable",
                                            "valueText": "configurable"
                                        },
                                        {
                                            "kind": "CommaToken",
                                            "fullStart": 727,
                                            "fullEnd": 729,
                                            "start": 727,
                                            "end": 728,
                                            "fullWidth": 2,
                                            "width": 1,
                                            "text": ",",
                                            "value": ",",
                                            "valueText": ",",
                                            "hasTrailingTrivia": true,
                                            "trailingTrivia": [
                                                {
                                                    "kind": "WhitespaceTrivia",
                                                    "text": " "
                                                }
                                            ]
                                        },
                                        {
                                            "kind": "ObjectLiteralExpression",
                                            "fullStart": 729,
                                            "fullEnd": 775,
                                            "start": 729,
                                            "end": 775,
                                            "fullWidth": 46,
                                            "width": 46,
                                            "isIncrementallyUnusable": true,
                                            "openBraceToken": {
                                                "kind": "OpenBraceToken",
                                                "fullStart": 729,
                                                "fullEnd": 732,
                                                "start": 729,
                                                "end": 730,
                                                "fullWidth": 3,
                                                "width": 1,
                                                "text": "{",
                                                "value": "{",
                                                "valueText": "{",
                                                "hasTrailingTrivia": true,
                                                "hasTrailingNewLine": true,
                                                "trailingTrivia": [
                                                    {
                                                        "kind": "NewLineTrivia",
                                                        "text": "\r\n"
                                                    }
                                                ]
                                            },
                                            "propertyAssignments": [
                                                {
                                                    "kind": "SimplePropertyAssignment",
                                                    "fullStart": 732,
                                                    "fullEnd": 766,
                                                    "start": 744,
                                                    "end": 764,
                                                    "fullWidth": 34,
                                                    "width": 20,
                                                    "isIncrementallyUnusable": true,
                                                    "propertyName": {
                                                        "kind": "IdentifierName",
                                                        "fullStart": 732,
                                                        "fullEnd": 747,
                                                        "start": 744,
                                                        "end": 747,
                                                        "fullWidth": 15,
                                                        "width": 3,
                                                        "text": "set",
                                                        "value": "set",
                                                        "valueText": "set",
                                                        "hasLeadingTrivia": true,
                                                        "leadingTrivia": [
                                                            {
                                                                "kind": "WhitespaceTrivia",
                                                                "text": "            "
                                                            }
                                                        ]
                                                    },
                                                    "colonToken": {
                                                        "kind": "ColonToken",
                                                        "fullStart": 747,
                                                        "fullEnd": 749,
                                                        "start": 747,
                                                        "end": 748,
                                                        "fullWidth": 2,
                                                        "width": 1,
                                                        "text": ":",
                                                        "value": ":",
                                                        "valueText": ":",
                                                        "hasTrailingTrivia": true,
                                                        "trailingTrivia": [
                                                            {
                                                                "kind": "WhitespaceTrivia",
                                                                "text": " "
                                                            }
                                                        ]
                                                    },
                                                    "expression": {
                                                        "kind": "FunctionExpression",
                                                        "fullStart": 749,
                                                        "fullEnd": 766,
                                                        "start": 749,
                                                        "end": 764,
                                                        "fullWidth": 17,
                                                        "width": 15,
                                                        "functionKeyword": {
                                                            "kind": "FunctionKeyword",
                                                            "fullStart": 749,
                                                            "fullEnd": 758,
                                                            "start": 749,
                                                            "end": 757,
                                                            "fullWidth": 9,
                                                            "width": 8,
                                                            "text": "function",
                                                            "value": "function",
                                                            "valueText": "function",
                                                            "hasTrailingTrivia": true,
                                                            "trailingTrivia": [
                                                                {
                                                                    "kind": "WhitespaceTrivia",
                                                                    "text": " "
                                                                }
                                                            ]
                                                        },
                                                        "callSignature": {
                                                            "kind": "CallSignature",
                                                            "fullStart": 758,
                                                            "fullEnd": 761,
                                                            "start": 758,
                                                            "end": 760,
                                                            "fullWidth": 3,
                                                            "width": 2,
                                                            "parameterList": {
                                                                "kind": "ParameterList",
                                                                "fullStart": 758,
                                                                "fullEnd": 761,
                                                                "start": 758,
                                                                "end": 760,
                                                                "fullWidth": 3,
                                                                "width": 2,
                                                                "openParenToken": {
                                                                    "kind": "OpenParenToken",
                                                                    "fullStart": 758,
                                                                    "fullEnd": 759,
                                                                    "start": 758,
                                                                    "end": 759,
                                                                    "fullWidth": 1,
                                                                    "width": 1,
                                                                    "text": "(",
                                                                    "value": "(",
                                                                    "valueText": "("
                                                                },
                                                                "parameters": [],
                                                                "closeParenToken": {
                                                                    "kind": "CloseParenToken",
                                                                    "fullStart": 759,
                                                                    "fullEnd": 761,
                                                                    "start": 759,
                                                                    "end": 760,
                                                                    "fullWidth": 2,
                                                                    "width": 1,
                                                                    "text": ")",
                                                                    "value": ")",
                                                                    "valueText": ")",
                                                                    "hasTrailingTrivia": true,
                                                                    "trailingTrivia": [
                                                                        {
                                                                            "kind": "WhitespaceTrivia",
                                                                            "text": " "
                                                                        }
                                                                    ]
                                                                }
                                                            }
                                                        },
                                                        "block": {
                                                            "kind": "Block",
                                                            "fullStart": 761,
                                                            "fullEnd": 766,
                                                            "start": 761,
                                                            "end": 764,
                                                            "fullWidth": 5,
                                                            "width": 3,
                                                            "openBraceToken": {
                                                                "kind": "OpenBraceToken",
                                                                "fullStart": 761,
                                                                "fullEnd": 763,
                                                                "start": 761,
                                                                "end": 762,
                                                                "fullWidth": 2,
                                                                "width": 1,
                                                                "text": "{",
                                                                "value": "{",
                                                                "valueText": "{",
                                                                "hasTrailingTrivia": true,
                                                                "trailingTrivia": [
                                                                    {
                                                                        "kind": "WhitespaceTrivia",
                                                                        "text": " "
                                                                    }
                                                                ]
                                                            },
                                                            "statements": [],
                                                            "closeBraceToken": {
                                                                "kind": "CloseBraceToken",
                                                                "fullStart": 763,
                                                                "fullEnd": 766,
                                                                "start": 763,
                                                                "end": 764,
                                                                "fullWidth": 3,
                                                                "width": 1,
                                                                "text": "}",
                                                                "value": "}",
                                                                "valueText": "}",
                                                                "hasTrailingTrivia": true,
                                                                "hasTrailingNewLine": true,
                                                                "trailingTrivia": [
                                                                    {
                                                                        "kind": "NewLineTrivia",
                                                                        "text": "\r\n"
                                                                    }
                                                                ]
                                                            }
                                                        }
                                                    }
                                                }
                                            ],
                                            "closeBraceToken": {
                                                "kind": "CloseBraceToken",
                                                "fullStart": 766,
                                                "fullEnd": 775,
                                                "start": 774,
                                                "end": 775,
                                                "fullWidth": 9,
                                                "width": 1,
                                                "text": "}",
                                                "value": "}",
                                                "valueText": "}",
                                                "hasLeadingTrivia": true,
                                                "leadingTrivia": [
                                                    {
                                                        "kind": "WhitespaceTrivia",
                                                        "text": "        "
                                                    }
                                                ]
                                            }
                                        }
                                    ],
                                    "closeParenToken": {
                                        "kind": "CloseParenToken",
                                        "fullStart": 775,
                                        "fullEnd": 776,
                                        "start": 775,
                                        "end": 776,
                                        "fullWidth": 1,
                                        "width": 1,
                                        "text": ")",
                                        "value": ")",
                                        "valueText": ")"
                                    }
                                }
                            },
                            "semicolonToken": {
                                "kind": "SemicolonToken",
                                "fullStart": 776,
                                "fullEnd": 779,
                                "start": 776,
                                "end": 777,
                                "fullWidth": 3,
                                "width": 1,
                                "text": ";",
                                "value": ";",
                                "valueText": ";",
                                "hasTrailingTrivia": true,
                                "hasTrailingNewLine": true,
                                "trailingTrivia": [
                                    {
                                        "kind": "NewLineTrivia",
                                        "text": "\r\n"
                                    }
                                ]
                            }
                        },
                        {
                            "kind": "VariableStatement",
                            "fullStart": 779,
                            "fullEnd": 817,
                            "start": 789,
                            "end": 815,
                            "fullWidth": 38,
                            "width": 26,
                            "modifiers": [],
                            "variableDeclaration": {
                                "kind": "VariableDeclaration",
                                "fullStart": 779,
                                "fullEnd": 814,
                                "start": 789,
                                "end": 814,
                                "fullWidth": 35,
                                "width": 25,
                                "varKeyword": {
                                    "kind": "VarKeyword",
                                    "fullStart": 779,
                                    "fullEnd": 793,
                                    "start": 789,
                                    "end": 792,
                                    "fullWidth": 14,
                                    "width": 3,
                                    "text": "var",
                                    "value": "var",
                                    "valueText": "var",
                                    "hasLeadingTrivia": true,
                                    "hasLeadingNewLine": true,
                                    "hasTrailingTrivia": true,
                                    "leadingTrivia": [
                                        {
                                            "kind": "NewLineTrivia",
                                            "text": "\r\n"
                                        },
                                        {
                                            "kind": "WhitespaceTrivia",
                                            "text": "        "
                                        }
                                    ],
                                    "trailingTrivia": [
                                        {
                                            "kind": "WhitespaceTrivia",
                                            "text": " "
                                        }
                                    ]
                                },
                                "variableDeclarators": [
                                    {
                                        "kind": "VariableDeclarator",
                                        "fullStart": 793,
                                        "fullEnd": 814,
                                        "start": 793,
                                        "end": 814,
                                        "fullWidth": 21,
<<<<<<< HEAD
                                        "width": 21,
                                        "identifier": {
=======
                                        "propertyName": {
>>>>>>> 85e84683
                                            "kind": "IdentifierName",
                                            "fullStart": 793,
                                            "fullEnd": 797,
                                            "start": 793,
                                            "end": 796,
                                            "fullWidth": 4,
                                            "width": 3,
                                            "text": "Con",
                                            "value": "Con",
                                            "valueText": "Con",
                                            "hasTrailingTrivia": true,
                                            "trailingTrivia": [
                                                {
                                                    "kind": "WhitespaceTrivia",
                                                    "text": " "
                                                }
                                            ]
                                        },
                                        "equalsValueClause": {
                                            "kind": "EqualsValueClause",
                                            "fullStart": 797,
                                            "fullEnd": 814,
                                            "start": 797,
                                            "end": 814,
                                            "fullWidth": 17,
                                            "width": 17,
                                            "equalsToken": {
                                                "kind": "EqualsToken",
                                                "fullStart": 797,
                                                "fullEnd": 799,
                                                "start": 797,
                                                "end": 798,
                                                "fullWidth": 2,
                                                "width": 1,
                                                "text": "=",
                                                "value": "=",
                                                "valueText": "=",
                                                "hasTrailingTrivia": true,
                                                "trailingTrivia": [
                                                    {
                                                        "kind": "WhitespaceTrivia",
                                                        "text": " "
                                                    }
                                                ]
                                            },
                                            "value": {
                                                "kind": "FunctionExpression",
                                                "fullStart": 799,
                                                "fullEnd": 814,
                                                "start": 799,
                                                "end": 814,
                                                "fullWidth": 15,
                                                "width": 15,
                                                "functionKeyword": {
                                                    "kind": "FunctionKeyword",
                                                    "fullStart": 799,
                                                    "fullEnd": 808,
                                                    "start": 799,
                                                    "end": 807,
                                                    "fullWidth": 9,
                                                    "width": 8,
                                                    "text": "function",
                                                    "value": "function",
                                                    "valueText": "function",
                                                    "hasTrailingTrivia": true,
                                                    "trailingTrivia": [
                                                        {
                                                            "kind": "WhitespaceTrivia",
                                                            "text": " "
                                                        }
                                                    ]
                                                },
                                                "callSignature": {
                                                    "kind": "CallSignature",
                                                    "fullStart": 808,
                                                    "fullEnd": 811,
                                                    "start": 808,
                                                    "end": 810,
                                                    "fullWidth": 3,
                                                    "width": 2,
                                                    "parameterList": {
                                                        "kind": "ParameterList",
                                                        "fullStart": 808,
                                                        "fullEnd": 811,
                                                        "start": 808,
                                                        "end": 810,
                                                        "fullWidth": 3,
                                                        "width": 2,
                                                        "openParenToken": {
                                                            "kind": "OpenParenToken",
                                                            "fullStart": 808,
                                                            "fullEnd": 809,
                                                            "start": 808,
                                                            "end": 809,
                                                            "fullWidth": 1,
                                                            "width": 1,
                                                            "text": "(",
                                                            "value": "(",
                                                            "valueText": "("
                                                        },
                                                        "parameters": [],
                                                        "closeParenToken": {
                                                            "kind": "CloseParenToken",
                                                            "fullStart": 809,
                                                            "fullEnd": 811,
                                                            "start": 809,
                                                            "end": 810,
                                                            "fullWidth": 2,
                                                            "width": 1,
                                                            "text": ")",
                                                            "value": ")",
                                                            "valueText": ")",
                                                            "hasTrailingTrivia": true,
                                                            "trailingTrivia": [
                                                                {
                                                                    "kind": "WhitespaceTrivia",
                                                                    "text": " "
                                                                }
                                                            ]
                                                        }
                                                    }
                                                },
                                                "block": {
                                                    "kind": "Block",
                                                    "fullStart": 811,
                                                    "fullEnd": 814,
                                                    "start": 811,
                                                    "end": 814,
                                                    "fullWidth": 3,
                                                    "width": 3,
                                                    "openBraceToken": {
                                                        "kind": "OpenBraceToken",
                                                        "fullStart": 811,
                                                        "fullEnd": 813,
                                                        "start": 811,
                                                        "end": 812,
                                                        "fullWidth": 2,
                                                        "width": 1,
                                                        "text": "{",
                                                        "value": "{",
                                                        "valueText": "{",
                                                        "hasTrailingTrivia": true,
                                                        "trailingTrivia": [
                                                            {
                                                                "kind": "WhitespaceTrivia",
                                                                "text": " "
                                                            }
                                                        ]
                                                    },
                                                    "statements": [],
                                                    "closeBraceToken": {
                                                        "kind": "CloseBraceToken",
                                                        "fullStart": 813,
                                                        "fullEnd": 814,
                                                        "start": 813,
                                                        "end": 814,
                                                        "fullWidth": 1,
                                                        "width": 1,
                                                        "text": "}",
                                                        "value": "}",
                                                        "valueText": "}"
                                                    }
                                                }
                                            }
                                        }
                                    }
                                ]
                            },
                            "semicolonToken": {
                                "kind": "SemicolonToken",
                                "fullStart": 814,
                                "fullEnd": 817,
                                "start": 814,
                                "end": 815,
                                "fullWidth": 3,
                                "width": 1,
                                "text": ";",
                                "value": ";",
                                "valueText": ";",
                                "hasTrailingTrivia": true,
                                "hasTrailingNewLine": true,
                                "trailingTrivia": [
                                    {
                                        "kind": "NewLineTrivia",
                                        "text": "\r\n"
                                    }
                                ]
                            }
                        },
                        {
                            "kind": "ExpressionStatement",
                            "fullStart": 817,
                            "fullEnd": 849,
                            "start": 825,
                            "end": 847,
                            "fullWidth": 32,
                            "width": 22,
                            "expression": {
                                "kind": "AssignmentExpression",
                                "fullStart": 817,
                                "fullEnd": 846,
                                "start": 825,
                                "end": 846,
                                "fullWidth": 29,
                                "width": 21,
                                "left": {
                                    "kind": "MemberAccessExpression",
                                    "fullStart": 817,
                                    "fullEnd": 839,
                                    "start": 825,
                                    "end": 838,
                                    "fullWidth": 22,
                                    "width": 13,
                                    "expression": {
                                        "kind": "IdentifierName",
                                        "fullStart": 817,
                                        "fullEnd": 828,
                                        "start": 825,
                                        "end": 828,
                                        "fullWidth": 11,
                                        "width": 3,
                                        "text": "Con",
                                        "value": "Con",
                                        "valueText": "Con",
                                        "hasLeadingTrivia": true,
                                        "leadingTrivia": [
                                            {
                                                "kind": "WhitespaceTrivia",
                                                "text": "        "
                                            }
                                        ]
                                    },
                                    "dotToken": {
                                        "kind": "DotToken",
                                        "fullStart": 828,
                                        "fullEnd": 829,
                                        "start": 828,
                                        "end": 829,
                                        "fullWidth": 1,
                                        "width": 1,
                                        "text": ".",
                                        "value": ".",
                                        "valueText": "."
                                    },
                                    "name": {
                                        "kind": "IdentifierName",
                                        "fullStart": 829,
                                        "fullEnd": 839,
                                        "start": 829,
                                        "end": 838,
                                        "fullWidth": 10,
                                        "width": 9,
                                        "text": "prototype",
                                        "value": "prototype",
                                        "valueText": "prototype",
                                        "hasTrailingTrivia": true,
                                        "trailingTrivia": [
                                            {
                                                "kind": "WhitespaceTrivia",
                                                "text": " "
                                            }
                                        ]
                                    }
                                },
                                "operatorToken": {
                                    "kind": "EqualsToken",
                                    "fullStart": 839,
                                    "fullEnd": 841,
                                    "start": 839,
                                    "end": 840,
                                    "fullWidth": 2,
                                    "width": 1,
                                    "text": "=",
                                    "value": "=",
                                    "valueText": "=",
                                    "hasTrailingTrivia": true,
                                    "trailingTrivia": [
                                        {
                                            "kind": "WhitespaceTrivia",
                                            "text": " "
                                        }
                                    ]
                                },
                                "right": {
                                    "kind": "IdentifierName",
                                    "fullStart": 841,
                                    "fullEnd": 846,
                                    "start": 841,
                                    "end": 846,
                                    "fullWidth": 5,
                                    "width": 5,
                                    "text": "proto",
                                    "value": "proto",
                                    "valueText": "proto"
                                }
                            },
                            "semicolonToken": {
                                "kind": "SemicolonToken",
                                "fullStart": 846,
                                "fullEnd": 849,
                                "start": 846,
                                "end": 847,
                                "fullWidth": 3,
                                "width": 1,
                                "text": ";",
                                "value": ";",
                                "valueText": ";",
                                "hasTrailingTrivia": true,
                                "hasTrailingNewLine": true,
                                "trailingTrivia": [
                                    {
                                        "kind": "NewLineTrivia",
                                        "text": "\r\n"
                                    }
                                ]
                            }
                        },
                        {
                            "kind": "VariableStatement",
                            "fullStart": 849,
                            "fullEnd": 883,
                            "start": 857,
                            "end": 881,
                            "fullWidth": 34,
                            "width": 24,
                            "modifiers": [],
                            "variableDeclaration": {
                                "kind": "VariableDeclaration",
                                "fullStart": 849,
                                "fullEnd": 880,
                                "start": 857,
                                "end": 880,
                                "fullWidth": 31,
                                "width": 23,
                                "varKeyword": {
                                    "kind": "VarKeyword",
                                    "fullStart": 849,
                                    "fullEnd": 861,
                                    "start": 857,
                                    "end": 860,
                                    "fullWidth": 12,
                                    "width": 3,
                                    "text": "var",
                                    "value": "var",
                                    "valueText": "var",
                                    "hasLeadingTrivia": true,
                                    "hasTrailingTrivia": true,
                                    "leadingTrivia": [
                                        {
                                            "kind": "WhitespaceTrivia",
                                            "text": "        "
                                        }
                                    ],
                                    "trailingTrivia": [
                                        {
                                            "kind": "WhitespaceTrivia",
                                            "text": " "
                                        }
                                    ]
                                },
                                "variableDeclarators": [
                                    {
                                        "kind": "VariableDeclarator",
                                        "fullStart": 861,
                                        "fullEnd": 880,
                                        "start": 861,
                                        "end": 880,
                                        "fullWidth": 19,
<<<<<<< HEAD
                                        "width": 19,
                                        "identifier": {
=======
                                        "propertyName": {
>>>>>>> 85e84683
                                            "kind": "IdentifierName",
                                            "fullStart": 861,
                                            "fullEnd": 869,
                                            "start": 861,
                                            "end": 868,
                                            "fullWidth": 8,
                                            "width": 7,
                                            "text": "descObj",
                                            "value": "descObj",
                                            "valueText": "descObj",
                                            "hasTrailingTrivia": true,
                                            "trailingTrivia": [
                                                {
                                                    "kind": "WhitespaceTrivia",
                                                    "text": " "
                                                }
                                            ]
                                        },
                                        "equalsValueClause": {
                                            "kind": "EqualsValueClause",
                                            "fullStart": 869,
                                            "fullEnd": 880,
                                            "start": 869,
                                            "end": 880,
                                            "fullWidth": 11,
                                            "width": 11,
                                            "equalsToken": {
                                                "kind": "EqualsToken",
                                                "fullStart": 869,
                                                "fullEnd": 871,
                                                "start": 869,
                                                "end": 870,
                                                "fullWidth": 2,
                                                "width": 1,
                                                "text": "=",
                                                "value": "=",
                                                "valueText": "=",
                                                "hasTrailingTrivia": true,
                                                "trailingTrivia": [
                                                    {
                                                        "kind": "WhitespaceTrivia",
                                                        "text": " "
                                                    }
                                                ]
                                            },
                                            "value": {
                                                "kind": "ObjectCreationExpression",
                                                "fullStart": 871,
                                                "fullEnd": 880,
                                                "start": 871,
                                                "end": 880,
                                                "fullWidth": 9,
                                                "width": 9,
                                                "newKeyword": {
                                                    "kind": "NewKeyword",
                                                    "fullStart": 871,
                                                    "fullEnd": 875,
                                                    "start": 871,
                                                    "end": 874,
                                                    "fullWidth": 4,
                                                    "width": 3,
                                                    "text": "new",
                                                    "value": "new",
                                                    "valueText": "new",
                                                    "hasTrailingTrivia": true,
                                                    "trailingTrivia": [
                                                        {
                                                            "kind": "WhitespaceTrivia",
                                                            "text": " "
                                                        }
                                                    ]
                                                },
                                                "expression": {
                                                    "kind": "IdentifierName",
                                                    "fullStart": 875,
                                                    "fullEnd": 878,
                                                    "start": 875,
                                                    "end": 878,
                                                    "fullWidth": 3,
                                                    "width": 3,
                                                    "text": "Con",
                                                    "value": "Con",
                                                    "valueText": "Con"
                                                },
                                                "argumentList": {
                                                    "kind": "ArgumentList",
                                                    "fullStart": 878,
                                                    "fullEnd": 880,
                                                    "start": 878,
                                                    "end": 880,
                                                    "fullWidth": 2,
                                                    "width": 2,
                                                    "openParenToken": {
                                                        "kind": "OpenParenToken",
                                                        "fullStart": 878,
                                                        "fullEnd": 879,
                                                        "start": 878,
                                                        "end": 879,
                                                        "fullWidth": 1,
                                                        "width": 1,
                                                        "text": "(",
                                                        "value": "(",
                                                        "valueText": "("
                                                    },
                                                    "arguments": [],
                                                    "closeParenToken": {
                                                        "kind": "CloseParenToken",
                                                        "fullStart": 879,
                                                        "fullEnd": 880,
                                                        "start": 879,
                                                        "end": 880,
                                                        "fullWidth": 1,
                                                        "width": 1,
                                                        "text": ")",
                                                        "value": ")",
                                                        "valueText": ")"
                                                    }
                                                }
                                            }
                                        }
                                    }
                                ]
                            },
                            "semicolonToken": {
                                "kind": "SemicolonToken",
                                "fullStart": 880,
                                "fullEnd": 883,
                                "start": 880,
                                "end": 881,
                                "fullWidth": 3,
                                "width": 1,
                                "text": ";",
                                "value": ";",
                                "valueText": ";",
                                "hasTrailingTrivia": true,
                                "hasTrailingNewLine": true,
                                "trailingTrivia": [
                                    {
                                        "kind": "NewLineTrivia",
                                        "text": "\r\n"
                                    }
                                ]
                            }
                        },
                        {
                            "kind": "ExpressionStatement",
                            "fullStart": 883,
                            "fullEnd": 965,
                            "start": 893,
                            "end": 963,
                            "fullWidth": 82,
                            "width": 70,
                            "expression": {
                                "kind": "InvocationExpression",
                                "fullStart": 883,
                                "fullEnd": 962,
                                "start": 893,
                                "end": 962,
                                "fullWidth": 79,
                                "width": 69,
                                "expression": {
                                    "kind": "MemberAccessExpression",
                                    "fullStart": 883,
                                    "fullEnd": 916,
                                    "start": 893,
                                    "end": 916,
                                    "fullWidth": 33,
                                    "width": 23,
                                    "expression": {
                                        "kind": "IdentifierName",
                                        "fullStart": 883,
                                        "fullEnd": 899,
                                        "start": 893,
                                        "end": 899,
                                        "fullWidth": 16,
                                        "width": 6,
                                        "text": "Object",
                                        "value": "Object",
                                        "valueText": "Object",
                                        "hasLeadingTrivia": true,
                                        "hasLeadingNewLine": true,
                                        "leadingTrivia": [
                                            {
                                                "kind": "NewLineTrivia",
                                                "text": "\r\n"
                                            },
                                            {
                                                "kind": "WhitespaceTrivia",
                                                "text": "        "
                                            }
                                        ]
                                    },
                                    "dotToken": {
                                        "kind": "DotToken",
                                        "fullStart": 899,
                                        "fullEnd": 900,
                                        "start": 899,
                                        "end": 900,
                                        "fullWidth": 1,
                                        "width": 1,
                                        "text": ".",
                                        "value": ".",
                                        "valueText": "."
                                    },
                                    "name": {
                                        "kind": "IdentifierName",
                                        "fullStart": 900,
                                        "fullEnd": 916,
                                        "start": 900,
                                        "end": 916,
                                        "fullWidth": 16,
                                        "width": 16,
                                        "text": "defineProperties",
                                        "value": "defineProperties",
                                        "valueText": "defineProperties"
                                    }
                                },
                                "argumentList": {
                                    "kind": "ArgumentList",
                                    "fullStart": 916,
                                    "fullEnd": 962,
                                    "start": 916,
                                    "end": 962,
                                    "fullWidth": 46,
                                    "width": 46,
                                    "openParenToken": {
                                        "kind": "OpenParenToken",
                                        "fullStart": 916,
                                        "fullEnd": 917,
                                        "start": 916,
                                        "end": 917,
                                        "fullWidth": 1,
                                        "width": 1,
                                        "text": "(",
                                        "value": "(",
                                        "valueText": "("
                                    },
                                    "arguments": [
                                        {
                                            "kind": "IdentifierName",
                                            "fullStart": 917,
                                            "fullEnd": 920,
                                            "start": 917,
                                            "end": 920,
                                            "fullWidth": 3,
                                            "width": 3,
                                            "text": "obj",
                                            "value": "obj",
                                            "valueText": "obj"
                                        },
                                        {
                                            "kind": "CommaToken",
                                            "fullStart": 920,
                                            "fullEnd": 922,
                                            "start": 920,
                                            "end": 921,
                                            "fullWidth": 2,
                                            "width": 1,
                                            "text": ",",
                                            "value": ",",
                                            "valueText": ",",
                                            "hasTrailingTrivia": true,
                                            "trailingTrivia": [
                                                {
                                                    "kind": "WhitespaceTrivia",
                                                    "text": " "
                                                }
                                            ]
                                        },
                                        {
                                            "kind": "ObjectLiteralExpression",
                                            "fullStart": 922,
                                            "fullEnd": 961,
                                            "start": 922,
                                            "end": 961,
                                            "fullWidth": 39,
                                            "width": 39,
                                            "openBraceToken": {
                                                "kind": "OpenBraceToken",
                                                "fullStart": 922,
                                                "fullEnd": 925,
                                                "start": 922,
                                                "end": 923,
                                                "fullWidth": 3,
                                                "width": 1,
                                                "text": "{",
                                                "value": "{",
                                                "valueText": "{",
                                                "hasTrailingTrivia": true,
                                                "hasTrailingNewLine": true,
                                                "trailingTrivia": [
                                                    {
                                                        "kind": "NewLineTrivia",
                                                        "text": "\r\n"
                                                    }
                                                ]
                                            },
                                            "propertyAssignments": [
                                                {
                                                    "kind": "SimplePropertyAssignment",
                                                    "fullStart": 925,
                                                    "fullEnd": 952,
                                                    "start": 937,
                                                    "end": 950,
                                                    "fullWidth": 27,
                                                    "width": 13,
                                                    "propertyName": {
                                                        "kind": "IdentifierName",
                                                        "fullStart": 925,
                                                        "fullEnd": 941,
                                                        "start": 937,
                                                        "end": 941,
                                                        "fullWidth": 16,
                                                        "width": 4,
                                                        "text": "prop",
                                                        "value": "prop",
                                                        "valueText": "prop",
                                                        "hasLeadingTrivia": true,
                                                        "leadingTrivia": [
                                                            {
                                                                "kind": "WhitespaceTrivia",
                                                                "text": "            "
                                                            }
                                                        ]
                                                    },
                                                    "colonToken": {
                                                        "kind": "ColonToken",
                                                        "fullStart": 941,
                                                        "fullEnd": 943,
                                                        "start": 941,
                                                        "end": 942,
                                                        "fullWidth": 2,
                                                        "width": 1,
                                                        "text": ":",
                                                        "value": ":",
                                                        "valueText": ":",
                                                        "hasTrailingTrivia": true,
                                                        "trailingTrivia": [
                                                            {
                                                                "kind": "WhitespaceTrivia",
                                                                "text": " "
                                                            }
                                                        ]
                                                    },
                                                    "expression": {
                                                        "kind": "IdentifierName",
                                                        "fullStart": 943,
                                                        "fullEnd": 952,
                                                        "start": 943,
                                                        "end": 950,
                                                        "fullWidth": 9,
                                                        "width": 7,
                                                        "text": "descObj",
                                                        "value": "descObj",
                                                        "valueText": "descObj",
                                                        "hasTrailingTrivia": true,
                                                        "hasTrailingNewLine": true,
                                                        "trailingTrivia": [
                                                            {
                                                                "kind": "NewLineTrivia",
                                                                "text": "\r\n"
                                                            }
                                                        ]
                                                    }
                                                }
                                            ],
                                            "closeBraceToken": {
                                                "kind": "CloseBraceToken",
                                                "fullStart": 952,
                                                "fullEnd": 961,
                                                "start": 960,
                                                "end": 961,
                                                "fullWidth": 9,
                                                "width": 1,
                                                "text": "}",
                                                "value": "}",
                                                "valueText": "}",
                                                "hasLeadingTrivia": true,
                                                "leadingTrivia": [
                                                    {
                                                        "kind": "WhitespaceTrivia",
                                                        "text": "        "
                                                    }
                                                ]
                                            }
                                        }
                                    ],
                                    "closeParenToken": {
                                        "kind": "CloseParenToken",
                                        "fullStart": 961,
                                        "fullEnd": 962,
                                        "start": 961,
                                        "end": 962,
                                        "fullWidth": 1,
                                        "width": 1,
                                        "text": ")",
                                        "value": ")",
                                        "valueText": ")"
                                    }
                                }
                            },
                            "semicolonToken": {
                                "kind": "SemicolonToken",
                                "fullStart": 962,
                                "fullEnd": 965,
                                "start": 962,
                                "end": 963,
                                "fullWidth": 3,
                                "width": 1,
                                "text": ";",
                                "value": ";",
                                "valueText": ";",
                                "hasTrailingTrivia": true,
                                "hasTrailingNewLine": true,
                                "trailingTrivia": [
                                    {
                                        "kind": "NewLineTrivia",
                                        "text": "\r\n"
                                    }
                                ]
                            }
                        },
                        {
                            "kind": "VariableStatement",
                            "fullStart": 965,
                            "fullEnd": 1018,
                            "start": 975,
                            "end": 1016,
                            "fullWidth": 53,
                            "width": 41,
                            "modifiers": [],
                            "variableDeclaration": {
                                "kind": "VariableDeclaration",
                                "fullStart": 965,
                                "fullEnd": 1015,
                                "start": 975,
                                "end": 1015,
                                "fullWidth": 50,
                                "width": 40,
                                "varKeyword": {
                                    "kind": "VarKeyword",
                                    "fullStart": 965,
                                    "fullEnd": 979,
                                    "start": 975,
                                    "end": 978,
                                    "fullWidth": 14,
                                    "width": 3,
                                    "text": "var",
                                    "value": "var",
                                    "valueText": "var",
                                    "hasLeadingTrivia": true,
                                    "hasLeadingNewLine": true,
                                    "hasTrailingTrivia": true,
                                    "leadingTrivia": [
                                        {
                                            "kind": "NewLineTrivia",
                                            "text": "\r\n"
                                        },
                                        {
                                            "kind": "WhitespaceTrivia",
                                            "text": "        "
                                        }
                                    ],
                                    "trailingTrivia": [
                                        {
                                            "kind": "WhitespaceTrivia",
                                            "text": " "
                                        }
                                    ]
                                },
                                "variableDeclarators": [
                                    {
                                        "kind": "VariableDeclarator",
                                        "fullStart": 979,
                                        "fullEnd": 1015,
                                        "start": 979,
                                        "end": 1015,
                                        "fullWidth": 36,
<<<<<<< HEAD
                                        "width": 36,
                                        "identifier": {
=======
                                        "propertyName": {
>>>>>>> 85e84683
                                            "kind": "IdentifierName",
                                            "fullStart": 979,
                                            "fullEnd": 987,
                                            "start": 979,
                                            "end": 986,
                                            "fullWidth": 8,
                                            "width": 7,
                                            "text": "result1",
                                            "value": "result1",
                                            "valueText": "result1",
                                            "hasTrailingTrivia": true,
                                            "trailingTrivia": [
                                                {
                                                    "kind": "WhitespaceTrivia",
                                                    "text": " "
                                                }
                                            ]
                                        },
                                        "equalsValueClause": {
                                            "kind": "EqualsValueClause",
                                            "fullStart": 987,
                                            "fullEnd": 1015,
                                            "start": 987,
                                            "end": 1015,
                                            "fullWidth": 28,
                                            "width": 28,
                                            "equalsToken": {
                                                "kind": "EqualsToken",
                                                "fullStart": 987,
                                                "fullEnd": 989,
                                                "start": 987,
                                                "end": 988,
                                                "fullWidth": 2,
                                                "width": 1,
                                                "text": "=",
                                                "value": "=",
                                                "valueText": "=",
                                                "hasTrailingTrivia": true,
                                                "trailingTrivia": [
                                                    {
                                                        "kind": "WhitespaceTrivia",
                                                        "text": " "
                                                    }
                                                ]
                                            },
                                            "value": {
                                                "kind": "InvocationExpression",
                                                "fullStart": 989,
                                                "fullEnd": 1015,
                                                "start": 989,
                                                "end": 1015,
                                                "fullWidth": 26,
                                                "width": 26,
                                                "expression": {
                                                    "kind": "MemberAccessExpression",
                                                    "fullStart": 989,
                                                    "fullEnd": 1007,
                                                    "start": 989,
                                                    "end": 1007,
                                                    "fullWidth": 18,
                                                    "width": 18,
                                                    "expression": {
                                                        "kind": "IdentifierName",
                                                        "fullStart": 989,
                                                        "fullEnd": 992,
                                                        "start": 989,
                                                        "end": 992,
                                                        "fullWidth": 3,
                                                        "width": 3,
                                                        "text": "obj",
                                                        "value": "obj",
                                                        "valueText": "obj"
                                                    },
                                                    "dotToken": {
                                                        "kind": "DotToken",
                                                        "fullStart": 992,
                                                        "fullEnd": 993,
                                                        "start": 992,
                                                        "end": 993,
                                                        "fullWidth": 1,
                                                        "width": 1,
                                                        "text": ".",
                                                        "value": ".",
                                                        "valueText": "."
                                                    },
                                                    "name": {
                                                        "kind": "IdentifierName",
                                                        "fullStart": 993,
                                                        "fullEnd": 1007,
                                                        "start": 993,
                                                        "end": 1007,
                                                        "fullWidth": 14,
                                                        "width": 14,
                                                        "text": "hasOwnProperty",
                                                        "value": "hasOwnProperty",
                                                        "valueText": "hasOwnProperty"
                                                    }
                                                },
                                                "argumentList": {
                                                    "kind": "ArgumentList",
                                                    "fullStart": 1007,
                                                    "fullEnd": 1015,
                                                    "start": 1007,
                                                    "end": 1015,
                                                    "fullWidth": 8,
                                                    "width": 8,
                                                    "openParenToken": {
                                                        "kind": "OpenParenToken",
                                                        "fullStart": 1007,
                                                        "fullEnd": 1008,
                                                        "start": 1007,
                                                        "end": 1008,
                                                        "fullWidth": 1,
                                                        "width": 1,
                                                        "text": "(",
                                                        "value": "(",
                                                        "valueText": "("
                                                    },
                                                    "arguments": [
                                                        {
                                                            "kind": "StringLiteral",
                                                            "fullStart": 1008,
                                                            "fullEnd": 1014,
                                                            "start": 1008,
                                                            "end": 1014,
                                                            "fullWidth": 6,
                                                            "width": 6,
                                                            "text": "\"prop\"",
                                                            "value": "prop",
                                                            "valueText": "prop"
                                                        }
                                                    ],
                                                    "closeParenToken": {
                                                        "kind": "CloseParenToken",
                                                        "fullStart": 1014,
                                                        "fullEnd": 1015,
                                                        "start": 1014,
                                                        "end": 1015,
                                                        "fullWidth": 1,
                                                        "width": 1,
                                                        "text": ")",
                                                        "value": ")",
                                                        "valueText": ")"
                                                    }
                                                }
                                            }
                                        }
                                    }
                                ]
                            },
                            "semicolonToken": {
                                "kind": "SemicolonToken",
                                "fullStart": 1015,
                                "fullEnd": 1018,
                                "start": 1015,
                                "end": 1016,
                                "fullWidth": 3,
                                "width": 1,
                                "text": ";",
                                "value": ";",
                                "valueText": ";",
                                "hasTrailingTrivia": true,
                                "hasTrailingNewLine": true,
                                "trailingTrivia": [
                                    {
                                        "kind": "NewLineTrivia",
                                        "text": "\r\n"
                                    }
                                ]
                            }
                        },
                        {
                            "kind": "ExpressionStatement",
                            "fullStart": 1018,
                            "fullEnd": 1044,
                            "start": 1026,
                            "end": 1042,
                            "fullWidth": 26,
                            "width": 16,
                            "expression": {
                                "kind": "DeleteExpression",
                                "fullStart": 1018,
                                "fullEnd": 1041,
                                "start": 1026,
                                "end": 1041,
                                "fullWidth": 23,
                                "width": 15,
                                "deleteKeyword": {
                                    "kind": "DeleteKeyword",
                                    "fullStart": 1018,
                                    "fullEnd": 1033,
                                    "start": 1026,
                                    "end": 1032,
                                    "fullWidth": 15,
                                    "width": 6,
                                    "text": "delete",
                                    "value": "delete",
                                    "valueText": "delete",
                                    "hasLeadingTrivia": true,
                                    "hasTrailingTrivia": true,
                                    "leadingTrivia": [
                                        {
                                            "kind": "WhitespaceTrivia",
                                            "text": "        "
                                        }
                                    ],
                                    "trailingTrivia": [
                                        {
                                            "kind": "WhitespaceTrivia",
                                            "text": " "
                                        }
                                    ]
                                },
                                "expression": {
                                    "kind": "MemberAccessExpression",
                                    "fullStart": 1033,
                                    "fullEnd": 1041,
                                    "start": 1033,
                                    "end": 1041,
                                    "fullWidth": 8,
                                    "width": 8,
                                    "expression": {
                                        "kind": "IdentifierName",
                                        "fullStart": 1033,
                                        "fullEnd": 1036,
                                        "start": 1033,
                                        "end": 1036,
                                        "fullWidth": 3,
                                        "width": 3,
                                        "text": "obj",
                                        "value": "obj",
                                        "valueText": "obj"
                                    },
                                    "dotToken": {
                                        "kind": "DotToken",
                                        "fullStart": 1036,
                                        "fullEnd": 1037,
                                        "start": 1036,
                                        "end": 1037,
                                        "fullWidth": 1,
                                        "width": 1,
                                        "text": ".",
                                        "value": ".",
                                        "valueText": "."
                                    },
                                    "name": {
                                        "kind": "IdentifierName",
                                        "fullStart": 1037,
                                        "fullEnd": 1041,
                                        "start": 1037,
                                        "end": 1041,
                                        "fullWidth": 4,
                                        "width": 4,
                                        "text": "prop",
                                        "value": "prop",
                                        "valueText": "prop"
                                    }
                                }
                            },
                            "semicolonToken": {
                                "kind": "SemicolonToken",
                                "fullStart": 1041,
                                "fullEnd": 1044,
                                "start": 1041,
                                "end": 1042,
                                "fullWidth": 3,
                                "width": 1,
                                "text": ";",
                                "value": ";",
                                "valueText": ";",
                                "hasTrailingTrivia": true,
                                "hasTrailingNewLine": true,
                                "trailingTrivia": [
                                    {
                                        "kind": "NewLineTrivia",
                                        "text": "\r\n"
                                    }
                                ]
                            }
                        },
                        {
                            "kind": "VariableStatement",
                            "fullStart": 1044,
                            "fullEnd": 1095,
                            "start": 1052,
                            "end": 1093,
                            "fullWidth": 51,
                            "width": 41,
                            "modifiers": [],
                            "variableDeclaration": {
                                "kind": "VariableDeclaration",
                                "fullStart": 1044,
                                "fullEnd": 1092,
                                "start": 1052,
                                "end": 1092,
                                "fullWidth": 48,
                                "width": 40,
                                "varKeyword": {
                                    "kind": "VarKeyword",
                                    "fullStart": 1044,
                                    "fullEnd": 1056,
                                    "start": 1052,
                                    "end": 1055,
                                    "fullWidth": 12,
                                    "width": 3,
                                    "text": "var",
                                    "value": "var",
                                    "valueText": "var",
                                    "hasLeadingTrivia": true,
                                    "hasTrailingTrivia": true,
                                    "leadingTrivia": [
                                        {
                                            "kind": "WhitespaceTrivia",
                                            "text": "        "
                                        }
                                    ],
                                    "trailingTrivia": [
                                        {
                                            "kind": "WhitespaceTrivia",
                                            "text": " "
                                        }
                                    ]
                                },
                                "variableDeclarators": [
                                    {
                                        "kind": "VariableDeclarator",
                                        "fullStart": 1056,
                                        "fullEnd": 1092,
                                        "start": 1056,
                                        "end": 1092,
                                        "fullWidth": 36,
<<<<<<< HEAD
                                        "width": 36,
                                        "identifier": {
=======
                                        "propertyName": {
>>>>>>> 85e84683
                                            "kind": "IdentifierName",
                                            "fullStart": 1056,
                                            "fullEnd": 1064,
                                            "start": 1056,
                                            "end": 1063,
                                            "fullWidth": 8,
                                            "width": 7,
                                            "text": "result2",
                                            "value": "result2",
                                            "valueText": "result2",
                                            "hasTrailingTrivia": true,
                                            "trailingTrivia": [
                                                {
                                                    "kind": "WhitespaceTrivia",
                                                    "text": " "
                                                }
                                            ]
                                        },
                                        "equalsValueClause": {
                                            "kind": "EqualsValueClause",
                                            "fullStart": 1064,
                                            "fullEnd": 1092,
                                            "start": 1064,
                                            "end": 1092,
                                            "fullWidth": 28,
                                            "width": 28,
                                            "equalsToken": {
                                                "kind": "EqualsToken",
                                                "fullStart": 1064,
                                                "fullEnd": 1066,
                                                "start": 1064,
                                                "end": 1065,
                                                "fullWidth": 2,
                                                "width": 1,
                                                "text": "=",
                                                "value": "=",
                                                "valueText": "=",
                                                "hasTrailingTrivia": true,
                                                "trailingTrivia": [
                                                    {
                                                        "kind": "WhitespaceTrivia",
                                                        "text": " "
                                                    }
                                                ]
                                            },
                                            "value": {
                                                "kind": "InvocationExpression",
                                                "fullStart": 1066,
                                                "fullEnd": 1092,
                                                "start": 1066,
                                                "end": 1092,
                                                "fullWidth": 26,
                                                "width": 26,
                                                "expression": {
                                                    "kind": "MemberAccessExpression",
                                                    "fullStart": 1066,
                                                    "fullEnd": 1084,
                                                    "start": 1066,
                                                    "end": 1084,
                                                    "fullWidth": 18,
                                                    "width": 18,
                                                    "expression": {
                                                        "kind": "IdentifierName",
                                                        "fullStart": 1066,
                                                        "fullEnd": 1069,
                                                        "start": 1066,
                                                        "end": 1069,
                                                        "fullWidth": 3,
                                                        "width": 3,
                                                        "text": "obj",
                                                        "value": "obj",
                                                        "valueText": "obj"
                                                    },
                                                    "dotToken": {
                                                        "kind": "DotToken",
                                                        "fullStart": 1069,
                                                        "fullEnd": 1070,
                                                        "start": 1069,
                                                        "end": 1070,
                                                        "fullWidth": 1,
                                                        "width": 1,
                                                        "text": ".",
                                                        "value": ".",
                                                        "valueText": "."
                                                    },
                                                    "name": {
                                                        "kind": "IdentifierName",
                                                        "fullStart": 1070,
                                                        "fullEnd": 1084,
                                                        "start": 1070,
                                                        "end": 1084,
                                                        "fullWidth": 14,
                                                        "width": 14,
                                                        "text": "hasOwnProperty",
                                                        "value": "hasOwnProperty",
                                                        "valueText": "hasOwnProperty"
                                                    }
                                                },
                                                "argumentList": {
                                                    "kind": "ArgumentList",
                                                    "fullStart": 1084,
                                                    "fullEnd": 1092,
                                                    "start": 1084,
                                                    "end": 1092,
                                                    "fullWidth": 8,
                                                    "width": 8,
                                                    "openParenToken": {
                                                        "kind": "OpenParenToken",
                                                        "fullStart": 1084,
                                                        "fullEnd": 1085,
                                                        "start": 1084,
                                                        "end": 1085,
                                                        "fullWidth": 1,
                                                        "width": 1,
                                                        "text": "(",
                                                        "value": "(",
                                                        "valueText": "("
                                                    },
                                                    "arguments": [
                                                        {
                                                            "kind": "StringLiteral",
                                                            "fullStart": 1085,
                                                            "fullEnd": 1091,
                                                            "start": 1085,
                                                            "end": 1091,
                                                            "fullWidth": 6,
                                                            "width": 6,
                                                            "text": "\"prop\"",
                                                            "value": "prop",
                                                            "valueText": "prop"
                                                        }
                                                    ],
                                                    "closeParenToken": {
                                                        "kind": "CloseParenToken",
                                                        "fullStart": 1091,
                                                        "fullEnd": 1092,
                                                        "start": 1091,
                                                        "end": 1092,
                                                        "fullWidth": 1,
                                                        "width": 1,
                                                        "text": ")",
                                                        "value": ")",
                                                        "valueText": ")"
                                                    }
                                                }
                                            }
                                        }
                                    }
                                ]
                            },
                            "semicolonToken": {
                                "kind": "SemicolonToken",
                                "fullStart": 1092,
                                "fullEnd": 1095,
                                "start": 1092,
                                "end": 1093,
                                "fullWidth": 3,
                                "width": 1,
                                "text": ";",
                                "value": ";",
                                "valueText": ";",
                                "hasTrailingTrivia": true,
                                "hasTrailingNewLine": true,
                                "trailingTrivia": [
                                    {
                                        "kind": "NewLineTrivia",
                                        "text": "\r\n"
                                    }
                                ]
                            }
                        },
                        {
                            "kind": "ReturnStatement",
                            "fullStart": 1095,
                            "fullEnd": 1151,
                            "start": 1105,
                            "end": 1149,
                            "fullWidth": 56,
                            "width": 44,
                            "returnKeyword": {
                                "kind": "ReturnKeyword",
                                "fullStart": 1095,
                                "fullEnd": 1112,
                                "start": 1105,
                                "end": 1111,
                                "fullWidth": 17,
                                "width": 6,
                                "text": "return",
                                "value": "return",
                                "valueText": "return",
                                "hasLeadingTrivia": true,
                                "hasLeadingNewLine": true,
                                "hasTrailingTrivia": true,
                                "leadingTrivia": [
                                    {
                                        "kind": "NewLineTrivia",
                                        "text": "\r\n"
                                    },
                                    {
                                        "kind": "WhitespaceTrivia",
                                        "text": "        "
                                    }
                                ],
                                "trailingTrivia": [
                                    {
                                        "kind": "WhitespaceTrivia",
                                        "text": " "
                                    }
                                ]
                            },
                            "expression": {
                                "kind": "LogicalAndExpression",
                                "fullStart": 1112,
                                "fullEnd": 1148,
                                "start": 1112,
                                "end": 1148,
                                "fullWidth": 36,
                                "width": 36,
                                "left": {
                                    "kind": "EqualsExpression",
                                    "fullStart": 1112,
                                    "fullEnd": 1129,
                                    "start": 1112,
                                    "end": 1128,
                                    "fullWidth": 17,
                                    "width": 16,
                                    "left": {
                                        "kind": "IdentifierName",
                                        "fullStart": 1112,
                                        "fullEnd": 1120,
                                        "start": 1112,
                                        "end": 1119,
                                        "fullWidth": 8,
                                        "width": 7,
                                        "text": "result1",
                                        "value": "result1",
                                        "valueText": "result1",
                                        "hasTrailingTrivia": true,
                                        "trailingTrivia": [
                                            {
                                                "kind": "WhitespaceTrivia",
                                                "text": " "
                                            }
                                        ]
                                    },
                                    "operatorToken": {
                                        "kind": "EqualsEqualsEqualsToken",
                                        "fullStart": 1120,
                                        "fullEnd": 1124,
                                        "start": 1120,
                                        "end": 1123,
                                        "fullWidth": 4,
                                        "width": 3,
                                        "text": "===",
                                        "value": "===",
                                        "valueText": "===",
                                        "hasTrailingTrivia": true,
                                        "trailingTrivia": [
                                            {
                                                "kind": "WhitespaceTrivia",
                                                "text": " "
                                            }
                                        ]
                                    },
                                    "right": {
                                        "kind": "TrueKeyword",
                                        "fullStart": 1124,
                                        "fullEnd": 1129,
                                        "start": 1124,
                                        "end": 1128,
                                        "fullWidth": 5,
                                        "width": 4,
                                        "text": "true",
                                        "value": true,
                                        "valueText": "true",
                                        "hasTrailingTrivia": true,
                                        "trailingTrivia": [
                                            {
                                                "kind": "WhitespaceTrivia",
                                                "text": " "
                                            }
                                        ]
                                    }
                                },
                                "operatorToken": {
                                    "kind": "AmpersandAmpersandToken",
                                    "fullStart": 1129,
                                    "fullEnd": 1132,
                                    "start": 1129,
                                    "end": 1131,
                                    "fullWidth": 3,
                                    "width": 2,
                                    "text": "&&",
                                    "value": "&&",
                                    "valueText": "&&",
                                    "hasTrailingTrivia": true,
                                    "trailingTrivia": [
                                        {
                                            "kind": "WhitespaceTrivia",
                                            "text": " "
                                        }
                                    ]
                                },
                                "right": {
                                    "kind": "EqualsExpression",
                                    "fullStart": 1132,
                                    "fullEnd": 1148,
                                    "start": 1132,
                                    "end": 1148,
                                    "fullWidth": 16,
                                    "width": 16,
                                    "left": {
                                        "kind": "IdentifierName",
                                        "fullStart": 1132,
                                        "fullEnd": 1140,
                                        "start": 1132,
                                        "end": 1139,
                                        "fullWidth": 8,
                                        "width": 7,
                                        "text": "result2",
                                        "value": "result2",
                                        "valueText": "result2",
                                        "hasTrailingTrivia": true,
                                        "trailingTrivia": [
                                            {
                                                "kind": "WhitespaceTrivia",
                                                "text": " "
                                            }
                                        ]
                                    },
                                    "operatorToken": {
                                        "kind": "EqualsEqualsEqualsToken",
                                        "fullStart": 1140,
                                        "fullEnd": 1144,
                                        "start": 1140,
                                        "end": 1143,
                                        "fullWidth": 4,
                                        "width": 3,
                                        "text": "===",
                                        "value": "===",
                                        "valueText": "===",
                                        "hasTrailingTrivia": true,
                                        "trailingTrivia": [
                                            {
                                                "kind": "WhitespaceTrivia",
                                                "text": " "
                                            }
                                        ]
                                    },
                                    "right": {
                                        "kind": "TrueKeyword",
                                        "fullStart": 1144,
                                        "fullEnd": 1148,
                                        "start": 1144,
                                        "end": 1148,
                                        "fullWidth": 4,
                                        "width": 4,
                                        "text": "true",
                                        "value": true,
                                        "valueText": "true"
                                    }
                                }
                            },
                            "semicolonToken": {
                                "kind": "SemicolonToken",
                                "fullStart": 1148,
                                "fullEnd": 1151,
                                "start": 1148,
                                "end": 1149,
                                "fullWidth": 3,
                                "width": 1,
                                "text": ";",
                                "value": ";",
                                "valueText": ";",
                                "hasTrailingTrivia": true,
                                "hasTrailingNewLine": true,
                                "trailingTrivia": [
                                    {
                                        "kind": "NewLineTrivia",
                                        "text": "\r\n"
                                    }
                                ]
                            }
                        }
                    ],
                    "closeBraceToken": {
                        "kind": "CloseBraceToken",
                        "fullStart": 1151,
                        "fullEnd": 1158,
                        "start": 1155,
                        "end": 1156,
                        "fullWidth": 7,
                        "width": 1,
                        "text": "}",
                        "value": "}",
                        "valueText": "}",
                        "hasLeadingTrivia": true,
                        "hasTrailingTrivia": true,
                        "hasTrailingNewLine": true,
                        "leadingTrivia": [
                            {
                                "kind": "WhitespaceTrivia",
                                "text": "    "
                            }
                        ],
                        "trailingTrivia": [
                            {
                                "kind": "NewLineTrivia",
                                "text": "\r\n"
                            }
                        ]
                    }
                }
            },
            {
                "kind": "ExpressionStatement",
                "fullStart": 1158,
                "fullEnd": 1182,
                "start": 1158,
                "end": 1180,
                "fullWidth": 24,
                "width": 22,
                "expression": {
                    "kind": "InvocationExpression",
                    "fullStart": 1158,
                    "fullEnd": 1179,
                    "start": 1158,
                    "end": 1179,
                    "fullWidth": 21,
                    "width": 21,
                    "expression": {
                        "kind": "IdentifierName",
                        "fullStart": 1158,
                        "fullEnd": 1169,
                        "start": 1158,
                        "end": 1169,
                        "fullWidth": 11,
                        "width": 11,
                        "text": "runTestCase",
                        "value": "runTestCase",
                        "valueText": "runTestCase"
                    },
                    "argumentList": {
                        "kind": "ArgumentList",
                        "fullStart": 1169,
                        "fullEnd": 1179,
                        "start": 1169,
                        "end": 1179,
                        "fullWidth": 10,
                        "width": 10,
                        "openParenToken": {
                            "kind": "OpenParenToken",
                            "fullStart": 1169,
                            "fullEnd": 1170,
                            "start": 1169,
                            "end": 1170,
                            "fullWidth": 1,
                            "width": 1,
                            "text": "(",
                            "value": "(",
                            "valueText": "("
                        },
                        "arguments": [
                            {
                                "kind": "IdentifierName",
                                "fullStart": 1170,
                                "fullEnd": 1178,
                                "start": 1170,
                                "end": 1178,
                                "fullWidth": 8,
                                "width": 8,
                                "text": "testcase",
                                "value": "testcase",
                                "valueText": "testcase"
                            }
                        ],
                        "closeParenToken": {
                            "kind": "CloseParenToken",
                            "fullStart": 1178,
                            "fullEnd": 1179,
                            "start": 1178,
                            "end": 1179,
                            "fullWidth": 1,
                            "width": 1,
                            "text": ")",
                            "value": ")",
                            "valueText": ")"
                        }
                    }
                },
                "semicolonToken": {
                    "kind": "SemicolonToken",
                    "fullStart": 1179,
                    "fullEnd": 1182,
                    "start": 1179,
                    "end": 1180,
                    "fullWidth": 3,
                    "width": 1,
                    "text": ";",
                    "value": ";",
                    "valueText": ";",
                    "hasTrailingTrivia": true,
                    "hasTrailingNewLine": true,
                    "trailingTrivia": [
                        {
                            "kind": "NewLineTrivia",
                            "text": "\r\n"
                        }
                    ]
                }
            }
        ],
        "endOfFileToken": {
            "kind": "EndOfFileToken",
            "fullStart": 1182,
            "fullEnd": 1182,
            "start": 1182,
            "end": 1182,
            "fullWidth": 0,
            "width": 0,
            "text": ""
        }
    },
    "lineMap": {
        "lineStarts": [
            0,
            67,
            152,
            232,
            308,
            380,
            385,
            440,
            592,
            597,
            599,
            601,
            624,
            626,
            649,
            674,
            676,
            732,
            766,
            779,
            781,
            817,
            849,
            883,
            885,
            925,
            952,
            965,
            967,
            1018,
            1044,
            1095,
            1097,
            1151,
            1158,
            1182
        ],
        "length": 1182
    }
}<|MERGE_RESOLUTION|>--- conflicted
+++ resolved
@@ -252,12 +252,8 @@
                                         "start": 638,
                                         "end": 646,
                                         "fullWidth": 8,
-<<<<<<< HEAD
                                         "width": 8,
-                                        "identifier": {
-=======
                                         "propertyName": {
->>>>>>> 85e84683
                                             "kind": "IdentifierName",
                                             "fullStart": 638,
                                             "fullEnd": 642,
@@ -413,12 +409,8 @@
                                         "start": 661,
                                         "end": 671,
                                         "fullWidth": 10,
-<<<<<<< HEAD
                                         "width": 10,
-                                        "identifier": {
-=======
                                         "propertyName": {
->>>>>>> 85e84683
                                             "kind": "IdentifierName",
                                             "fullStart": 661,
                                             "fullEnd": 667,
@@ -1000,12 +992,8 @@
                                         "start": 793,
                                         "end": 814,
                                         "fullWidth": 21,
-<<<<<<< HEAD
                                         "width": 21,
-                                        "identifier": {
-=======
                                         "propertyName": {
->>>>>>> 85e84683
                                             "kind": "IdentifierName",
                                             "fullStart": 793,
                                             "fullEnd": 797,
@@ -1374,12 +1362,8 @@
                                         "start": 861,
                                         "end": 880,
                                         "fullWidth": 19,
-<<<<<<< HEAD
                                         "width": 19,
-                                        "identifier": {
-=======
                                         "propertyName": {
->>>>>>> 85e84683
                                             "kind": "IdentifierName",
                                             "fullStart": 861,
                                             "fullEnd": 869,
@@ -1858,12 +1842,8 @@
                                         "start": 979,
                                         "end": 1015,
                                         "fullWidth": 36,
-<<<<<<< HEAD
                                         "width": 36,
-                                        "identifier": {
-=======
                                         "propertyName": {
->>>>>>> 85e84683
                                             "kind": "IdentifierName",
                                             "fullStart": 979,
                                             "fullEnd": 987,
@@ -2195,12 +2175,8 @@
                                         "start": 1056,
                                         "end": 1092,
                                         "fullWidth": 36,
-<<<<<<< HEAD
                                         "width": 36,
-                                        "identifier": {
-=======
                                         "propertyName": {
->>>>>>> 85e84683
                                             "kind": "IdentifierName",
                                             "fullStart": 1056,
                                             "fullEnd": 1064,
