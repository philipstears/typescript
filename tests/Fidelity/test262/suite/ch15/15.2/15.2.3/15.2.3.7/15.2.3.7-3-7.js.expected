{
    "isDeclaration": false,
    "languageVersion": "EcmaScript5",
    "parseOptions": {
        "allowAutomaticSemicolonInsertion": true
    },
    "sourceUnit": {
        "kind": "SourceUnit",
        "fullStart": 0,
        "fullEnd": 1113,
        "start": 589,
        "end": 1113,
        "fullWidth": 1113,
        "width": 524,
        "isIncrementallyUnusable": true,
        "moduleElements": [
            {
                "kind": "FunctionDeclaration",
                "fullStart": 0,
                "fullEnd": 1089,
                "start": 589,
                "end": 1087,
                "fullWidth": 1089,
                "width": 498,
                "isIncrementallyUnusable": true,
                "modifiers": [],
                "functionKeyword": {
                    "kind": "FunctionKeyword",
                    "fullStart": 0,
                    "fullEnd": 598,
                    "start": 589,
                    "end": 597,
                    "fullWidth": 598,
                    "width": 8,
                    "text": "function",
                    "value": "function",
                    "valueText": "function",
                    "hasLeadingTrivia": true,
                    "hasLeadingComment": true,
                    "hasLeadingNewLine": true,
                    "hasTrailingTrivia": true,
                    "leadingTrivia": [
                        {
                            "kind": "SingleLineCommentTrivia",
                            "text": "/// Copyright (c) 2012 Ecma International.  All rights reserved. "
                        },
                        {
                            "kind": "NewLineTrivia",
                            "text": "\r\n"
                        },
                        {
                            "kind": "SingleLineCommentTrivia",
                            "text": "/// Ecma International makes this code available under the terms and conditions set"
                        },
                        {
                            "kind": "NewLineTrivia",
                            "text": "\r\n"
                        },
                        {
                            "kind": "SingleLineCommentTrivia",
                            "text": "/// forth on http://hg.ecmascript.org/tests/test262/raw-file/tip/LICENSE (the "
                        },
                        {
                            "kind": "NewLineTrivia",
                            "text": "\r\n"
                        },
                        {
                            "kind": "SingleLineCommentTrivia",
                            "text": "/// \"Use Terms\").   Any redistribution of this code must retain the above "
                        },
                        {
                            "kind": "NewLineTrivia",
                            "text": "\r\n"
                        },
                        {
                            "kind": "SingleLineCommentTrivia",
                            "text": "/// copyright and this notice and otherwise comply with the Use Terms."
                        },
                        {
                            "kind": "NewLineTrivia",
                            "text": "\r\n"
                        },
                        {
                            "kind": "MultiLineCommentTrivia",
                            "text": "/**\r\n * @path ch15/15.2/15.2.3/15.2.3.7/15.2.3.7-3-7.js\r\n * @description Object.defineProperties - no additional property is defined in 'O' when 'Properties' doesn't contain enumerable own property \r\n */"
                        },
                        {
                            "kind": "NewLineTrivia",
                            "text": "\r\n"
                        },
                        {
                            "kind": "NewLineTrivia",
                            "text": "\r\n"
                        },
                        {
                            "kind": "NewLineTrivia",
                            "text": "\r\n"
                        }
                    ],
                    "trailingTrivia": [
                        {
                            "kind": "WhitespaceTrivia",
                            "text": " "
                        }
                    ]
                },
                "identifier": {
                    "kind": "IdentifierName",
                    "fullStart": 598,
                    "fullEnd": 606,
                    "start": 598,
                    "end": 606,
                    "fullWidth": 8,
                    "width": 8,
                    "text": "testcase",
                    "value": "testcase",
                    "valueText": "testcase"
                },
                "callSignature": {
                    "kind": "CallSignature",
                    "fullStart": 606,
                    "fullEnd": 609,
                    "start": 606,
                    "end": 608,
                    "fullWidth": 3,
                    "width": 2,
                    "parameterList": {
                        "kind": "ParameterList",
                        "fullStart": 606,
                        "fullEnd": 609,
                        "start": 606,
                        "end": 608,
                        "fullWidth": 3,
                        "width": 2,
                        "openParenToken": {
                            "kind": "OpenParenToken",
                            "fullStart": 606,
                            "fullEnd": 607,
                            "start": 606,
                            "end": 607,
                            "fullWidth": 1,
                            "width": 1,
                            "text": "(",
                            "value": "(",
                            "valueText": "("
                        },
                        "parameters": [],
                        "closeParenToken": {
                            "kind": "CloseParenToken",
                            "fullStart": 607,
                            "fullEnd": 609,
                            "start": 607,
                            "end": 608,
                            "fullWidth": 2,
                            "width": 1,
                            "text": ")",
                            "value": ")",
                            "valueText": ")",
                            "hasTrailingTrivia": true,
                            "trailingTrivia": [
                                {
                                    "kind": "WhitespaceTrivia",
                                    "text": " "
                                }
                            ]
                        }
                    }
                },
                "block": {
                    "kind": "Block",
                    "fullStart": 609,
                    "fullEnd": 1089,
                    "start": 609,
                    "end": 1087,
                    "fullWidth": 480,
                    "width": 478,
                    "isIncrementallyUnusable": true,
                    "openBraceToken": {
                        "kind": "OpenBraceToken",
                        "fullStart": 609,
                        "fullEnd": 612,
                        "start": 609,
                        "end": 610,
                        "fullWidth": 3,
                        "width": 1,
                        "text": "{",
                        "value": "{",
                        "valueText": "{",
                        "hasTrailingTrivia": true,
                        "hasTrailingNewLine": true,
                        "trailingTrivia": [
                            {
                                "kind": "NewLineTrivia",
                                "text": "\r\n"
                            }
                        ]
                    },
                    "statements": [
                        {
                            "kind": "VariableStatement",
                            "fullStart": 612,
                            "fullEnd": 637,
                            "start": 622,
                            "end": 635,
                            "fullWidth": 25,
                            "width": 13,
                            "modifiers": [],
                            "variableDeclaration": {
                                "kind": "VariableDeclaration",
                                "fullStart": 612,
                                "fullEnd": 634,
                                "start": 622,
                                "end": 634,
                                "fullWidth": 22,
                                "width": 12,
                                "varKeyword": {
                                    "kind": "VarKeyword",
                                    "fullStart": 612,
                                    "fullEnd": 626,
                                    "start": 622,
                                    "end": 625,
                                    "fullWidth": 14,
                                    "width": 3,
                                    "text": "var",
                                    "value": "var",
                                    "valueText": "var",
                                    "hasLeadingTrivia": true,
                                    "hasLeadingNewLine": true,
                                    "hasTrailingTrivia": true,
                                    "leadingTrivia": [
                                        {
                                            "kind": "NewLineTrivia",
                                            "text": "\r\n"
                                        },
                                        {
                                            "kind": "WhitespaceTrivia",
                                            "text": "        "
                                        }
                                    ],
                                    "trailingTrivia": [
                                        {
                                            "kind": "WhitespaceTrivia",
                                            "text": " "
                                        }
                                    ]
                                },
                                "variableDeclarators": [
                                    {
                                        "kind": "VariableDeclarator",
                                        "fullStart": 626,
                                        "fullEnd": 634,
                                        "start": 626,
                                        "end": 634,
                                        "fullWidth": 8,
<<<<<<< HEAD
                                        "width": 8,
                                        "identifier": {
=======
                                        "propertyName": {
>>>>>>> 85e84683
                                            "kind": "IdentifierName",
                                            "fullStart": 626,
                                            "fullEnd": 630,
                                            "start": 626,
                                            "end": 629,
                                            "fullWidth": 4,
                                            "width": 3,
                                            "text": "obj",
                                            "value": "obj",
                                            "valueText": "obj",
                                            "hasTrailingTrivia": true,
                                            "trailingTrivia": [
                                                {
                                                    "kind": "WhitespaceTrivia",
                                                    "text": " "
                                                }
                                            ]
                                        },
                                        "equalsValueClause": {
                                            "kind": "EqualsValueClause",
                                            "fullStart": 630,
                                            "fullEnd": 634,
                                            "start": 630,
                                            "end": 634,
                                            "fullWidth": 4,
                                            "width": 4,
                                            "equalsToken": {
                                                "kind": "EqualsToken",
                                                "fullStart": 630,
                                                "fullEnd": 632,
                                                "start": 630,
                                                "end": 631,
                                                "fullWidth": 2,
                                                "width": 1,
                                                "text": "=",
                                                "value": "=",
                                                "valueText": "=",
                                                "hasTrailingTrivia": true,
                                                "trailingTrivia": [
                                                    {
                                                        "kind": "WhitespaceTrivia",
                                                        "text": " "
                                                    }
                                                ]
                                            },
                                            "value": {
                                                "kind": "ObjectLiteralExpression",
                                                "fullStart": 632,
                                                "fullEnd": 634,
                                                "start": 632,
                                                "end": 634,
                                                "fullWidth": 2,
                                                "width": 2,
                                                "openBraceToken": {
                                                    "kind": "OpenBraceToken",
                                                    "fullStart": 632,
                                                    "fullEnd": 633,
                                                    "start": 632,
                                                    "end": 633,
                                                    "fullWidth": 1,
                                                    "width": 1,
                                                    "text": "{",
                                                    "value": "{",
                                                    "valueText": "{"
                                                },
                                                "propertyAssignments": [],
                                                "closeBraceToken": {
                                                    "kind": "CloseBraceToken",
                                                    "fullStart": 633,
                                                    "fullEnd": 634,
                                                    "start": 633,
                                                    "end": 634,
                                                    "fullWidth": 1,
                                                    "width": 1,
                                                    "text": "}",
                                                    "value": "}",
                                                    "valueText": "}"
                                                }
                                            }
                                        }
                                    }
                                ]
                            },
                            "semicolonToken": {
                                "kind": "SemicolonToken",
                                "fullStart": 634,
                                "fullEnd": 637,
                                "start": 634,
                                "end": 635,
                                "fullWidth": 3,
                                "width": 1,
                                "text": ";",
                                "value": ";",
                                "valueText": ";",
                                "hasTrailingTrivia": true,
                                "hasTrailingNewLine": true,
                                "trailingTrivia": [
                                    {
                                        "kind": "NewLineTrivia",
                                        "text": "\r\n"
                                    }
                                ]
                            }
                        },
                        {
                            "kind": "VariableStatement",
                            "fullStart": 637,
                            "fullEnd": 664,
                            "start": 647,
                            "end": 662,
                            "fullWidth": 27,
                            "width": 15,
                            "modifiers": [],
                            "variableDeclaration": {
                                "kind": "VariableDeclaration",
                                "fullStart": 637,
                                "fullEnd": 661,
                                "start": 647,
                                "end": 661,
                                "fullWidth": 24,
                                "width": 14,
                                "varKeyword": {
                                    "kind": "VarKeyword",
                                    "fullStart": 637,
                                    "fullEnd": 651,
                                    "start": 647,
                                    "end": 650,
                                    "fullWidth": 14,
                                    "width": 3,
                                    "text": "var",
                                    "value": "var",
                                    "valueText": "var",
                                    "hasLeadingTrivia": true,
                                    "hasLeadingNewLine": true,
                                    "hasTrailingTrivia": true,
                                    "leadingTrivia": [
                                        {
                                            "kind": "NewLineTrivia",
                                            "text": "\r\n"
                                        },
                                        {
                                            "kind": "WhitespaceTrivia",
                                            "text": "        "
                                        }
                                    ],
                                    "trailingTrivia": [
                                        {
                                            "kind": "WhitespaceTrivia",
                                            "text": " "
                                        }
                                    ]
                                },
                                "variableDeclarators": [
                                    {
                                        "kind": "VariableDeclarator",
                                        "fullStart": 651,
                                        "fullEnd": 661,
                                        "start": 651,
                                        "end": 661,
                                        "fullWidth": 10,
<<<<<<< HEAD
                                        "width": 10,
                                        "identifier": {
=======
                                        "propertyName": {
>>>>>>> 85e84683
                                            "kind": "IdentifierName",
                                            "fullStart": 651,
                                            "fullEnd": 657,
                                            "start": 651,
                                            "end": 656,
                                            "fullWidth": 6,
                                            "width": 5,
                                            "text": "props",
                                            "value": "props",
                                            "valueText": "props",
                                            "hasTrailingTrivia": true,
                                            "trailingTrivia": [
                                                {
                                                    "kind": "WhitespaceTrivia",
                                                    "text": " "
                                                }
                                            ]
                                        },
                                        "equalsValueClause": {
                                            "kind": "EqualsValueClause",
                                            "fullStart": 657,
                                            "fullEnd": 661,
                                            "start": 657,
                                            "end": 661,
                                            "fullWidth": 4,
                                            "width": 4,
                                            "equalsToken": {
                                                "kind": "EqualsToken",
                                                "fullStart": 657,
                                                "fullEnd": 659,
                                                "start": 657,
                                                "end": 658,
                                                "fullWidth": 2,
                                                "width": 1,
                                                "text": "=",
                                                "value": "=",
                                                "valueText": "=",
                                                "hasTrailingTrivia": true,
                                                "trailingTrivia": [
                                                    {
                                                        "kind": "WhitespaceTrivia",
                                                        "text": " "
                                                    }
                                                ]
                                            },
                                            "value": {
                                                "kind": "ObjectLiteralExpression",
                                                "fullStart": 659,
                                                "fullEnd": 661,
                                                "start": 659,
                                                "end": 661,
                                                "fullWidth": 2,
                                                "width": 2,
                                                "openBraceToken": {
                                                    "kind": "OpenBraceToken",
                                                    "fullStart": 659,
                                                    "fullEnd": 660,
                                                    "start": 659,
                                                    "end": 660,
                                                    "fullWidth": 1,
                                                    "width": 1,
                                                    "text": "{",
                                                    "value": "{",
                                                    "valueText": "{"
                                                },
                                                "propertyAssignments": [],
                                                "closeBraceToken": {
                                                    "kind": "CloseBraceToken",
                                                    "fullStart": 660,
                                                    "fullEnd": 661,
                                                    "start": 660,
                                                    "end": 661,
                                                    "fullWidth": 1,
                                                    "width": 1,
                                                    "text": "}",
                                                    "value": "}",
                                                    "valueText": "}"
                                                }
                                            }
                                        }
                                    }
                                ]
                            },
                            "semicolonToken": {
                                "kind": "SemicolonToken",
                                "fullStart": 661,
                                "fullEnd": 664,
                                "start": 661,
                                "end": 662,
                                "fullWidth": 3,
                                "width": 1,
                                "text": ";",
                                "value": ";",
                                "valueText": ";",
                                "hasTrailingTrivia": true,
                                "hasTrailingNewLine": true,
                                "trailingTrivia": [
                                    {
                                        "kind": "NewLineTrivia",
                                        "text": "\r\n"
                                    }
                                ]
                            }
                        },
                        {
                            "kind": "ExpressionStatement",
                            "fullStart": 664,
                            "fullEnd": 783,
                            "start": 674,
                            "end": 781,
                            "fullWidth": 119,
                            "width": 107,
                            "expression": {
                                "kind": "InvocationExpression",
                                "fullStart": 664,
                                "fullEnd": 780,
                                "start": 674,
                                "end": 780,
                                "fullWidth": 116,
                                "width": 106,
                                "expression": {
                                    "kind": "MemberAccessExpression",
                                    "fullStart": 664,
                                    "fullEnd": 695,
                                    "start": 674,
                                    "end": 695,
                                    "fullWidth": 31,
                                    "width": 21,
                                    "expression": {
                                        "kind": "IdentifierName",
                                        "fullStart": 664,
                                        "fullEnd": 680,
                                        "start": 674,
                                        "end": 680,
                                        "fullWidth": 16,
                                        "width": 6,
                                        "text": "Object",
                                        "value": "Object",
                                        "valueText": "Object",
                                        "hasLeadingTrivia": true,
                                        "hasLeadingNewLine": true,
                                        "leadingTrivia": [
                                            {
                                                "kind": "NewLineTrivia",
                                                "text": "\r\n"
                                            },
                                            {
                                                "kind": "WhitespaceTrivia",
                                                "text": "        "
                                            }
                                        ]
                                    },
                                    "dotToken": {
                                        "kind": "DotToken",
                                        "fullStart": 680,
                                        "fullEnd": 681,
                                        "start": 680,
                                        "end": 681,
                                        "fullWidth": 1,
                                        "width": 1,
                                        "text": ".",
                                        "value": ".",
                                        "valueText": "."
                                    },
                                    "name": {
                                        "kind": "IdentifierName",
                                        "fullStart": 681,
                                        "fullEnd": 695,
                                        "start": 681,
                                        "end": 695,
                                        "fullWidth": 14,
                                        "width": 14,
                                        "text": "defineProperty",
                                        "value": "defineProperty",
                                        "valueText": "defineProperty"
                                    }
                                },
                                "argumentList": {
                                    "kind": "ArgumentList",
                                    "fullStart": 695,
                                    "fullEnd": 780,
                                    "start": 695,
                                    "end": 780,
                                    "fullWidth": 85,
                                    "width": 85,
                                    "openParenToken": {
                                        "kind": "OpenParenToken",
                                        "fullStart": 695,
                                        "fullEnd": 696,
                                        "start": 695,
                                        "end": 696,
                                        "fullWidth": 1,
                                        "width": 1,
                                        "text": "(",
                                        "value": "(",
                                        "valueText": "("
                                    },
                                    "arguments": [
                                        {
                                            "kind": "IdentifierName",
                                            "fullStart": 696,
                                            "fullEnd": 701,
                                            "start": 696,
                                            "end": 701,
                                            "fullWidth": 5,
                                            "width": 5,
                                            "text": "props",
                                            "value": "props",
                                            "valueText": "props"
                                        },
                                        {
                                            "kind": "CommaToken",
                                            "fullStart": 701,
                                            "fullEnd": 703,
                                            "start": 701,
                                            "end": 702,
                                            "fullWidth": 2,
                                            "width": 1,
                                            "text": ",",
                                            "value": ",",
                                            "valueText": ",",
                                            "hasTrailingTrivia": true,
                                            "trailingTrivia": [
                                                {
                                                    "kind": "WhitespaceTrivia",
                                                    "text": " "
                                                }
                                            ]
                                        },
                                        {
                                            "kind": "StringLiteral",
                                            "fullStart": 703,
                                            "fullEnd": 710,
                                            "start": 703,
                                            "end": 710,
                                            "fullWidth": 7,
                                            "width": 7,
                                            "text": "\"prop1\"",
                                            "value": "prop1",
                                            "valueText": "prop1"
                                        },
                                        {
                                            "kind": "CommaToken",
                                            "fullStart": 710,
                                            "fullEnd": 712,
                                            "start": 710,
                                            "end": 711,
                                            "fullWidth": 2,
                                            "width": 1,
                                            "text": ",",
                                            "value": ",",
                                            "valueText": ",",
                                            "hasTrailingTrivia": true,
                                            "trailingTrivia": [
                                                {
                                                    "kind": "WhitespaceTrivia",
                                                    "text": " "
                                                }
                                            ]
                                        },
                                        {
                                            "kind": "ObjectLiteralExpression",
                                            "fullStart": 712,
                                            "fullEnd": 779,
                                            "start": 712,
                                            "end": 779,
                                            "fullWidth": 67,
                                            "width": 67,
                                            "openBraceToken": {
                                                "kind": "OpenBraceToken",
                                                "fullStart": 712,
                                                "fullEnd": 715,
                                                "start": 712,
                                                "end": 713,
                                                "fullWidth": 3,
                                                "width": 1,
                                                "text": "{",
                                                "value": "{",
                                                "valueText": "{",
                                                "hasTrailingTrivia": true,
                                                "hasTrailingNewLine": true,
                                                "trailingTrivia": [
                                                    {
                                                        "kind": "NewLineTrivia",
                                                        "text": "\r\n"
                                                    }
                                                ]
                                            },
                                            "propertyAssignments": [
                                                {
                                                    "kind": "SimplePropertyAssignment",
                                                    "fullStart": 715,
                                                    "fullEnd": 736,
                                                    "start": 727,
                                                    "end": 736,
                                                    "fullWidth": 21,
                                                    "width": 9,
                                                    "propertyName": {
                                                        "kind": "IdentifierName",
                                                        "fullStart": 715,
                                                        "fullEnd": 732,
                                                        "start": 727,
                                                        "end": 732,
                                                        "fullWidth": 17,
                                                        "width": 5,
                                                        "text": "value",
                                                        "value": "value",
                                                        "valueText": "value",
                                                        "hasLeadingTrivia": true,
                                                        "leadingTrivia": [
                                                            {
                                                                "kind": "WhitespaceTrivia",
                                                                "text": "            "
                                                            }
                                                        ]
                                                    },
                                                    "colonToken": {
                                                        "kind": "ColonToken",
                                                        "fullStart": 732,
                                                        "fullEnd": 734,
                                                        "start": 732,
                                                        "end": 733,
                                                        "fullWidth": 2,
                                                        "width": 1,
                                                        "text": ":",
                                                        "value": ":",
                                                        "valueText": ":",
                                                        "hasTrailingTrivia": true,
                                                        "trailingTrivia": [
                                                            {
                                                                "kind": "WhitespaceTrivia",
                                                                "text": " "
                                                            }
                                                        ]
                                                    },
                                                    "expression": {
                                                        "kind": "ObjectLiteralExpression",
                                                        "fullStart": 734,
                                                        "fullEnd": 736,
                                                        "start": 734,
                                                        "end": 736,
                                                        "fullWidth": 2,
                                                        "width": 2,
                                                        "openBraceToken": {
                                                            "kind": "OpenBraceToken",
                                                            "fullStart": 734,
                                                            "fullEnd": 735,
                                                            "start": 734,
                                                            "end": 735,
                                                            "fullWidth": 1,
                                                            "width": 1,
                                                            "text": "{",
                                                            "value": "{",
                                                            "valueText": "{"
                                                        },
                                                        "propertyAssignments": [],
                                                        "closeBraceToken": {
                                                            "kind": "CloseBraceToken",
                                                            "fullStart": 735,
                                                            "fullEnd": 736,
                                                            "start": 735,
                                                            "end": 736,
                                                            "fullWidth": 1,
                                                            "width": 1,
                                                            "text": "}",
                                                            "value": "}",
                                                            "valueText": "}"
                                                        }
                                                    }
                                                },
                                                {
                                                    "kind": "CommaToken",
                                                    "fullStart": 736,
                                                    "fullEnd": 739,
                                                    "start": 736,
                                                    "end": 737,
                                                    "fullWidth": 3,
                                                    "width": 1,
                                                    "text": ",",
                                                    "value": ",",
                                                    "valueText": ",",
                                                    "hasTrailingTrivia": true,
                                                    "hasTrailingNewLine": true,
                                                    "trailingTrivia": [
                                                        {
                                                            "kind": "NewLineTrivia",
                                                            "text": "\r\n"
                                                        }
                                                    ]
                                                },
                                                {
                                                    "kind": "SimplePropertyAssignment",
                                                    "fullStart": 739,
                                                    "fullEnd": 770,
                                                    "start": 751,
                                                    "end": 768,
                                                    "fullWidth": 31,
                                                    "width": 17,
                                                    "propertyName": {
                                                        "kind": "IdentifierName",
                                                        "fullStart": 739,
                                                        "fullEnd": 761,
                                                        "start": 751,
                                                        "end": 761,
                                                        "fullWidth": 22,
                                                        "width": 10,
                                                        "text": "enumerable",
                                                        "value": "enumerable",
                                                        "valueText": "enumerable",
                                                        "hasLeadingTrivia": true,
                                                        "leadingTrivia": [
                                                            {
                                                                "kind": "WhitespaceTrivia",
                                                                "text": "            "
                                                            }
                                                        ]
                                                    },
                                                    "colonToken": {
                                                        "kind": "ColonToken",
                                                        "fullStart": 761,
                                                        "fullEnd": 763,
                                                        "start": 761,
                                                        "end": 762,
                                                        "fullWidth": 2,
                                                        "width": 1,
                                                        "text": ":",
                                                        "value": ":",
                                                        "valueText": ":",
                                                        "hasTrailingTrivia": true,
                                                        "trailingTrivia": [
                                                            {
                                                                "kind": "WhitespaceTrivia",
                                                                "text": " "
                                                            }
                                                        ]
                                                    },
                                                    "expression": {
                                                        "kind": "FalseKeyword",
                                                        "fullStart": 763,
                                                        "fullEnd": 770,
                                                        "start": 763,
                                                        "end": 768,
                                                        "fullWidth": 7,
                                                        "width": 5,
                                                        "text": "false",
                                                        "value": false,
                                                        "valueText": "false",
                                                        "hasTrailingTrivia": true,
                                                        "hasTrailingNewLine": true,
                                                        "trailingTrivia": [
                                                            {
                                                                "kind": "NewLineTrivia",
                                                                "text": "\r\n"
                                                            }
                                                        ]
                                                    }
                                                }
                                            ],
                                            "closeBraceToken": {
                                                "kind": "CloseBraceToken",
                                                "fullStart": 770,
                                                "fullEnd": 779,
                                                "start": 778,
                                                "end": 779,
                                                "fullWidth": 9,
                                                "width": 1,
                                                "text": "}",
                                                "value": "}",
                                                "valueText": "}",
                                                "hasLeadingTrivia": true,
                                                "leadingTrivia": [
                                                    {
                                                        "kind": "WhitespaceTrivia",
                                                        "text": "        "
                                                    }
                                                ]
                                            }
                                        }
                                    ],
                                    "closeParenToken": {
                                        "kind": "CloseParenToken",
                                        "fullStart": 779,
                                        "fullEnd": 780,
                                        "start": 779,
                                        "end": 780,
                                        "fullWidth": 1,
                                        "width": 1,
                                        "text": ")",
                                        "value": ")",
                                        "valueText": ")"
                                    }
                                }
                            },
                            "semicolonToken": {
                                "kind": "SemicolonToken",
                                "fullStart": 780,
                                "fullEnd": 783,
                                "start": 780,
                                "end": 781,
                                "fullWidth": 3,
                                "width": 1,
                                "text": ";",
                                "value": ";",
                                "valueText": ";",
                                "hasTrailingTrivia": true,
                                "hasTrailingNewLine": true,
                                "trailingTrivia": [
                                    {
                                        "kind": "NewLineTrivia",
                                        "text": "\r\n"
                                    }
                                ]
                            }
                        },
                        {
                            "kind": "ExpressionStatement",
                            "fullStart": 783,
                            "fullEnd": 954,
                            "start": 793,
                            "end": 952,
                            "fullWidth": 171,
                            "width": 159,
                            "isIncrementallyUnusable": true,
                            "expression": {
                                "kind": "InvocationExpression",
                                "fullStart": 783,
                                "fullEnd": 951,
                                "start": 793,
                                "end": 951,
                                "fullWidth": 168,
                                "width": 158,
                                "isIncrementallyUnusable": true,
                                "expression": {
                                    "kind": "MemberAccessExpression",
                                    "fullStart": 783,
                                    "fullEnd": 814,
                                    "start": 793,
                                    "end": 814,
                                    "fullWidth": 31,
                                    "width": 21,
                                    "expression": {
                                        "kind": "IdentifierName",
                                        "fullStart": 783,
                                        "fullEnd": 799,
                                        "start": 793,
                                        "end": 799,
                                        "fullWidth": 16,
                                        "width": 6,
                                        "text": "Object",
                                        "value": "Object",
                                        "valueText": "Object",
                                        "hasLeadingTrivia": true,
                                        "hasLeadingNewLine": true,
                                        "leadingTrivia": [
                                            {
                                                "kind": "NewLineTrivia",
                                                "text": "\r\n"
                                            },
                                            {
                                                "kind": "WhitespaceTrivia",
                                                "text": "        "
                                            }
                                        ]
                                    },
                                    "dotToken": {
                                        "kind": "DotToken",
                                        "fullStart": 799,
                                        "fullEnd": 800,
                                        "start": 799,
                                        "end": 800,
                                        "fullWidth": 1,
                                        "width": 1,
                                        "text": ".",
                                        "value": ".",
                                        "valueText": "."
                                    },
                                    "name": {
                                        "kind": "IdentifierName",
                                        "fullStart": 800,
                                        "fullEnd": 814,
                                        "start": 800,
                                        "end": 814,
                                        "fullWidth": 14,
                                        "width": 14,
                                        "text": "defineProperty",
                                        "value": "defineProperty",
                                        "valueText": "defineProperty"
                                    }
                                },
                                "argumentList": {
                                    "kind": "ArgumentList",
                                    "fullStart": 814,
                                    "fullEnd": 951,
                                    "start": 814,
                                    "end": 951,
                                    "fullWidth": 137,
                                    "width": 137,
                                    "isIncrementallyUnusable": true,
                                    "openParenToken": {
                                        "kind": "OpenParenToken",
                                        "fullStart": 814,
                                        "fullEnd": 815,
                                        "start": 814,
                                        "end": 815,
                                        "fullWidth": 1,
                                        "width": 1,
                                        "text": "(",
                                        "value": "(",
                                        "valueText": "("
                                    },
                                    "arguments": [
                                        {
                                            "kind": "IdentifierName",
                                            "fullStart": 815,
                                            "fullEnd": 820,
                                            "start": 815,
                                            "end": 820,
                                            "fullWidth": 5,
                                            "width": 5,
                                            "text": "props",
                                            "value": "props",
                                            "valueText": "props"
                                        },
                                        {
                                            "kind": "CommaToken",
                                            "fullStart": 820,
                                            "fullEnd": 822,
                                            "start": 820,
                                            "end": 821,
                                            "fullWidth": 2,
                                            "width": 1,
                                            "text": ",",
                                            "value": ",",
                                            "valueText": ",",
                                            "hasTrailingTrivia": true,
                                            "trailingTrivia": [
                                                {
                                                    "kind": "WhitespaceTrivia",
                                                    "text": " "
                                                }
                                            ]
                                        },
                                        {
                                            "kind": "StringLiteral",
                                            "fullStart": 822,
                                            "fullEnd": 829,
                                            "start": 822,
                                            "end": 829,
                                            "fullWidth": 7,
                                            "width": 7,
                                            "text": "\"prop2\"",
                                            "value": "prop2",
                                            "valueText": "prop2"
                                        },
                                        {
                                            "kind": "CommaToken",
                                            "fullStart": 829,
                                            "fullEnd": 831,
                                            "start": 829,
                                            "end": 830,
                                            "fullWidth": 2,
                                            "width": 1,
                                            "text": ",",
                                            "value": ",",
                                            "valueText": ",",
                                            "hasTrailingTrivia": true,
                                            "trailingTrivia": [
                                                {
                                                    "kind": "WhitespaceTrivia",
                                                    "text": " "
                                                }
                                            ]
                                        },
                                        {
                                            "kind": "ObjectLiteralExpression",
                                            "fullStart": 831,
                                            "fullEnd": 950,
                                            "start": 831,
                                            "end": 950,
                                            "fullWidth": 119,
                                            "width": 119,
                                            "isIncrementallyUnusable": true,
                                            "openBraceToken": {
                                                "kind": "OpenBraceToken",
                                                "fullStart": 831,
                                                "fullEnd": 834,
                                                "start": 831,
                                                "end": 832,
                                                "fullWidth": 3,
                                                "width": 1,
                                                "text": "{",
                                                "value": "{",
                                                "valueText": "{",
                                                "hasTrailingTrivia": true,
                                                "hasTrailingNewLine": true,
                                                "trailingTrivia": [
                                                    {
                                                        "kind": "NewLineTrivia",
                                                        "text": "\r\n"
                                                    }
                                                ]
                                            },
                                            "propertyAssignments": [
                                                {
                                                    "kind": "SimplePropertyAssignment",
                                                    "fullStart": 834,
                                                    "fullEnd": 907,
                                                    "start": 846,
                                                    "end": 907,
                                                    "fullWidth": 73,
                                                    "width": 61,
                                                    "isIncrementallyUnusable": true,
                                                    "propertyName": {
                                                        "kind": "IdentifierName",
                                                        "fullStart": 834,
                                                        "fullEnd": 849,
                                                        "start": 846,
                                                        "end": 849,
                                                        "fullWidth": 15,
                                                        "width": 3,
                                                        "text": "get",
                                                        "value": "get",
                                                        "valueText": "get",
                                                        "hasLeadingTrivia": true,
                                                        "leadingTrivia": [
                                                            {
                                                                "kind": "WhitespaceTrivia",
                                                                "text": "            "
                                                            }
                                                        ]
                                                    },
                                                    "colonToken": {
                                                        "kind": "ColonToken",
                                                        "fullStart": 849,
                                                        "fullEnd": 851,
                                                        "start": 849,
                                                        "end": 850,
                                                        "fullWidth": 2,
                                                        "width": 1,
                                                        "text": ":",
                                                        "value": ":",
                                                        "valueText": ":",
                                                        "hasTrailingTrivia": true,
                                                        "trailingTrivia": [
                                                            {
                                                                "kind": "WhitespaceTrivia",
                                                                "text": " "
                                                            }
                                                        ]
                                                    },
                                                    "expression": {
                                                        "kind": "FunctionExpression",
                                                        "fullStart": 851,
                                                        "fullEnd": 907,
                                                        "start": 851,
                                                        "end": 907,
                                                        "fullWidth": 56,
                                                        "width": 56,
                                                        "functionKeyword": {
                                                            "kind": "FunctionKeyword",
                                                            "fullStart": 851,
                                                            "fullEnd": 860,
                                                            "start": 851,
                                                            "end": 859,
                                                            "fullWidth": 9,
                                                            "width": 8,
                                                            "text": "function",
                                                            "value": "function",
                                                            "valueText": "function",
                                                            "hasTrailingTrivia": true,
                                                            "trailingTrivia": [
                                                                {
                                                                    "kind": "WhitespaceTrivia",
                                                                    "text": " "
                                                                }
                                                            ]
                                                        },
                                                        "callSignature": {
                                                            "kind": "CallSignature",
                                                            "fullStart": 860,
                                                            "fullEnd": 863,
                                                            "start": 860,
                                                            "end": 862,
                                                            "fullWidth": 3,
                                                            "width": 2,
                                                            "parameterList": {
                                                                "kind": "ParameterList",
                                                                "fullStart": 860,
                                                                "fullEnd": 863,
                                                                "start": 860,
                                                                "end": 862,
                                                                "fullWidth": 3,
                                                                "width": 2,
                                                                "openParenToken": {
                                                                    "kind": "OpenParenToken",
                                                                    "fullStart": 860,
                                                                    "fullEnd": 861,
                                                                    "start": 860,
                                                                    "end": 861,
                                                                    "fullWidth": 1,
                                                                    "width": 1,
                                                                    "text": "(",
                                                                    "value": "(",
                                                                    "valueText": "("
                                                                },
                                                                "parameters": [],
                                                                "closeParenToken": {
                                                                    "kind": "CloseParenToken",
                                                                    "fullStart": 861,
                                                                    "fullEnd": 863,
                                                                    "start": 861,
                                                                    "end": 862,
                                                                    "fullWidth": 2,
                                                                    "width": 1,
                                                                    "text": ")",
                                                                    "value": ")",
                                                                    "valueText": ")",
                                                                    "hasTrailingTrivia": true,
                                                                    "trailingTrivia": [
                                                                        {
                                                                            "kind": "WhitespaceTrivia",
                                                                            "text": " "
                                                                        }
                                                                    ]
                                                                }
                                                            }
                                                        },
                                                        "block": {
                                                            "kind": "Block",
                                                            "fullStart": 863,
                                                            "fullEnd": 907,
                                                            "start": 863,
                                                            "end": 907,
                                                            "fullWidth": 44,
                                                            "width": 44,
                                                            "openBraceToken": {
                                                                "kind": "OpenBraceToken",
                                                                "fullStart": 863,
                                                                "fullEnd": 866,
                                                                "start": 863,
                                                                "end": 864,
                                                                "fullWidth": 3,
                                                                "width": 1,
                                                                "text": "{",
                                                                "value": "{",
                                                                "valueText": "{",
                                                                "hasTrailingTrivia": true,
                                                                "hasTrailingNewLine": true,
                                                                "trailingTrivia": [
                                                                    {
                                                                        "kind": "NewLineTrivia",
                                                                        "text": "\r\n"
                                                                    }
                                                                ]
                                                            },
                                                            "statements": [
                                                                {
                                                                    "kind": "ReturnStatement",
                                                                    "fullStart": 866,
                                                                    "fullEnd": 894,
                                                                    "start": 882,
                                                                    "end": 892,
                                                                    "fullWidth": 28,
                                                                    "width": 10,
                                                                    "returnKeyword": {
                                                                        "kind": "ReturnKeyword",
                                                                        "fullStart": 866,
                                                                        "fullEnd": 889,
                                                                        "start": 882,
                                                                        "end": 888,
                                                                        "fullWidth": 23,
                                                                        "width": 6,
                                                                        "text": "return",
                                                                        "value": "return",
                                                                        "valueText": "return",
                                                                        "hasLeadingTrivia": true,
                                                                        "hasTrailingTrivia": true,
                                                                        "leadingTrivia": [
                                                                            {
                                                                                "kind": "WhitespaceTrivia",
                                                                                "text": "                "
                                                                            }
                                                                        ],
                                                                        "trailingTrivia": [
                                                                            {
                                                                                "kind": "WhitespaceTrivia",
                                                                                "text": " "
                                                                            }
                                                                        ]
                                                                    },
                                                                    "expression": {
                                                                        "kind": "ObjectLiteralExpression",
                                                                        "fullStart": 889,
                                                                        "fullEnd": 891,
                                                                        "start": 889,
                                                                        "end": 891,
                                                                        "fullWidth": 2,
                                                                        "width": 2,
                                                                        "openBraceToken": {
                                                                            "kind": "OpenBraceToken",
                                                                            "fullStart": 889,
                                                                            "fullEnd": 890,
                                                                            "start": 889,
                                                                            "end": 890,
                                                                            "fullWidth": 1,
                                                                            "width": 1,
                                                                            "text": "{",
                                                                            "value": "{",
                                                                            "valueText": "{"
                                                                        },
                                                                        "propertyAssignments": [],
                                                                        "closeBraceToken": {
                                                                            "kind": "CloseBraceToken",
                                                                            "fullStart": 890,
                                                                            "fullEnd": 891,
                                                                            "start": 890,
                                                                            "end": 891,
                                                                            "fullWidth": 1,
                                                                            "width": 1,
                                                                            "text": "}",
                                                                            "value": "}",
                                                                            "valueText": "}"
                                                                        }
                                                                    },
                                                                    "semicolonToken": {
                                                                        "kind": "SemicolonToken",
                                                                        "fullStart": 891,
                                                                        "fullEnd": 894,
                                                                        "start": 891,
                                                                        "end": 892,
                                                                        "fullWidth": 3,
                                                                        "width": 1,
                                                                        "text": ";",
                                                                        "value": ";",
                                                                        "valueText": ";",
                                                                        "hasTrailingTrivia": true,
                                                                        "hasTrailingNewLine": true,
                                                                        "trailingTrivia": [
                                                                            {
                                                                                "kind": "NewLineTrivia",
                                                                                "text": "\r\n"
                                                                            }
                                                                        ]
                                                                    }
                                                                }
                                                            ],
                                                            "closeBraceToken": {
                                                                "kind": "CloseBraceToken",
                                                                "fullStart": 894,
                                                                "fullEnd": 907,
                                                                "start": 906,
                                                                "end": 907,
                                                                "fullWidth": 13,
                                                                "width": 1,
                                                                "text": "}",
                                                                "value": "}",
                                                                "valueText": "}",
                                                                "hasLeadingTrivia": true,
                                                                "leadingTrivia": [
                                                                    {
                                                                        "kind": "WhitespaceTrivia",
                                                                        "text": "            "
                                                                    }
                                                                ]
                                                            }
                                                        }
                                                    }
                                                },
                                                {
                                                    "kind": "CommaToken",
                                                    "fullStart": 907,
                                                    "fullEnd": 910,
                                                    "start": 907,
                                                    "end": 908,
                                                    "fullWidth": 3,
                                                    "width": 1,
                                                    "text": ",",
                                                    "value": ",",
                                                    "valueText": ",",
                                                    "hasTrailingTrivia": true,
                                                    "hasTrailingNewLine": true,
                                                    "trailingTrivia": [
                                                        {
                                                            "kind": "NewLineTrivia",
                                                            "text": "\r\n"
                                                        }
                                                    ]
                                                },
                                                {
                                                    "kind": "SimplePropertyAssignment",
                                                    "fullStart": 910,
                                                    "fullEnd": 941,
                                                    "start": 922,
                                                    "end": 939,
                                                    "fullWidth": 31,
                                                    "width": 17,
                                                    "propertyName": {
                                                        "kind": "IdentifierName",
                                                        "fullStart": 910,
                                                        "fullEnd": 932,
                                                        "start": 922,
                                                        "end": 932,
                                                        "fullWidth": 22,
                                                        "width": 10,
                                                        "text": "enumerable",
                                                        "value": "enumerable",
                                                        "valueText": "enumerable",
                                                        "hasLeadingTrivia": true,
                                                        "leadingTrivia": [
                                                            {
                                                                "kind": "WhitespaceTrivia",
                                                                "text": "            "
                                                            }
                                                        ]
                                                    },
                                                    "colonToken": {
                                                        "kind": "ColonToken",
                                                        "fullStart": 932,
                                                        "fullEnd": 934,
                                                        "start": 932,
                                                        "end": 933,
                                                        "fullWidth": 2,
                                                        "width": 1,
                                                        "text": ":",
                                                        "value": ":",
                                                        "valueText": ":",
                                                        "hasTrailingTrivia": true,
                                                        "trailingTrivia": [
                                                            {
                                                                "kind": "WhitespaceTrivia",
                                                                "text": " "
                                                            }
                                                        ]
                                                    },
                                                    "expression": {
                                                        "kind": "FalseKeyword",
                                                        "fullStart": 934,
                                                        "fullEnd": 941,
                                                        "start": 934,
                                                        "end": 939,
                                                        "fullWidth": 7,
                                                        "width": 5,
                                                        "text": "false",
                                                        "value": false,
                                                        "valueText": "false",
                                                        "hasTrailingTrivia": true,
                                                        "hasTrailingNewLine": true,
                                                        "trailingTrivia": [
                                                            {
                                                                "kind": "NewLineTrivia",
                                                                "text": "\r\n"
                                                            }
                                                        ]
                                                    }
                                                }
                                            ],
                                            "closeBraceToken": {
                                                "kind": "CloseBraceToken",
                                                "fullStart": 941,
                                                "fullEnd": 950,
                                                "start": 949,
                                                "end": 950,
                                                "fullWidth": 9,
                                                "width": 1,
                                                "text": "}",
                                                "value": "}",
                                                "valueText": "}",
                                                "hasLeadingTrivia": true,
                                                "leadingTrivia": [
                                                    {
                                                        "kind": "WhitespaceTrivia",
                                                        "text": "        "
                                                    }
                                                ]
                                            }
                                        }
                                    ],
                                    "closeParenToken": {
                                        "kind": "CloseParenToken",
                                        "fullStart": 950,
                                        "fullEnd": 951,
                                        "start": 950,
                                        "end": 951,
                                        "fullWidth": 1,
                                        "width": 1,
                                        "text": ")",
                                        "value": ")",
                                        "valueText": ")"
                                    }
                                }
                            },
                            "semicolonToken": {
                                "kind": "SemicolonToken",
                                "fullStart": 951,
                                "fullEnd": 954,
                                "start": 951,
                                "end": 952,
                                "fullWidth": 3,
                                "width": 1,
                                "text": ";",
                                "value": ";",
                                "valueText": ";",
                                "hasTrailingTrivia": true,
                                "hasTrailingNewLine": true,
                                "trailingTrivia": [
                                    {
                                        "kind": "NewLineTrivia",
                                        "text": "\r\n"
                                    }
                                ]
                            }
                        },
                        {
                            "kind": "ExpressionStatement",
                            "fullStart": 954,
                            "fullEnd": 1002,
                            "start": 964,
                            "end": 1000,
                            "fullWidth": 48,
                            "width": 36,
                            "expression": {
                                "kind": "InvocationExpression",
                                "fullStart": 954,
                                "fullEnd": 999,
                                "start": 964,
                                "end": 999,
                                "fullWidth": 45,
                                "width": 35,
                                "expression": {
                                    "kind": "MemberAccessExpression",
                                    "fullStart": 954,
                                    "fullEnd": 987,
                                    "start": 964,
                                    "end": 987,
                                    "fullWidth": 33,
                                    "width": 23,
                                    "expression": {
                                        "kind": "IdentifierName",
                                        "fullStart": 954,
                                        "fullEnd": 970,
                                        "start": 964,
                                        "end": 970,
                                        "fullWidth": 16,
                                        "width": 6,
                                        "text": "Object",
                                        "value": "Object",
                                        "valueText": "Object",
                                        "hasLeadingTrivia": true,
                                        "hasLeadingNewLine": true,
                                        "leadingTrivia": [
                                            {
                                                "kind": "NewLineTrivia",
                                                "text": "\r\n"
                                            },
                                            {
                                                "kind": "WhitespaceTrivia",
                                                "text": "        "
                                            }
                                        ]
                                    },
                                    "dotToken": {
                                        "kind": "DotToken",
                                        "fullStart": 970,
                                        "fullEnd": 971,
                                        "start": 970,
                                        "end": 971,
                                        "fullWidth": 1,
                                        "width": 1,
                                        "text": ".",
                                        "value": ".",
                                        "valueText": "."
                                    },
                                    "name": {
                                        "kind": "IdentifierName",
                                        "fullStart": 971,
                                        "fullEnd": 987,
                                        "start": 971,
                                        "end": 987,
                                        "fullWidth": 16,
                                        "width": 16,
                                        "text": "defineProperties",
                                        "value": "defineProperties",
                                        "valueText": "defineProperties"
                                    }
                                },
                                "argumentList": {
                                    "kind": "ArgumentList",
                                    "fullStart": 987,
                                    "fullEnd": 999,
                                    "start": 987,
                                    "end": 999,
                                    "fullWidth": 12,
                                    "width": 12,
                                    "openParenToken": {
                                        "kind": "OpenParenToken",
                                        "fullStart": 987,
                                        "fullEnd": 988,
                                        "start": 987,
                                        "end": 988,
                                        "fullWidth": 1,
                                        "width": 1,
                                        "text": "(",
                                        "value": "(",
                                        "valueText": "("
                                    },
                                    "arguments": [
                                        {
                                            "kind": "IdentifierName",
                                            "fullStart": 988,
                                            "fullEnd": 991,
                                            "start": 988,
                                            "end": 991,
                                            "fullWidth": 3,
                                            "width": 3,
                                            "text": "obj",
                                            "value": "obj",
                                            "valueText": "obj"
                                        },
                                        {
                                            "kind": "CommaToken",
                                            "fullStart": 991,
                                            "fullEnd": 993,
                                            "start": 991,
                                            "end": 992,
                                            "fullWidth": 2,
                                            "width": 1,
                                            "text": ",",
                                            "value": ",",
                                            "valueText": ",",
                                            "hasTrailingTrivia": true,
                                            "trailingTrivia": [
                                                {
                                                    "kind": "WhitespaceTrivia",
                                                    "text": " "
                                                }
                                            ]
                                        },
                                        {
                                            "kind": "IdentifierName",
                                            "fullStart": 993,
                                            "fullEnd": 998,
                                            "start": 993,
                                            "end": 998,
                                            "fullWidth": 5,
                                            "width": 5,
                                            "text": "props",
                                            "value": "props",
                                            "valueText": "props"
                                        }
                                    ],
                                    "closeParenToken": {
                                        "kind": "CloseParenToken",
                                        "fullStart": 998,
                                        "fullEnd": 999,
                                        "start": 998,
                                        "end": 999,
                                        "fullWidth": 1,
                                        "width": 1,
                                        "text": ")",
                                        "value": ")",
                                        "valueText": ")"
                                    }
                                }
                            },
                            "semicolonToken": {
                                "kind": "SemicolonToken",
                                "fullStart": 999,
                                "fullEnd": 1002,
                                "start": 999,
                                "end": 1000,
                                "fullWidth": 3,
                                "width": 1,
                                "text": ";",
                                "value": ";",
                                "valueText": ";",
                                "hasTrailingTrivia": true,
                                "hasTrailingNewLine": true,
                                "trailingTrivia": [
                                    {
                                        "kind": "NewLineTrivia",
                                        "text": "\r\n"
                                    }
                                ]
                            }
                        },
                        {
                            "kind": "ReturnStatement",
                            "fullStart": 1002,
                            "fullEnd": 1082,
                            "start": 1012,
                            "end": 1080,
                            "fullWidth": 80,
                            "width": 68,
                            "returnKeyword": {
                                "kind": "ReturnKeyword",
                                "fullStart": 1002,
                                "fullEnd": 1019,
                                "start": 1012,
                                "end": 1018,
                                "fullWidth": 17,
                                "width": 6,
                                "text": "return",
                                "value": "return",
                                "valueText": "return",
                                "hasLeadingTrivia": true,
                                "hasLeadingNewLine": true,
                                "hasTrailingTrivia": true,
                                "leadingTrivia": [
                                    {
                                        "kind": "NewLineTrivia",
                                        "text": "\r\n"
                                    },
                                    {
                                        "kind": "WhitespaceTrivia",
                                        "text": "        "
                                    }
                                ],
                                "trailingTrivia": [
                                    {
                                        "kind": "WhitespaceTrivia",
                                        "text": " "
                                    }
                                ]
                            },
                            "expression": {
                                "kind": "LogicalAndExpression",
                                "fullStart": 1019,
                                "fullEnd": 1079,
                                "start": 1019,
                                "end": 1079,
                                "fullWidth": 60,
                                "width": 60,
                                "left": {
                                    "kind": "LogicalNotExpression",
                                    "fullStart": 1019,
                                    "fullEnd": 1048,
                                    "start": 1019,
                                    "end": 1047,
                                    "fullWidth": 29,
                                    "width": 28,
                                    "operatorToken": {
                                        "kind": "ExclamationToken",
                                        "fullStart": 1019,
                                        "fullEnd": 1020,
                                        "start": 1019,
                                        "end": 1020,
                                        "fullWidth": 1,
                                        "width": 1,
                                        "text": "!",
                                        "value": "!",
                                        "valueText": "!"
                                    },
                                    "operand": {
                                        "kind": "InvocationExpression",
                                        "fullStart": 1020,
                                        "fullEnd": 1048,
                                        "start": 1020,
                                        "end": 1047,
                                        "fullWidth": 28,
                                        "width": 27,
                                        "expression": {
                                            "kind": "MemberAccessExpression",
                                            "fullStart": 1020,
                                            "fullEnd": 1038,
                                            "start": 1020,
                                            "end": 1038,
                                            "fullWidth": 18,
                                            "width": 18,
                                            "expression": {
                                                "kind": "IdentifierName",
                                                "fullStart": 1020,
                                                "fullEnd": 1023,
                                                "start": 1020,
                                                "end": 1023,
                                                "fullWidth": 3,
                                                "width": 3,
                                                "text": "obj",
                                                "value": "obj",
                                                "valueText": "obj"
                                            },
                                            "dotToken": {
                                                "kind": "DotToken",
                                                "fullStart": 1023,
                                                "fullEnd": 1024,
                                                "start": 1023,
                                                "end": 1024,
                                                "fullWidth": 1,
                                                "width": 1,
                                                "text": ".",
                                                "value": ".",
                                                "valueText": "."
                                            },
                                            "name": {
                                                "kind": "IdentifierName",
                                                "fullStart": 1024,
                                                "fullEnd": 1038,
                                                "start": 1024,
                                                "end": 1038,
                                                "fullWidth": 14,
                                                "width": 14,
                                                "text": "hasOwnProperty",
                                                "value": "hasOwnProperty",
                                                "valueText": "hasOwnProperty"
                                            }
                                        },
                                        "argumentList": {
                                            "kind": "ArgumentList",
                                            "fullStart": 1038,
                                            "fullEnd": 1048,
                                            "start": 1038,
                                            "end": 1047,
                                            "fullWidth": 10,
                                            "width": 9,
                                            "openParenToken": {
                                                "kind": "OpenParenToken",
                                                "fullStart": 1038,
                                                "fullEnd": 1039,
                                                "start": 1038,
                                                "end": 1039,
                                                "fullWidth": 1,
                                                "width": 1,
                                                "text": "(",
                                                "value": "(",
                                                "valueText": "("
                                            },
                                            "arguments": [
                                                {
                                                    "kind": "StringLiteral",
                                                    "fullStart": 1039,
                                                    "fullEnd": 1046,
                                                    "start": 1039,
                                                    "end": 1046,
                                                    "fullWidth": 7,
                                                    "width": 7,
                                                    "text": "\"prop1\"",
                                                    "value": "prop1",
                                                    "valueText": "prop1"
                                                }
                                            ],
                                            "closeParenToken": {
                                                "kind": "CloseParenToken",
                                                "fullStart": 1046,
                                                "fullEnd": 1048,
                                                "start": 1046,
                                                "end": 1047,
                                                "fullWidth": 2,
                                                "width": 1,
                                                "text": ")",
                                                "value": ")",
                                                "valueText": ")",
                                                "hasTrailingTrivia": true,
                                                "trailingTrivia": [
                                                    {
                                                        "kind": "WhitespaceTrivia",
                                                        "text": " "
                                                    }
                                                ]
                                            }
                                        }
                                    }
                                },
                                "operatorToken": {
                                    "kind": "AmpersandAmpersandToken",
                                    "fullStart": 1048,
                                    "fullEnd": 1051,
                                    "start": 1048,
                                    "end": 1050,
                                    "fullWidth": 3,
                                    "width": 2,
                                    "text": "&&",
                                    "value": "&&",
                                    "valueText": "&&",
                                    "hasTrailingTrivia": true,
                                    "trailingTrivia": [
                                        {
                                            "kind": "WhitespaceTrivia",
                                            "text": " "
                                        }
                                    ]
                                },
                                "right": {
                                    "kind": "LogicalNotExpression",
                                    "fullStart": 1051,
                                    "fullEnd": 1079,
                                    "start": 1051,
                                    "end": 1079,
                                    "fullWidth": 28,
                                    "width": 28,
                                    "operatorToken": {
                                        "kind": "ExclamationToken",
                                        "fullStart": 1051,
                                        "fullEnd": 1052,
                                        "start": 1051,
                                        "end": 1052,
                                        "fullWidth": 1,
                                        "width": 1,
                                        "text": "!",
                                        "value": "!",
                                        "valueText": "!"
                                    },
                                    "operand": {
                                        "kind": "InvocationExpression",
                                        "fullStart": 1052,
                                        "fullEnd": 1079,
                                        "start": 1052,
                                        "end": 1079,
                                        "fullWidth": 27,
                                        "width": 27,
                                        "expression": {
                                            "kind": "MemberAccessExpression",
                                            "fullStart": 1052,
                                            "fullEnd": 1070,
                                            "start": 1052,
                                            "end": 1070,
                                            "fullWidth": 18,
                                            "width": 18,
                                            "expression": {
                                                "kind": "IdentifierName",
                                                "fullStart": 1052,
                                                "fullEnd": 1055,
                                                "start": 1052,
                                                "end": 1055,
                                                "fullWidth": 3,
                                                "width": 3,
                                                "text": "obj",
                                                "value": "obj",
                                                "valueText": "obj"
                                            },
                                            "dotToken": {
                                                "kind": "DotToken",
                                                "fullStart": 1055,
                                                "fullEnd": 1056,
                                                "start": 1055,
                                                "end": 1056,
                                                "fullWidth": 1,
                                                "width": 1,
                                                "text": ".",
                                                "value": ".",
                                                "valueText": "."
                                            },
                                            "name": {
                                                "kind": "IdentifierName",
                                                "fullStart": 1056,
                                                "fullEnd": 1070,
                                                "start": 1056,
                                                "end": 1070,
                                                "fullWidth": 14,
                                                "width": 14,
                                                "text": "hasOwnProperty",
                                                "value": "hasOwnProperty",
                                                "valueText": "hasOwnProperty"
                                            }
                                        },
                                        "argumentList": {
                                            "kind": "ArgumentList",
                                            "fullStart": 1070,
                                            "fullEnd": 1079,
                                            "start": 1070,
                                            "end": 1079,
                                            "fullWidth": 9,
                                            "width": 9,
                                            "openParenToken": {
                                                "kind": "OpenParenToken",
                                                "fullStart": 1070,
                                                "fullEnd": 1071,
                                                "start": 1070,
                                                "end": 1071,
                                                "fullWidth": 1,
                                                "width": 1,
                                                "text": "(",
                                                "value": "(",
                                                "valueText": "("
                                            },
                                            "arguments": [
                                                {
                                                    "kind": "StringLiteral",
                                                    "fullStart": 1071,
                                                    "fullEnd": 1078,
                                                    "start": 1071,
                                                    "end": 1078,
                                                    "fullWidth": 7,
                                                    "width": 7,
                                                    "text": "\"prop2\"",
                                                    "value": "prop2",
                                                    "valueText": "prop2"
                                                }
                                            ],
                                            "closeParenToken": {
                                                "kind": "CloseParenToken",
                                                "fullStart": 1078,
                                                "fullEnd": 1079,
                                                "start": 1078,
                                                "end": 1079,
                                                "fullWidth": 1,
                                                "width": 1,
                                                "text": ")",
                                                "value": ")",
                                                "valueText": ")"
                                            }
                                        }
                                    }
                                }
                            },
                            "semicolonToken": {
                                "kind": "SemicolonToken",
                                "fullStart": 1079,
                                "fullEnd": 1082,
                                "start": 1079,
                                "end": 1080,
                                "fullWidth": 3,
                                "width": 1,
                                "text": ";",
                                "value": ";",
                                "valueText": ";",
                                "hasTrailingTrivia": true,
                                "hasTrailingNewLine": true,
                                "trailingTrivia": [
                                    {
                                        "kind": "NewLineTrivia",
                                        "text": "\r\n"
                                    }
                                ]
                            }
                        }
                    ],
                    "closeBraceToken": {
                        "kind": "CloseBraceToken",
                        "fullStart": 1082,
                        "fullEnd": 1089,
                        "start": 1086,
                        "end": 1087,
                        "fullWidth": 7,
                        "width": 1,
                        "text": "}",
                        "value": "}",
                        "valueText": "}",
                        "hasLeadingTrivia": true,
                        "hasTrailingTrivia": true,
                        "hasTrailingNewLine": true,
                        "leadingTrivia": [
                            {
                                "kind": "WhitespaceTrivia",
                                "text": "    "
                            }
                        ],
                        "trailingTrivia": [
                            {
                                "kind": "NewLineTrivia",
                                "text": "\r\n"
                            }
                        ]
                    }
                }
            },
            {
                "kind": "ExpressionStatement",
                "fullStart": 1089,
                "fullEnd": 1113,
                "start": 1089,
                "end": 1111,
                "fullWidth": 24,
                "width": 22,
                "expression": {
                    "kind": "InvocationExpression",
                    "fullStart": 1089,
                    "fullEnd": 1110,
                    "start": 1089,
                    "end": 1110,
                    "fullWidth": 21,
                    "width": 21,
                    "expression": {
                        "kind": "IdentifierName",
                        "fullStart": 1089,
                        "fullEnd": 1100,
                        "start": 1089,
                        "end": 1100,
                        "fullWidth": 11,
                        "width": 11,
                        "text": "runTestCase",
                        "value": "runTestCase",
                        "valueText": "runTestCase"
                    },
                    "argumentList": {
                        "kind": "ArgumentList",
                        "fullStart": 1100,
                        "fullEnd": 1110,
                        "start": 1100,
                        "end": 1110,
                        "fullWidth": 10,
                        "width": 10,
                        "openParenToken": {
                            "kind": "OpenParenToken",
                            "fullStart": 1100,
                            "fullEnd": 1101,
                            "start": 1100,
                            "end": 1101,
                            "fullWidth": 1,
                            "width": 1,
                            "text": "(",
                            "value": "(",
                            "valueText": "("
                        },
                        "arguments": [
                            {
                                "kind": "IdentifierName",
                                "fullStart": 1101,
                                "fullEnd": 1109,
                                "start": 1101,
                                "end": 1109,
                                "fullWidth": 8,
                                "width": 8,
                                "text": "testcase",
                                "value": "testcase",
                                "valueText": "testcase"
                            }
                        ],
                        "closeParenToken": {
                            "kind": "CloseParenToken",
                            "fullStart": 1109,
                            "fullEnd": 1110,
                            "start": 1109,
                            "end": 1110,
                            "fullWidth": 1,
                            "width": 1,
                            "text": ")",
                            "value": ")",
                            "valueText": ")"
                        }
                    }
                },
                "semicolonToken": {
                    "kind": "SemicolonToken",
                    "fullStart": 1110,
                    "fullEnd": 1113,
                    "start": 1110,
                    "end": 1111,
                    "fullWidth": 3,
                    "width": 1,
                    "text": ";",
                    "value": ";",
                    "valueText": ";",
                    "hasTrailingTrivia": true,
                    "hasTrailingNewLine": true,
                    "trailingTrivia": [
                        {
                            "kind": "NewLineTrivia",
                            "text": "\r\n"
                        }
                    ]
                }
            }
        ],
        "endOfFileToken": {
            "kind": "EndOfFileToken",
            "fullStart": 1113,
            "fullEnd": 1113,
            "start": 1113,
            "end": 1113,
            "fullWidth": 0,
            "width": 0,
            "text": ""
        }
    },
    "lineMap": {
        "lineStarts": [
            0,
            67,
            152,
            232,
            308,
            380,
            385,
            437,
            580,
            585,
            587,
            589,
            612,
            614,
            637,
            639,
            664,
            666,
            715,
            739,
            770,
            783,
            785,
            834,
            866,
            894,
            910,
            941,
            954,
            956,
            1002,
            1004,
            1082,
            1089,
            1113
        ],
        "length": 1113
    }
}<|MERGE_RESOLUTION|>--- conflicted
+++ resolved
@@ -252,12 +252,8 @@
                                         "start": 626,
                                         "end": 634,
                                         "fullWidth": 8,
-<<<<<<< HEAD
                                         "width": 8,
-                                        "identifier": {
-=======
                                         "propertyName": {
->>>>>>> 85e84683
                                             "kind": "IdentifierName",
                                             "fullStart": 626,
                                             "fullEnd": 630,
@@ -418,12 +414,8 @@
                                         "start": 651,
                                         "end": 661,
                                         "fullWidth": 10,
-<<<<<<< HEAD
                                         "width": 10,
-                                        "identifier": {
-=======
                                         "propertyName": {
->>>>>>> 85e84683
                                             "kind": "IdentifierName",
                                             "fullStart": 651,
                                             "fullEnd": 657,
