{
    "isDeclaration": false,
    "languageVersion": "EcmaScript5",
    "parseOptions": {
        "allowAutomaticSemicolonInsertion": true
    },
    "sourceUnit": {
        "kind": "SourceUnit",
        "fullStart": 0,
        "fullEnd": 1675,
        "start": 702,
        "end": 1675,
        "fullWidth": 1675,
        "width": 973,
        "isIncrementallyUnusable": true,
        "moduleElements": [
            {
                "kind": "FunctionDeclaration",
                "fullStart": 0,
                "fullEnd": 1651,
                "start": 702,
                "end": 1649,
                "fullWidth": 1651,
                "width": 947,
                "isIncrementallyUnusable": true,
                "modifiers": [],
                "functionKeyword": {
                    "kind": "FunctionKeyword",
                    "fullStart": 0,
                    "fullEnd": 711,
                    "start": 702,
                    "end": 710,
                    "fullWidth": 711,
                    "width": 8,
                    "text": "function",
                    "value": "function",
                    "valueText": "function",
                    "hasLeadingTrivia": true,
                    "hasLeadingComment": true,
                    "hasLeadingNewLine": true,
                    "hasTrailingTrivia": true,
                    "leadingTrivia": [
                        {
                            "kind": "SingleLineCommentTrivia",
                            "text": "/// Copyright (c) 2012 Ecma International.  All rights reserved. "
                        },
                        {
                            "kind": "NewLineTrivia",
                            "text": "\r\n"
                        },
                        {
                            "kind": "SingleLineCommentTrivia",
                            "text": "/// Ecma International makes this code available under the terms and conditions set"
                        },
                        {
                            "kind": "NewLineTrivia",
                            "text": "\r\n"
                        },
                        {
                            "kind": "SingleLineCommentTrivia",
                            "text": "/// forth on http://hg.ecmascript.org/tests/test262/raw-file/tip/LICENSE (the "
                        },
                        {
                            "kind": "NewLineTrivia",
                            "text": "\r\n"
                        },
                        {
                            "kind": "SingleLineCommentTrivia",
                            "text": "/// \"Use Terms\").   Any redistribution of this code must retain the above "
                        },
                        {
                            "kind": "NewLineTrivia",
                            "text": "\r\n"
                        },
                        {
                            "kind": "SingleLineCommentTrivia",
                            "text": "/// copyright and this notice and otherwise comply with the Use Terms."
                        },
                        {
                            "kind": "NewLineTrivia",
                            "text": "\r\n"
                        },
                        {
                            "kind": "MultiLineCommentTrivia",
                            "text": "/**\r\n * @path ch15/15.2/15.2.3/15.2.3.7/15.2.3.7-6-a-310.js\r\n * @description Object.defineProperties - 'O' is an Arguments object, 'P' is generic own accessor property of 'O', test TypeError is thrown when updating the [[Get]] attribute value of 'P' which is not configurable (10.6 [[DefineOwnProperty]] step 4)\r\n */"
                        },
                        {
                            "kind": "NewLineTrivia",
                            "text": "\r\n"
                        },
                        {
                            "kind": "NewLineTrivia",
                            "text": "\r\n"
                        },
                        {
                            "kind": "NewLineTrivia",
                            "text": "\r\n"
                        }
                    ],
                    "trailingTrivia": [
                        {
                            "kind": "WhitespaceTrivia",
                            "text": " "
                        }
                    ]
                },
                "identifier": {
                    "kind": "IdentifierName",
                    "fullStart": 711,
                    "fullEnd": 719,
                    "start": 711,
                    "end": 719,
                    "fullWidth": 8,
                    "width": 8,
                    "text": "testcase",
                    "value": "testcase",
                    "valueText": "testcase"
                },
                "callSignature": {
                    "kind": "CallSignature",
                    "fullStart": 719,
                    "fullEnd": 722,
                    "start": 719,
                    "end": 721,
                    "fullWidth": 3,
                    "width": 2,
                    "parameterList": {
                        "kind": "ParameterList",
                        "fullStart": 719,
                        "fullEnd": 722,
                        "start": 719,
                        "end": 721,
                        "fullWidth": 3,
                        "width": 2,
                        "openParenToken": {
                            "kind": "OpenParenToken",
                            "fullStart": 719,
                            "fullEnd": 720,
                            "start": 719,
                            "end": 720,
                            "fullWidth": 1,
                            "width": 1,
                            "text": "(",
                            "value": "(",
                            "valueText": "("
                        },
                        "parameters": [],
                        "closeParenToken": {
                            "kind": "CloseParenToken",
                            "fullStart": 720,
                            "fullEnd": 722,
                            "start": 720,
                            "end": 721,
                            "fullWidth": 2,
                            "width": 1,
                            "text": ")",
                            "value": ")",
                            "valueText": ")",
                            "hasTrailingTrivia": true,
                            "trailingTrivia": [
                                {
                                    "kind": "WhitespaceTrivia",
                                    "text": " "
                                }
                            ]
                        }
                    }
                },
                "block": {
                    "kind": "Block",
                    "fullStart": 722,
                    "fullEnd": 1651,
                    "start": 722,
                    "end": 1649,
                    "fullWidth": 929,
                    "width": 927,
                    "isIncrementallyUnusable": true,
                    "openBraceToken": {
                        "kind": "OpenBraceToken",
                        "fullStart": 722,
                        "fullEnd": 725,
                        "start": 722,
                        "end": 723,
                        "fullWidth": 3,
                        "width": 1,
                        "text": "{",
                        "value": "{",
                        "valueText": "{",
                        "hasTrailingTrivia": true,
                        "hasTrailingNewLine": true,
                        "trailingTrivia": [
                            {
                                "kind": "NewLineTrivia",
                                "text": "\r\n"
                            }
                        ]
                    },
                    "statements": [
                        {
                            "kind": "VariableStatement",
                            "fullStart": 725,
                            "fullEnd": 813,
                            "start": 733,
                            "end": 811,
                            "fullWidth": 88,
                            "width": 78,
                            "modifiers": [],
                            "variableDeclaration": {
                                "kind": "VariableDeclaration",
                                "fullStart": 725,
                                "fullEnd": 810,
                                "start": 733,
                                "end": 810,
                                "fullWidth": 85,
                                "width": 77,
                                "varKeyword": {
                                    "kind": "VarKeyword",
                                    "fullStart": 725,
                                    "fullEnd": 737,
                                    "start": 733,
                                    "end": 736,
                                    "fullWidth": 12,
                                    "width": 3,
                                    "text": "var",
                                    "value": "var",
                                    "valueText": "var",
                                    "hasLeadingTrivia": true,
                                    "hasTrailingTrivia": true,
                                    "leadingTrivia": [
                                        {
                                            "kind": "WhitespaceTrivia",
                                            "text": "        "
                                        }
                                    ],
                                    "trailingTrivia": [
                                        {
                                            "kind": "WhitespaceTrivia",
                                            "text": " "
                                        }
                                    ]
                                },
                                "variableDeclarators": [
                                    {
                                        "kind": "VariableDeclarator",
                                        "fullStart": 737,
                                        "fullEnd": 810,
                                        "start": 737,
                                        "end": 810,
                                        "fullWidth": 73,
<<<<<<< HEAD
                                        "width": 73,
                                        "identifier": {
=======
                                        "propertyName": {
>>>>>>> 85e84683
                                            "kind": "IdentifierName",
                                            "fullStart": 737,
                                            "fullEnd": 741,
                                            "start": 737,
                                            "end": 740,
                                            "fullWidth": 4,
                                            "width": 3,
                                            "text": "arg",
                                            "value": "arg",
                                            "valueText": "arg",
                                            "hasTrailingTrivia": true,
                                            "trailingTrivia": [
                                                {
                                                    "kind": "WhitespaceTrivia",
                                                    "text": " "
                                                }
                                            ]
                                        },
                                        "equalsValueClause": {
                                            "kind": "EqualsValueClause",
                                            "fullStart": 741,
                                            "fullEnd": 810,
                                            "start": 741,
                                            "end": 810,
                                            "fullWidth": 69,
                                            "width": 69,
                                            "equalsToken": {
                                                "kind": "EqualsToken",
                                                "fullStart": 741,
                                                "fullEnd": 743,
                                                "start": 741,
                                                "end": 742,
                                                "fullWidth": 2,
                                                "width": 1,
                                                "text": "=",
                                                "value": "=",
                                                "valueText": "=",
                                                "hasTrailingTrivia": true,
                                                "trailingTrivia": [
                                                    {
                                                        "kind": "WhitespaceTrivia",
                                                        "text": " "
                                                    }
                                                ]
                                            },
                                            "value": {
                                                "kind": "ParenthesizedExpression",
                                                "fullStart": 743,
                                                "fullEnd": 810,
                                                "start": 743,
                                                "end": 810,
                                                "fullWidth": 67,
                                                "width": 67,
                                                "openParenToken": {
                                                    "kind": "OpenParenToken",
                                                    "fullStart": 743,
                                                    "fullEnd": 744,
                                                    "start": 743,
                                                    "end": 744,
                                                    "fullWidth": 1,
                                                    "width": 1,
                                                    "text": "(",
                                                    "value": "(",
                                                    "valueText": "("
                                                },
                                                "expression": {
                                                    "kind": "InvocationExpression",
                                                    "fullStart": 744,
                                                    "fullEnd": 809,
                                                    "start": 744,
                                                    "end": 809,
                                                    "fullWidth": 65,
                                                    "width": 65,
                                                    "expression": {
                                                        "kind": "FunctionExpression",
                                                        "fullStart": 744,
                                                        "fullEnd": 800,
                                                        "start": 744,
                                                        "end": 799,
                                                        "fullWidth": 56,
                                                        "width": 55,
                                                        "functionKeyword": {
                                                            "kind": "FunctionKeyword",
                                                            "fullStart": 744,
                                                            "fullEnd": 753,
                                                            "start": 744,
                                                            "end": 752,
                                                            "fullWidth": 9,
                                                            "width": 8,
                                                            "text": "function",
                                                            "value": "function",
                                                            "valueText": "function",
                                                            "hasTrailingTrivia": true,
                                                            "trailingTrivia": [
                                                                {
                                                                    "kind": "WhitespaceTrivia",
                                                                    "text": " "
                                                                }
                                                            ]
                                                        },
                                                        "callSignature": {
                                                            "kind": "CallSignature",
                                                            "fullStart": 753,
                                                            "fullEnd": 756,
                                                            "start": 753,
                                                            "end": 755,
                                                            "fullWidth": 3,
                                                            "width": 2,
                                                            "parameterList": {
                                                                "kind": "ParameterList",
                                                                "fullStart": 753,
                                                                "fullEnd": 756,
                                                                "start": 753,
                                                                "end": 755,
                                                                "fullWidth": 3,
                                                                "width": 2,
                                                                "openParenToken": {
                                                                    "kind": "OpenParenToken",
                                                                    "fullStart": 753,
                                                                    "fullEnd": 754,
                                                                    "start": 753,
                                                                    "end": 754,
                                                                    "fullWidth": 1,
                                                                    "width": 1,
                                                                    "text": "(",
                                                                    "value": "(",
                                                                    "valueText": "("
                                                                },
                                                                "parameters": [],
                                                                "closeParenToken": {
                                                                    "kind": "CloseParenToken",
                                                                    "fullStart": 754,
                                                                    "fullEnd": 756,
                                                                    "start": 754,
                                                                    "end": 755,
                                                                    "fullWidth": 2,
                                                                    "width": 1,
                                                                    "text": ")",
                                                                    "value": ")",
                                                                    "valueText": ")",
                                                                    "hasTrailingTrivia": true,
                                                                    "trailingTrivia": [
                                                                        {
                                                                            "kind": "WhitespaceTrivia",
                                                                            "text": " "
                                                                        }
                                                                    ]
                                                                }
                                                            }
                                                        },
                                                        "block": {
                                                            "kind": "Block",
                                                            "fullStart": 756,
                                                            "fullEnd": 800,
                                                            "start": 756,
                                                            "end": 799,
                                                            "fullWidth": 44,
                                                            "width": 43,
                                                            "openBraceToken": {
                                                                "kind": "OpenBraceToken",
                                                                "fullStart": 756,
                                                                "fullEnd": 759,
                                                                "start": 756,
                                                                "end": 757,
                                                                "fullWidth": 3,
                                                                "width": 1,
                                                                "text": "{",
                                                                "value": "{",
                                                                "valueText": "{",
                                                                "hasTrailingTrivia": true,
                                                                "hasTrailingNewLine": true,
                                                                "trailingTrivia": [
                                                                    {
                                                                        "kind": "NewLineTrivia",
                                                                        "text": "\r\n"
                                                                    }
                                                                ]
                                                            },
                                                            "statements": [
                                                                {
                                                                    "kind": "ReturnStatement",
                                                                    "fullStart": 759,
                                                                    "fullEnd": 790,
                                                                    "start": 771,
                                                                    "end": 788,
                                                                    "fullWidth": 31,
                                                                    "width": 17,
                                                                    "returnKeyword": {
                                                                        "kind": "ReturnKeyword",
                                                                        "fullStart": 759,
                                                                        "fullEnd": 778,
                                                                        "start": 771,
                                                                        "end": 777,
                                                                        "fullWidth": 19,
                                                                        "width": 6,
                                                                        "text": "return",
                                                                        "value": "return",
                                                                        "valueText": "return",
                                                                        "hasLeadingTrivia": true,
                                                                        "hasTrailingTrivia": true,
                                                                        "leadingTrivia": [
                                                                            {
                                                                                "kind": "WhitespaceTrivia",
                                                                                "text": "            "
                                                                            }
                                                                        ],
                                                                        "trailingTrivia": [
                                                                            {
                                                                                "kind": "WhitespaceTrivia",
                                                                                "text": " "
                                                                            }
                                                                        ]
                                                                    },
                                                                    "expression": {
                                                                        "kind": "IdentifierName",
                                                                        "fullStart": 778,
                                                                        "fullEnd": 787,
                                                                        "start": 778,
                                                                        "end": 787,
                                                                        "fullWidth": 9,
                                                                        "width": 9,
                                                                        "text": "arguments",
                                                                        "value": "arguments",
                                                                        "valueText": "arguments"
                                                                    },
                                                                    "semicolonToken": {
                                                                        "kind": "SemicolonToken",
                                                                        "fullStart": 787,
                                                                        "fullEnd": 790,
                                                                        "start": 787,
                                                                        "end": 788,
                                                                        "fullWidth": 3,
                                                                        "width": 1,
                                                                        "text": ";",
                                                                        "value": ";",
                                                                        "valueText": ";",
                                                                        "hasTrailingTrivia": true,
                                                                        "hasTrailingNewLine": true,
                                                                        "trailingTrivia": [
                                                                            {
                                                                                "kind": "NewLineTrivia",
                                                                                "text": "\r\n"
                                                                            }
                                                                        ]
                                                                    }
                                                                }
                                                            ],
                                                            "closeBraceToken": {
                                                                "kind": "CloseBraceToken",
                                                                "fullStart": 790,
                                                                "fullEnd": 800,
                                                                "start": 798,
                                                                "end": 799,
                                                                "fullWidth": 10,
                                                                "width": 1,
                                                                "text": "}",
                                                                "value": "}",
                                                                "valueText": "}",
                                                                "hasLeadingTrivia": true,
                                                                "hasTrailingTrivia": true,
                                                                "leadingTrivia": [
                                                                    {
                                                                        "kind": "WhitespaceTrivia",
                                                                        "text": "        "
                                                                    }
                                                                ],
                                                                "trailingTrivia": [
                                                                    {
                                                                        "kind": "WhitespaceTrivia",
                                                                        "text": " "
                                                                    }
                                                                ]
                                                            }
                                                        }
                                                    },
                                                    "argumentList": {
                                                        "kind": "ArgumentList",
                                                        "fullStart": 800,
                                                        "fullEnd": 809,
                                                        "start": 800,
                                                        "end": 809,
                                                        "fullWidth": 9,
                                                        "width": 9,
                                                        "openParenToken": {
                                                            "kind": "OpenParenToken",
                                                            "fullStart": 800,
                                                            "fullEnd": 801,
                                                            "start": 800,
                                                            "end": 801,
                                                            "fullWidth": 1,
                                                            "width": 1,
                                                            "text": "(",
                                                            "value": "(",
                                                            "valueText": "("
                                                        },
                                                        "arguments": [
                                                            {
                                                                "kind": "NumericLiteral",
                                                                "fullStart": 801,
                                                                "fullEnd": 802,
                                                                "start": 801,
                                                                "end": 802,
                                                                "fullWidth": 1,
                                                                "width": 1,
                                                                "text": "1",
                                                                "value": 1,
                                                                "valueText": "1"
                                                            },
                                                            {
                                                                "kind": "CommaToken",
                                                                "fullStart": 802,
                                                                "fullEnd": 804,
                                                                "start": 802,
                                                                "end": 803,
                                                                "fullWidth": 2,
                                                                "width": 1,
                                                                "text": ",",
                                                                "value": ",",
                                                                "valueText": ",",
                                                                "hasTrailingTrivia": true,
                                                                "trailingTrivia": [
                                                                    {
                                                                        "kind": "WhitespaceTrivia",
                                                                        "text": " "
                                                                    }
                                                                ]
                                                            },
                                                            {
                                                                "kind": "NumericLiteral",
                                                                "fullStart": 804,
                                                                "fullEnd": 805,
                                                                "start": 804,
                                                                "end": 805,
                                                                "fullWidth": 1,
                                                                "width": 1,
                                                                "text": "2",
                                                                "value": 2,
                                                                "valueText": "2"
                                                            },
                                                            {
                                                                "kind": "CommaToken",
                                                                "fullStart": 805,
                                                                "fullEnd": 807,
                                                                "start": 805,
                                                                "end": 806,
                                                                "fullWidth": 2,
                                                                "width": 1,
                                                                "text": ",",
                                                                "value": ",",
                                                                "valueText": ",",
                                                                "hasTrailingTrivia": true,
                                                                "trailingTrivia": [
                                                                    {
                                                                        "kind": "WhitespaceTrivia",
                                                                        "text": " "
                                                                    }
                                                                ]
                                                            },
                                                            {
                                                                "kind": "NumericLiteral",
                                                                "fullStart": 807,
                                                                "fullEnd": 808,
                                                                "start": 807,
                                                                "end": 808,
                                                                "fullWidth": 1,
                                                                "width": 1,
                                                                "text": "3",
                                                                "value": 3,
                                                                "valueText": "3"
                                                            }
                                                        ],
                                                        "closeParenToken": {
                                                            "kind": "CloseParenToken",
                                                            "fullStart": 808,
                                                            "fullEnd": 809,
                                                            "start": 808,
                                                            "end": 809,
                                                            "fullWidth": 1,
                                                            "width": 1,
                                                            "text": ")",
                                                            "value": ")",
                                                            "valueText": ")"
                                                        }
                                                    }
                                                },
                                                "closeParenToken": {
                                                    "kind": "CloseParenToken",
                                                    "fullStart": 809,
                                                    "fullEnd": 810,
                                                    "start": 809,
                                                    "end": 810,
                                                    "fullWidth": 1,
                                                    "width": 1,
                                                    "text": ")",
                                                    "value": ")",
                                                    "valueText": ")"
                                                }
                                            }
                                        }
                                    }
                                ]
                            },
                            "semicolonToken": {
                                "kind": "SemicolonToken",
                                "fullStart": 810,
                                "fullEnd": 813,
                                "start": 810,
                                "end": 811,
                                "fullWidth": 3,
                                "width": 1,
                                "text": ";",
                                "value": ";",
                                "valueText": ";",
                                "hasTrailingTrivia": true,
                                "hasTrailingNewLine": true,
                                "trailingTrivia": [
                                    {
                                        "kind": "NewLineTrivia",
                                        "text": "\r\n"
                                    }
                                ]
                            }
                        },
                        {
                            "kind": "FunctionDeclaration",
                            "fullStart": 813,
                            "fullEnd": 900,
                            "start": 823,
                            "end": 898,
                            "fullWidth": 87,
                            "width": 75,
                            "modifiers": [],
                            "functionKeyword": {
                                "kind": "FunctionKeyword",
                                "fullStart": 813,
                                "fullEnd": 832,
                                "start": 823,
                                "end": 831,
                                "fullWidth": 19,
                                "width": 8,
                                "text": "function",
                                "value": "function",
                                "valueText": "function",
                                "hasLeadingTrivia": true,
                                "hasLeadingNewLine": true,
                                "hasTrailingTrivia": true,
                                "leadingTrivia": [
                                    {
                                        "kind": "NewLineTrivia",
                                        "text": "\r\n"
                                    },
                                    {
                                        "kind": "WhitespaceTrivia",
                                        "text": "        "
                                    }
                                ],
                                "trailingTrivia": [
                                    {
                                        "kind": "WhitespaceTrivia",
                                        "text": " "
                                    }
                                ]
                            },
                            "identifier": {
                                "kind": "IdentifierName",
                                "fullStart": 832,
                                "fullEnd": 838,
                                "start": 832,
                                "end": 838,
                                "fullWidth": 6,
                                "width": 6,
                                "text": "getFun",
                                "value": "getFun",
                                "valueText": "getFun"
                            },
                            "callSignature": {
                                "kind": "CallSignature",
                                "fullStart": 838,
                                "fullEnd": 841,
                                "start": 838,
                                "end": 840,
                                "fullWidth": 3,
                                "width": 2,
                                "parameterList": {
                                    "kind": "ParameterList",
                                    "fullStart": 838,
                                    "fullEnd": 841,
                                    "start": 838,
                                    "end": 840,
                                    "fullWidth": 3,
                                    "width": 2,
                                    "openParenToken": {
                                        "kind": "OpenParenToken",
                                        "fullStart": 838,
                                        "fullEnd": 839,
                                        "start": 838,
                                        "end": 839,
                                        "fullWidth": 1,
                                        "width": 1,
                                        "text": "(",
                                        "value": "(",
                                        "valueText": "("
                                    },
                                    "parameters": [],
                                    "closeParenToken": {
                                        "kind": "CloseParenToken",
                                        "fullStart": 839,
                                        "fullEnd": 841,
                                        "start": 839,
                                        "end": 840,
                                        "fullWidth": 2,
                                        "width": 1,
                                        "text": ")",
                                        "value": ")",
                                        "valueText": ")",
                                        "hasTrailingTrivia": true,
                                        "trailingTrivia": [
                                            {
                                                "kind": "WhitespaceTrivia",
                                                "text": " "
                                            }
                                        ]
                                    }
                                }
                            },
                            "block": {
                                "kind": "Block",
                                "fullStart": 841,
                                "fullEnd": 900,
                                "start": 841,
                                "end": 898,
                                "fullWidth": 59,
                                "width": 57,
                                "openBraceToken": {
                                    "kind": "OpenBraceToken",
                                    "fullStart": 841,
                                    "fullEnd": 844,
                                    "start": 841,
                                    "end": 842,
                                    "fullWidth": 3,
                                    "width": 1,
                                    "text": "{",
                                    "value": "{",
                                    "valueText": "{",
                                    "hasTrailingTrivia": true,
                                    "hasTrailingNewLine": true,
                                    "trailingTrivia": [
                                        {
                                            "kind": "NewLineTrivia",
                                            "text": "\r\n"
                                        }
                                    ]
                                },
                                "statements": [
                                    {
                                        "kind": "ReturnStatement",
                                        "fullStart": 844,
                                        "fullEnd": 889,
                                        "start": 856,
                                        "end": 887,
                                        "fullWidth": 45,
                                        "width": 31,
                                        "returnKeyword": {
                                            "kind": "ReturnKeyword",
                                            "fullStart": 844,
                                            "fullEnd": 863,
                                            "start": 856,
                                            "end": 862,
                                            "fullWidth": 19,
                                            "width": 6,
                                            "text": "return",
                                            "value": "return",
                                            "valueText": "return",
                                            "hasLeadingTrivia": true,
                                            "hasTrailingTrivia": true,
                                            "leadingTrivia": [
                                                {
                                                    "kind": "WhitespaceTrivia",
                                                    "text": "            "
                                                }
                                            ],
                                            "trailingTrivia": [
                                                {
                                                    "kind": "WhitespaceTrivia",
                                                    "text": " "
                                                }
                                            ]
                                        },
                                        "expression": {
                                            "kind": "StringLiteral",
                                            "fullStart": 863,
                                            "fullEnd": 886,
                                            "start": 863,
                                            "end": 886,
                                            "fullWidth": 23,
                                            "width": 23,
                                            "text": "\"genericPropertyString\"",
                                            "value": "genericPropertyString",
                                            "valueText": "genericPropertyString"
                                        },
                                        "semicolonToken": {
                                            "kind": "SemicolonToken",
                                            "fullStart": 886,
                                            "fullEnd": 889,
                                            "start": 886,
                                            "end": 887,
                                            "fullWidth": 3,
                                            "width": 1,
                                            "text": ";",
                                            "value": ";",
                                            "valueText": ";",
                                            "hasTrailingTrivia": true,
                                            "hasTrailingNewLine": true,
                                            "trailingTrivia": [
                                                {
                                                    "kind": "NewLineTrivia",
                                                    "text": "\r\n"
                                                }
                                            ]
                                        }
                                    }
                                ],
                                "closeBraceToken": {
                                    "kind": "CloseBraceToken",
                                    "fullStart": 889,
                                    "fullEnd": 900,
                                    "start": 897,
                                    "end": 898,
                                    "fullWidth": 11,
                                    "width": 1,
                                    "text": "}",
                                    "value": "}",
                                    "valueText": "}",
                                    "hasLeadingTrivia": true,
                                    "hasTrailingTrivia": true,
                                    "hasTrailingNewLine": true,
                                    "leadingTrivia": [
                                        {
                                            "kind": "WhitespaceTrivia",
                                            "text": "        "
                                        }
                                    ],
                                    "trailingTrivia": [
                                        {
                                            "kind": "NewLineTrivia",
                                            "text": "\r\n"
                                        }
                                    ]
                                }
                            }
                        },
                        {
                            "kind": "FunctionDeclaration",
                            "fullStart": 900,
                            "fullEnd": 984,
                            "start": 908,
                            "end": 982,
                            "fullWidth": 84,
                            "width": 74,
                            "modifiers": [],
                            "functionKeyword": {
                                "kind": "FunctionKeyword",
                                "fullStart": 900,
                                "fullEnd": 917,
                                "start": 908,
                                "end": 916,
                                "fullWidth": 17,
                                "width": 8,
                                "text": "function",
                                "value": "function",
                                "valueText": "function",
                                "hasLeadingTrivia": true,
                                "hasTrailingTrivia": true,
                                "leadingTrivia": [
                                    {
                                        "kind": "WhitespaceTrivia",
                                        "text": "        "
                                    }
                                ],
                                "trailingTrivia": [
                                    {
                                        "kind": "WhitespaceTrivia",
                                        "text": " "
                                    }
                                ]
                            },
                            "identifier": {
                                "kind": "IdentifierName",
                                "fullStart": 917,
                                "fullEnd": 923,
                                "start": 917,
                                "end": 923,
                                "fullWidth": 6,
                                "width": 6,
                                "text": "setFun",
                                "value": "setFun",
                                "valueText": "setFun"
                            },
                            "callSignature": {
                                "kind": "CallSignature",
                                "fullStart": 923,
                                "fullEnd": 931,
                                "start": 923,
                                "end": 930,
                                "fullWidth": 8,
                                "width": 7,
                                "parameterList": {
                                    "kind": "ParameterList",
                                    "fullStart": 923,
                                    "fullEnd": 931,
                                    "start": 923,
                                    "end": 930,
                                    "fullWidth": 8,
                                    "width": 7,
                                    "openParenToken": {
                                        "kind": "OpenParenToken",
                                        "fullStart": 923,
                                        "fullEnd": 924,
                                        "start": 923,
                                        "end": 924,
                                        "fullWidth": 1,
                                        "width": 1,
                                        "text": "(",
                                        "value": "(",
                                        "valueText": "("
                                    },
                                    "parameters": [
                                        {
                                            "kind": "Parameter",
                                            "fullStart": 924,
                                            "fullEnd": 929,
                                            "start": 924,
                                            "end": 929,
                                            "fullWidth": 5,
                                            "width": 5,
                                            "modifiers": [],
                                            "identifier": {
                                                "kind": "IdentifierName",
                                                "fullStart": 924,
                                                "fullEnd": 929,
                                                "start": 924,
                                                "end": 929,
                                                "fullWidth": 5,
                                                "width": 5,
                                                "text": "value",
                                                "value": "value",
                                                "valueText": "value"
                                            }
                                        }
                                    ],
                                    "closeParenToken": {
                                        "kind": "CloseParenToken",
                                        "fullStart": 929,
                                        "fullEnd": 931,
                                        "start": 929,
                                        "end": 930,
                                        "fullWidth": 2,
                                        "width": 1,
                                        "text": ")",
                                        "value": ")",
                                        "valueText": ")",
                                        "hasTrailingTrivia": true,
                                        "trailingTrivia": [
                                            {
                                                "kind": "WhitespaceTrivia",
                                                "text": " "
                                            }
                                        ]
                                    }
                                }
                            },
                            "block": {
                                "kind": "Block",
                                "fullStart": 931,
                                "fullEnd": 984,
                                "start": 931,
                                "end": 982,
                                "fullWidth": 53,
                                "width": 51,
                                "openBraceToken": {
                                    "kind": "OpenBraceToken",
                                    "fullStart": 931,
                                    "fullEnd": 934,
                                    "start": 931,
                                    "end": 932,
                                    "fullWidth": 3,
                                    "width": 1,
                                    "text": "{",
                                    "value": "{",
                                    "valueText": "{",
                                    "hasTrailingTrivia": true,
                                    "hasTrailingNewLine": true,
                                    "trailingTrivia": [
                                        {
                                            "kind": "NewLineTrivia",
                                            "text": "\r\n"
                                        }
                                    ]
                                },
                                "statements": [
                                    {
                                        "kind": "ExpressionStatement",
                                        "fullStart": 934,
                                        "fullEnd": 973,
                                        "start": 946,
                                        "end": 971,
                                        "fullWidth": 39,
                                        "width": 25,
                                        "expression": {
                                            "kind": "AssignmentExpression",
                                            "fullStart": 934,
                                            "fullEnd": 970,
                                            "start": 946,
                                            "end": 970,
                                            "fullWidth": 36,
                                            "width": 24,
                                            "left": {
                                                "kind": "MemberAccessExpression",
                                                "fullStart": 934,
                                                "fullEnd": 963,
                                                "start": 946,
                                                "end": 962,
                                                "fullWidth": 29,
                                                "width": 16,
                                                "expression": {
                                                    "kind": "IdentifierName",
                                                    "fullStart": 934,
                                                    "fullEnd": 949,
                                                    "start": 946,
                                                    "end": 949,
                                                    "fullWidth": 15,
                                                    "width": 3,
                                                    "text": "arg",
                                                    "value": "arg",
                                                    "valueText": "arg",
                                                    "hasLeadingTrivia": true,
                                                    "leadingTrivia": [
                                                        {
                                                            "kind": "WhitespaceTrivia",
                                                            "text": "            "
                                                        }
                                                    ]
                                                },
                                                "dotToken": {
                                                    "kind": "DotToken",
                                                    "fullStart": 949,
                                                    "fullEnd": 950,
                                                    "start": 949,
                                                    "end": 950,
                                                    "fullWidth": 1,
                                                    "width": 1,
                                                    "text": ".",
                                                    "value": ".",
                                                    "valueText": "."
                                                },
                                                "name": {
                                                    "kind": "IdentifierName",
                                                    "fullStart": 950,
                                                    "fullEnd": 963,
                                                    "start": 950,
                                                    "end": 962,
                                                    "fullWidth": 13,
                                                    "width": 12,
                                                    "text": "verifySetFun",
                                                    "value": "verifySetFun",
                                                    "valueText": "verifySetFun",
                                                    "hasTrailingTrivia": true,
                                                    "trailingTrivia": [
                                                        {
                                                            "kind": "WhitespaceTrivia",
                                                            "text": " "
                                                        }
                                                    ]
                                                }
                                            },
                                            "operatorToken": {
                                                "kind": "EqualsToken",
                                                "fullStart": 963,
                                                "fullEnd": 965,
                                                "start": 963,
                                                "end": 964,
                                                "fullWidth": 2,
                                                "width": 1,
                                                "text": "=",
                                                "value": "=",
                                                "valueText": "=",
                                                "hasTrailingTrivia": true,
                                                "trailingTrivia": [
                                                    {
                                                        "kind": "WhitespaceTrivia",
                                                        "text": " "
                                                    }
                                                ]
                                            },
                                            "right": {
                                                "kind": "IdentifierName",
                                                "fullStart": 965,
                                                "fullEnd": 970,
                                                "start": 965,
                                                "end": 970,
                                                "fullWidth": 5,
                                                "width": 5,
                                                "text": "value",
                                                "value": "value",
                                                "valueText": "value"
                                            }
                                        },
                                        "semicolonToken": {
                                            "kind": "SemicolonToken",
                                            "fullStart": 970,
                                            "fullEnd": 973,
                                            "start": 970,
                                            "end": 971,
                                            "fullWidth": 3,
                                            "width": 1,
                                            "text": ";",
                                            "value": ";",
                                            "valueText": ";",
                                            "hasTrailingTrivia": true,
                                            "hasTrailingNewLine": true,
                                            "trailingTrivia": [
                                                {
                                                    "kind": "NewLineTrivia",
                                                    "text": "\r\n"
                                                }
                                            ]
                                        }
                                    }
                                ],
                                "closeBraceToken": {
                                    "kind": "CloseBraceToken",
                                    "fullStart": 973,
                                    "fullEnd": 984,
                                    "start": 981,
                                    "end": 982,
                                    "fullWidth": 11,
                                    "width": 1,
                                    "text": "}",
                                    "value": "}",
                                    "valueText": "}",
                                    "hasLeadingTrivia": true,
                                    "hasTrailingTrivia": true,
                                    "hasTrailingNewLine": true,
                                    "leadingTrivia": [
                                        {
                                            "kind": "WhitespaceTrivia",
                                            "text": "        "
                                        }
                                    ],
                                    "trailingTrivia": [
                                        {
                                            "kind": "NewLineTrivia",
                                            "text": "\r\n"
                                        }
                                    ]
                                }
                            }
                        },
                        {
                            "kind": "ExpressionStatement",
                            "fullStart": 984,
                            "fullEnd": 1139,
                            "start": 992,
                            "end": 1137,
                            "fullWidth": 155,
                            "width": 145,
                            "isIncrementallyUnusable": true,
                            "expression": {
                                "kind": "InvocationExpression",
                                "fullStart": 984,
                                "fullEnd": 1136,
                                "start": 992,
                                "end": 1136,
                                "fullWidth": 152,
                                "width": 144,
                                "isIncrementallyUnusable": true,
                                "expression": {
                                    "kind": "MemberAccessExpression",
                                    "fullStart": 984,
                                    "fullEnd": 1013,
                                    "start": 992,
                                    "end": 1013,
                                    "fullWidth": 29,
                                    "width": 21,
                                    "expression": {
                                        "kind": "IdentifierName",
                                        "fullStart": 984,
                                        "fullEnd": 998,
                                        "start": 992,
                                        "end": 998,
                                        "fullWidth": 14,
                                        "width": 6,
                                        "text": "Object",
                                        "value": "Object",
                                        "valueText": "Object",
                                        "hasLeadingTrivia": true,
                                        "leadingTrivia": [
                                            {
                                                "kind": "WhitespaceTrivia",
                                                "text": "        "
                                            }
                                        ]
                                    },
                                    "dotToken": {
                                        "kind": "DotToken",
                                        "fullStart": 998,
                                        "fullEnd": 999,
                                        "start": 998,
                                        "end": 999,
                                        "fullWidth": 1,
                                        "width": 1,
                                        "text": ".",
                                        "value": ".",
                                        "valueText": "."
                                    },
                                    "name": {
                                        "kind": "IdentifierName",
                                        "fullStart": 999,
                                        "fullEnd": 1013,
                                        "start": 999,
                                        "end": 1013,
                                        "fullWidth": 14,
                                        "width": 14,
                                        "text": "defineProperty",
                                        "value": "defineProperty",
                                        "valueText": "defineProperty"
                                    }
                                },
                                "argumentList": {
                                    "kind": "ArgumentList",
                                    "fullStart": 1013,
                                    "fullEnd": 1136,
                                    "start": 1013,
                                    "end": 1136,
                                    "fullWidth": 123,
                                    "width": 123,
                                    "isIncrementallyUnusable": true,
                                    "openParenToken": {
                                        "kind": "OpenParenToken",
                                        "fullStart": 1013,
                                        "fullEnd": 1014,
                                        "start": 1013,
                                        "end": 1014,
                                        "fullWidth": 1,
                                        "width": 1,
                                        "text": "(",
                                        "value": "(",
                                        "valueText": "("
                                    },
                                    "arguments": [
                                        {
                                            "kind": "IdentifierName",
                                            "fullStart": 1014,
                                            "fullEnd": 1017,
                                            "start": 1014,
                                            "end": 1017,
                                            "fullWidth": 3,
                                            "width": 3,
                                            "text": "arg",
                                            "value": "arg",
                                            "valueText": "arg"
                                        },
                                        {
                                            "kind": "CommaToken",
                                            "fullStart": 1017,
                                            "fullEnd": 1019,
                                            "start": 1017,
                                            "end": 1018,
                                            "fullWidth": 2,
                                            "width": 1,
                                            "text": ",",
                                            "value": ",",
                                            "valueText": ",",
                                            "hasTrailingTrivia": true,
                                            "trailingTrivia": [
                                                {
                                                    "kind": "WhitespaceTrivia",
                                                    "text": " "
                                                }
                                            ]
                                        },
                                        {
                                            "kind": "StringLiteral",
                                            "fullStart": 1019,
                                            "fullEnd": 1036,
                                            "start": 1019,
                                            "end": 1036,
                                            "fullWidth": 17,
                                            "width": 17,
                                            "text": "\"genericProperty\"",
                                            "value": "genericProperty",
                                            "valueText": "genericProperty"
                                        },
                                        {
                                            "kind": "CommaToken",
                                            "fullStart": 1036,
                                            "fullEnd": 1038,
                                            "start": 1036,
                                            "end": 1037,
                                            "fullWidth": 2,
                                            "width": 1,
                                            "text": ",",
                                            "value": ",",
                                            "valueText": ",",
                                            "hasTrailingTrivia": true,
                                            "trailingTrivia": [
                                                {
                                                    "kind": "WhitespaceTrivia",
                                                    "text": " "
                                                }
                                            ]
                                        },
                                        {
                                            "kind": "ObjectLiteralExpression",
                                            "fullStart": 1038,
                                            "fullEnd": 1135,
                                            "start": 1038,
                                            "end": 1135,
                                            "fullWidth": 97,
                                            "width": 97,
                                            "isIncrementallyUnusable": true,
                                            "openBraceToken": {
                                                "kind": "OpenBraceToken",
                                                "fullStart": 1038,
                                                "fullEnd": 1041,
                                                "start": 1038,
                                                "end": 1039,
                                                "fullWidth": 3,
                                                "width": 1,
                                                "text": "{",
                                                "value": "{",
                                                "valueText": "{",
                                                "hasTrailingTrivia": true,
                                                "hasTrailingNewLine": true,
                                                "trailingTrivia": [
                                                    {
                                                        "kind": "NewLineTrivia",
                                                        "text": "\r\n"
                                                    }
                                                ]
                                            },
                                            "propertyAssignments": [
                                                {
                                                    "kind": "SimplePropertyAssignment",
                                                    "fullStart": 1041,
                                                    "fullEnd": 1064,
                                                    "start": 1053,
                                                    "end": 1064,
                                                    "fullWidth": 23,
                                                    "width": 11,
                                                    "isIncrementallyUnusable": true,
                                                    "propertyName": {
                                                        "kind": "IdentifierName",
                                                        "fullStart": 1041,
                                                        "fullEnd": 1056,
                                                        "start": 1053,
                                                        "end": 1056,
                                                        "fullWidth": 15,
                                                        "width": 3,
                                                        "text": "get",
                                                        "value": "get",
                                                        "valueText": "get",
                                                        "hasLeadingTrivia": true,
                                                        "leadingTrivia": [
                                                            {
                                                                "kind": "WhitespaceTrivia",
                                                                "text": "            "
                                                            }
                                                        ]
                                                    },
                                                    "colonToken": {
                                                        "kind": "ColonToken",
                                                        "fullStart": 1056,
                                                        "fullEnd": 1058,
                                                        "start": 1056,
                                                        "end": 1057,
                                                        "fullWidth": 2,
                                                        "width": 1,
                                                        "text": ":",
                                                        "value": ":",
                                                        "valueText": ":",
                                                        "hasTrailingTrivia": true,
                                                        "trailingTrivia": [
                                                            {
                                                                "kind": "WhitespaceTrivia",
                                                                "text": " "
                                                            }
                                                        ]
                                                    },
                                                    "expression": {
                                                        "kind": "IdentifierName",
                                                        "fullStart": 1058,
                                                        "fullEnd": 1064,
                                                        "start": 1058,
                                                        "end": 1064,
                                                        "fullWidth": 6,
                                                        "width": 6,
                                                        "text": "getFun",
                                                        "value": "getFun",
                                                        "valueText": "getFun"
                                                    }
                                                },
                                                {
                                                    "kind": "CommaToken",
                                                    "fullStart": 1064,
                                                    "fullEnd": 1067,
                                                    "start": 1064,
                                                    "end": 1065,
                                                    "fullWidth": 3,
                                                    "width": 1,
                                                    "text": ",",
                                                    "value": ",",
                                                    "valueText": ",",
                                                    "hasTrailingTrivia": true,
                                                    "hasTrailingNewLine": true,
                                                    "trailingTrivia": [
                                                        {
                                                            "kind": "NewLineTrivia",
                                                            "text": "\r\n"
                                                        }
                                                    ]
                                                },
                                                {
                                                    "kind": "SimplePropertyAssignment",
                                                    "fullStart": 1067,
                                                    "fullEnd": 1090,
                                                    "start": 1079,
                                                    "end": 1090,
                                                    "fullWidth": 23,
                                                    "width": 11,
                                                    "isIncrementallyUnusable": true,
                                                    "propertyName": {
                                                        "kind": "IdentifierName",
                                                        "fullStart": 1067,
                                                        "fullEnd": 1082,
                                                        "start": 1079,
                                                        "end": 1082,
                                                        "fullWidth": 15,
                                                        "width": 3,
                                                        "text": "set",
                                                        "value": "set",
                                                        "valueText": "set",
                                                        "hasLeadingTrivia": true,
                                                        "leadingTrivia": [
                                                            {
                                                                "kind": "WhitespaceTrivia",
                                                                "text": "            "
                                                            }
                                                        ]
                                                    },
                                                    "colonToken": {
                                                        "kind": "ColonToken",
                                                        "fullStart": 1082,
                                                        "fullEnd": 1084,
                                                        "start": 1082,
                                                        "end": 1083,
                                                        "fullWidth": 2,
                                                        "width": 1,
                                                        "text": ":",
                                                        "value": ":",
                                                        "valueText": ":",
                                                        "hasTrailingTrivia": true,
                                                        "trailingTrivia": [
                                                            {
                                                                "kind": "WhitespaceTrivia",
                                                                "text": " "
                                                            }
                                                        ]
                                                    },
                                                    "expression": {
                                                        "kind": "IdentifierName",
                                                        "fullStart": 1084,
                                                        "fullEnd": 1090,
                                                        "start": 1084,
                                                        "end": 1090,
                                                        "fullWidth": 6,
                                                        "width": 6,
                                                        "text": "setFun",
                                                        "value": "setFun",
                                                        "valueText": "setFun"
                                                    }
                                                },
                                                {
                                                    "kind": "CommaToken",
                                                    "fullStart": 1090,
                                                    "fullEnd": 1093,
                                                    "start": 1090,
                                                    "end": 1091,
                                                    "fullWidth": 3,
                                                    "width": 1,
                                                    "text": ",",
                                                    "value": ",",
                                                    "valueText": ",",
                                                    "hasTrailingTrivia": true,
                                                    "hasTrailingNewLine": true,
                                                    "trailingTrivia": [
                                                        {
                                                            "kind": "NewLineTrivia",
                                                            "text": "\r\n"
                                                        }
                                                    ]
                                                },
                                                {
                                                    "kind": "SimplePropertyAssignment",
                                                    "fullStart": 1093,
                                                    "fullEnd": 1126,
                                                    "start": 1105,
                                                    "end": 1124,
                                                    "fullWidth": 33,
                                                    "width": 19,
                                                    "propertyName": {
                                                        "kind": "IdentifierName",
                                                        "fullStart": 1093,
                                                        "fullEnd": 1117,
                                                        "start": 1105,
                                                        "end": 1117,
                                                        "fullWidth": 24,
                                                        "width": 12,
                                                        "text": "configurable",
                                                        "value": "configurable",
                                                        "valueText": "configurable",
                                                        "hasLeadingTrivia": true,
                                                        "leadingTrivia": [
                                                            {
                                                                "kind": "WhitespaceTrivia",
                                                                "text": "            "
                                                            }
                                                        ]
                                                    },
                                                    "colonToken": {
                                                        "kind": "ColonToken",
                                                        "fullStart": 1117,
                                                        "fullEnd": 1119,
                                                        "start": 1117,
                                                        "end": 1118,
                                                        "fullWidth": 2,
                                                        "width": 1,
                                                        "text": ":",
                                                        "value": ":",
                                                        "valueText": ":",
                                                        "hasTrailingTrivia": true,
                                                        "trailingTrivia": [
                                                            {
                                                                "kind": "WhitespaceTrivia",
                                                                "text": " "
                                                            }
                                                        ]
                                                    },
                                                    "expression": {
                                                        "kind": "FalseKeyword",
                                                        "fullStart": 1119,
                                                        "fullEnd": 1126,
                                                        "start": 1119,
                                                        "end": 1124,
                                                        "fullWidth": 7,
                                                        "width": 5,
                                                        "text": "false",
                                                        "value": false,
                                                        "valueText": "false",
                                                        "hasTrailingTrivia": true,
                                                        "hasTrailingNewLine": true,
                                                        "trailingTrivia": [
                                                            {
                                                                "kind": "NewLineTrivia",
                                                                "text": "\r\n"
                                                            }
                                                        ]
                                                    }
                                                }
                                            ],
                                            "closeBraceToken": {
                                                "kind": "CloseBraceToken",
                                                "fullStart": 1126,
                                                "fullEnd": 1135,
                                                "start": 1134,
                                                "end": 1135,
                                                "fullWidth": 9,
                                                "width": 1,
                                                "text": "}",
                                                "value": "}",
                                                "valueText": "}",
                                                "hasLeadingTrivia": true,
                                                "leadingTrivia": [
                                                    {
                                                        "kind": "WhitespaceTrivia",
                                                        "text": "        "
                                                    }
                                                ]
                                            }
                                        }
                                    ],
                                    "closeParenToken": {
                                        "kind": "CloseParenToken",
                                        "fullStart": 1135,
                                        "fullEnd": 1136,
                                        "start": 1135,
                                        "end": 1136,
                                        "fullWidth": 1,
                                        "width": 1,
                                        "text": ")",
                                        "value": ")",
                                        "valueText": ")"
                                    }
                                }
                            },
                            "semicolonToken": {
                                "kind": "SemicolonToken",
                                "fullStart": 1136,
                                "fullEnd": 1139,
                                "start": 1136,
                                "end": 1137,
                                "fullWidth": 3,
                                "width": 1,
                                "text": ";",
                                "value": ";",
                                "valueText": ";",
                                "hasTrailingTrivia": true,
                                "hasTrailingNewLine": true,
                                "trailingTrivia": [
                                    {
                                        "kind": "NewLineTrivia",
                                        "text": "\r\n"
                                    }
                                ]
                            }
                        },
                        {
                            "kind": "TryStatement",
                            "fullStart": 1139,
                            "fullEnd": 1644,
                            "start": 1149,
                            "end": 1642,
                            "fullWidth": 505,
                            "width": 493,
                            "isIncrementallyUnusable": true,
                            "tryKeyword": {
                                "kind": "TryKeyword",
                                "fullStart": 1139,
                                "fullEnd": 1153,
                                "start": 1149,
                                "end": 1152,
                                "fullWidth": 14,
                                "width": 3,
                                "text": "try",
                                "value": "try",
                                "valueText": "try",
                                "hasLeadingTrivia": true,
                                "hasLeadingNewLine": true,
                                "hasTrailingTrivia": true,
                                "leadingTrivia": [
                                    {
                                        "kind": "NewLineTrivia",
                                        "text": "\r\n"
                                    },
                                    {
                                        "kind": "WhitespaceTrivia",
                                        "text": "        "
                                    }
                                ],
                                "trailingTrivia": [
                                    {
                                        "kind": "WhitespaceTrivia",
                                        "text": " "
                                    }
                                ]
                            },
                            "block": {
                                "kind": "Block",
                                "fullStart": 1153,
                                "fullEnd": 1440,
                                "start": 1153,
                                "end": 1439,
                                "fullWidth": 287,
                                "width": 286,
                                "isIncrementallyUnusable": true,
                                "openBraceToken": {
                                    "kind": "OpenBraceToken",
                                    "fullStart": 1153,
                                    "fullEnd": 1156,
                                    "start": 1153,
                                    "end": 1154,
                                    "fullWidth": 3,
                                    "width": 1,
                                    "text": "{",
                                    "value": "{",
                                    "valueText": "{",
                                    "hasTrailingTrivia": true,
                                    "hasTrailingNewLine": true,
                                    "trailingTrivia": [
                                        {
                                            "kind": "NewLineTrivia",
                                            "text": "\r\n"
                                        }
                                    ]
                                },
                                "statements": [
                                    {
                                        "kind": "ExpressionStatement",
                                        "fullStart": 1156,
                                        "fullEnd": 1401,
                                        "start": 1168,
                                        "end": 1399,
                                        "fullWidth": 245,
                                        "width": 231,
                                        "isIncrementallyUnusable": true,
                                        "expression": {
                                            "kind": "InvocationExpression",
                                            "fullStart": 1156,
                                            "fullEnd": 1398,
                                            "start": 1168,
                                            "end": 1398,
                                            "fullWidth": 242,
                                            "width": 230,
                                            "isIncrementallyUnusable": true,
                                            "expression": {
                                                "kind": "MemberAccessExpression",
                                                "fullStart": 1156,
                                                "fullEnd": 1191,
                                                "start": 1168,
                                                "end": 1191,
                                                "fullWidth": 35,
                                                "width": 23,
                                                "expression": {
                                                    "kind": "IdentifierName",
                                                    "fullStart": 1156,
                                                    "fullEnd": 1174,
                                                    "start": 1168,
                                                    "end": 1174,
                                                    "fullWidth": 18,
                                                    "width": 6,
                                                    "text": "Object",
                                                    "value": "Object",
                                                    "valueText": "Object",
                                                    "hasLeadingTrivia": true,
                                                    "leadingTrivia": [
                                                        {
                                                            "kind": "WhitespaceTrivia",
                                                            "text": "            "
                                                        }
                                                    ]
                                                },
                                                "dotToken": {
                                                    "kind": "DotToken",
                                                    "fullStart": 1174,
                                                    "fullEnd": 1175,
                                                    "start": 1174,
                                                    "end": 1175,
                                                    "fullWidth": 1,
                                                    "width": 1,
                                                    "text": ".",
                                                    "value": ".",
                                                    "valueText": "."
                                                },
                                                "name": {
                                                    "kind": "IdentifierName",
                                                    "fullStart": 1175,
                                                    "fullEnd": 1191,
                                                    "start": 1175,
                                                    "end": 1191,
                                                    "fullWidth": 16,
                                                    "width": 16,
                                                    "text": "defineProperties",
                                                    "value": "defineProperties",
                                                    "valueText": "defineProperties"
                                                }
                                            },
                                            "argumentList": {
                                                "kind": "ArgumentList",
                                                "fullStart": 1191,
                                                "fullEnd": 1398,
                                                "start": 1191,
                                                "end": 1398,
                                                "fullWidth": 207,
                                                "width": 207,
                                                "isIncrementallyUnusable": true,
                                                "openParenToken": {
                                                    "kind": "OpenParenToken",
                                                    "fullStart": 1191,
                                                    "fullEnd": 1192,
                                                    "start": 1191,
                                                    "end": 1192,
                                                    "fullWidth": 1,
                                                    "width": 1,
                                                    "text": "(",
                                                    "value": "(",
                                                    "valueText": "("
                                                },
                                                "arguments": [
                                                    {
                                                        "kind": "IdentifierName",
                                                        "fullStart": 1192,
                                                        "fullEnd": 1195,
                                                        "start": 1192,
                                                        "end": 1195,
                                                        "fullWidth": 3,
                                                        "width": 3,
                                                        "text": "arg",
                                                        "value": "arg",
                                                        "valueText": "arg"
                                                    },
                                                    {
                                                        "kind": "CommaToken",
                                                        "fullStart": 1195,
                                                        "fullEnd": 1197,
                                                        "start": 1195,
                                                        "end": 1196,
                                                        "fullWidth": 2,
                                                        "width": 1,
                                                        "text": ",",
                                                        "value": ",",
                                                        "valueText": ",",
                                                        "hasTrailingTrivia": true,
                                                        "trailingTrivia": [
                                                            {
                                                                "kind": "WhitespaceTrivia",
                                                                "text": " "
                                                            }
                                                        ]
                                                    },
                                                    {
                                                        "kind": "ObjectLiteralExpression",
                                                        "fullStart": 1197,
                                                        "fullEnd": 1397,
                                                        "start": 1197,
                                                        "end": 1397,
                                                        "fullWidth": 200,
                                                        "width": 200,
                                                        "isIncrementallyUnusable": true,
                                                        "openBraceToken": {
                                                            "kind": "OpenBraceToken",
                                                            "fullStart": 1197,
                                                            "fullEnd": 1200,
                                                            "start": 1197,
                                                            "end": 1198,
                                                            "fullWidth": 3,
                                                            "width": 1,
                                                            "text": "{",
                                                            "value": "{",
                                                            "valueText": "{",
                                                            "hasTrailingTrivia": true,
                                                            "hasTrailingNewLine": true,
                                                            "trailingTrivia": [
                                                                {
                                                                    "kind": "NewLineTrivia",
                                                                    "text": "\r\n"
                                                                }
                                                            ]
                                                        },
                                                        "propertyAssignments": [
                                                            {
                                                                "kind": "SimplePropertyAssignment",
                                                                "fullStart": 1200,
                                                                "fullEnd": 1384,
                                                                "start": 1216,
                                                                "end": 1382,
                                                                "fullWidth": 184,
                                                                "width": 166,
                                                                "isIncrementallyUnusable": true,
                                                                "propertyName": {
                                                                    "kind": "StringLiteral",
                                                                    "fullStart": 1200,
                                                                    "fullEnd": 1233,
                                                                    "start": 1216,
                                                                    "end": 1233,
                                                                    "fullWidth": 33,
                                                                    "width": 17,
                                                                    "text": "\"genericProperty\"",
                                                                    "value": "genericProperty",
                                                                    "valueText": "genericProperty",
                                                                    "hasLeadingTrivia": true,
                                                                    "leadingTrivia": [
                                                                        {
                                                                            "kind": "WhitespaceTrivia",
                                                                            "text": "                "
                                                                        }
                                                                    ]
                                                                },
                                                                "colonToken": {
                                                                    "kind": "ColonToken",
                                                                    "fullStart": 1233,
                                                                    "fullEnd": 1235,
                                                                    "start": 1233,
                                                                    "end": 1234,
                                                                    "fullWidth": 2,
                                                                    "width": 1,
                                                                    "text": ":",
                                                                    "value": ":",
                                                                    "valueText": ":",
                                                                    "hasTrailingTrivia": true,
                                                                    "trailingTrivia": [
                                                                        {
                                                                            "kind": "WhitespaceTrivia",
                                                                            "text": " "
                                                                        }
                                                                    ]
                                                                },
                                                                "expression": {
                                                                    "kind": "ObjectLiteralExpression",
                                                                    "fullStart": 1235,
                                                                    "fullEnd": 1384,
                                                                    "start": 1235,
                                                                    "end": 1382,
                                                                    "fullWidth": 149,
                                                                    "width": 147,
                                                                    "isIncrementallyUnusable": true,
                                                                    "openBraceToken": {
                                                                        "kind": "OpenBraceToken",
                                                                        "fullStart": 1235,
                                                                        "fullEnd": 1238,
                                                                        "start": 1235,
                                                                        "end": 1236,
                                                                        "fullWidth": 3,
                                                                        "width": 1,
                                                                        "text": "{",
                                                                        "value": "{",
                                                                        "valueText": "{",
                                                                        "hasTrailingTrivia": true,
                                                                        "hasTrailingNewLine": true,
                                                                        "trailingTrivia": [
                                                                            {
                                                                                "kind": "NewLineTrivia",
                                                                                "text": "\r\n"
                                                                            }
                                                                        ]
                                                                    },
                                                                    "propertyAssignments": [
                                                                        {
                                                                            "kind": "SimplePropertyAssignment",
                                                                            "fullStart": 1238,
                                                                            "fullEnd": 1365,
                                                                            "start": 1258,
                                                                            "end": 1363,
                                                                            "fullWidth": 127,
                                                                            "width": 105,
                                                                            "isIncrementallyUnusable": true,
                                                                            "propertyName": {
                                                                                "kind": "IdentifierName",
                                                                                "fullStart": 1238,
                                                                                "fullEnd": 1261,
                                                                                "start": 1258,
                                                                                "end": 1261,
                                                                                "fullWidth": 23,
                                                                                "width": 3,
                                                                                "text": "get",
                                                                                "value": "get",
                                                                                "valueText": "get",
                                                                                "hasLeadingTrivia": true,
                                                                                "leadingTrivia": [
                                                                                    {
                                                                                        "kind": "WhitespaceTrivia",
                                                                                        "text": "                    "
                                                                                    }
                                                                                ]
                                                                            },
                                                                            "colonToken": {
                                                                                "kind": "ColonToken",
                                                                                "fullStart": 1261,
                                                                                "fullEnd": 1263,
                                                                                "start": 1261,
                                                                                "end": 1262,
                                                                                "fullWidth": 2,
                                                                                "width": 1,
                                                                                "text": ":",
                                                                                "value": ":",
                                                                                "valueText": ":",
                                                                                "hasTrailingTrivia": true,
                                                                                "trailingTrivia": [
                                                                                    {
                                                                                        "kind": "WhitespaceTrivia",
                                                                                        "text": " "
                                                                                    }
                                                                                ]
                                                                            },
                                                                            "expression": {
                                                                                "kind": "FunctionExpression",
                                                                                "fullStart": 1263,
                                                                                "fullEnd": 1365,
                                                                                "start": 1263,
                                                                                "end": 1363,
                                                                                "fullWidth": 102,
                                                                                "width": 100,
                                                                                "functionKeyword": {
                                                                                    "kind": "FunctionKeyword",
                                                                                    "fullStart": 1263,
                                                                                    "fullEnd": 1272,
                                                                                    "start": 1263,
                                                                                    "end": 1271,
                                                                                    "fullWidth": 9,
                                                                                    "width": 8,
                                                                                    "text": "function",
                                                                                    "value": "function",
                                                                                    "valueText": "function",
                                                                                    "hasTrailingTrivia": true,
                                                                                    "trailingTrivia": [
                                                                                        {
                                                                                            "kind": "WhitespaceTrivia",
                                                                                            "text": " "
                                                                                        }
                                                                                    ]
                                                                                },
                                                                                "callSignature": {
                                                                                    "kind": "CallSignature",
                                                                                    "fullStart": 1272,
                                                                                    "fullEnd": 1275,
                                                                                    "start": 1272,
                                                                                    "end": 1274,
                                                                                    "fullWidth": 3,
                                                                                    "width": 2,
                                                                                    "parameterList": {
                                                                                        "kind": "ParameterList",
                                                                                        "fullStart": 1272,
                                                                                        "fullEnd": 1275,
                                                                                        "start": 1272,
                                                                                        "end": 1274,
                                                                                        "fullWidth": 3,
                                                                                        "width": 2,
                                                                                        "openParenToken": {
                                                                                            "kind": "OpenParenToken",
                                                                                            "fullStart": 1272,
                                                                                            "fullEnd": 1273,
                                                                                            "start": 1272,
                                                                                            "end": 1273,
                                                                                            "fullWidth": 1,
                                                                                            "width": 1,
                                                                                            "text": "(",
                                                                                            "value": "(",
                                                                                            "valueText": "("
                                                                                        },
                                                                                        "parameters": [],
                                                                                        "closeParenToken": {
                                                                                            "kind": "CloseParenToken",
                                                                                            "fullStart": 1273,
                                                                                            "fullEnd": 1275,
                                                                                            "start": 1273,
                                                                                            "end": 1274,
                                                                                            "fullWidth": 2,
                                                                                            "width": 1,
                                                                                            "text": ")",
                                                                                            "value": ")",
                                                                                            "valueText": ")",
                                                                                            "hasTrailingTrivia": true,
                                                                                            "trailingTrivia": [
                                                                                                {
                                                                                                    "kind": "WhitespaceTrivia",
                                                                                                    "text": " "
                                                                                                }
                                                                                            ]
                                                                                        }
                                                                                    }
                                                                                },
                                                                                "block": {
                                                                                    "kind": "Block",
                                                                                    "fullStart": 1275,
                                                                                    "fullEnd": 1365,
                                                                                    "start": 1275,
                                                                                    "end": 1363,
                                                                                    "fullWidth": 90,
                                                                                    "width": 88,
                                                                                    "openBraceToken": {
                                                                                        "kind": "OpenBraceToken",
                                                                                        "fullStart": 1275,
                                                                                        "fullEnd": 1278,
                                                                                        "start": 1275,
                                                                                        "end": 1276,
                                                                                        "fullWidth": 3,
                                                                                        "width": 1,
                                                                                        "text": "{",
                                                                                        "value": "{",
                                                                                        "valueText": "{",
                                                                                        "hasTrailingTrivia": true,
                                                                                        "hasTrailingNewLine": true,
                                                                                        "trailingTrivia": [
                                                                                            {
                                                                                                "kind": "NewLineTrivia",
                                                                                                "text": "\r\n"
                                                                                            }
                                                                                        ]
                                                                                    },
                                                                                    "statements": [
                                                                                        {
                                                                                            "kind": "ReturnStatement",
                                                                                            "fullStart": 1278,
                                                                                            "fullEnd": 1342,
                                                                                            "start": 1302,
                                                                                            "end": 1340,
                                                                                            "fullWidth": 64,
                                                                                            "width": 38,
                                                                                            "returnKeyword": {
                                                                                                "kind": "ReturnKeyword",
                                                                                                "fullStart": 1278,
                                                                                                "fullEnd": 1309,
                                                                                                "start": 1302,
                                                                                                "end": 1308,
                                                                                                "fullWidth": 31,
                                                                                                "width": 6,
                                                                                                "text": "return",
                                                                                                "value": "return",
                                                                                                "valueText": "return",
                                                                                                "hasLeadingTrivia": true,
                                                                                                "hasTrailingTrivia": true,
                                                                                                "leadingTrivia": [
                                                                                                    {
                                                                                                        "kind": "WhitespaceTrivia",
                                                                                                        "text": "                        "
                                                                                                    }
                                                                                                ],
                                                                                                "trailingTrivia": [
                                                                                                    {
                                                                                                        "kind": "WhitespaceTrivia",
                                                                                                        "text": " "
                                                                                                    }
                                                                                                ]
                                                                                            },
                                                                                            "expression": {
                                                                                                "kind": "StringLiteral",
                                                                                                "fullStart": 1309,
                                                                                                "fullEnd": 1339,
                                                                                                "start": 1309,
                                                                                                "end": 1339,
                                                                                                "fullWidth": 30,
                                                                                                "width": 30,
                                                                                                "text": "\"overideGenericPropertyString\"",
                                                                                                "value": "overideGenericPropertyString",
                                                                                                "valueText": "overideGenericPropertyString"
                                                                                            },
                                                                                            "semicolonToken": {
                                                                                                "kind": "SemicolonToken",
                                                                                                "fullStart": 1339,
                                                                                                "fullEnd": 1342,
                                                                                                "start": 1339,
                                                                                                "end": 1340,
                                                                                                "fullWidth": 3,
                                                                                                "width": 1,
                                                                                                "text": ";",
                                                                                                "value": ";",
                                                                                                "valueText": ";",
                                                                                                "hasTrailingTrivia": true,
                                                                                                "hasTrailingNewLine": true,
                                                                                                "trailingTrivia": [
                                                                                                    {
                                                                                                        "kind": "NewLineTrivia",
                                                                                                        "text": "\r\n"
                                                                                                    }
                                                                                                ]
                                                                                            }
                                                                                        }
                                                                                    ],
                                                                                    "closeBraceToken": {
                                                                                        "kind": "CloseBraceToken",
                                                                                        "fullStart": 1342,
                                                                                        "fullEnd": 1365,
                                                                                        "start": 1362,
                                                                                        "end": 1363,
                                                                                        "fullWidth": 23,
                                                                                        "width": 1,
                                                                                        "text": "}",
                                                                                        "value": "}",
                                                                                        "valueText": "}",
                                                                                        "hasLeadingTrivia": true,
                                                                                        "hasTrailingTrivia": true,
                                                                                        "hasTrailingNewLine": true,
                                                                                        "leadingTrivia": [
                                                                                            {
                                                                                                "kind": "WhitespaceTrivia",
                                                                                                "text": "                    "
                                                                                            }
                                                                                        ],
                                                                                        "trailingTrivia": [
                                                                                            {
                                                                                                "kind": "NewLineTrivia",
                                                                                                "text": "\r\n"
                                                                                            }
                                                                                        ]
                                                                                    }
                                                                                }
                                                                            }
                                                                        }
                                                                    ],
                                                                    "closeBraceToken": {
                                                                        "kind": "CloseBraceToken",
                                                                        "fullStart": 1365,
                                                                        "fullEnd": 1384,
                                                                        "start": 1381,
                                                                        "end": 1382,
                                                                        "fullWidth": 19,
                                                                        "width": 1,
                                                                        "text": "}",
                                                                        "value": "}",
                                                                        "valueText": "}",
                                                                        "hasLeadingTrivia": true,
                                                                        "hasTrailingTrivia": true,
                                                                        "hasTrailingNewLine": true,
                                                                        "leadingTrivia": [
                                                                            {
                                                                                "kind": "WhitespaceTrivia",
                                                                                "text": "                "
                                                                            }
                                                                        ],
                                                                        "trailingTrivia": [
                                                                            {
                                                                                "kind": "NewLineTrivia",
                                                                                "text": "\r\n"
                                                                            }
                                                                        ]
                                                                    }
                                                                }
                                                            }
                                                        ],
                                                        "closeBraceToken": {
                                                            "kind": "CloseBraceToken",
                                                            "fullStart": 1384,
                                                            "fullEnd": 1397,
                                                            "start": 1396,
                                                            "end": 1397,
                                                            "fullWidth": 13,
                                                            "width": 1,
                                                            "text": "}",
                                                            "value": "}",
                                                            "valueText": "}",
                                                            "hasLeadingTrivia": true,
                                                            "leadingTrivia": [
                                                                {
                                                                    "kind": "WhitespaceTrivia",
                                                                    "text": "            "
                                                                }
                                                            ]
                                                        }
                                                    }
                                                ],
                                                "closeParenToken": {
                                                    "kind": "CloseParenToken",
                                                    "fullStart": 1397,
                                                    "fullEnd": 1398,
                                                    "start": 1397,
                                                    "end": 1398,
                                                    "fullWidth": 1,
                                                    "width": 1,
                                                    "text": ")",
                                                    "value": ")",
                                                    "valueText": ")"
                                                }
                                            }
                                        },
                                        "semicolonToken": {
                                            "kind": "SemicolonToken",
                                            "fullStart": 1398,
                                            "fullEnd": 1401,
                                            "start": 1398,
                                            "end": 1399,
                                            "fullWidth": 3,
                                            "width": 1,
                                            "text": ";",
                                            "value": ";",
                                            "valueText": ";",
                                            "hasTrailingTrivia": true,
                                            "hasTrailingNewLine": true,
                                            "trailingTrivia": [
                                                {
                                                    "kind": "NewLineTrivia",
                                                    "text": "\r\n"
                                                }
                                            ]
                                        }
                                    },
                                    {
                                        "kind": "ReturnStatement",
                                        "fullStart": 1401,
                                        "fullEnd": 1430,
                                        "start": 1415,
                                        "end": 1428,
                                        "fullWidth": 29,
                                        "width": 13,
                                        "returnKeyword": {
                                            "kind": "ReturnKeyword",
                                            "fullStart": 1401,
                                            "fullEnd": 1422,
                                            "start": 1415,
                                            "end": 1421,
                                            "fullWidth": 21,
                                            "width": 6,
                                            "text": "return",
                                            "value": "return",
                                            "valueText": "return",
                                            "hasLeadingTrivia": true,
                                            "hasLeadingNewLine": true,
                                            "hasTrailingTrivia": true,
                                            "leadingTrivia": [
                                                {
                                                    "kind": "NewLineTrivia",
                                                    "text": "\r\n"
                                                },
                                                {
                                                    "kind": "WhitespaceTrivia",
                                                    "text": "            "
                                                }
                                            ],
                                            "trailingTrivia": [
                                                {
                                                    "kind": "WhitespaceTrivia",
                                                    "text": " "
                                                }
                                            ]
                                        },
                                        "expression": {
                                            "kind": "FalseKeyword",
                                            "fullStart": 1422,
                                            "fullEnd": 1427,
                                            "start": 1422,
                                            "end": 1427,
                                            "fullWidth": 5,
                                            "width": 5,
                                            "text": "false",
                                            "value": false,
                                            "valueText": "false"
                                        },
                                        "semicolonToken": {
                                            "kind": "SemicolonToken",
                                            "fullStart": 1427,
                                            "fullEnd": 1430,
                                            "start": 1427,
                                            "end": 1428,
                                            "fullWidth": 3,
                                            "width": 1,
                                            "text": ";",
                                            "value": ";",
                                            "valueText": ";",
                                            "hasTrailingTrivia": true,
                                            "hasTrailingNewLine": true,
                                            "trailingTrivia": [
                                                {
                                                    "kind": "NewLineTrivia",
                                                    "text": "\r\n"
                                                }
                                            ]
                                        }
                                    }
                                ],
                                "closeBraceToken": {
                                    "kind": "CloseBraceToken",
                                    "fullStart": 1430,
                                    "fullEnd": 1440,
                                    "start": 1438,
                                    "end": 1439,
                                    "fullWidth": 10,
                                    "width": 1,
                                    "text": "}",
                                    "value": "}",
                                    "valueText": "}",
                                    "hasLeadingTrivia": true,
                                    "hasTrailingTrivia": true,
                                    "leadingTrivia": [
                                        {
                                            "kind": "WhitespaceTrivia",
                                            "text": "        "
                                        }
                                    ],
                                    "trailingTrivia": [
                                        {
                                            "kind": "WhitespaceTrivia",
                                            "text": " "
                                        }
                                    ]
                                }
                            },
                            "catchClause": {
                                "kind": "CatchClause",
                                "fullStart": 1440,
                                "fullEnd": 1644,
                                "start": 1440,
                                "end": 1642,
                                "fullWidth": 204,
                                "width": 202,
                                "catchKeyword": {
                                    "kind": "CatchKeyword",
                                    "fullStart": 1440,
                                    "fullEnd": 1446,
                                    "start": 1440,
                                    "end": 1445,
                                    "fullWidth": 6,
                                    "width": 5,
                                    "text": "catch",
                                    "value": "catch",
                                    "valueText": "catch",
                                    "hasTrailingTrivia": true,
                                    "trailingTrivia": [
                                        {
                                            "kind": "WhitespaceTrivia",
                                            "text": " "
                                        }
                                    ]
                                },
                                "openParenToken": {
                                    "kind": "OpenParenToken",
                                    "fullStart": 1446,
                                    "fullEnd": 1447,
                                    "start": 1446,
                                    "end": 1447,
                                    "fullWidth": 1,
                                    "width": 1,
                                    "text": "(",
                                    "value": "(",
                                    "valueText": "("
                                },
                                "identifier": {
                                    "kind": "IdentifierName",
                                    "fullStart": 1447,
                                    "fullEnd": 1449,
                                    "start": 1447,
                                    "end": 1449,
                                    "fullWidth": 2,
                                    "width": 2,
                                    "text": "ex",
                                    "value": "ex",
                                    "valueText": "ex"
                                },
                                "closeParenToken": {
                                    "kind": "CloseParenToken",
                                    "fullStart": 1449,
                                    "fullEnd": 1451,
                                    "start": 1449,
                                    "end": 1450,
                                    "fullWidth": 2,
                                    "width": 1,
                                    "text": ")",
                                    "value": ")",
                                    "valueText": ")",
                                    "hasTrailingTrivia": true,
                                    "trailingTrivia": [
                                        {
                                            "kind": "WhitespaceTrivia",
                                            "text": " "
                                        }
                                    ]
                                },
                                "block": {
                                    "kind": "Block",
                                    "fullStart": 1451,
                                    "fullEnd": 1644,
                                    "start": 1451,
                                    "end": 1642,
                                    "fullWidth": 193,
                                    "width": 191,
                                    "openBraceToken": {
                                        "kind": "OpenBraceToken",
                                        "fullStart": 1451,
                                        "fullEnd": 1454,
                                        "start": 1451,
                                        "end": 1452,
                                        "fullWidth": 3,
                                        "width": 1,
                                        "text": "{",
                                        "value": "{",
                                        "valueText": "{",
                                        "hasTrailingTrivia": true,
                                        "hasTrailingNewLine": true,
                                        "trailingTrivia": [
                                            {
                                                "kind": "NewLineTrivia",
                                                "text": "\r\n"
                                            }
                                        ]
                                    },
                                    "statements": [
                                        {
                                            "kind": "ReturnStatement",
                                            "fullStart": 1454,
                                            "fullEnd": 1633,
                                            "start": 1466,
                                            "end": 1631,
                                            "fullWidth": 179,
                                            "width": 165,
                                            "returnKeyword": {
                                                "kind": "ReturnKeyword",
                                                "fullStart": 1454,
                                                "fullEnd": 1473,
                                                "start": 1466,
                                                "end": 1472,
                                                "fullWidth": 19,
                                                "width": 6,
                                                "text": "return",
                                                "value": "return",
                                                "valueText": "return",
                                                "hasLeadingTrivia": true,
                                                "hasTrailingTrivia": true,
                                                "leadingTrivia": [
                                                    {
                                                        "kind": "WhitespaceTrivia",
                                                        "text": "            "
                                                    }
                                                ],
                                                "trailingTrivia": [
                                                    {
                                                        "kind": "WhitespaceTrivia",
                                                        "text": " "
                                                    }
                                                ]
                                            },
                                            "expression": {
                                                "kind": "LogicalAndExpression",
                                                "fullStart": 1473,
                                                "fullEnd": 1630,
                                                "start": 1473,
                                                "end": 1630,
                                                "fullWidth": 157,
                                                "width": 157,
                                                "left": {
                                                    "kind": "InstanceOfExpression",
                                                    "fullStart": 1473,
                                                    "fullEnd": 1497,
                                                    "start": 1473,
                                                    "end": 1496,
                                                    "fullWidth": 24,
                                                    "width": 23,
                                                    "left": {
                                                        "kind": "IdentifierName",
                                                        "fullStart": 1473,
                                                        "fullEnd": 1476,
                                                        "start": 1473,
                                                        "end": 1475,
                                                        "fullWidth": 3,
                                                        "width": 2,
                                                        "text": "ex",
                                                        "value": "ex",
                                                        "valueText": "ex",
                                                        "hasTrailingTrivia": true,
                                                        "trailingTrivia": [
                                                            {
                                                                "kind": "WhitespaceTrivia",
                                                                "text": " "
                                                            }
                                                        ]
                                                    },
                                                    "operatorToken": {
                                                        "kind": "InstanceOfKeyword",
                                                        "fullStart": 1476,
                                                        "fullEnd": 1487,
                                                        "start": 1476,
                                                        "end": 1486,
                                                        "fullWidth": 11,
                                                        "width": 10,
                                                        "text": "instanceof",
                                                        "value": "instanceof",
                                                        "valueText": "instanceof",
                                                        "hasTrailingTrivia": true,
                                                        "trailingTrivia": [
                                                            {
                                                                "kind": "WhitespaceTrivia",
                                                                "text": " "
                                                            }
                                                        ]
                                                    },
                                                    "right": {
                                                        "kind": "IdentifierName",
                                                        "fullStart": 1487,
                                                        "fullEnd": 1497,
                                                        "start": 1487,
                                                        "end": 1496,
                                                        "fullWidth": 10,
                                                        "width": 9,
                                                        "text": "TypeError",
                                                        "value": "TypeError",
                                                        "valueText": "TypeError",
                                                        "hasTrailingTrivia": true,
                                                        "trailingTrivia": [
                                                            {
                                                                "kind": "WhitespaceTrivia",
                                                                "text": " "
                                                            }
                                                        ]
                                                    }
                                                },
                                                "operatorToken": {
                                                    "kind": "AmpersandAmpersandToken",
                                                    "fullStart": 1497,
                                                    "fullEnd": 1501,
                                                    "start": 1497,
                                                    "end": 1499,
                                                    "fullWidth": 4,
                                                    "width": 2,
                                                    "text": "&&",
                                                    "value": "&&",
                                                    "valueText": "&&",
                                                    "hasTrailingTrivia": true,
                                                    "hasTrailingNewLine": true,
                                                    "trailingTrivia": [
                                                        {
                                                            "kind": "NewLineTrivia",
                                                            "text": "\r\n"
                                                        }
                                                    ]
                                                },
                                                "right": {
                                                    "kind": "InvocationExpression",
                                                    "fullStart": 1501,
                                                    "fullEnd": 1630,
                                                    "start": 1517,
                                                    "end": 1630,
                                                    "fullWidth": 129,
                                                    "width": 113,
                                                    "expression": {
                                                        "kind": "IdentifierName",
                                                        "fullStart": 1501,
                                                        "fullEnd": 1553,
                                                        "start": 1517,
                                                        "end": 1553,
                                                        "fullWidth": 52,
                                                        "width": 36,
                                                        "text": "accessorPropertyAttributesAreCorrect",
                                                        "value": "accessorPropertyAttributesAreCorrect",
                                                        "valueText": "accessorPropertyAttributesAreCorrect",
                                                        "hasLeadingTrivia": true,
                                                        "leadingTrivia": [
                                                            {
                                                                "kind": "WhitespaceTrivia",
                                                                "text": "                "
                                                            }
                                                        ]
                                                    },
                                                    "argumentList": {
                                                        "kind": "ArgumentList",
                                                        "fullStart": 1553,
                                                        "fullEnd": 1630,
                                                        "start": 1553,
                                                        "end": 1630,
                                                        "fullWidth": 77,
                                                        "width": 77,
                                                        "openParenToken": {
                                                            "kind": "OpenParenToken",
                                                            "fullStart": 1553,
                                                            "fullEnd": 1554,
                                                            "start": 1553,
                                                            "end": 1554,
                                                            "fullWidth": 1,
                                                            "width": 1,
                                                            "text": "(",
                                                            "value": "(",
                                                            "valueText": "("
                                                        },
                                                        "arguments": [
                                                            {
                                                                "kind": "IdentifierName",
                                                                "fullStart": 1554,
                                                                "fullEnd": 1557,
                                                                "start": 1554,
                                                                "end": 1557,
                                                                "fullWidth": 3,
                                                                "width": 3,
                                                                "text": "arg",
                                                                "value": "arg",
                                                                "valueText": "arg"
                                                            },
                                                            {
                                                                "kind": "CommaToken",
                                                                "fullStart": 1557,
                                                                "fullEnd": 1559,
                                                                "start": 1557,
                                                                "end": 1558,
                                                                "fullWidth": 2,
                                                                "width": 1,
                                                                "text": ",",
                                                                "value": ",",
                                                                "valueText": ",",
                                                                "hasTrailingTrivia": true,
                                                                "trailingTrivia": [
                                                                    {
                                                                        "kind": "WhitespaceTrivia",
                                                                        "text": " "
                                                                    }
                                                                ]
                                                            },
                                                            {
                                                                "kind": "StringLiteral",
                                                                "fullStart": 1559,
                                                                "fullEnd": 1576,
                                                                "start": 1559,
                                                                "end": 1576,
                                                                "fullWidth": 17,
                                                                "width": 17,
                                                                "text": "\"genericProperty\"",
                                                                "value": "genericProperty",
                                                                "valueText": "genericProperty"
                                                            },
                                                            {
                                                                "kind": "CommaToken",
                                                                "fullStart": 1576,
                                                                "fullEnd": 1578,
                                                                "start": 1576,
                                                                "end": 1577,
                                                                "fullWidth": 2,
                                                                "width": 1,
                                                                "text": ",",
                                                                "value": ",",
                                                                "valueText": ",",
                                                                "hasTrailingTrivia": true,
                                                                "trailingTrivia": [
                                                                    {
                                                                        "kind": "WhitespaceTrivia",
                                                                        "text": " "
                                                                    }
                                                                ]
                                                            },
                                                            {
                                                                "kind": "IdentifierName",
                                                                "fullStart": 1578,
                                                                "fullEnd": 1584,
                                                                "start": 1578,
                                                                "end": 1584,
                                                                "fullWidth": 6,
                                                                "width": 6,
                                                                "text": "getFun",
                                                                "value": "getFun",
                                                                "valueText": "getFun"
                                                            },
                                                            {
                                                                "kind": "CommaToken",
                                                                "fullStart": 1584,
                                                                "fullEnd": 1586,
                                                                "start": 1584,
                                                                "end": 1585,
                                                                "fullWidth": 2,
                                                                "width": 1,
                                                                "text": ",",
                                                                "value": ",",
                                                                "valueText": ",",
                                                                "hasTrailingTrivia": true,
                                                                "trailingTrivia": [
                                                                    {
                                                                        "kind": "WhitespaceTrivia",
                                                                        "text": " "
                                                                    }
                                                                ]
                                                            },
                                                            {
                                                                "kind": "IdentifierName",
                                                                "fullStart": 1586,
                                                                "fullEnd": 1592,
                                                                "start": 1586,
                                                                "end": 1592,
                                                                "fullWidth": 6,
                                                                "width": 6,
                                                                "text": "setFun",
                                                                "value": "setFun",
                                                                "valueText": "setFun"
                                                            },
                                                            {
                                                                "kind": "CommaToken",
                                                                "fullStart": 1592,
                                                                "fullEnd": 1594,
                                                                "start": 1592,
                                                                "end": 1593,
                                                                "fullWidth": 2,
                                                                "width": 1,
                                                                "text": ",",
                                                                "value": ",",
                                                                "valueText": ",",
                                                                "hasTrailingTrivia": true,
                                                                "trailingTrivia": [
                                                                    {
                                                                        "kind": "WhitespaceTrivia",
                                                                        "text": " "
                                                                    }
                                                                ]
                                                            },
                                                            {
                                                                "kind": "StringLiteral",
                                                                "fullStart": 1594,
                                                                "fullEnd": 1608,
                                                                "start": 1594,
                                                                "end": 1608,
                                                                "fullWidth": 14,
                                                                "width": 14,
                                                                "text": "\"verifySetFun\"",
                                                                "value": "verifySetFun",
                                                                "valueText": "verifySetFun"
                                                            },
                                                            {
                                                                "kind": "CommaToken",
                                                                "fullStart": 1608,
                                                                "fullEnd": 1610,
                                                                "start": 1608,
                                                                "end": 1609,
                                                                "fullWidth": 2,
                                                                "width": 1,
                                                                "text": ",",
                                                                "value": ",",
                                                                "valueText": ",",
                                                                "hasTrailingTrivia": true,
                                                                "trailingTrivia": [
                                                                    {
                                                                        "kind": "WhitespaceTrivia",
                                                                        "text": " "
                                                                    }
                                                                ]
                                                            },
                                                            {
                                                                "kind": "FalseKeyword",
                                                                "fullStart": 1610,
                                                                "fullEnd": 1615,
                                                                "start": 1610,
                                                                "end": 1615,
                                                                "fullWidth": 5,
                                                                "width": 5,
                                                                "text": "false",
                                                                "value": false,
                                                                "valueText": "false"
                                                            },
                                                            {
                                                                "kind": "CommaToken",
                                                                "fullStart": 1615,
                                                                "fullEnd": 1617,
                                                                "start": 1615,
                                                                "end": 1616,
                                                                "fullWidth": 2,
                                                                "width": 1,
                                                                "text": ",",
                                                                "value": ",",
                                                                "valueText": ",",
                                                                "hasTrailingTrivia": true,
                                                                "trailingTrivia": [
                                                                    {
                                                                        "kind": "WhitespaceTrivia",
                                                                        "text": " "
                                                                    }
                                                                ]
                                                            },
                                                            {
                                                                "kind": "FalseKeyword",
                                                                "fullStart": 1617,
                                                                "fullEnd": 1622,
                                                                "start": 1617,
                                                                "end": 1622,
                                                                "fullWidth": 5,
                                                                "width": 5,
                                                                "text": "false",
                                                                "value": false,
                                                                "valueText": "false"
                                                            },
                                                            {
                                                                "kind": "CommaToken",
                                                                "fullStart": 1622,
                                                                "fullEnd": 1624,
                                                                "start": 1622,
                                                                "end": 1623,
                                                                "fullWidth": 2,
                                                                "width": 1,
                                                                "text": ",",
                                                                "value": ",",
                                                                "valueText": ",",
                                                                "hasTrailingTrivia": true,
                                                                "trailingTrivia": [
                                                                    {
                                                                        "kind": "WhitespaceTrivia",
                                                                        "text": " "
                                                                    }
                                                                ]
                                                            },
                                                            {
                                                                "kind": "FalseKeyword",
                                                                "fullStart": 1624,
                                                                "fullEnd": 1629,
                                                                "start": 1624,
                                                                "end": 1629,
                                                                "fullWidth": 5,
                                                                "width": 5,
                                                                "text": "false",
                                                                "value": false,
                                                                "valueText": "false"
                                                            }
                                                        ],
                                                        "closeParenToken": {
                                                            "kind": "CloseParenToken",
                                                            "fullStart": 1629,
                                                            "fullEnd": 1630,
                                                            "start": 1629,
                                                            "end": 1630,
                                                            "fullWidth": 1,
                                                            "width": 1,
                                                            "text": ")",
                                                            "value": ")",
                                                            "valueText": ")"
                                                        }
                                                    }
                                                }
                                            },
                                            "semicolonToken": {
                                                "kind": "SemicolonToken",
                                                "fullStart": 1630,
                                                "fullEnd": 1633,
                                                "start": 1630,
                                                "end": 1631,
                                                "fullWidth": 3,
                                                "width": 1,
                                                "text": ";",
                                                "value": ";",
                                                "valueText": ";",
                                                "hasTrailingTrivia": true,
                                                "hasTrailingNewLine": true,
                                                "trailingTrivia": [
                                                    {
                                                        "kind": "NewLineTrivia",
                                                        "text": "\r\n"
                                                    }
                                                ]
                                            }
                                        }
                                    ],
                                    "closeBraceToken": {
                                        "kind": "CloseBraceToken",
                                        "fullStart": 1633,
                                        "fullEnd": 1644,
                                        "start": 1641,
                                        "end": 1642,
                                        "fullWidth": 11,
                                        "width": 1,
                                        "text": "}",
                                        "value": "}",
                                        "valueText": "}",
                                        "hasLeadingTrivia": true,
                                        "hasTrailingTrivia": true,
                                        "hasTrailingNewLine": true,
                                        "leadingTrivia": [
                                            {
                                                "kind": "WhitespaceTrivia",
                                                "text": "        "
                                            }
                                        ],
                                        "trailingTrivia": [
                                            {
                                                "kind": "NewLineTrivia",
                                                "text": "\r\n"
                                            }
                                        ]
                                    }
                                }
                            }
                        }
                    ],
                    "closeBraceToken": {
                        "kind": "CloseBraceToken",
                        "fullStart": 1644,
                        "fullEnd": 1651,
                        "start": 1648,
                        "end": 1649,
                        "fullWidth": 7,
                        "width": 1,
                        "text": "}",
                        "value": "}",
                        "valueText": "}",
                        "hasLeadingTrivia": true,
                        "hasTrailingTrivia": true,
                        "hasTrailingNewLine": true,
                        "leadingTrivia": [
                            {
                                "kind": "WhitespaceTrivia",
                                "text": "    "
                            }
                        ],
                        "trailingTrivia": [
                            {
                                "kind": "NewLineTrivia",
                                "text": "\r\n"
                            }
                        ]
                    }
                }
            },
            {
                "kind": "ExpressionStatement",
                "fullStart": 1651,
                "fullEnd": 1675,
                "start": 1651,
                "end": 1673,
                "fullWidth": 24,
                "width": 22,
                "expression": {
                    "kind": "InvocationExpression",
                    "fullStart": 1651,
                    "fullEnd": 1672,
                    "start": 1651,
                    "end": 1672,
                    "fullWidth": 21,
                    "width": 21,
                    "expression": {
                        "kind": "IdentifierName",
                        "fullStart": 1651,
                        "fullEnd": 1662,
                        "start": 1651,
                        "end": 1662,
                        "fullWidth": 11,
                        "width": 11,
                        "text": "runTestCase",
                        "value": "runTestCase",
                        "valueText": "runTestCase"
                    },
                    "argumentList": {
                        "kind": "ArgumentList",
                        "fullStart": 1662,
                        "fullEnd": 1672,
                        "start": 1662,
                        "end": 1672,
                        "fullWidth": 10,
                        "width": 10,
                        "openParenToken": {
                            "kind": "OpenParenToken",
                            "fullStart": 1662,
                            "fullEnd": 1663,
                            "start": 1662,
                            "end": 1663,
                            "fullWidth": 1,
                            "width": 1,
                            "text": "(",
                            "value": "(",
                            "valueText": "("
                        },
                        "arguments": [
                            {
                                "kind": "IdentifierName",
                                "fullStart": 1663,
                                "fullEnd": 1671,
                                "start": 1663,
                                "end": 1671,
                                "fullWidth": 8,
                                "width": 8,
                                "text": "testcase",
                                "value": "testcase",
                                "valueText": "testcase"
                            }
                        ],
                        "closeParenToken": {
                            "kind": "CloseParenToken",
                            "fullStart": 1671,
                            "fullEnd": 1672,
                            "start": 1671,
                            "end": 1672,
                            "fullWidth": 1,
                            "width": 1,
                            "text": ")",
                            "value": ")",
                            "valueText": ")"
                        }
                    }
                },
                "semicolonToken": {
                    "kind": "SemicolonToken",
                    "fullStart": 1672,
                    "fullEnd": 1675,
                    "start": 1672,
                    "end": 1673,
                    "fullWidth": 3,
                    "width": 1,
                    "text": ";",
                    "value": ";",
                    "valueText": ";",
                    "hasTrailingTrivia": true,
                    "hasTrailingNewLine": true,
                    "trailingTrivia": [
                        {
                            "kind": "NewLineTrivia",
                            "text": "\r\n"
                        }
                    ]
                }
            }
        ],
        "endOfFileToken": {
            "kind": "EndOfFileToken",
            "fullStart": 1675,
            "fullEnd": 1675,
            "start": 1675,
            "end": 1675,
            "fullWidth": 0,
            "width": 0,
            "text": ""
        }
    },
    "lineMap": {
        "lineStarts": [
            0,
            67,
            152,
            232,
            308,
            380,
            385,
            441,
            693,
            698,
            700,
            702,
            725,
            759,
            790,
            813,
            815,
            844,
            889,
            900,
            934,
            973,
            984,
            1041,
            1067,
            1093,
            1126,
            1139,
            1141,
            1156,
            1200,
            1238,
            1278,
            1342,
            1365,
            1384,
            1401,
            1403,
            1430,
            1454,
            1501,
            1633,
            1644,
            1651,
            1675
        ],
        "length": 1675
    }
}<|MERGE_RESOLUTION|>--- conflicted
+++ resolved
@@ -247,12 +247,8 @@
                                         "start": 737,
                                         "end": 810,
                                         "fullWidth": 73,
-<<<<<<< HEAD
                                         "width": 73,
-                                        "identifier": {
-=======
                                         "propertyName": {
->>>>>>> 85e84683
                                             "kind": "IdentifierName",
                                             "fullStart": 737,
                                             "fullEnd": 741,
