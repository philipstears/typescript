{
    "isDeclaration": false,
    "languageVersion": "EcmaScript5",
    "parseOptions": {
        "allowAutomaticSemicolonInsertion": true
    },
    "sourceUnit": {
        "kind": "SourceUnit",
        "fullStart": 0,
        "fullEnd": 898,
        "start": 595,
        "end": 898,
        "fullWidth": 898,
        "width": 303,
        "isIncrementallyUnusable": true,
        "moduleElements": [
            {
                "kind": "FunctionDeclaration",
                "fullStart": 0,
                "fullEnd": 874,
                "start": 595,
                "end": 872,
                "fullWidth": 874,
                "width": 277,
                "modifiers": [],
                "functionKeyword": {
                    "kind": "FunctionKeyword",
                    "fullStart": 0,
                    "fullEnd": 604,
                    "start": 595,
                    "end": 603,
                    "fullWidth": 604,
                    "width": 8,
                    "text": "function",
                    "value": "function",
                    "valueText": "function",
                    "hasLeadingTrivia": true,
                    "hasLeadingComment": true,
                    "hasLeadingNewLine": true,
                    "hasTrailingTrivia": true,
                    "leadingTrivia": [
                        {
                            "kind": "SingleLineCommentTrivia",
                            "text": "/// Copyright (c) 2012 Ecma International.  All rights reserved. "
                        },
                        {
                            "kind": "NewLineTrivia",
                            "text": "\r\n"
                        },
                        {
                            "kind": "SingleLineCommentTrivia",
                            "text": "/// Ecma International makes this code available under the terms and conditions set"
                        },
                        {
                            "kind": "NewLineTrivia",
                            "text": "\r\n"
                        },
                        {
                            "kind": "SingleLineCommentTrivia",
                            "text": "/// forth on http://hg.ecmascript.org/tests/test262/raw-file/tip/LICENSE (the "
                        },
                        {
                            "kind": "NewLineTrivia",
                            "text": "\r\n"
                        },
                        {
                            "kind": "SingleLineCommentTrivia",
                            "text": "/// \"Use Terms\").   Any redistribution of this code must retain the above "
                        },
                        {
                            "kind": "NewLineTrivia",
                            "text": "\r\n"
                        },
                        {
                            "kind": "SingleLineCommentTrivia",
                            "text": "/// copyright and this notice and otherwise comply with the Use Terms."
                        },
                        {
                            "kind": "NewLineTrivia",
                            "text": "\r\n"
                        },
                        {
                            "kind": "MultiLineCommentTrivia",
                            "text": "/**\r\n * @path ch15/15.2/15.2.3/15.2.3.7/15.2.3.7-6-a-181.js\r\n * @description Object.defineProperties - 'O' is an Array, 'P' is an array index named property, 'P' is boundary value 2^32 (15.4.5.1 step 4.a)\r\n */"
                        },
                        {
                            "kind": "NewLineTrivia",
                            "text": "\r\n"
                        },
                        {
                            "kind": "NewLineTrivia",
                            "text": "\r\n"
                        },
                        {
                            "kind": "NewLineTrivia",
                            "text": "\r\n"
                        }
                    ],
                    "trailingTrivia": [
                        {
                            "kind": "WhitespaceTrivia",
                            "text": " "
                        }
                    ]
                },
                "identifier": {
                    "kind": "IdentifierName",
                    "fullStart": 604,
                    "fullEnd": 612,
                    "start": 604,
                    "end": 612,
                    "fullWidth": 8,
                    "width": 8,
                    "text": "testcase",
                    "value": "testcase",
                    "valueText": "testcase"
                },
                "callSignature": {
                    "kind": "CallSignature",
                    "fullStart": 612,
                    "fullEnd": 615,
                    "start": 612,
                    "end": 614,
                    "fullWidth": 3,
                    "width": 2,
                    "parameterList": {
                        "kind": "ParameterList",
                        "fullStart": 612,
                        "fullEnd": 615,
                        "start": 612,
                        "end": 614,
                        "fullWidth": 3,
                        "width": 2,
                        "openParenToken": {
                            "kind": "OpenParenToken",
                            "fullStart": 612,
                            "fullEnd": 613,
                            "start": 612,
                            "end": 613,
                            "fullWidth": 1,
                            "width": 1,
                            "text": "(",
                            "value": "(",
                            "valueText": "("
                        },
                        "parameters": [],
                        "closeParenToken": {
                            "kind": "CloseParenToken",
                            "fullStart": 613,
                            "fullEnd": 615,
                            "start": 613,
                            "end": 614,
                            "fullWidth": 2,
                            "width": 1,
                            "text": ")",
                            "value": ")",
                            "valueText": ")",
                            "hasTrailingTrivia": true,
                            "trailingTrivia": [
                                {
                                    "kind": "WhitespaceTrivia",
                                    "text": " "
                                }
                            ]
                        }
                    }
                },
                "block": {
                    "kind": "Block",
                    "fullStart": 615,
                    "fullEnd": 874,
                    "start": 615,
                    "end": 872,
                    "fullWidth": 259,
                    "width": 257,
                    "openBraceToken": {
                        "kind": "OpenBraceToken",
                        "fullStart": 615,
                        "fullEnd": 618,
                        "start": 615,
                        "end": 616,
                        "fullWidth": 3,
                        "width": 1,
                        "text": "{",
                        "value": "{",
                        "valueText": "{",
                        "hasTrailingTrivia": true,
                        "hasTrailingNewLine": true,
                        "trailingTrivia": [
                            {
                                "kind": "NewLineTrivia",
                                "text": "\r\n"
                            }
                        ]
                    },
                    "statements": [
                        {
                            "kind": "VariableStatement",
                            "fullStart": 618,
                            "fullEnd": 641,
                            "start": 626,
                            "end": 639,
                            "fullWidth": 23,
                            "width": 13,
                            "modifiers": [],
                            "variableDeclaration": {
                                "kind": "VariableDeclaration",
                                "fullStart": 618,
                                "fullEnd": 638,
                                "start": 626,
                                "end": 638,
                                "fullWidth": 20,
                                "width": 12,
                                "varKeyword": {
                                    "kind": "VarKeyword",
                                    "fullStart": 618,
                                    "fullEnd": 630,
                                    "start": 626,
                                    "end": 629,
                                    "fullWidth": 12,
                                    "width": 3,
                                    "text": "var",
                                    "value": "var",
                                    "valueText": "var",
                                    "hasLeadingTrivia": true,
                                    "hasTrailingTrivia": true,
                                    "leadingTrivia": [
                                        {
                                            "kind": "WhitespaceTrivia",
                                            "text": "        "
                                        }
                                    ],
                                    "trailingTrivia": [
                                        {
                                            "kind": "WhitespaceTrivia",
                                            "text": " "
                                        }
                                    ]
                                },
                                "variableDeclarators": [
                                    {
                                        "kind": "VariableDeclarator",
                                        "fullStart": 630,
                                        "fullEnd": 638,
                                        "start": 630,
                                        "end": 638,
                                        "fullWidth": 8,
<<<<<<< HEAD
                                        "width": 8,
                                        "identifier": {
=======
                                        "propertyName": {
>>>>>>> 85e84683
                                            "kind": "IdentifierName",
                                            "fullStart": 630,
                                            "fullEnd": 634,
                                            "start": 630,
                                            "end": 633,
                                            "fullWidth": 4,
                                            "width": 3,
                                            "text": "arr",
                                            "value": "arr",
                                            "valueText": "arr",
                                            "hasTrailingTrivia": true,
                                            "trailingTrivia": [
                                                {
                                                    "kind": "WhitespaceTrivia",
                                                    "text": " "
                                                }
                                            ]
                                        },
                                        "equalsValueClause": {
                                            "kind": "EqualsValueClause",
                                            "fullStart": 634,
                                            "fullEnd": 638,
                                            "start": 634,
                                            "end": 638,
                                            "fullWidth": 4,
                                            "width": 4,
                                            "equalsToken": {
                                                "kind": "EqualsToken",
                                                "fullStart": 634,
                                                "fullEnd": 636,
                                                "start": 634,
                                                "end": 635,
                                                "fullWidth": 2,
                                                "width": 1,
                                                "text": "=",
                                                "value": "=",
                                                "valueText": "=",
                                                "hasTrailingTrivia": true,
                                                "trailingTrivia": [
                                                    {
                                                        "kind": "WhitespaceTrivia",
                                                        "text": " "
                                                    }
                                                ]
                                            },
                                            "value": {
                                                "kind": "ArrayLiteralExpression",
                                                "fullStart": 636,
                                                "fullEnd": 638,
                                                "start": 636,
                                                "end": 638,
                                                "fullWidth": 2,
                                                "width": 2,
                                                "openBracketToken": {
                                                    "kind": "OpenBracketToken",
                                                    "fullStart": 636,
                                                    "fullEnd": 637,
                                                    "start": 636,
                                                    "end": 637,
                                                    "fullWidth": 1,
                                                    "width": 1,
                                                    "text": "[",
                                                    "value": "[",
                                                    "valueText": "["
                                                },
                                                "expressions": [],
                                                "closeBracketToken": {
                                                    "kind": "CloseBracketToken",
                                                    "fullStart": 637,
                                                    "fullEnd": 638,
                                                    "start": 637,
                                                    "end": 638,
                                                    "fullWidth": 1,
                                                    "width": 1,
                                                    "text": "]",
                                                    "value": "]",
                                                    "valueText": "]"
                                                }
                                            }
                                        }
                                    }
                                ]
                            },
                            "semicolonToken": {
                                "kind": "SemicolonToken",
                                "fullStart": 638,
                                "fullEnd": 641,
                                "start": 638,
                                "end": 639,
                                "fullWidth": 3,
                                "width": 1,
                                "text": ";",
                                "value": ";",
                                "valueText": ";",
                                "hasTrailingTrivia": true,
                                "hasTrailingNewLine": true,
                                "trailingTrivia": [
                                    {
                                        "kind": "NewLineTrivia",
                                        "text": "\r\n"
                                    }
                                ]
                            }
                        },
                        {
                            "kind": "ExpressionStatement",
                            "fullStart": 641,
                            "fullEnd": 768,
                            "start": 651,
                            "end": 766,
                            "fullWidth": 127,
                            "width": 115,
                            "expression": {
                                "kind": "InvocationExpression",
                                "fullStart": 641,
                                "fullEnd": 765,
                                "start": 651,
                                "end": 765,
                                "fullWidth": 124,
                                "width": 114,
                                "expression": {
                                    "kind": "MemberAccessExpression",
                                    "fullStart": 641,
                                    "fullEnd": 674,
                                    "start": 651,
                                    "end": 674,
                                    "fullWidth": 33,
                                    "width": 23,
                                    "expression": {
                                        "kind": "IdentifierName",
                                        "fullStart": 641,
                                        "fullEnd": 657,
                                        "start": 651,
                                        "end": 657,
                                        "fullWidth": 16,
                                        "width": 6,
                                        "text": "Object",
                                        "value": "Object",
                                        "valueText": "Object",
                                        "hasLeadingTrivia": true,
                                        "hasLeadingNewLine": true,
                                        "leadingTrivia": [
                                            {
                                                "kind": "NewLineTrivia",
                                                "text": "\r\n"
                                            },
                                            {
                                                "kind": "WhitespaceTrivia",
                                                "text": "        "
                                            }
                                        ]
                                    },
                                    "dotToken": {
                                        "kind": "DotToken",
                                        "fullStart": 657,
                                        "fullEnd": 658,
                                        "start": 657,
                                        "end": 658,
                                        "fullWidth": 1,
                                        "width": 1,
                                        "text": ".",
                                        "value": ".",
                                        "valueText": "."
                                    },
                                    "name": {
                                        "kind": "IdentifierName",
                                        "fullStart": 658,
                                        "fullEnd": 674,
                                        "start": 658,
                                        "end": 674,
                                        "fullWidth": 16,
                                        "width": 16,
                                        "text": "defineProperties",
                                        "value": "defineProperties",
                                        "valueText": "defineProperties"
                                    }
                                },
                                "argumentList": {
                                    "kind": "ArgumentList",
                                    "fullStart": 674,
                                    "fullEnd": 765,
                                    "start": 674,
                                    "end": 765,
                                    "fullWidth": 91,
                                    "width": 91,
                                    "openParenToken": {
                                        "kind": "OpenParenToken",
                                        "fullStart": 674,
                                        "fullEnd": 675,
                                        "start": 674,
                                        "end": 675,
                                        "fullWidth": 1,
                                        "width": 1,
                                        "text": "(",
                                        "value": "(",
                                        "valueText": "("
                                    },
                                    "arguments": [
                                        {
                                            "kind": "IdentifierName",
                                            "fullStart": 675,
                                            "fullEnd": 678,
                                            "start": 675,
                                            "end": 678,
                                            "fullWidth": 3,
                                            "width": 3,
                                            "text": "arr",
                                            "value": "arr",
                                            "valueText": "arr"
                                        },
                                        {
                                            "kind": "CommaToken",
                                            "fullStart": 678,
                                            "fullEnd": 680,
                                            "start": 678,
                                            "end": 679,
                                            "fullWidth": 2,
                                            "width": 1,
                                            "text": ",",
                                            "value": ",",
                                            "valueText": ",",
                                            "hasTrailingTrivia": true,
                                            "trailingTrivia": [
                                                {
                                                    "kind": "WhitespaceTrivia",
                                                    "text": " "
                                                }
                                            ]
                                        },
                                        {
                                            "kind": "ObjectLiteralExpression",
                                            "fullStart": 680,
                                            "fullEnd": 764,
                                            "start": 680,
                                            "end": 764,
                                            "fullWidth": 84,
                                            "width": 84,
                                            "openBraceToken": {
                                                "kind": "OpenBraceToken",
                                                "fullStart": 680,
                                                "fullEnd": 683,
                                                "start": 680,
                                                "end": 681,
                                                "fullWidth": 3,
                                                "width": 1,
                                                "text": "{",
                                                "value": "{",
                                                "valueText": "{",
                                                "hasTrailingTrivia": true,
                                                "hasTrailingNewLine": true,
                                                "trailingTrivia": [
                                                    {
                                                        "kind": "NewLineTrivia",
                                                        "text": "\r\n"
                                                    }
                                                ]
                                            },
                                            "propertyAssignments": [
                                                {
                                                    "kind": "SimplePropertyAssignment",
                                                    "fullStart": 683,
                                                    "fullEnd": 755,
                                                    "start": 695,
                                                    "end": 753,
                                                    "fullWidth": 72,
                                                    "width": 58,
                                                    "propertyName": {
                                                        "kind": "StringLiteral",
                                                        "fullStart": 683,
                                                        "fullEnd": 707,
                                                        "start": 695,
                                                        "end": 707,
                                                        "fullWidth": 24,
                                                        "width": 12,
                                                        "text": "\"4294967296\"",
                                                        "value": "4294967296",
                                                        "valueText": "4294967296",
                                                        "hasLeadingTrivia": true,
                                                        "leadingTrivia": [
                                                            {
                                                                "kind": "WhitespaceTrivia",
                                                                "text": "            "
                                                            }
                                                        ]
                                                    },
                                                    "colonToken": {
                                                        "kind": "ColonToken",
                                                        "fullStart": 707,
                                                        "fullEnd": 709,
                                                        "start": 707,
                                                        "end": 708,
                                                        "fullWidth": 2,
                                                        "width": 1,
                                                        "text": ":",
                                                        "value": ":",
                                                        "valueText": ":",
                                                        "hasTrailingTrivia": true,
                                                        "trailingTrivia": [
                                                            {
                                                                "kind": "WhitespaceTrivia",
                                                                "text": " "
                                                            }
                                                        ]
                                                    },
                                                    "expression": {
                                                        "kind": "ObjectLiteralExpression",
                                                        "fullStart": 709,
                                                        "fullEnd": 755,
                                                        "start": 709,
                                                        "end": 753,
                                                        "fullWidth": 46,
                                                        "width": 44,
                                                        "openBraceToken": {
                                                            "kind": "OpenBraceToken",
                                                            "fullStart": 709,
                                                            "fullEnd": 712,
                                                            "start": 709,
                                                            "end": 710,
                                                            "fullWidth": 3,
                                                            "width": 1,
                                                            "text": "{",
                                                            "value": "{",
                                                            "valueText": "{",
                                                            "hasTrailingTrivia": true,
                                                            "hasTrailingNewLine": true,
                                                            "trailingTrivia": [
                                                                {
                                                                    "kind": "NewLineTrivia",
                                                                    "text": "\r\n"
                                                                }
                                                            ]
                                                        },
                                                        "propertyAssignments": [
                                                            {
                                                                "kind": "SimplePropertyAssignment",
                                                                "fullStart": 712,
                                                                "fullEnd": 740,
                                                                "start": 728,
                                                                "end": 738,
                                                                "fullWidth": 28,
                                                                "width": 10,
                                                                "propertyName": {
                                                                    "kind": "IdentifierName",
                                                                    "fullStart": 712,
                                                                    "fullEnd": 733,
                                                                    "start": 728,
                                                                    "end": 733,
                                                                    "fullWidth": 21,
                                                                    "width": 5,
                                                                    "text": "value",
                                                                    "value": "value",
                                                                    "valueText": "value",
                                                                    "hasLeadingTrivia": true,
                                                                    "leadingTrivia": [
                                                                        {
                                                                            "kind": "WhitespaceTrivia",
                                                                            "text": "                "
                                                                        }
                                                                    ]
                                                                },
                                                                "colonToken": {
                                                                    "kind": "ColonToken",
                                                                    "fullStart": 733,
                                                                    "fullEnd": 735,
                                                                    "start": 733,
                                                                    "end": 734,
                                                                    "fullWidth": 2,
                                                                    "width": 1,
                                                                    "text": ":",
                                                                    "value": ":",
                                                                    "valueText": ":",
                                                                    "hasTrailingTrivia": true,
                                                                    "trailingTrivia": [
                                                                        {
                                                                            "kind": "WhitespaceTrivia",
                                                                            "text": " "
                                                                        }
                                                                    ]
                                                                },
                                                                "expression": {
                                                                    "kind": "NumericLiteral",
                                                                    "fullStart": 735,
                                                                    "fullEnd": 740,
                                                                    "start": 735,
                                                                    "end": 738,
                                                                    "fullWidth": 5,
                                                                    "width": 3,
                                                                    "text": "100",
                                                                    "value": 100,
                                                                    "valueText": "100",
                                                                    "hasTrailingTrivia": true,
                                                                    "hasTrailingNewLine": true,
                                                                    "trailingTrivia": [
                                                                        {
                                                                            "kind": "NewLineTrivia",
                                                                            "text": "\r\n"
                                                                        }
                                                                    ]
                                                                }
                                                            }
                                                        ],
                                                        "closeBraceToken": {
                                                            "kind": "CloseBraceToken",
                                                            "fullStart": 740,
                                                            "fullEnd": 755,
                                                            "start": 752,
                                                            "end": 753,
                                                            "fullWidth": 15,
                                                            "width": 1,
                                                            "text": "}",
                                                            "value": "}",
                                                            "valueText": "}",
                                                            "hasLeadingTrivia": true,
                                                            "hasTrailingTrivia": true,
                                                            "hasTrailingNewLine": true,
                                                            "leadingTrivia": [
                                                                {
                                                                    "kind": "WhitespaceTrivia",
                                                                    "text": "            "
                                                                }
                                                            ],
                                                            "trailingTrivia": [
                                                                {
                                                                    "kind": "NewLineTrivia",
                                                                    "text": "\r\n"
                                                                }
                                                            ]
                                                        }
                                                    }
                                                }
                                            ],
                                            "closeBraceToken": {
                                                "kind": "CloseBraceToken",
                                                "fullStart": 755,
                                                "fullEnd": 764,
                                                "start": 763,
                                                "end": 764,
                                                "fullWidth": 9,
                                                "width": 1,
                                                "text": "}",
                                                "value": "}",
                                                "valueText": "}",
                                                "hasLeadingTrivia": true,
                                                "leadingTrivia": [
                                                    {
                                                        "kind": "WhitespaceTrivia",
                                                        "text": "        "
                                                    }
                                                ]
                                            }
                                        }
                                    ],
                                    "closeParenToken": {
                                        "kind": "CloseParenToken",
                                        "fullStart": 764,
                                        "fullEnd": 765,
                                        "start": 764,
                                        "end": 765,
                                        "fullWidth": 1,
                                        "width": 1,
                                        "text": ")",
                                        "value": ")",
                                        "valueText": ")"
                                    }
                                }
                            },
                            "semicolonToken": {
                                "kind": "SemicolonToken",
                                "fullStart": 765,
                                "fullEnd": 768,
                                "start": 765,
                                "end": 766,
                                "fullWidth": 3,
                                "width": 1,
                                "text": ";",
                                "value": ";",
                                "valueText": ";",
                                "hasTrailingTrivia": true,
                                "hasTrailingNewLine": true,
                                "trailingTrivia": [
                                    {
                                        "kind": "NewLineTrivia",
                                        "text": "\r\n"
                                    }
                                ]
                            }
                        },
                        {
                            "kind": "ReturnStatement",
                            "fullStart": 768,
                            "fullEnd": 867,
                            "start": 778,
                            "end": 865,
                            "fullWidth": 99,
                            "width": 87,
                            "returnKeyword": {
                                "kind": "ReturnKeyword",
                                "fullStart": 768,
                                "fullEnd": 785,
                                "start": 778,
                                "end": 784,
                                "fullWidth": 17,
                                "width": 6,
                                "text": "return",
                                "value": "return",
                                "valueText": "return",
                                "hasLeadingTrivia": true,
                                "hasLeadingNewLine": true,
                                "hasTrailingTrivia": true,
                                "leadingTrivia": [
                                    {
                                        "kind": "NewLineTrivia",
                                        "text": "\r\n"
                                    },
                                    {
                                        "kind": "WhitespaceTrivia",
                                        "text": "        "
                                    }
                                ],
                                "trailingTrivia": [
                                    {
                                        "kind": "WhitespaceTrivia",
                                        "text": " "
                                    }
                                ]
                            },
                            "expression": {
                                "kind": "LogicalAndExpression",
                                "fullStart": 785,
                                "fullEnd": 864,
                                "start": 785,
                                "end": 864,
                                "fullWidth": 79,
                                "width": 79,
                                "left": {
                                    "kind": "LogicalAndExpression",
                                    "fullStart": 785,
                                    "fullEnd": 838,
                                    "start": 785,
                                    "end": 837,
                                    "fullWidth": 53,
                                    "width": 52,
                                    "left": {
                                        "kind": "InvocationExpression",
                                        "fullStart": 785,
                                        "fullEnd": 818,
                                        "start": 785,
                                        "end": 817,
                                        "fullWidth": 33,
                                        "width": 32,
                                        "expression": {
                                            "kind": "MemberAccessExpression",
                                            "fullStart": 785,
                                            "fullEnd": 803,
                                            "start": 785,
                                            "end": 803,
                                            "fullWidth": 18,
                                            "width": 18,
                                            "expression": {
                                                "kind": "IdentifierName",
                                                "fullStart": 785,
                                                "fullEnd": 788,
                                                "start": 785,
                                                "end": 788,
                                                "fullWidth": 3,
                                                "width": 3,
                                                "text": "arr",
                                                "value": "arr",
                                                "valueText": "arr"
                                            },
                                            "dotToken": {
                                                "kind": "DotToken",
                                                "fullStart": 788,
                                                "fullEnd": 789,
                                                "start": 788,
                                                "end": 789,
                                                "fullWidth": 1,
                                                "width": 1,
                                                "text": ".",
                                                "value": ".",
                                                "valueText": "."
                                            },
                                            "name": {
                                                "kind": "IdentifierName",
                                                "fullStart": 789,
                                                "fullEnd": 803,
                                                "start": 789,
                                                "end": 803,
                                                "fullWidth": 14,
                                                "width": 14,
                                                "text": "hasOwnProperty",
                                                "value": "hasOwnProperty",
                                                "valueText": "hasOwnProperty"
                                            }
                                        },
                                        "argumentList": {
                                            "kind": "ArgumentList",
                                            "fullStart": 803,
                                            "fullEnd": 818,
                                            "start": 803,
                                            "end": 817,
                                            "fullWidth": 15,
                                            "width": 14,
                                            "openParenToken": {
                                                "kind": "OpenParenToken",
                                                "fullStart": 803,
                                                "fullEnd": 804,
                                                "start": 803,
                                                "end": 804,
                                                "fullWidth": 1,
                                                "width": 1,
                                                "text": "(",
                                                "value": "(",
                                                "valueText": "("
                                            },
                                            "arguments": [
                                                {
                                                    "kind": "StringLiteral",
                                                    "fullStart": 804,
                                                    "fullEnd": 816,
                                                    "start": 804,
                                                    "end": 816,
                                                    "fullWidth": 12,
                                                    "width": 12,
                                                    "text": "\"4294967296\"",
                                                    "value": "4294967296",
                                                    "valueText": "4294967296"
                                                }
                                            ],
                                            "closeParenToken": {
                                                "kind": "CloseParenToken",
                                                "fullStart": 816,
                                                "fullEnd": 818,
                                                "start": 816,
                                                "end": 817,
                                                "fullWidth": 2,
                                                "width": 1,
                                                "text": ")",
                                                "value": ")",
                                                "valueText": ")",
                                                "hasTrailingTrivia": true,
                                                "trailingTrivia": [
                                                    {
                                                        "kind": "WhitespaceTrivia",
                                                        "text": " "
                                                    }
                                                ]
                                            }
                                        }
                                    },
                                    "operatorToken": {
                                        "kind": "AmpersandAmpersandToken",
                                        "fullStart": 818,
                                        "fullEnd": 821,
                                        "start": 818,
                                        "end": 820,
                                        "fullWidth": 3,
                                        "width": 2,
                                        "text": "&&",
                                        "value": "&&",
                                        "valueText": "&&",
                                        "hasTrailingTrivia": true,
                                        "trailingTrivia": [
                                            {
                                                "kind": "WhitespaceTrivia",
                                                "text": " "
                                            }
                                        ]
                                    },
                                    "right": {
                                        "kind": "EqualsExpression",
                                        "fullStart": 821,
                                        "fullEnd": 838,
                                        "start": 821,
                                        "end": 837,
                                        "fullWidth": 17,
                                        "width": 16,
                                        "left": {
                                            "kind": "MemberAccessExpression",
                                            "fullStart": 821,
                                            "fullEnd": 832,
                                            "start": 821,
                                            "end": 831,
                                            "fullWidth": 11,
                                            "width": 10,
                                            "expression": {
                                                "kind": "IdentifierName",
                                                "fullStart": 821,
                                                "fullEnd": 824,
                                                "start": 821,
                                                "end": 824,
                                                "fullWidth": 3,
                                                "width": 3,
                                                "text": "arr",
                                                "value": "arr",
                                                "valueText": "arr"
                                            },
                                            "dotToken": {
                                                "kind": "DotToken",
                                                "fullStart": 824,
                                                "fullEnd": 825,
                                                "start": 824,
                                                "end": 825,
                                                "fullWidth": 1,
                                                "width": 1,
                                                "text": ".",
                                                "value": ".",
                                                "valueText": "."
                                            },
                                            "name": {
                                                "kind": "IdentifierName",
                                                "fullStart": 825,
                                                "fullEnd": 832,
                                                "start": 825,
                                                "end": 831,
                                                "fullWidth": 7,
                                                "width": 6,
                                                "text": "length",
                                                "value": "length",
                                                "valueText": "length",
                                                "hasTrailingTrivia": true,
                                                "trailingTrivia": [
                                                    {
                                                        "kind": "WhitespaceTrivia",
                                                        "text": " "
                                                    }
                                                ]
                                            }
                                        },
                                        "operatorToken": {
                                            "kind": "EqualsEqualsEqualsToken",
                                            "fullStart": 832,
                                            "fullEnd": 836,
                                            "start": 832,
                                            "end": 835,
                                            "fullWidth": 4,
                                            "width": 3,
                                            "text": "===",
                                            "value": "===",
                                            "valueText": "===",
                                            "hasTrailingTrivia": true,
                                            "trailingTrivia": [
                                                {
                                                    "kind": "WhitespaceTrivia",
                                                    "text": " "
                                                }
                                            ]
                                        },
                                        "right": {
                                            "kind": "NumericLiteral",
                                            "fullStart": 836,
                                            "fullEnd": 838,
                                            "start": 836,
                                            "end": 837,
                                            "fullWidth": 2,
                                            "width": 1,
                                            "text": "0",
                                            "value": 0,
                                            "valueText": "0",
                                            "hasTrailingTrivia": true,
                                            "trailingTrivia": [
                                                {
                                                    "kind": "WhitespaceTrivia",
                                                    "text": " "
                                                }
                                            ]
                                        }
                                    }
                                },
                                "operatorToken": {
                                    "kind": "AmpersandAmpersandToken",
                                    "fullStart": 838,
                                    "fullEnd": 841,
                                    "start": 838,
                                    "end": 840,
                                    "fullWidth": 3,
                                    "width": 2,
                                    "text": "&&",
                                    "value": "&&",
                                    "valueText": "&&",
                                    "hasTrailingTrivia": true,
                                    "trailingTrivia": [
                                        {
                                            "kind": "WhitespaceTrivia",
                                            "text": " "
                                        }
                                    ]
                                },
                                "right": {
                                    "kind": "EqualsExpression",
                                    "fullStart": 841,
                                    "fullEnd": 864,
                                    "start": 841,
                                    "end": 864,
                                    "fullWidth": 23,
                                    "width": 23,
                                    "left": {
                                        "kind": "ElementAccessExpression",
                                        "fullStart": 841,
                                        "fullEnd": 857,
                                        "start": 841,
                                        "end": 856,
                                        "fullWidth": 16,
                                        "width": 15,
                                        "expression": {
                                            "kind": "IdentifierName",
                                            "fullStart": 841,
                                            "fullEnd": 844,
                                            "start": 841,
                                            "end": 844,
                                            "fullWidth": 3,
                                            "width": 3,
                                            "text": "arr",
                                            "value": "arr",
                                            "valueText": "arr"
                                        },
                                        "openBracketToken": {
                                            "kind": "OpenBracketToken",
                                            "fullStart": 844,
                                            "fullEnd": 845,
                                            "start": 844,
                                            "end": 845,
                                            "fullWidth": 1,
                                            "width": 1,
                                            "text": "[",
                                            "value": "[",
                                            "valueText": "["
                                        },
                                        "argumentExpression": {
                                            "kind": "NumericLiteral",
                                            "fullStart": 845,
                                            "fullEnd": 855,
                                            "start": 845,
                                            "end": 855,
                                            "fullWidth": 10,
                                            "width": 10,
                                            "text": "4294967296",
                                            "value": 4294967296,
                                            "valueText": "4294967296"
                                        },
                                        "closeBracketToken": {
                                            "kind": "CloseBracketToken",
                                            "fullStart": 855,
                                            "fullEnd": 857,
                                            "start": 855,
                                            "end": 856,
                                            "fullWidth": 2,
                                            "width": 1,
                                            "text": "]",
                                            "value": "]",
                                            "valueText": "]",
                                            "hasTrailingTrivia": true,
                                            "trailingTrivia": [
                                                {
                                                    "kind": "WhitespaceTrivia",
                                                    "text": " "
                                                }
                                            ]
                                        }
                                    },
                                    "operatorToken": {
                                        "kind": "EqualsEqualsEqualsToken",
                                        "fullStart": 857,
                                        "fullEnd": 861,
                                        "start": 857,
                                        "end": 860,
                                        "fullWidth": 4,
                                        "width": 3,
                                        "text": "===",
                                        "value": "===",
                                        "valueText": "===",
                                        "hasTrailingTrivia": true,
                                        "trailingTrivia": [
                                            {
                                                "kind": "WhitespaceTrivia",
                                                "text": " "
                                            }
                                        ]
                                    },
                                    "right": {
                                        "kind": "NumericLiteral",
                                        "fullStart": 861,
                                        "fullEnd": 864,
                                        "start": 861,
                                        "end": 864,
                                        "fullWidth": 3,
                                        "width": 3,
                                        "text": "100",
                                        "value": 100,
                                        "valueText": "100"
                                    }
                                }
                            },
                            "semicolonToken": {
                                "kind": "SemicolonToken",
                                "fullStart": 864,
                                "fullEnd": 867,
                                "start": 864,
                                "end": 865,
                                "fullWidth": 3,
                                "width": 1,
                                "text": ";",
                                "value": ";",
                                "valueText": ";",
                                "hasTrailingTrivia": true,
                                "hasTrailingNewLine": true,
                                "trailingTrivia": [
                                    {
                                        "kind": "NewLineTrivia",
                                        "text": "\r\n"
                                    }
                                ]
                            }
                        }
                    ],
                    "closeBraceToken": {
                        "kind": "CloseBraceToken",
                        "fullStart": 867,
                        "fullEnd": 874,
                        "start": 871,
                        "end": 872,
                        "fullWidth": 7,
                        "width": 1,
                        "text": "}",
                        "value": "}",
                        "valueText": "}",
                        "hasLeadingTrivia": true,
                        "hasTrailingTrivia": true,
                        "hasTrailingNewLine": true,
                        "leadingTrivia": [
                            {
                                "kind": "WhitespaceTrivia",
                                "text": "    "
                            }
                        ],
                        "trailingTrivia": [
                            {
                                "kind": "NewLineTrivia",
                                "text": "\r\n"
                            }
                        ]
                    }
                }
            },
            {
                "kind": "ExpressionStatement",
                "fullStart": 874,
                "fullEnd": 898,
                "start": 874,
                "end": 896,
                "fullWidth": 24,
                "width": 22,
                "expression": {
                    "kind": "InvocationExpression",
                    "fullStart": 874,
                    "fullEnd": 895,
                    "start": 874,
                    "end": 895,
                    "fullWidth": 21,
                    "width": 21,
                    "expression": {
                        "kind": "IdentifierName",
                        "fullStart": 874,
                        "fullEnd": 885,
                        "start": 874,
                        "end": 885,
                        "fullWidth": 11,
                        "width": 11,
                        "text": "runTestCase",
                        "value": "runTestCase",
                        "valueText": "runTestCase"
                    },
                    "argumentList": {
                        "kind": "ArgumentList",
                        "fullStart": 885,
                        "fullEnd": 895,
                        "start": 885,
                        "end": 895,
                        "fullWidth": 10,
                        "width": 10,
                        "openParenToken": {
                            "kind": "OpenParenToken",
                            "fullStart": 885,
                            "fullEnd": 886,
                            "start": 885,
                            "end": 886,
                            "fullWidth": 1,
                            "width": 1,
                            "text": "(",
                            "value": "(",
                            "valueText": "("
                        },
                        "arguments": [
                            {
                                "kind": "IdentifierName",
                                "fullStart": 886,
                                "fullEnd": 894,
                                "start": 886,
                                "end": 894,
                                "fullWidth": 8,
                                "width": 8,
                                "text": "testcase",
                                "value": "testcase",
                                "valueText": "testcase"
                            }
                        ],
                        "closeParenToken": {
                            "kind": "CloseParenToken",
                            "fullStart": 894,
                            "fullEnd": 895,
                            "start": 894,
                            "end": 895,
                            "fullWidth": 1,
                            "width": 1,
                            "text": ")",
                            "value": ")",
                            "valueText": ")"
                        }
                    }
                },
                "semicolonToken": {
                    "kind": "SemicolonToken",
                    "fullStart": 895,
                    "fullEnd": 898,
                    "start": 895,
                    "end": 896,
                    "fullWidth": 3,
                    "width": 1,
                    "text": ";",
                    "value": ";",
                    "valueText": ";",
                    "hasTrailingTrivia": true,
                    "hasTrailingNewLine": true,
                    "trailingTrivia": [
                        {
                            "kind": "NewLineTrivia",
                            "text": "\r\n"
                        }
                    ]
                }
            }
        ],
        "endOfFileToken": {
            "kind": "EndOfFileToken",
            "fullStart": 898,
            "fullEnd": 898,
            "start": 898,
            "end": 898,
            "fullWidth": 0,
            "width": 0,
            "text": ""
        }
    },
    "lineMap": {
        "lineStarts": [
            0,
            67,
            152,
            232,
            308,
            380,
            385,
            441,
            586,
            591,
            593,
            595,
            618,
            641,
            643,
            683,
            712,
            740,
            755,
            768,
            770,
            867,
            874,
            898
        ],
        "length": 898
    }
}<|MERGE_RESOLUTION|>--- conflicted
+++ resolved
@@ -245,12 +245,8 @@
                                         "start": 630,
                                         "end": 638,
                                         "fullWidth": 8,
-<<<<<<< HEAD
                                         "width": 8,
-                                        "identifier": {
-=======
                                         "propertyName": {
->>>>>>> 85e84683
                                             "kind": "IdentifierName",
                                             "fullStart": 630,
                                             "fullEnd": 634,
