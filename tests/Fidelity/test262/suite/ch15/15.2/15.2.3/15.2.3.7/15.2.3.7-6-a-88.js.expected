--- conflicted
+++ resolved
@@ -252,12 +252,8 @@
                                         "start": 658,
                                         "end": 666,
                                         "fullWidth": 8,
-<<<<<<< HEAD
                                         "width": 8,
-                                        "identifier": {
-=======
                                         "propertyName": {
->>>>>>> 85e84683
                                             "kind": "IdentifierName",
                                             "fullStart": 658,
                                             "fullEnd": 662,
@@ -1996,12 +1992,8 @@
                                                         "start": 1175,
                                                         "end": 1199,
                                                         "fullWidth": 24,
-<<<<<<< HEAD
                                                         "width": 24,
-                                                        "identifier": {
-=======
                                                         "propertyName": {
->>>>>>> 85e84683
                                                             "kind": "IdentifierName",
                                                             "fullStart": 1175,
                                                             "fullEnd": 1192,
@@ -2165,12 +2157,8 @@
                                                         "start": 1223,
                                                         "end": 1224,
                                                         "fullWidth": 2,
-<<<<<<< HEAD
                                                         "width": 1,
-                                                        "identifier": {
-=======
                                                         "propertyName": {
->>>>>>> 85e84683
                                                             "kind": "IdentifierName",
                                                             "fullStart": 1223,
                                                             "fullEnd": 1225,
@@ -2635,12 +2623,8 @@
                                                         "start": 1370,
                                                         "end": 1420,
                                                         "fullWidth": 50,
-<<<<<<< HEAD
                                                         "width": 50,
-                                                        "identifier": {
-=======
                                                         "propertyName": {
->>>>>>> 85e84683
                                                             "kind": "IdentifierName",
                                                             "fullStart": 1370,
                                                             "fullEnd": 1375,
@@ -2899,12 +2883,8 @@
                                                         "start": 1441,
                                                         "end": 1467,
                                                         "fullWidth": 26,
-<<<<<<< HEAD
                                                         "width": 26,
-                                                        "identifier": {
-=======
                                                         "propertyName": {
->>>>>>> 85e84683
                                                             "kind": "IdentifierName",
                                                             "fullStart": 1441,
                                                             "fullEnd": 1460,
