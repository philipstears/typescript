{
    "isDeclaration": false,
    "languageVersion": "EcmaScript5",
    "parseOptions": {
        "allowAutomaticSemicolonInsertion": true
    },
    "sourceUnit": {
        "kind": "SourceUnit",
        "fullStart": 0,
        "fullEnd": 1419,
        "start": 608,
        "end": 1419,
        "fullWidth": 1419,
        "width": 811,
        "isIncrementallyUnusable": true,
        "moduleElements": [
            {
                "kind": "FunctionDeclaration",
                "fullStart": 0,
                "fullEnd": 1395,
                "start": 608,
                "end": 1393,
                "fullWidth": 1395,
                "width": 785,
                "isIncrementallyUnusable": true,
                "modifiers": [],
                "functionKeyword": {
                    "kind": "FunctionKeyword",
                    "fullStart": 0,
                    "fullEnd": 617,
                    "start": 608,
                    "end": 616,
                    "fullWidth": 617,
                    "width": 8,
                    "text": "function",
                    "value": "function",
                    "valueText": "function",
                    "hasLeadingTrivia": true,
                    "hasLeadingComment": true,
                    "hasLeadingNewLine": true,
                    "hasTrailingTrivia": true,
                    "leadingTrivia": [
                        {
                            "kind": "SingleLineCommentTrivia",
                            "text": "/// Copyright (c) 2012 Ecma International.  All rights reserved. "
                        },
                        {
                            "kind": "NewLineTrivia",
                            "text": "\r\n"
                        },
                        {
                            "kind": "SingleLineCommentTrivia",
                            "text": "/// Ecma International makes this code available under the terms and conditions set"
                        },
                        {
                            "kind": "NewLineTrivia",
                            "text": "\r\n"
                        },
                        {
                            "kind": "SingleLineCommentTrivia",
                            "text": "/// forth on http://hg.ecmascript.org/tests/test262/raw-file/tip/LICENSE (the "
                        },
                        {
                            "kind": "NewLineTrivia",
                            "text": "\r\n"
                        },
                        {
                            "kind": "SingleLineCommentTrivia",
                            "text": "/// \"Use Terms\").   Any redistribution of this code must retain the above "
                        },
                        {
                            "kind": "NewLineTrivia",
                            "text": "\r\n"
                        },
                        {
                            "kind": "SingleLineCommentTrivia",
                            "text": "/// copyright and this notice and otherwise comply with the Use Terms."
                        },
                        {
                            "kind": "NewLineTrivia",
                            "text": "\r\n"
                        },
                        {
                            "kind": "MultiLineCommentTrivia",
                            "text": "/**\r\n * @path ch15/15.2/15.2.3/15.2.3.7/15.2.3.7-6-a-10.js\r\n * @description Object.defineProperties - 'P' is own accessor property without a get function that overrides an inherited accessor property (8.12.9 step 1 ) \r\n */"
                        },
                        {
                            "kind": "NewLineTrivia",
                            "text": "\r\n"
                        },
                        {
                            "kind": "NewLineTrivia",
                            "text": "\r\n"
                        },
                        {
                            "kind": "NewLineTrivia",
                            "text": "\r\n"
                        }
                    ],
                    "trailingTrivia": [
                        {
                            "kind": "WhitespaceTrivia",
                            "text": " "
                        }
                    ]
                },
                "identifier": {
                    "kind": "IdentifierName",
                    "fullStart": 617,
                    "fullEnd": 625,
                    "start": 617,
                    "end": 625,
                    "fullWidth": 8,
                    "width": 8,
                    "text": "testcase",
                    "value": "testcase",
                    "valueText": "testcase"
                },
                "callSignature": {
                    "kind": "CallSignature",
                    "fullStart": 625,
                    "fullEnd": 628,
                    "start": 625,
                    "end": 627,
                    "fullWidth": 3,
                    "width": 2,
                    "parameterList": {
                        "kind": "ParameterList",
                        "fullStart": 625,
                        "fullEnd": 628,
                        "start": 625,
                        "end": 627,
                        "fullWidth": 3,
                        "width": 2,
                        "openParenToken": {
                            "kind": "OpenParenToken",
                            "fullStart": 625,
                            "fullEnd": 626,
                            "start": 625,
                            "end": 626,
                            "fullWidth": 1,
                            "width": 1,
                            "text": "(",
                            "value": "(",
                            "valueText": "("
                        },
                        "parameters": [],
                        "closeParenToken": {
                            "kind": "CloseParenToken",
                            "fullStart": 626,
                            "fullEnd": 628,
                            "start": 626,
                            "end": 627,
                            "fullWidth": 2,
                            "width": 1,
                            "text": ")",
                            "value": ")",
                            "valueText": ")",
                            "hasTrailingTrivia": true,
                            "trailingTrivia": [
                                {
                                    "kind": "WhitespaceTrivia",
                                    "text": " "
                                }
                            ]
                        }
                    }
                },
                "block": {
                    "kind": "Block",
                    "fullStart": 628,
                    "fullEnd": 1395,
                    "start": 628,
                    "end": 1393,
                    "fullWidth": 767,
                    "width": 765,
                    "isIncrementallyUnusable": true,
                    "openBraceToken": {
                        "kind": "OpenBraceToken",
                        "fullStart": 628,
                        "fullEnd": 631,
                        "start": 628,
                        "end": 629,
                        "fullWidth": 3,
                        "width": 1,
                        "text": "{",
                        "value": "{",
                        "valueText": "{",
                        "hasTrailingTrivia": true,
                        "hasTrailingNewLine": true,
                        "trailingTrivia": [
                            {
                                "kind": "NewLineTrivia",
                                "text": "\r\n"
                            }
                        ]
                    },
                    "statements": [
                        {
                            "kind": "VariableStatement",
                            "fullStart": 631,
                            "fullEnd": 656,
                            "start": 639,
                            "end": 654,
                            "fullWidth": 25,
                            "width": 15,
                            "modifiers": [],
                            "variableDeclaration": {
                                "kind": "VariableDeclaration",
                                "fullStart": 631,
                                "fullEnd": 653,
                                "start": 639,
                                "end": 653,
                                "fullWidth": 22,
                                "width": 14,
                                "varKeyword": {
                                    "kind": "VarKeyword",
                                    "fullStart": 631,
                                    "fullEnd": 643,
                                    "start": 639,
                                    "end": 642,
                                    "fullWidth": 12,
                                    "width": 3,
                                    "text": "var",
                                    "value": "var",
                                    "valueText": "var",
                                    "hasLeadingTrivia": true,
                                    "hasTrailingTrivia": true,
                                    "leadingTrivia": [
                                        {
                                            "kind": "WhitespaceTrivia",
                                            "text": "        "
                                        }
                                    ],
                                    "trailingTrivia": [
                                        {
                                            "kind": "WhitespaceTrivia",
                                            "text": " "
                                        }
                                    ]
                                },
                                "variableDeclarators": [
                                    {
                                        "kind": "VariableDeclarator",
                                        "fullStart": 643,
                                        "fullEnd": 653,
                                        "start": 643,
                                        "end": 653,
                                        "fullWidth": 10,
<<<<<<< HEAD
                                        "width": 10,
                                        "identifier": {
=======
                                        "propertyName": {
>>>>>>> 85e84683
                                            "kind": "IdentifierName",
                                            "fullStart": 643,
                                            "fullEnd": 649,
                                            "start": 643,
                                            "end": 648,
                                            "fullWidth": 6,
                                            "width": 5,
                                            "text": "proto",
                                            "value": "proto",
                                            "valueText": "proto",
                                            "hasTrailingTrivia": true,
                                            "trailingTrivia": [
                                                {
                                                    "kind": "WhitespaceTrivia",
                                                    "text": " "
                                                }
                                            ]
                                        },
                                        "equalsValueClause": {
                                            "kind": "EqualsValueClause",
                                            "fullStart": 649,
                                            "fullEnd": 653,
                                            "start": 649,
                                            "end": 653,
                                            "fullWidth": 4,
                                            "width": 4,
                                            "equalsToken": {
                                                "kind": "EqualsToken",
                                                "fullStart": 649,
                                                "fullEnd": 651,
                                                "start": 649,
                                                "end": 650,
                                                "fullWidth": 2,
                                                "width": 1,
                                                "text": "=",
                                                "value": "=",
                                                "valueText": "=",
                                                "hasTrailingTrivia": true,
                                                "trailingTrivia": [
                                                    {
                                                        "kind": "WhitespaceTrivia",
                                                        "text": " "
                                                    }
                                                ]
                                            },
                                            "value": {
                                                "kind": "ObjectLiteralExpression",
                                                "fullStart": 651,
                                                "fullEnd": 653,
                                                "start": 651,
                                                "end": 653,
                                                "fullWidth": 2,
                                                "width": 2,
                                                "openBraceToken": {
                                                    "kind": "OpenBraceToken",
                                                    "fullStart": 651,
                                                    "fullEnd": 652,
                                                    "start": 651,
                                                    "end": 652,
                                                    "fullWidth": 1,
                                                    "width": 1,
                                                    "text": "{",
                                                    "value": "{",
                                                    "valueText": "{"
                                                },
                                                "propertyAssignments": [],
                                                "closeBraceToken": {
                                                    "kind": "CloseBraceToken",
                                                    "fullStart": 652,
                                                    "fullEnd": 653,
                                                    "start": 652,
                                                    "end": 653,
                                                    "fullWidth": 1,
                                                    "width": 1,
                                                    "text": "}",
                                                    "value": "}",
                                                    "valueText": "}"
                                                }
                                            }
                                        }
                                    }
                                ]
                            },
                            "semicolonToken": {
                                "kind": "SemicolonToken",
                                "fullStart": 653,
                                "fullEnd": 656,
                                "start": 653,
                                "end": 654,
                                "fullWidth": 3,
                                "width": 1,
                                "text": ";",
                                "value": ";",
                                "valueText": ";",
                                "hasTrailingTrivia": true,
                                "hasTrailingNewLine": true,
                                "trailingTrivia": [
                                    {
                                        "kind": "NewLineTrivia",
                                        "text": "\r\n"
                                    }
                                ]
                            }
                        },
                        {
                            "kind": "ExpressionStatement",
                            "fullStart": 656,
                            "fullEnd": 860,
                            "start": 664,
                            "end": 858,
                            "fullWidth": 204,
                            "width": 194,
                            "isIncrementallyUnusable": true,
                            "expression": {
                                "kind": "InvocationExpression",
                                "fullStart": 656,
                                "fullEnd": 857,
                                "start": 664,
                                "end": 857,
                                "fullWidth": 201,
                                "width": 193,
                                "isIncrementallyUnusable": true,
                                "expression": {
                                    "kind": "MemberAccessExpression",
                                    "fullStart": 656,
                                    "fullEnd": 685,
                                    "start": 664,
                                    "end": 685,
                                    "fullWidth": 29,
                                    "width": 21,
                                    "expression": {
                                        "kind": "IdentifierName",
                                        "fullStart": 656,
                                        "fullEnd": 670,
                                        "start": 664,
                                        "end": 670,
                                        "fullWidth": 14,
                                        "width": 6,
                                        "text": "Object",
                                        "value": "Object",
                                        "valueText": "Object",
                                        "hasLeadingTrivia": true,
                                        "leadingTrivia": [
                                            {
                                                "kind": "WhitespaceTrivia",
                                                "text": "        "
                                            }
                                        ]
                                    },
                                    "dotToken": {
                                        "kind": "DotToken",
                                        "fullStart": 670,
                                        "fullEnd": 671,
                                        "start": 670,
                                        "end": 671,
                                        "fullWidth": 1,
                                        "width": 1,
                                        "text": ".",
                                        "value": ".",
                                        "valueText": "."
                                    },
                                    "name": {
                                        "kind": "IdentifierName",
                                        "fullStart": 671,
                                        "fullEnd": 685,
                                        "start": 671,
                                        "end": 685,
                                        "fullWidth": 14,
                                        "width": 14,
                                        "text": "defineProperty",
                                        "value": "defineProperty",
                                        "valueText": "defineProperty"
                                    }
                                },
                                "argumentList": {
                                    "kind": "ArgumentList",
                                    "fullStart": 685,
                                    "fullEnd": 857,
                                    "start": 685,
                                    "end": 857,
                                    "fullWidth": 172,
                                    "width": 172,
                                    "isIncrementallyUnusable": true,
                                    "openParenToken": {
                                        "kind": "OpenParenToken",
                                        "fullStart": 685,
                                        "fullEnd": 686,
                                        "start": 685,
                                        "end": 686,
                                        "fullWidth": 1,
                                        "width": 1,
                                        "text": "(",
                                        "value": "(",
                                        "valueText": "("
                                    },
                                    "arguments": [
                                        {
                                            "kind": "IdentifierName",
                                            "fullStart": 686,
                                            "fullEnd": 691,
                                            "start": 686,
                                            "end": 691,
                                            "fullWidth": 5,
                                            "width": 5,
                                            "text": "proto",
                                            "value": "proto",
                                            "valueText": "proto"
                                        },
                                        {
                                            "kind": "CommaToken",
                                            "fullStart": 691,
                                            "fullEnd": 693,
                                            "start": 691,
                                            "end": 692,
                                            "fullWidth": 2,
                                            "width": 1,
                                            "text": ",",
                                            "value": ",",
                                            "valueText": ",",
                                            "hasTrailingTrivia": true,
                                            "trailingTrivia": [
                                                {
                                                    "kind": "WhitespaceTrivia",
                                                    "text": " "
                                                }
                                            ]
                                        },
                                        {
                                            "kind": "StringLiteral",
                                            "fullStart": 693,
                                            "fullEnd": 699,
                                            "start": 693,
                                            "end": 699,
                                            "fullWidth": 6,
                                            "width": 6,
                                            "text": "\"prop\"",
                                            "value": "prop",
                                            "valueText": "prop"
                                        },
                                        {
                                            "kind": "CommaToken",
                                            "fullStart": 699,
                                            "fullEnd": 701,
                                            "start": 699,
                                            "end": 700,
                                            "fullWidth": 2,
                                            "width": 1,
                                            "text": ",",
                                            "value": ",",
                                            "valueText": ",",
                                            "hasTrailingTrivia": true,
                                            "trailingTrivia": [
                                                {
                                                    "kind": "WhitespaceTrivia",
                                                    "text": " "
                                                }
                                            ]
                                        },
                                        {
                                            "kind": "ObjectLiteralExpression",
                                            "fullStart": 701,
                                            "fullEnd": 856,
                                            "start": 701,
                                            "end": 856,
                                            "fullWidth": 155,
                                            "width": 155,
                                            "isIncrementallyUnusable": true,
                                            "openBraceToken": {
                                                "kind": "OpenBraceToken",
                                                "fullStart": 701,
                                                "fullEnd": 704,
                                                "start": 701,
                                                "end": 702,
                                                "fullWidth": 3,
                                                "width": 1,
                                                "text": "{",
                                                "value": "{",
                                                "valueText": "{",
                                                "hasTrailingTrivia": true,
                                                "hasTrailingNewLine": true,
                                                "trailingTrivia": [
                                                    {
                                                        "kind": "NewLineTrivia",
                                                        "text": "\r\n"
                                                    }
                                                ]
                                            },
                                            "propertyAssignments": [
                                                {
                                                    "kind": "SimplePropertyAssignment",
                                                    "fullStart": 704,
                                                    "fullEnd": 777,
                                                    "start": 716,
                                                    "end": 777,
                                                    "fullWidth": 73,
                                                    "width": 61,
                                                    "isIncrementallyUnusable": true,
                                                    "propertyName": {
                                                        "kind": "IdentifierName",
                                                        "fullStart": 704,
                                                        "fullEnd": 719,
                                                        "start": 716,
                                                        "end": 719,
                                                        "fullWidth": 15,
                                                        "width": 3,
                                                        "text": "get",
                                                        "value": "get",
                                                        "valueText": "get",
                                                        "hasLeadingTrivia": true,
                                                        "leadingTrivia": [
                                                            {
                                                                "kind": "WhitespaceTrivia",
                                                                "text": "            "
                                                            }
                                                        ]
                                                    },
                                                    "colonToken": {
                                                        "kind": "ColonToken",
                                                        "fullStart": 719,
                                                        "fullEnd": 721,
                                                        "start": 719,
                                                        "end": 720,
                                                        "fullWidth": 2,
                                                        "width": 1,
                                                        "text": ":",
                                                        "value": ":",
                                                        "valueText": ":",
                                                        "hasTrailingTrivia": true,
                                                        "trailingTrivia": [
                                                            {
                                                                "kind": "WhitespaceTrivia",
                                                                "text": " "
                                                            }
                                                        ]
                                                    },
                                                    "expression": {
                                                        "kind": "FunctionExpression",
                                                        "fullStart": 721,
                                                        "fullEnd": 777,
                                                        "start": 721,
                                                        "end": 777,
                                                        "fullWidth": 56,
                                                        "width": 56,
                                                        "functionKeyword": {
                                                            "kind": "FunctionKeyword",
                                                            "fullStart": 721,
                                                            "fullEnd": 730,
                                                            "start": 721,
                                                            "end": 729,
                                                            "fullWidth": 9,
                                                            "width": 8,
                                                            "text": "function",
                                                            "value": "function",
                                                            "valueText": "function",
                                                            "hasTrailingTrivia": true,
                                                            "trailingTrivia": [
                                                                {
                                                                    "kind": "WhitespaceTrivia",
                                                                    "text": " "
                                                                }
                                                            ]
                                                        },
                                                        "callSignature": {
                                                            "kind": "CallSignature",
                                                            "fullStart": 730,
                                                            "fullEnd": 733,
                                                            "start": 730,
                                                            "end": 732,
                                                            "fullWidth": 3,
                                                            "width": 2,
                                                            "parameterList": {
                                                                "kind": "ParameterList",
                                                                "fullStart": 730,
                                                                "fullEnd": 733,
                                                                "start": 730,
                                                                "end": 732,
                                                                "fullWidth": 3,
                                                                "width": 2,
                                                                "openParenToken": {
                                                                    "kind": "OpenParenToken",
                                                                    "fullStart": 730,
                                                                    "fullEnd": 731,
                                                                    "start": 730,
                                                                    "end": 731,
                                                                    "fullWidth": 1,
                                                                    "width": 1,
                                                                    "text": "(",
                                                                    "value": "(",
                                                                    "valueText": "("
                                                                },
                                                                "parameters": [],
                                                                "closeParenToken": {
                                                                    "kind": "CloseParenToken",
                                                                    "fullStart": 731,
                                                                    "fullEnd": 733,
                                                                    "start": 731,
                                                                    "end": 732,
                                                                    "fullWidth": 2,
                                                                    "width": 1,
                                                                    "text": ")",
                                                                    "value": ")",
                                                                    "valueText": ")",
                                                                    "hasTrailingTrivia": true,
                                                                    "trailingTrivia": [
                                                                        {
                                                                            "kind": "WhitespaceTrivia",
                                                                            "text": " "
                                                                        }
                                                                    ]
                                                                }
                                                            }
                                                        },
                                                        "block": {
                                                            "kind": "Block",
                                                            "fullStart": 733,
                                                            "fullEnd": 777,
                                                            "start": 733,
                                                            "end": 777,
                                                            "fullWidth": 44,
                                                            "width": 44,
                                                            "openBraceToken": {
                                                                "kind": "OpenBraceToken",
                                                                "fullStart": 733,
                                                                "fullEnd": 736,
                                                                "start": 733,
                                                                "end": 734,
                                                                "fullWidth": 3,
                                                                "width": 1,
                                                                "text": "{",
                                                                "value": "{",
                                                                "valueText": "{",
                                                                "hasTrailingTrivia": true,
                                                                "hasTrailingNewLine": true,
                                                                "trailingTrivia": [
                                                                    {
                                                                        "kind": "NewLineTrivia",
                                                                        "text": "\r\n"
                                                                    }
                                                                ]
                                                            },
                                                            "statements": [
                                                                {
                                                                    "kind": "ReturnStatement",
                                                                    "fullStart": 736,
                                                                    "fullEnd": 764,
                                                                    "start": 752,
                                                                    "end": 762,
                                                                    "fullWidth": 28,
                                                                    "width": 10,
                                                                    "returnKeyword": {
                                                                        "kind": "ReturnKeyword",
                                                                        "fullStart": 736,
                                                                        "fullEnd": 759,
                                                                        "start": 752,
                                                                        "end": 758,
                                                                        "fullWidth": 23,
                                                                        "width": 6,
                                                                        "text": "return",
                                                                        "value": "return",
                                                                        "valueText": "return",
                                                                        "hasLeadingTrivia": true,
                                                                        "hasTrailingTrivia": true,
                                                                        "leadingTrivia": [
                                                                            {
                                                                                "kind": "WhitespaceTrivia",
                                                                                "text": "                "
                                                                            }
                                                                        ],
                                                                        "trailingTrivia": [
                                                                            {
                                                                                "kind": "WhitespaceTrivia",
                                                                                "text": " "
                                                                            }
                                                                        ]
                                                                    },
                                                                    "expression": {
                                                                        "kind": "NumericLiteral",
                                                                        "fullStart": 759,
                                                                        "fullEnd": 761,
                                                                        "start": 759,
                                                                        "end": 761,
                                                                        "fullWidth": 2,
                                                                        "width": 2,
                                                                        "text": "11",
                                                                        "value": 11,
                                                                        "valueText": "11"
                                                                    },
                                                                    "semicolonToken": {
                                                                        "kind": "SemicolonToken",
                                                                        "fullStart": 761,
                                                                        "fullEnd": 764,
                                                                        "start": 761,
                                                                        "end": 762,
                                                                        "fullWidth": 3,
                                                                        "width": 1,
                                                                        "text": ";",
                                                                        "value": ";",
                                                                        "valueText": ";",
                                                                        "hasTrailingTrivia": true,
                                                                        "hasTrailingNewLine": true,
                                                                        "trailingTrivia": [
                                                                            {
                                                                                "kind": "NewLineTrivia",
                                                                                "text": "\r\n"
                                                                            }
                                                                        ]
                                                                    }
                                                                }
                                                            ],
                                                            "closeBraceToken": {
                                                                "kind": "CloseBraceToken",
                                                                "fullStart": 764,
                                                                "fullEnd": 777,
                                                                "start": 776,
                                                                "end": 777,
                                                                "fullWidth": 13,
                                                                "width": 1,
                                                                "text": "}",
                                                                "value": "}",
                                                                "valueText": "}",
                                                                "hasLeadingTrivia": true,
                                                                "leadingTrivia": [
                                                                    {
                                                                        "kind": "WhitespaceTrivia",
                                                                        "text": "            "
                                                                    }
                                                                ]
                                                            }
                                                        }
                                                    }
                                                },
                                                {
                                                    "kind": "CommaToken",
                                                    "fullStart": 777,
                                                    "fullEnd": 780,
                                                    "start": 777,
                                                    "end": 778,
                                                    "fullWidth": 3,
                                                    "width": 1,
                                                    "text": ",",
                                                    "value": ",",
                                                    "valueText": ",",
                                                    "hasTrailingTrivia": true,
                                                    "hasTrailingNewLine": true,
                                                    "trailingTrivia": [
                                                        {
                                                            "kind": "NewLineTrivia",
                                                            "text": "\r\n"
                                                        }
                                                    ]
                                                },
                                                {
                                                    "kind": "SimplePropertyAssignment",
                                                    "fullStart": 780,
                                                    "fullEnd": 812,
                                                    "start": 792,
                                                    "end": 812,
                                                    "fullWidth": 32,
                                                    "width": 20,
                                                    "isIncrementallyUnusable": true,
                                                    "propertyName": {
                                                        "kind": "IdentifierName",
                                                        "fullStart": 780,
                                                        "fullEnd": 795,
                                                        "start": 792,
                                                        "end": 795,
                                                        "fullWidth": 15,
                                                        "width": 3,
                                                        "text": "set",
                                                        "value": "set",
                                                        "valueText": "set",
                                                        "hasLeadingTrivia": true,
                                                        "leadingTrivia": [
                                                            {
                                                                "kind": "WhitespaceTrivia",
                                                                "text": "            "
                                                            }
                                                        ]
                                                    },
                                                    "colonToken": {
                                                        "kind": "ColonToken",
                                                        "fullStart": 795,
                                                        "fullEnd": 797,
                                                        "start": 795,
                                                        "end": 796,
                                                        "fullWidth": 2,
                                                        "width": 1,
                                                        "text": ":",
                                                        "value": ":",
                                                        "valueText": ":",
                                                        "hasTrailingTrivia": true,
                                                        "trailingTrivia": [
                                                            {
                                                                "kind": "WhitespaceTrivia",
                                                                "text": " "
                                                            }
                                                        ]
                                                    },
                                                    "expression": {
                                                        "kind": "FunctionExpression",
                                                        "fullStart": 797,
                                                        "fullEnd": 812,
                                                        "start": 797,
                                                        "end": 812,
                                                        "fullWidth": 15,
                                                        "width": 15,
                                                        "functionKeyword": {
                                                            "kind": "FunctionKeyword",
                                                            "fullStart": 797,
                                                            "fullEnd": 806,
                                                            "start": 797,
                                                            "end": 805,
                                                            "fullWidth": 9,
                                                            "width": 8,
                                                            "text": "function",
                                                            "value": "function",
                                                            "valueText": "function",
                                                            "hasTrailingTrivia": true,
                                                            "trailingTrivia": [
                                                                {
                                                                    "kind": "WhitespaceTrivia",
                                                                    "text": " "
                                                                }
                                                            ]
                                                        },
                                                        "callSignature": {
                                                            "kind": "CallSignature",
                                                            "fullStart": 806,
                                                            "fullEnd": 809,
                                                            "start": 806,
                                                            "end": 808,
                                                            "fullWidth": 3,
                                                            "width": 2,
                                                            "parameterList": {
                                                                "kind": "ParameterList",
                                                                "fullStart": 806,
                                                                "fullEnd": 809,
                                                                "start": 806,
                                                                "end": 808,
                                                                "fullWidth": 3,
                                                                "width": 2,
                                                                "openParenToken": {
                                                                    "kind": "OpenParenToken",
                                                                    "fullStart": 806,
                                                                    "fullEnd": 807,
                                                                    "start": 806,
                                                                    "end": 807,
                                                                    "fullWidth": 1,
                                                                    "width": 1,
                                                                    "text": "(",
                                                                    "value": "(",
                                                                    "valueText": "("
                                                                },
                                                                "parameters": [],
                                                                "closeParenToken": {
                                                                    "kind": "CloseParenToken",
                                                                    "fullStart": 807,
                                                                    "fullEnd": 809,
                                                                    "start": 807,
                                                                    "end": 808,
                                                                    "fullWidth": 2,
                                                                    "width": 1,
                                                                    "text": ")",
                                                                    "value": ")",
                                                                    "valueText": ")",
                                                                    "hasTrailingTrivia": true,
                                                                    "trailingTrivia": [
                                                                        {
                                                                            "kind": "WhitespaceTrivia",
                                                                            "text": " "
                                                                        }
                                                                    ]
                                                                }
                                                            }
                                                        },
                                                        "block": {
                                                            "kind": "Block",
                                                            "fullStart": 809,
                                                            "fullEnd": 812,
                                                            "start": 809,
                                                            "end": 812,
                                                            "fullWidth": 3,
                                                            "width": 3,
                                                            "openBraceToken": {
                                                                "kind": "OpenBraceToken",
                                                                "fullStart": 809,
                                                                "fullEnd": 811,
                                                                "start": 809,
                                                                "end": 810,
                                                                "fullWidth": 2,
                                                                "width": 1,
                                                                "text": "{",
                                                                "value": "{",
                                                                "valueText": "{",
                                                                "hasTrailingTrivia": true,
                                                                "trailingTrivia": [
                                                                    {
                                                                        "kind": "WhitespaceTrivia",
                                                                        "text": " "
                                                                    }
                                                                ]
                                                            },
                                                            "statements": [],
                                                            "closeBraceToken": {
                                                                "kind": "CloseBraceToken",
                                                                "fullStart": 811,
                                                                "fullEnd": 812,
                                                                "start": 811,
                                                                "end": 812,
                                                                "fullWidth": 1,
                                                                "width": 1,
                                                                "text": "}",
                                                                "value": "}",
                                                                "valueText": "}"
                                                            }
                                                        }
                                                    }
                                                },
                                                {
                                                    "kind": "CommaToken",
                                                    "fullStart": 812,
                                                    "fullEnd": 815,
                                                    "start": 812,
                                                    "end": 813,
                                                    "fullWidth": 3,
                                                    "width": 1,
                                                    "text": ",",
                                                    "value": ",",
                                                    "valueText": ",",
                                                    "hasTrailingTrivia": true,
                                                    "hasTrailingNewLine": true,
                                                    "trailingTrivia": [
                                                        {
                                                            "kind": "NewLineTrivia",
                                                            "text": "\r\n"
                                                        }
                                                    ]
                                                },
                                                {
                                                    "kind": "SimplePropertyAssignment",
                                                    "fullStart": 815,
                                                    "fullEnd": 847,
                                                    "start": 827,
                                                    "end": 845,
                                                    "fullWidth": 32,
                                                    "width": 18,
                                                    "propertyName": {
                                                        "kind": "IdentifierName",
                                                        "fullStart": 815,
                                                        "fullEnd": 839,
                                                        "start": 827,
                                                        "end": 839,
                                                        "fullWidth": 24,
                                                        "width": 12,
                                                        "text": "configurable",
                                                        "value": "configurable",
                                                        "valueText": "configurable",
                                                        "hasLeadingTrivia": true,
                                                        "leadingTrivia": [
                                                            {
                                                                "kind": "WhitespaceTrivia",
                                                                "text": "            "
                                                            }
                                                        ]
                                                    },
                                                    "colonToken": {
                                                        "kind": "ColonToken",
                                                        "fullStart": 839,
                                                        "fullEnd": 841,
                                                        "start": 839,
                                                        "end": 840,
                                                        "fullWidth": 2,
                                                        "width": 1,
                                                        "text": ":",
                                                        "value": ":",
                                                        "valueText": ":",
                                                        "hasTrailingTrivia": true,
                                                        "trailingTrivia": [
                                                            {
                                                                "kind": "WhitespaceTrivia",
                                                                "text": " "
                                                            }
                                                        ]
                                                    },
                                                    "expression": {
                                                        "kind": "TrueKeyword",
                                                        "fullStart": 841,
                                                        "fullEnd": 847,
                                                        "start": 841,
                                                        "end": 845,
                                                        "fullWidth": 6,
                                                        "width": 4,
                                                        "text": "true",
                                                        "value": true,
                                                        "valueText": "true",
                                                        "hasTrailingTrivia": true,
                                                        "hasTrailingNewLine": true,
                                                        "trailingTrivia": [
                                                            {
                                                                "kind": "NewLineTrivia",
                                                                "text": "\r\n"
                                                            }
                                                        ]
                                                    }
                                                }
                                            ],
                                            "closeBraceToken": {
                                                "kind": "CloseBraceToken",
                                                "fullStart": 847,
                                                "fullEnd": 856,
                                                "start": 855,
                                                "end": 856,
                                                "fullWidth": 9,
                                                "width": 1,
                                                "text": "}",
                                                "value": "}",
                                                "valueText": "}",
                                                "hasLeadingTrivia": true,
                                                "leadingTrivia": [
                                                    {
                                                        "kind": "WhitespaceTrivia",
                                                        "text": "        "
                                                    }
                                                ]
                                            }
                                        }
                                    ],
                                    "closeParenToken": {
                                        "kind": "CloseParenToken",
                                        "fullStart": 856,
                                        "fullEnd": 857,
                                        "start": 856,
                                        "end": 857,
                                        "fullWidth": 1,
                                        "width": 1,
                                        "text": ")",
                                        "value": ")",
                                        "valueText": ")"
                                    }
                                }
                            },
                            "semicolonToken": {
                                "kind": "SemicolonToken",
                                "fullStart": 857,
                                "fullEnd": 860,
                                "start": 857,
                                "end": 858,
                                "fullWidth": 3,
                                "width": 1,
                                "text": ";",
                                "value": ";",
                                "valueText": ";",
                                "hasTrailingTrivia": true,
                                "hasTrailingNewLine": true,
                                "trailingTrivia": [
                                    {
                                        "kind": "NewLineTrivia",
                                        "text": "\r\n"
                                    }
                                ]
                            }
                        },
                        {
                            "kind": "VariableStatement",
                            "fullStart": 860,
                            "fullEnd": 896,
                            "start": 868,
                            "end": 894,
                            "fullWidth": 36,
                            "width": 26,
                            "modifiers": [],
                            "variableDeclaration": {
                                "kind": "VariableDeclaration",
                                "fullStart": 860,
                                "fullEnd": 893,
                                "start": 868,
                                "end": 893,
                                "fullWidth": 33,
                                "width": 25,
                                "varKeyword": {
                                    "kind": "VarKeyword",
                                    "fullStart": 860,
                                    "fullEnd": 872,
                                    "start": 868,
                                    "end": 871,
                                    "fullWidth": 12,
                                    "width": 3,
                                    "text": "var",
                                    "value": "var",
                                    "valueText": "var",
                                    "hasLeadingTrivia": true,
                                    "hasTrailingTrivia": true,
                                    "leadingTrivia": [
                                        {
                                            "kind": "WhitespaceTrivia",
                                            "text": "        "
                                        }
                                    ],
                                    "trailingTrivia": [
                                        {
                                            "kind": "WhitespaceTrivia",
                                            "text": " "
                                        }
                                    ]
                                },
                                "variableDeclarators": [
                                    {
                                        "kind": "VariableDeclarator",
                                        "fullStart": 872,
                                        "fullEnd": 893,
                                        "start": 872,
                                        "end": 893,
                                        "fullWidth": 21,
<<<<<<< HEAD
                                        "width": 21,
                                        "identifier": {
=======
                                        "propertyName": {
>>>>>>> 85e84683
                                            "kind": "IdentifierName",
                                            "fullStart": 872,
                                            "fullEnd": 876,
                                            "start": 872,
                                            "end": 875,
                                            "fullWidth": 4,
                                            "width": 3,
                                            "text": "Con",
                                            "value": "Con",
                                            "valueText": "Con",
                                            "hasTrailingTrivia": true,
                                            "trailingTrivia": [
                                                {
                                                    "kind": "WhitespaceTrivia",
                                                    "text": " "
                                                }
                                            ]
                                        },
                                        "equalsValueClause": {
                                            "kind": "EqualsValueClause",
                                            "fullStart": 876,
                                            "fullEnd": 893,
                                            "start": 876,
                                            "end": 893,
                                            "fullWidth": 17,
                                            "width": 17,
                                            "equalsToken": {
                                                "kind": "EqualsToken",
                                                "fullStart": 876,
                                                "fullEnd": 878,
                                                "start": 876,
                                                "end": 877,
                                                "fullWidth": 2,
                                                "width": 1,
                                                "text": "=",
                                                "value": "=",
                                                "valueText": "=",
                                                "hasTrailingTrivia": true,
                                                "trailingTrivia": [
                                                    {
                                                        "kind": "WhitespaceTrivia",
                                                        "text": " "
                                                    }
                                                ]
                                            },
                                            "value": {
                                                "kind": "FunctionExpression",
                                                "fullStart": 878,
                                                "fullEnd": 893,
                                                "start": 878,
                                                "end": 893,
                                                "fullWidth": 15,
                                                "width": 15,
                                                "functionKeyword": {
                                                    "kind": "FunctionKeyword",
                                                    "fullStart": 878,
                                                    "fullEnd": 887,
                                                    "start": 878,
                                                    "end": 886,
                                                    "fullWidth": 9,
                                                    "width": 8,
                                                    "text": "function",
                                                    "value": "function",
                                                    "valueText": "function",
                                                    "hasTrailingTrivia": true,
                                                    "trailingTrivia": [
                                                        {
                                                            "kind": "WhitespaceTrivia",
                                                            "text": " "
                                                        }
                                                    ]
                                                },
                                                "callSignature": {
                                                    "kind": "CallSignature",
                                                    "fullStart": 887,
                                                    "fullEnd": 890,
                                                    "start": 887,
                                                    "end": 889,
                                                    "fullWidth": 3,
                                                    "width": 2,
                                                    "parameterList": {
                                                        "kind": "ParameterList",
                                                        "fullStart": 887,
                                                        "fullEnd": 890,
                                                        "start": 887,
                                                        "end": 889,
                                                        "fullWidth": 3,
                                                        "width": 2,
                                                        "openParenToken": {
                                                            "kind": "OpenParenToken",
                                                            "fullStart": 887,
                                                            "fullEnd": 888,
                                                            "start": 887,
                                                            "end": 888,
                                                            "fullWidth": 1,
                                                            "width": 1,
                                                            "text": "(",
                                                            "value": "(",
                                                            "valueText": "("
                                                        },
                                                        "parameters": [],
                                                        "closeParenToken": {
                                                            "kind": "CloseParenToken",
                                                            "fullStart": 888,
                                                            "fullEnd": 890,
                                                            "start": 888,
                                                            "end": 889,
                                                            "fullWidth": 2,
                                                            "width": 1,
                                                            "text": ")",
                                                            "value": ")",
                                                            "valueText": ")",
                                                            "hasTrailingTrivia": true,
                                                            "trailingTrivia": [
                                                                {
                                                                    "kind": "WhitespaceTrivia",
                                                                    "text": " "
                                                                }
                                                            ]
                                                        }
                                                    }
                                                },
                                                "block": {
                                                    "kind": "Block",
                                                    "fullStart": 890,
                                                    "fullEnd": 893,
                                                    "start": 890,
                                                    "end": 893,
                                                    "fullWidth": 3,
                                                    "width": 3,
                                                    "openBraceToken": {
                                                        "kind": "OpenBraceToken",
                                                        "fullStart": 890,
                                                        "fullEnd": 892,
                                                        "start": 890,
                                                        "end": 891,
                                                        "fullWidth": 2,
                                                        "width": 1,
                                                        "text": "{",
                                                        "value": "{",
                                                        "valueText": "{",
                                                        "hasTrailingTrivia": true,
                                                        "trailingTrivia": [
                                                            {
                                                                "kind": "WhitespaceTrivia",
                                                                "text": " "
                                                            }
                                                        ]
                                                    },
                                                    "statements": [],
                                                    "closeBraceToken": {
                                                        "kind": "CloseBraceToken",
                                                        "fullStart": 892,
                                                        "fullEnd": 893,
                                                        "start": 892,
                                                        "end": 893,
                                                        "fullWidth": 1,
                                                        "width": 1,
                                                        "text": "}",
                                                        "value": "}",
                                                        "valueText": "}"
                                                    }
                                                }
                                            }
                                        }
                                    }
                                ]
                            },
                            "semicolonToken": {
                                "kind": "SemicolonToken",
                                "fullStart": 893,
                                "fullEnd": 896,
                                "start": 893,
                                "end": 894,
                                "fullWidth": 3,
                                "width": 1,
                                "text": ";",
                                "value": ";",
                                "valueText": ";",
                                "hasTrailingTrivia": true,
                                "hasTrailingNewLine": true,
                                "trailingTrivia": [
                                    {
                                        "kind": "NewLineTrivia",
                                        "text": "\r\n"
                                    }
                                ]
                            }
                        },
                        {
                            "kind": "ExpressionStatement",
                            "fullStart": 896,
                            "fullEnd": 928,
                            "start": 904,
                            "end": 926,
                            "fullWidth": 32,
                            "width": 22,
                            "expression": {
                                "kind": "AssignmentExpression",
                                "fullStart": 896,
                                "fullEnd": 925,
                                "start": 904,
                                "end": 925,
                                "fullWidth": 29,
                                "width": 21,
                                "left": {
                                    "kind": "MemberAccessExpression",
                                    "fullStart": 896,
                                    "fullEnd": 918,
                                    "start": 904,
                                    "end": 917,
                                    "fullWidth": 22,
                                    "width": 13,
                                    "expression": {
                                        "kind": "IdentifierName",
                                        "fullStart": 896,
                                        "fullEnd": 907,
                                        "start": 904,
                                        "end": 907,
                                        "fullWidth": 11,
                                        "width": 3,
                                        "text": "Con",
                                        "value": "Con",
                                        "valueText": "Con",
                                        "hasLeadingTrivia": true,
                                        "leadingTrivia": [
                                            {
                                                "kind": "WhitespaceTrivia",
                                                "text": "        "
                                            }
                                        ]
                                    },
                                    "dotToken": {
                                        "kind": "DotToken",
                                        "fullStart": 907,
                                        "fullEnd": 908,
                                        "start": 907,
                                        "end": 908,
                                        "fullWidth": 1,
                                        "width": 1,
                                        "text": ".",
                                        "value": ".",
                                        "valueText": "."
                                    },
                                    "name": {
                                        "kind": "IdentifierName",
                                        "fullStart": 908,
                                        "fullEnd": 918,
                                        "start": 908,
                                        "end": 917,
                                        "fullWidth": 10,
                                        "width": 9,
                                        "text": "prototype",
                                        "value": "prototype",
                                        "valueText": "prototype",
                                        "hasTrailingTrivia": true,
                                        "trailingTrivia": [
                                            {
                                                "kind": "WhitespaceTrivia",
                                                "text": " "
                                            }
                                        ]
                                    }
                                },
                                "operatorToken": {
                                    "kind": "EqualsToken",
                                    "fullStart": 918,
                                    "fullEnd": 920,
                                    "start": 918,
                                    "end": 919,
                                    "fullWidth": 2,
                                    "width": 1,
                                    "text": "=",
                                    "value": "=",
                                    "valueText": "=",
                                    "hasTrailingTrivia": true,
                                    "trailingTrivia": [
                                        {
                                            "kind": "WhitespaceTrivia",
                                            "text": " "
                                        }
                                    ]
                                },
                                "right": {
                                    "kind": "IdentifierName",
                                    "fullStart": 920,
                                    "fullEnd": 925,
                                    "start": 920,
                                    "end": 925,
                                    "fullWidth": 5,
                                    "width": 5,
                                    "text": "proto",
                                    "value": "proto",
                                    "valueText": "proto"
                                }
                            },
                            "semicolonToken": {
                                "kind": "SemicolonToken",
                                "fullStart": 925,
                                "fullEnd": 928,
                                "start": 925,
                                "end": 926,
                                "fullWidth": 3,
                                "width": 1,
                                "text": ";",
                                "value": ";",
                                "valueText": ";",
                                "hasTrailingTrivia": true,
                                "hasTrailingNewLine": true,
                                "trailingTrivia": [
                                    {
                                        "kind": "NewLineTrivia",
                                        "text": "\r\n"
                                    }
                                ]
                            }
                        },
                        {
                            "kind": "VariableStatement",
                            "fullStart": 928,
                            "fullEnd": 960,
                            "start": 938,
                            "end": 958,
                            "fullWidth": 32,
                            "width": 20,
                            "modifiers": [],
                            "variableDeclaration": {
                                "kind": "VariableDeclaration",
                                "fullStart": 928,
                                "fullEnd": 957,
                                "start": 938,
                                "end": 957,
                                "fullWidth": 29,
                                "width": 19,
                                "varKeyword": {
                                    "kind": "VarKeyword",
                                    "fullStart": 928,
                                    "fullEnd": 942,
                                    "start": 938,
                                    "end": 941,
                                    "fullWidth": 14,
                                    "width": 3,
                                    "text": "var",
                                    "value": "var",
                                    "valueText": "var",
                                    "hasLeadingTrivia": true,
                                    "hasLeadingNewLine": true,
                                    "hasTrailingTrivia": true,
                                    "leadingTrivia": [
                                        {
                                            "kind": "NewLineTrivia",
                                            "text": "\r\n"
                                        },
                                        {
                                            "kind": "WhitespaceTrivia",
                                            "text": "        "
                                        }
                                    ],
                                    "trailingTrivia": [
                                        {
                                            "kind": "WhitespaceTrivia",
                                            "text": " "
                                        }
                                    ]
                                },
                                "variableDeclarators": [
                                    {
                                        "kind": "VariableDeclarator",
                                        "fullStart": 942,
                                        "fullEnd": 957,
                                        "start": 942,
                                        "end": 957,
                                        "fullWidth": 15,
<<<<<<< HEAD
                                        "width": 15,
                                        "identifier": {
=======
                                        "propertyName": {
>>>>>>> 85e84683
                                            "kind": "IdentifierName",
                                            "fullStart": 942,
                                            "fullEnd": 946,
                                            "start": 942,
                                            "end": 945,
                                            "fullWidth": 4,
                                            "width": 3,
                                            "text": "obj",
                                            "value": "obj",
                                            "valueText": "obj",
                                            "hasTrailingTrivia": true,
                                            "trailingTrivia": [
                                                {
                                                    "kind": "WhitespaceTrivia",
                                                    "text": " "
                                                }
                                            ]
                                        },
                                        "equalsValueClause": {
                                            "kind": "EqualsValueClause",
                                            "fullStart": 946,
                                            "fullEnd": 957,
                                            "start": 946,
                                            "end": 957,
                                            "fullWidth": 11,
                                            "width": 11,
                                            "equalsToken": {
                                                "kind": "EqualsToken",
                                                "fullStart": 946,
                                                "fullEnd": 948,
                                                "start": 946,
                                                "end": 947,
                                                "fullWidth": 2,
                                                "width": 1,
                                                "text": "=",
                                                "value": "=",
                                                "valueText": "=",
                                                "hasTrailingTrivia": true,
                                                "trailingTrivia": [
                                                    {
                                                        "kind": "WhitespaceTrivia",
                                                        "text": " "
                                                    }
                                                ]
                                            },
                                            "value": {
                                                "kind": "ObjectCreationExpression",
                                                "fullStart": 948,
                                                "fullEnd": 957,
                                                "start": 948,
                                                "end": 957,
                                                "fullWidth": 9,
                                                "width": 9,
                                                "newKeyword": {
                                                    "kind": "NewKeyword",
                                                    "fullStart": 948,
                                                    "fullEnd": 952,
                                                    "start": 948,
                                                    "end": 951,
                                                    "fullWidth": 4,
                                                    "width": 3,
                                                    "text": "new",
                                                    "value": "new",
                                                    "valueText": "new",
                                                    "hasTrailingTrivia": true,
                                                    "trailingTrivia": [
                                                        {
                                                            "kind": "WhitespaceTrivia",
                                                            "text": " "
                                                        }
                                                    ]
                                                },
                                                "expression": {
                                                    "kind": "IdentifierName",
                                                    "fullStart": 952,
                                                    "fullEnd": 955,
                                                    "start": 952,
                                                    "end": 955,
                                                    "fullWidth": 3,
                                                    "width": 3,
                                                    "text": "Con",
                                                    "value": "Con",
                                                    "valueText": "Con"
                                                },
                                                "argumentList": {
                                                    "kind": "ArgumentList",
                                                    "fullStart": 955,
                                                    "fullEnd": 957,
                                                    "start": 955,
                                                    "end": 957,
                                                    "fullWidth": 2,
                                                    "width": 2,
                                                    "openParenToken": {
                                                        "kind": "OpenParenToken",
                                                        "fullStart": 955,
                                                        "fullEnd": 956,
                                                        "start": 955,
                                                        "end": 956,
                                                        "fullWidth": 1,
                                                        "width": 1,
                                                        "text": "(",
                                                        "value": "(",
                                                        "valueText": "("
                                                    },
                                                    "arguments": [],
                                                    "closeParenToken": {
                                                        "kind": "CloseParenToken",
                                                        "fullStart": 956,
                                                        "fullEnd": 957,
                                                        "start": 956,
                                                        "end": 957,
                                                        "fullWidth": 1,
                                                        "width": 1,
                                                        "text": ")",
                                                        "value": ")",
                                                        "valueText": ")"
                                                    }
                                                }
                                            }
                                        }
                                    }
                                ]
                            },
                            "semicolonToken": {
                                "kind": "SemicolonToken",
                                "fullStart": 957,
                                "fullEnd": 960,
                                "start": 957,
                                "end": 958,
                                "fullWidth": 3,
                                "width": 1,
                                "text": ";",
                                "value": ";",
                                "valueText": ";",
                                "hasTrailingTrivia": true,
                                "hasTrailingNewLine": true,
                                "trailingTrivia": [
                                    {
                                        "kind": "NewLineTrivia",
                                        "text": "\r\n"
                                    }
                                ]
                            }
                        },
                        {
                            "kind": "ExpressionStatement",
                            "fullStart": 960,
                            "fullEnd": 1087,
                            "start": 968,
                            "end": 1085,
                            "fullWidth": 127,
                            "width": 117,
                            "isIncrementallyUnusable": true,
                            "expression": {
                                "kind": "InvocationExpression",
                                "fullStart": 960,
                                "fullEnd": 1084,
                                "start": 968,
                                "end": 1084,
                                "fullWidth": 124,
                                "width": 116,
                                "isIncrementallyUnusable": true,
                                "expression": {
                                    "kind": "MemberAccessExpression",
                                    "fullStart": 960,
                                    "fullEnd": 989,
                                    "start": 968,
                                    "end": 989,
                                    "fullWidth": 29,
                                    "width": 21,
                                    "expression": {
                                        "kind": "IdentifierName",
                                        "fullStart": 960,
                                        "fullEnd": 974,
                                        "start": 968,
                                        "end": 974,
                                        "fullWidth": 14,
                                        "width": 6,
                                        "text": "Object",
                                        "value": "Object",
                                        "valueText": "Object",
                                        "hasLeadingTrivia": true,
                                        "leadingTrivia": [
                                            {
                                                "kind": "WhitespaceTrivia",
                                                "text": "        "
                                            }
                                        ]
                                    },
                                    "dotToken": {
                                        "kind": "DotToken",
                                        "fullStart": 974,
                                        "fullEnd": 975,
                                        "start": 974,
                                        "end": 975,
                                        "fullWidth": 1,
                                        "width": 1,
                                        "text": ".",
                                        "value": ".",
                                        "valueText": "."
                                    },
                                    "name": {
                                        "kind": "IdentifierName",
                                        "fullStart": 975,
                                        "fullEnd": 989,
                                        "start": 975,
                                        "end": 989,
                                        "fullWidth": 14,
                                        "width": 14,
                                        "text": "defineProperty",
                                        "value": "defineProperty",
                                        "valueText": "defineProperty"
                                    }
                                },
                                "argumentList": {
                                    "kind": "ArgumentList",
                                    "fullStart": 989,
                                    "fullEnd": 1084,
                                    "start": 989,
                                    "end": 1084,
                                    "fullWidth": 95,
                                    "width": 95,
                                    "isIncrementallyUnusable": true,
                                    "openParenToken": {
                                        "kind": "OpenParenToken",
                                        "fullStart": 989,
                                        "fullEnd": 990,
                                        "start": 989,
                                        "end": 990,
                                        "fullWidth": 1,
                                        "width": 1,
                                        "text": "(",
                                        "value": "(",
                                        "valueText": "("
                                    },
                                    "arguments": [
                                        {
                                            "kind": "IdentifierName",
                                            "fullStart": 990,
                                            "fullEnd": 993,
                                            "start": 990,
                                            "end": 993,
                                            "fullWidth": 3,
                                            "width": 3,
                                            "text": "obj",
                                            "value": "obj",
                                            "valueText": "obj"
                                        },
                                        {
                                            "kind": "CommaToken",
                                            "fullStart": 993,
                                            "fullEnd": 995,
                                            "start": 993,
                                            "end": 994,
                                            "fullWidth": 2,
                                            "width": 1,
                                            "text": ",",
                                            "value": ",",
                                            "valueText": ",",
                                            "hasTrailingTrivia": true,
                                            "trailingTrivia": [
                                                {
                                                    "kind": "WhitespaceTrivia",
                                                    "text": " "
                                                }
                                            ]
                                        },
                                        {
                                            "kind": "StringLiteral",
                                            "fullStart": 995,
                                            "fullEnd": 1001,
                                            "start": 995,
                                            "end": 1001,
                                            "fullWidth": 6,
                                            "width": 6,
                                            "text": "\"prop\"",
                                            "value": "prop",
                                            "valueText": "prop"
                                        },
                                        {
                                            "kind": "CommaToken",
                                            "fullStart": 1001,
                                            "fullEnd": 1003,
                                            "start": 1001,
                                            "end": 1002,
                                            "fullWidth": 2,
                                            "width": 1,
                                            "text": ",",
                                            "value": ",",
                                            "valueText": ",",
                                            "hasTrailingTrivia": true,
                                            "trailingTrivia": [
                                                {
                                                    "kind": "WhitespaceTrivia",
                                                    "text": " "
                                                }
                                            ]
                                        },
                                        {
                                            "kind": "ObjectLiteralExpression",
                                            "fullStart": 1003,
                                            "fullEnd": 1083,
                                            "start": 1003,
                                            "end": 1083,
                                            "fullWidth": 80,
                                            "width": 80,
                                            "isIncrementallyUnusable": true,
                                            "openBraceToken": {
                                                "kind": "OpenBraceToken",
                                                "fullStart": 1003,
                                                "fullEnd": 1006,
                                                "start": 1003,
                                                "end": 1004,
                                                "fullWidth": 3,
                                                "width": 1,
                                                "text": "{",
                                                "value": "{",
                                                "valueText": "{",
                                                "hasTrailingTrivia": true,
                                                "hasTrailingNewLine": true,
                                                "trailingTrivia": [
                                                    {
                                                        "kind": "NewLineTrivia",
                                                        "text": "\r\n"
                                                    }
                                                ]
                                            },
                                            "propertyAssignments": [
                                                {
                                                    "kind": "SimplePropertyAssignment",
                                                    "fullStart": 1006,
                                                    "fullEnd": 1038,
                                                    "start": 1018,
                                                    "end": 1038,
                                                    "fullWidth": 32,
                                                    "width": 20,
                                                    "isIncrementallyUnusable": true,
                                                    "propertyName": {
                                                        "kind": "IdentifierName",
                                                        "fullStart": 1006,
                                                        "fullEnd": 1021,
                                                        "start": 1018,
                                                        "end": 1021,
                                                        "fullWidth": 15,
                                                        "width": 3,
                                                        "text": "set",
                                                        "value": "set",
                                                        "valueText": "set",
                                                        "hasLeadingTrivia": true,
                                                        "leadingTrivia": [
                                                            {
                                                                "kind": "WhitespaceTrivia",
                                                                "text": "            "
                                                            }
                                                        ]
                                                    },
                                                    "colonToken": {
                                                        "kind": "ColonToken",
                                                        "fullStart": 1021,
                                                        "fullEnd": 1023,
                                                        "start": 1021,
                                                        "end": 1022,
                                                        "fullWidth": 2,
                                                        "width": 1,
                                                        "text": ":",
                                                        "value": ":",
                                                        "valueText": ":",
                                                        "hasTrailingTrivia": true,
                                                        "trailingTrivia": [
                                                            {
                                                                "kind": "WhitespaceTrivia",
                                                                "text": " "
                                                            }
                                                        ]
                                                    },
                                                    "expression": {
                                                        "kind": "FunctionExpression",
                                                        "fullStart": 1023,
                                                        "fullEnd": 1038,
                                                        "start": 1023,
                                                        "end": 1038,
                                                        "fullWidth": 15,
                                                        "width": 15,
                                                        "functionKeyword": {
                                                            "kind": "FunctionKeyword",
                                                            "fullStart": 1023,
                                                            "fullEnd": 1032,
                                                            "start": 1023,
                                                            "end": 1031,
                                                            "fullWidth": 9,
                                                            "width": 8,
                                                            "text": "function",
                                                            "value": "function",
                                                            "valueText": "function",
                                                            "hasTrailingTrivia": true,
                                                            "trailingTrivia": [
                                                                {
                                                                    "kind": "WhitespaceTrivia",
                                                                    "text": " "
                                                                }
                                                            ]
                                                        },
                                                        "callSignature": {
                                                            "kind": "CallSignature",
                                                            "fullStart": 1032,
                                                            "fullEnd": 1035,
                                                            "start": 1032,
                                                            "end": 1034,
                                                            "fullWidth": 3,
                                                            "width": 2,
                                                            "parameterList": {
                                                                "kind": "ParameterList",
                                                                "fullStart": 1032,
                                                                "fullEnd": 1035,
                                                                "start": 1032,
                                                                "end": 1034,
                                                                "fullWidth": 3,
                                                                "width": 2,
                                                                "openParenToken": {
                                                                    "kind": "OpenParenToken",
                                                                    "fullStart": 1032,
                                                                    "fullEnd": 1033,
                                                                    "start": 1032,
                                                                    "end": 1033,
                                                                    "fullWidth": 1,
                                                                    "width": 1,
                                                                    "text": "(",
                                                                    "value": "(",
                                                                    "valueText": "("
                                                                },
                                                                "parameters": [],
                                                                "closeParenToken": {
                                                                    "kind": "CloseParenToken",
                                                                    "fullStart": 1033,
                                                                    "fullEnd": 1035,
                                                                    "start": 1033,
                                                                    "end": 1034,
                                                                    "fullWidth": 2,
                                                                    "width": 1,
                                                                    "text": ")",
                                                                    "value": ")",
                                                                    "valueText": ")",
                                                                    "hasTrailingTrivia": true,
                                                                    "trailingTrivia": [
                                                                        {
                                                                            "kind": "WhitespaceTrivia",
                                                                            "text": " "
                                                                        }
                                                                    ]
                                                                }
                                                            }
                                                        },
                                                        "block": {
                                                            "kind": "Block",
                                                            "fullStart": 1035,
                                                            "fullEnd": 1038,
                                                            "start": 1035,
                                                            "end": 1038,
                                                            "fullWidth": 3,
                                                            "width": 3,
                                                            "openBraceToken": {
                                                                "kind": "OpenBraceToken",
                                                                "fullStart": 1035,
                                                                "fullEnd": 1037,
                                                                "start": 1035,
                                                                "end": 1036,
                                                                "fullWidth": 2,
                                                                "width": 1,
                                                                "text": "{",
                                                                "value": "{",
                                                                "valueText": "{",
                                                                "hasTrailingTrivia": true,
                                                                "trailingTrivia": [
                                                                    {
                                                                        "kind": "WhitespaceTrivia",
                                                                        "text": " "
                                                                    }
                                                                ]
                                                            },
                                                            "statements": [],
                                                            "closeBraceToken": {
                                                                "kind": "CloseBraceToken",
                                                                "fullStart": 1037,
                                                                "fullEnd": 1038,
                                                                "start": 1037,
                                                                "end": 1038,
                                                                "fullWidth": 1,
                                                                "width": 1,
                                                                "text": "}",
                                                                "value": "}",
                                                                "valueText": "}"
                                                            }
                                                        }
                                                    }
                                                },
                                                {
                                                    "kind": "CommaToken",
                                                    "fullStart": 1038,
                                                    "fullEnd": 1041,
                                                    "start": 1038,
                                                    "end": 1039,
                                                    "fullWidth": 3,
                                                    "width": 1,
                                                    "text": ",",
                                                    "value": ",",
                                                    "valueText": ",",
                                                    "hasTrailingTrivia": true,
                                                    "hasTrailingNewLine": true,
                                                    "trailingTrivia": [
                                                        {
                                                            "kind": "NewLineTrivia",
                                                            "text": "\r\n"
                                                        }
                                                    ]
                                                },
                                                {
                                                    "kind": "SimplePropertyAssignment",
                                                    "fullStart": 1041,
                                                    "fullEnd": 1074,
                                                    "start": 1053,
                                                    "end": 1072,
                                                    "fullWidth": 33,
                                                    "width": 19,
                                                    "propertyName": {
                                                        "kind": "IdentifierName",
                                                        "fullStart": 1041,
                                                        "fullEnd": 1065,
                                                        "start": 1053,
                                                        "end": 1065,
                                                        "fullWidth": 24,
                                                        "width": 12,
                                                        "text": "configurable",
                                                        "value": "configurable",
                                                        "valueText": "configurable",
                                                        "hasLeadingTrivia": true,
                                                        "leadingTrivia": [
                                                            {
                                                                "kind": "WhitespaceTrivia",
                                                                "text": "            "
                                                            }
                                                        ]
                                                    },
                                                    "colonToken": {
                                                        "kind": "ColonToken",
                                                        "fullStart": 1065,
                                                        "fullEnd": 1067,
                                                        "start": 1065,
                                                        "end": 1066,
                                                        "fullWidth": 2,
                                                        "width": 1,
                                                        "text": ":",
                                                        "value": ":",
                                                        "valueText": ":",
                                                        "hasTrailingTrivia": true,
                                                        "trailingTrivia": [
                                                            {
                                                                "kind": "WhitespaceTrivia",
                                                                "text": " "
                                                            }
                                                        ]
                                                    },
                                                    "expression": {
                                                        "kind": "FalseKeyword",
                                                        "fullStart": 1067,
                                                        "fullEnd": 1074,
                                                        "start": 1067,
                                                        "end": 1072,
                                                        "fullWidth": 7,
                                                        "width": 5,
                                                        "text": "false",
                                                        "value": false,
                                                        "valueText": "false",
                                                        "hasTrailingTrivia": true,
                                                        "hasTrailingNewLine": true,
                                                        "trailingTrivia": [
                                                            {
                                                                "kind": "NewLineTrivia",
                                                                "text": "\r\n"
                                                            }
                                                        ]
                                                    }
                                                }
                                            ],
                                            "closeBraceToken": {
                                                "kind": "CloseBraceToken",
                                                "fullStart": 1074,
                                                "fullEnd": 1083,
                                                "start": 1082,
                                                "end": 1083,
                                                "fullWidth": 9,
                                                "width": 1,
                                                "text": "}",
                                                "value": "}",
                                                "valueText": "}",
                                                "hasLeadingTrivia": true,
                                                "leadingTrivia": [
                                                    {
                                                        "kind": "WhitespaceTrivia",
                                                        "text": "        "
                                                    }
                                                ]
                                            }
                                        }
                                    ],
                                    "closeParenToken": {
                                        "kind": "CloseParenToken",
                                        "fullStart": 1083,
                                        "fullEnd": 1084,
                                        "start": 1083,
                                        "end": 1084,
                                        "fullWidth": 1,
                                        "width": 1,
                                        "text": ")",
                                        "value": ")",
                                        "valueText": ")"
                                    }
                                }
                            },
                            "semicolonToken": {
                                "kind": "SemicolonToken",
                                "fullStart": 1084,
                                "fullEnd": 1087,
                                "start": 1084,
                                "end": 1085,
                                "fullWidth": 3,
                                "width": 1,
                                "text": ";",
                                "value": ";",
                                "valueText": ";",
                                "hasTrailingTrivia": true,
                                "hasTrailingNewLine": true,
                                "trailingTrivia": [
                                    {
                                        "kind": "NewLineTrivia",
                                        "text": "\r\n"
                                    }
                                ]
                            }
                        },
                        {
                            "kind": "TryStatement",
                            "fullStart": 1087,
                            "fullEnd": 1388,
                            "start": 1097,
                            "end": 1386,
                            "fullWidth": 301,
                            "width": 289,
                            "tryKeyword": {
                                "kind": "TryKeyword",
                                "fullStart": 1087,
                                "fullEnd": 1101,
                                "start": 1097,
                                "end": 1100,
                                "fullWidth": 14,
                                "width": 3,
                                "text": "try",
                                "value": "try",
                                "valueText": "try",
                                "hasLeadingTrivia": true,
                                "hasLeadingNewLine": true,
                                "hasTrailingTrivia": true,
                                "leadingTrivia": [
                                    {
                                        "kind": "NewLineTrivia",
                                        "text": "\r\n"
                                    },
                                    {
                                        "kind": "WhitespaceTrivia",
                                        "text": "        "
                                    }
                                ],
                                "trailingTrivia": [
                                    {
                                        "kind": "WhitespaceTrivia",
                                        "text": " "
                                    }
                                ]
                            },
                            "block": {
                                "kind": "Block",
                                "fullStart": 1101,
                                "fullEnd": 1318,
                                "start": 1101,
                                "end": 1317,
                                "fullWidth": 217,
                                "width": 216,
                                "openBraceToken": {
                                    "kind": "OpenBraceToken",
                                    "fullStart": 1101,
                                    "fullEnd": 1104,
                                    "start": 1101,
                                    "end": 1102,
                                    "fullWidth": 3,
                                    "width": 1,
                                    "text": "{",
                                    "value": "{",
                                    "valueText": "{",
                                    "hasTrailingTrivia": true,
                                    "hasTrailingNewLine": true,
                                    "trailingTrivia": [
                                        {
                                            "kind": "NewLineTrivia",
                                            "text": "\r\n"
                                        }
                                    ]
                                },
                                "statements": [
                                    {
                                        "kind": "ExpressionStatement",
                                        "fullStart": 1104,
                                        "fullEnd": 1281,
                                        "start": 1116,
                                        "end": 1279,
                                        "fullWidth": 177,
                                        "width": 163,
                                        "expression": {
                                            "kind": "InvocationExpression",
                                            "fullStart": 1104,
                                            "fullEnd": 1278,
                                            "start": 1116,
                                            "end": 1278,
                                            "fullWidth": 174,
                                            "width": 162,
                                            "expression": {
                                                "kind": "MemberAccessExpression",
                                                "fullStart": 1104,
                                                "fullEnd": 1139,
                                                "start": 1116,
                                                "end": 1139,
                                                "fullWidth": 35,
                                                "width": 23,
                                                "expression": {
                                                    "kind": "IdentifierName",
                                                    "fullStart": 1104,
                                                    "fullEnd": 1122,
                                                    "start": 1116,
                                                    "end": 1122,
                                                    "fullWidth": 18,
                                                    "width": 6,
                                                    "text": "Object",
                                                    "value": "Object",
                                                    "valueText": "Object",
                                                    "hasLeadingTrivia": true,
                                                    "leadingTrivia": [
                                                        {
                                                            "kind": "WhitespaceTrivia",
                                                            "text": "            "
                                                        }
                                                    ]
                                                },
                                                "dotToken": {
                                                    "kind": "DotToken",
                                                    "fullStart": 1122,
                                                    "fullEnd": 1123,
                                                    "start": 1122,
                                                    "end": 1123,
                                                    "fullWidth": 1,
                                                    "width": 1,
                                                    "text": ".",
                                                    "value": ".",
                                                    "valueText": "."
                                                },
                                                "name": {
                                                    "kind": "IdentifierName",
                                                    "fullStart": 1123,
                                                    "fullEnd": 1139,
                                                    "start": 1123,
                                                    "end": 1139,
                                                    "fullWidth": 16,
                                                    "width": 16,
                                                    "text": "defineProperties",
                                                    "value": "defineProperties",
                                                    "valueText": "defineProperties"
                                                }
                                            },
                                            "argumentList": {
                                                "kind": "ArgumentList",
                                                "fullStart": 1139,
                                                "fullEnd": 1278,
                                                "start": 1139,
                                                "end": 1278,
                                                "fullWidth": 139,
                                                "width": 139,
                                                "openParenToken": {
                                                    "kind": "OpenParenToken",
                                                    "fullStart": 1139,
                                                    "fullEnd": 1140,
                                                    "start": 1139,
                                                    "end": 1140,
                                                    "fullWidth": 1,
                                                    "width": 1,
                                                    "text": "(",
                                                    "value": "(",
                                                    "valueText": "("
                                                },
                                                "arguments": [
                                                    {
                                                        "kind": "IdentifierName",
                                                        "fullStart": 1140,
                                                        "fullEnd": 1143,
                                                        "start": 1140,
                                                        "end": 1143,
                                                        "fullWidth": 3,
                                                        "width": 3,
                                                        "text": "obj",
                                                        "value": "obj",
                                                        "valueText": "obj"
                                                    },
                                                    {
                                                        "kind": "CommaToken",
                                                        "fullStart": 1143,
                                                        "fullEnd": 1145,
                                                        "start": 1143,
                                                        "end": 1144,
                                                        "fullWidth": 2,
                                                        "width": 1,
                                                        "text": ",",
                                                        "value": ",",
                                                        "valueText": ",",
                                                        "hasTrailingTrivia": true,
                                                        "trailingTrivia": [
                                                            {
                                                                "kind": "WhitespaceTrivia",
                                                                "text": " "
                                                            }
                                                        ]
                                                    },
                                                    {
                                                        "kind": "ObjectLiteralExpression",
                                                        "fullStart": 1145,
                                                        "fullEnd": 1277,
                                                        "start": 1145,
                                                        "end": 1277,
                                                        "fullWidth": 132,
                                                        "width": 132,
                                                        "openBraceToken": {
                                                            "kind": "OpenBraceToken",
                                                            "fullStart": 1145,
                                                            "fullEnd": 1148,
                                                            "start": 1145,
                                                            "end": 1146,
                                                            "fullWidth": 3,
                                                            "width": 1,
                                                            "text": "{",
                                                            "value": "{",
                                                            "valueText": "{",
                                                            "hasTrailingTrivia": true,
                                                            "hasTrailingNewLine": true,
                                                            "trailingTrivia": [
                                                                {
                                                                    "kind": "NewLineTrivia",
                                                                    "text": "\r\n"
                                                                }
                                                            ]
                                                        },
                                                        "propertyAssignments": [
                                                            {
                                                                "kind": "SimplePropertyAssignment",
                                                                "fullStart": 1148,
                                                                "fullEnd": 1264,
                                                                "start": 1164,
                                                                "end": 1262,
                                                                "fullWidth": 116,
                                                                "width": 98,
                                                                "propertyName": {
                                                                    "kind": "IdentifierName",
                                                                    "fullStart": 1148,
                                                                    "fullEnd": 1168,
                                                                    "start": 1164,
                                                                    "end": 1168,
                                                                    "fullWidth": 20,
                                                                    "width": 4,
                                                                    "text": "prop",
                                                                    "value": "prop",
                                                                    "valueText": "prop",
                                                                    "hasLeadingTrivia": true,
                                                                    "leadingTrivia": [
                                                                        {
                                                                            "kind": "WhitespaceTrivia",
                                                                            "text": "                "
                                                                        }
                                                                    ]
                                                                },
                                                                "colonToken": {
                                                                    "kind": "ColonToken",
                                                                    "fullStart": 1168,
                                                                    "fullEnd": 1170,
                                                                    "start": 1168,
                                                                    "end": 1169,
                                                                    "fullWidth": 2,
                                                                    "width": 1,
                                                                    "text": ":",
                                                                    "value": ":",
                                                                    "valueText": ":",
                                                                    "hasTrailingTrivia": true,
                                                                    "trailingTrivia": [
                                                                        {
                                                                            "kind": "WhitespaceTrivia",
                                                                            "text": " "
                                                                        }
                                                                    ]
                                                                },
                                                                "expression": {
                                                                    "kind": "ObjectLiteralExpression",
                                                                    "fullStart": 1170,
                                                                    "fullEnd": 1264,
                                                                    "start": 1170,
                                                                    "end": 1262,
                                                                    "fullWidth": 94,
                                                                    "width": 92,
                                                                    "openBraceToken": {
                                                                        "kind": "OpenBraceToken",
                                                                        "fullStart": 1170,
                                                                        "fullEnd": 1173,
                                                                        "start": 1170,
                                                                        "end": 1171,
                                                                        "fullWidth": 3,
                                                                        "width": 1,
                                                                        "text": "{",
                                                                        "value": "{",
                                                                        "valueText": "{",
                                                                        "hasTrailingTrivia": true,
                                                                        "hasTrailingNewLine": true,
                                                                        "trailingTrivia": [
                                                                            {
                                                                                "kind": "NewLineTrivia",
                                                                                "text": "\r\n"
                                                                            }
                                                                        ]
                                                                    },
                                                                    "propertyAssignments": [
                                                                        {
                                                                            "kind": "SimplePropertyAssignment",
                                                                            "fullStart": 1173,
                                                                            "fullEnd": 1202,
                                                                            "start": 1193,
                                                                            "end": 1202,
                                                                            "fullWidth": 29,
                                                                            "width": 9,
                                                                            "propertyName": {
                                                                                "kind": "IdentifierName",
                                                                                "fullStart": 1173,
                                                                                "fullEnd": 1198,
                                                                                "start": 1193,
                                                                                "end": 1198,
                                                                                "fullWidth": 25,
                                                                                "width": 5,
                                                                                "text": "value",
                                                                                "value": "value",
                                                                                "valueText": "value",
                                                                                "hasLeadingTrivia": true,
                                                                                "leadingTrivia": [
                                                                                    {
                                                                                        "kind": "WhitespaceTrivia",
                                                                                        "text": "                    "
                                                                                    }
                                                                                ]
                                                                            },
                                                                            "colonToken": {
                                                                                "kind": "ColonToken",
                                                                                "fullStart": 1198,
                                                                                "fullEnd": 1200,
                                                                                "start": 1198,
                                                                                "end": 1199,
                                                                                "fullWidth": 2,
                                                                                "width": 1,
                                                                                "text": ":",
                                                                                "value": ":",
                                                                                "valueText": ":",
                                                                                "hasTrailingTrivia": true,
                                                                                "trailingTrivia": [
                                                                                    {
                                                                                        "kind": "WhitespaceTrivia",
                                                                                        "text": " "
                                                                                    }
                                                                                ]
                                                                            },
                                                                            "expression": {
                                                                                "kind": "NumericLiteral",
                                                                                "fullStart": 1200,
                                                                                "fullEnd": 1202,
                                                                                "start": 1200,
                                                                                "end": 1202,
                                                                                "fullWidth": 2,
                                                                                "width": 2,
                                                                                "text": "12",
                                                                                "value": 12,
                                                                                "valueText": "12"
                                                                            }
                                                                        },
                                                                        {
                                                                            "kind": "CommaToken",
                                                                            "fullStart": 1202,
                                                                            "fullEnd": 1205,
                                                                            "start": 1202,
                                                                            "end": 1203,
                                                                            "fullWidth": 3,
                                                                            "width": 1,
                                                                            "text": ",",
                                                                            "value": ",",
                                                                            "valueText": ",",
                                                                            "hasTrailingTrivia": true,
                                                                            "hasTrailingNewLine": true,
                                                                            "trailingTrivia": [
                                                                                {
                                                                                    "kind": "NewLineTrivia",
                                                                                    "text": "\r\n"
                                                                                }
                                                                            ]
                                                                        },
                                                                        {
                                                                            "kind": "SimplePropertyAssignment",
                                                                            "fullStart": 1205,
                                                                            "fullEnd": 1245,
                                                                            "start": 1225,
                                                                            "end": 1243,
                                                                            "fullWidth": 40,
                                                                            "width": 18,
                                                                            "propertyName": {
                                                                                "kind": "IdentifierName",
                                                                                "fullStart": 1205,
                                                                                "fullEnd": 1237,
                                                                                "start": 1225,
                                                                                "end": 1237,
                                                                                "fullWidth": 32,
                                                                                "width": 12,
                                                                                "text": "configurable",
                                                                                "value": "configurable",
                                                                                "valueText": "configurable",
                                                                                "hasLeadingTrivia": true,
                                                                                "leadingTrivia": [
                                                                                    {
                                                                                        "kind": "WhitespaceTrivia",
                                                                                        "text": "                    "
                                                                                    }
                                                                                ]
                                                                            },
                                                                            "colonToken": {
                                                                                "kind": "ColonToken",
                                                                                "fullStart": 1237,
                                                                                "fullEnd": 1239,
                                                                                "start": 1237,
                                                                                "end": 1238,
                                                                                "fullWidth": 2,
                                                                                "width": 1,
                                                                                "text": ":",
                                                                                "value": ":",
                                                                                "valueText": ":",
                                                                                "hasTrailingTrivia": true,
                                                                                "trailingTrivia": [
                                                                                    {
                                                                                        "kind": "WhitespaceTrivia",
                                                                                        "text": " "
                                                                                    }
                                                                                ]
                                                                            },
                                                                            "expression": {
                                                                                "kind": "TrueKeyword",
                                                                                "fullStart": 1239,
                                                                                "fullEnd": 1245,
                                                                                "start": 1239,
                                                                                "end": 1243,
                                                                                "fullWidth": 6,
                                                                                "width": 4,
                                                                                "text": "true",
                                                                                "value": true,
                                                                                "valueText": "true",
                                                                                "hasTrailingTrivia": true,
                                                                                "hasTrailingNewLine": true,
                                                                                "trailingTrivia": [
                                                                                    {
                                                                                        "kind": "NewLineTrivia",
                                                                                        "text": "\r\n"
                                                                                    }
                                                                                ]
                                                                            }
                                                                        }
                                                                    ],
                                                                    "closeBraceToken": {
                                                                        "kind": "CloseBraceToken",
                                                                        "fullStart": 1245,
                                                                        "fullEnd": 1264,
                                                                        "start": 1261,
                                                                        "end": 1262,
                                                                        "fullWidth": 19,
                                                                        "width": 1,
                                                                        "text": "}",
                                                                        "value": "}",
                                                                        "valueText": "}",
                                                                        "hasLeadingTrivia": true,
                                                                        "hasTrailingTrivia": true,
                                                                        "hasTrailingNewLine": true,
                                                                        "leadingTrivia": [
                                                                            {
                                                                                "kind": "WhitespaceTrivia",
                                                                                "text": "                "
                                                                            }
                                                                        ],
                                                                        "trailingTrivia": [
                                                                            {
                                                                                "kind": "NewLineTrivia",
                                                                                "text": "\r\n"
                                                                            }
                                                                        ]
                                                                    }
                                                                }
                                                            }
                                                        ],
                                                        "closeBraceToken": {
                                                            "kind": "CloseBraceToken",
                                                            "fullStart": 1264,
                                                            "fullEnd": 1277,
                                                            "start": 1276,
                                                            "end": 1277,
                                                            "fullWidth": 13,
                                                            "width": 1,
                                                            "text": "}",
                                                            "value": "}",
                                                            "valueText": "}",
                                                            "hasLeadingTrivia": true,
                                                            "leadingTrivia": [
                                                                {
                                                                    "kind": "WhitespaceTrivia",
                                                                    "text": "            "
                                                                }
                                                            ]
                                                        }
                                                    }
                                                ],
                                                "closeParenToken": {
                                                    "kind": "CloseParenToken",
                                                    "fullStart": 1277,
                                                    "fullEnd": 1278,
                                                    "start": 1277,
                                                    "end": 1278,
                                                    "fullWidth": 1,
                                                    "width": 1,
                                                    "text": ")",
                                                    "value": ")",
                                                    "valueText": ")"
                                                }
                                            }
                                        },
                                        "semicolonToken": {
                                            "kind": "SemicolonToken",
                                            "fullStart": 1278,
                                            "fullEnd": 1281,
                                            "start": 1278,
                                            "end": 1279,
                                            "fullWidth": 3,
                                            "width": 1,
                                            "text": ";",
                                            "value": ";",
                                            "valueText": ";",
                                            "hasTrailingTrivia": true,
                                            "hasTrailingNewLine": true,
                                            "trailingTrivia": [
                                                {
                                                    "kind": "NewLineTrivia",
                                                    "text": "\r\n"
                                                }
                                            ]
                                        }
                                    },
                                    {
                                        "kind": "ReturnStatement",
                                        "fullStart": 1281,
                                        "fullEnd": 1308,
                                        "start": 1293,
                                        "end": 1306,
                                        "fullWidth": 27,
                                        "width": 13,
                                        "returnKeyword": {
                                            "kind": "ReturnKeyword",
                                            "fullStart": 1281,
                                            "fullEnd": 1300,
                                            "start": 1293,
                                            "end": 1299,
                                            "fullWidth": 19,
                                            "width": 6,
                                            "text": "return",
                                            "value": "return",
                                            "valueText": "return",
                                            "hasLeadingTrivia": true,
                                            "hasTrailingTrivia": true,
                                            "leadingTrivia": [
                                                {
                                                    "kind": "WhitespaceTrivia",
                                                    "text": "            "
                                                }
                                            ],
                                            "trailingTrivia": [
                                                {
                                                    "kind": "WhitespaceTrivia",
                                                    "text": " "
                                                }
                                            ]
                                        },
                                        "expression": {
                                            "kind": "FalseKeyword",
                                            "fullStart": 1300,
                                            "fullEnd": 1305,
                                            "start": 1300,
                                            "end": 1305,
                                            "fullWidth": 5,
                                            "width": 5,
                                            "text": "false",
                                            "value": false,
                                            "valueText": "false"
                                        },
                                        "semicolonToken": {
                                            "kind": "SemicolonToken",
                                            "fullStart": 1305,
                                            "fullEnd": 1308,
                                            "start": 1305,
                                            "end": 1306,
                                            "fullWidth": 3,
                                            "width": 1,
                                            "text": ";",
                                            "value": ";",
                                            "valueText": ";",
                                            "hasTrailingTrivia": true,
                                            "hasTrailingNewLine": true,
                                            "trailingTrivia": [
                                                {
                                                    "kind": "NewLineTrivia",
                                                    "text": "\r\n"
                                                }
                                            ]
                                        }
                                    }
                                ],
                                "closeBraceToken": {
                                    "kind": "CloseBraceToken",
                                    "fullStart": 1308,
                                    "fullEnd": 1318,
                                    "start": 1316,
                                    "end": 1317,
                                    "fullWidth": 10,
                                    "width": 1,
                                    "text": "}",
                                    "value": "}",
                                    "valueText": "}",
                                    "hasLeadingTrivia": true,
                                    "hasTrailingTrivia": true,
                                    "leadingTrivia": [
                                        {
                                            "kind": "WhitespaceTrivia",
                                            "text": "        "
                                        }
                                    ],
                                    "trailingTrivia": [
                                        {
                                            "kind": "WhitespaceTrivia",
                                            "text": " "
                                        }
                                    ]
                                }
                            },
                            "catchClause": {
                                "kind": "CatchClause",
                                "fullStart": 1318,
                                "fullEnd": 1388,
                                "start": 1318,
                                "end": 1386,
                                "fullWidth": 70,
                                "width": 68,
                                "catchKeyword": {
                                    "kind": "CatchKeyword",
                                    "fullStart": 1318,
                                    "fullEnd": 1324,
                                    "start": 1318,
                                    "end": 1323,
                                    "fullWidth": 6,
                                    "width": 5,
                                    "text": "catch",
                                    "value": "catch",
                                    "valueText": "catch",
                                    "hasTrailingTrivia": true,
                                    "trailingTrivia": [
                                        {
                                            "kind": "WhitespaceTrivia",
                                            "text": " "
                                        }
                                    ]
                                },
                                "openParenToken": {
                                    "kind": "OpenParenToken",
                                    "fullStart": 1324,
                                    "fullEnd": 1325,
                                    "start": 1324,
                                    "end": 1325,
                                    "fullWidth": 1,
                                    "width": 1,
                                    "text": "(",
                                    "value": "(",
                                    "valueText": "("
                                },
                                "identifier": {
                                    "kind": "IdentifierName",
                                    "fullStart": 1325,
                                    "fullEnd": 1326,
                                    "start": 1325,
                                    "end": 1326,
                                    "fullWidth": 1,
                                    "width": 1,
                                    "text": "e",
                                    "value": "e",
                                    "valueText": "e"
                                },
                                "closeParenToken": {
                                    "kind": "CloseParenToken",
                                    "fullStart": 1326,
                                    "fullEnd": 1328,
                                    "start": 1326,
                                    "end": 1327,
                                    "fullWidth": 2,
                                    "width": 1,
                                    "text": ")",
                                    "value": ")",
                                    "valueText": ")",
                                    "hasTrailingTrivia": true,
                                    "trailingTrivia": [
                                        {
                                            "kind": "WhitespaceTrivia",
                                            "text": " "
                                        }
                                    ]
                                },
                                "block": {
                                    "kind": "Block",
                                    "fullStart": 1328,
                                    "fullEnd": 1388,
                                    "start": 1328,
                                    "end": 1386,
                                    "fullWidth": 60,
                                    "width": 58,
                                    "openBraceToken": {
                                        "kind": "OpenBraceToken",
                                        "fullStart": 1328,
                                        "fullEnd": 1331,
                                        "start": 1328,
                                        "end": 1329,
                                        "fullWidth": 3,
                                        "width": 1,
                                        "text": "{",
                                        "value": "{",
                                        "valueText": "{",
                                        "hasTrailingTrivia": true,
                                        "hasTrailingNewLine": true,
                                        "trailingTrivia": [
                                            {
                                                "kind": "NewLineTrivia",
                                                "text": "\r\n"
                                            }
                                        ]
                                    },
                                    "statements": [
                                        {
                                            "kind": "ReturnStatement",
                                            "fullStart": 1331,
                                            "fullEnd": 1377,
                                            "start": 1343,
                                            "end": 1375,
                                            "fullWidth": 46,
                                            "width": 32,
                                            "returnKeyword": {
                                                "kind": "ReturnKeyword",
                                                "fullStart": 1331,
                                                "fullEnd": 1350,
                                                "start": 1343,
                                                "end": 1349,
                                                "fullWidth": 19,
                                                "width": 6,
                                                "text": "return",
                                                "value": "return",
                                                "valueText": "return",
                                                "hasLeadingTrivia": true,
                                                "hasTrailingTrivia": true,
                                                "leadingTrivia": [
                                                    {
                                                        "kind": "WhitespaceTrivia",
                                                        "text": "            "
                                                    }
                                                ],
                                                "trailingTrivia": [
                                                    {
                                                        "kind": "WhitespaceTrivia",
                                                        "text": " "
                                                    }
                                                ]
                                            },
                                            "expression": {
                                                "kind": "ParenthesizedExpression",
                                                "fullStart": 1350,
                                                "fullEnd": 1374,
                                                "start": 1350,
                                                "end": 1374,
                                                "fullWidth": 24,
                                                "width": 24,
                                                "openParenToken": {
                                                    "kind": "OpenParenToken",
                                                    "fullStart": 1350,
                                                    "fullEnd": 1351,
                                                    "start": 1350,
                                                    "end": 1351,
                                                    "fullWidth": 1,
                                                    "width": 1,
                                                    "text": "(",
                                                    "value": "(",
                                                    "valueText": "("
                                                },
                                                "expression": {
                                                    "kind": "InstanceOfExpression",
                                                    "fullStart": 1351,
                                                    "fullEnd": 1373,
                                                    "start": 1351,
                                                    "end": 1373,
                                                    "fullWidth": 22,
                                                    "width": 22,
                                                    "left": {
                                                        "kind": "IdentifierName",
                                                        "fullStart": 1351,
                                                        "fullEnd": 1353,
                                                        "start": 1351,
                                                        "end": 1352,
                                                        "fullWidth": 2,
                                                        "width": 1,
                                                        "text": "e",
                                                        "value": "e",
                                                        "valueText": "e",
                                                        "hasTrailingTrivia": true,
                                                        "trailingTrivia": [
                                                            {
                                                                "kind": "WhitespaceTrivia",
                                                                "text": " "
                                                            }
                                                        ]
                                                    },
                                                    "operatorToken": {
                                                        "kind": "InstanceOfKeyword",
                                                        "fullStart": 1353,
                                                        "fullEnd": 1364,
                                                        "start": 1353,
                                                        "end": 1363,
                                                        "fullWidth": 11,
                                                        "width": 10,
                                                        "text": "instanceof",
                                                        "value": "instanceof",
                                                        "valueText": "instanceof",
                                                        "hasTrailingTrivia": true,
                                                        "trailingTrivia": [
                                                            {
                                                                "kind": "WhitespaceTrivia",
                                                                "text": " "
                                                            }
                                                        ]
                                                    },
                                                    "right": {
                                                        "kind": "IdentifierName",
                                                        "fullStart": 1364,
                                                        "fullEnd": 1373,
                                                        "start": 1364,
                                                        "end": 1373,
                                                        "fullWidth": 9,
                                                        "width": 9,
                                                        "text": "TypeError",
                                                        "value": "TypeError",
                                                        "valueText": "TypeError"
                                                    }
                                                },
                                                "closeParenToken": {
                                                    "kind": "CloseParenToken",
                                                    "fullStart": 1373,
                                                    "fullEnd": 1374,
                                                    "start": 1373,
                                                    "end": 1374,
                                                    "fullWidth": 1,
                                                    "width": 1,
                                                    "text": ")",
                                                    "value": ")",
                                                    "valueText": ")"
                                                }
                                            },
                                            "semicolonToken": {
                                                "kind": "SemicolonToken",
                                                "fullStart": 1374,
                                                "fullEnd": 1377,
                                                "start": 1374,
                                                "end": 1375,
                                                "fullWidth": 3,
                                                "width": 1,
                                                "text": ";",
                                                "value": ";",
                                                "valueText": ";",
                                                "hasTrailingTrivia": true,
                                                "hasTrailingNewLine": true,
                                                "trailingTrivia": [
                                                    {
                                                        "kind": "NewLineTrivia",
                                                        "text": "\r\n"
                                                    }
                                                ]
                                            }
                                        }
                                    ],
                                    "closeBraceToken": {
                                        "kind": "CloseBraceToken",
                                        "fullStart": 1377,
                                        "fullEnd": 1388,
                                        "start": 1385,
                                        "end": 1386,
                                        "fullWidth": 11,
                                        "width": 1,
                                        "text": "}",
                                        "value": "}",
                                        "valueText": "}",
                                        "hasLeadingTrivia": true,
                                        "hasTrailingTrivia": true,
                                        "hasTrailingNewLine": true,
                                        "leadingTrivia": [
                                            {
                                                "kind": "WhitespaceTrivia",
                                                "text": "        "
                                            }
                                        ],
                                        "trailingTrivia": [
                                            {
                                                "kind": "NewLineTrivia",
                                                "text": "\r\n"
                                            }
                                        ]
                                    }
                                }
                            }
                        }
                    ],
                    "closeBraceToken": {
                        "kind": "CloseBraceToken",
                        "fullStart": 1388,
                        "fullEnd": 1395,
                        "start": 1392,
                        "end": 1393,
                        "fullWidth": 7,
                        "width": 1,
                        "text": "}",
                        "value": "}",
                        "valueText": "}",
                        "hasLeadingTrivia": true,
                        "hasTrailingTrivia": true,
                        "hasTrailingNewLine": true,
                        "leadingTrivia": [
                            {
                                "kind": "WhitespaceTrivia",
                                "text": "    "
                            }
                        ],
                        "trailingTrivia": [
                            {
                                "kind": "NewLineTrivia",
                                "text": "\r\n"
                            }
                        ]
                    }
                }
            },
            {
                "kind": "ExpressionStatement",
                "fullStart": 1395,
                "fullEnd": 1419,
                "start": 1395,
                "end": 1417,
                "fullWidth": 24,
                "width": 22,
                "expression": {
                    "kind": "InvocationExpression",
                    "fullStart": 1395,
                    "fullEnd": 1416,
                    "start": 1395,
                    "end": 1416,
                    "fullWidth": 21,
                    "width": 21,
                    "expression": {
                        "kind": "IdentifierName",
                        "fullStart": 1395,
                        "fullEnd": 1406,
                        "start": 1395,
                        "end": 1406,
                        "fullWidth": 11,
                        "width": 11,
                        "text": "runTestCase",
                        "value": "runTestCase",
                        "valueText": "runTestCase"
                    },
                    "argumentList": {
                        "kind": "ArgumentList",
                        "fullStart": 1406,
                        "fullEnd": 1416,
                        "start": 1406,
                        "end": 1416,
                        "fullWidth": 10,
                        "width": 10,
                        "openParenToken": {
                            "kind": "OpenParenToken",
                            "fullStart": 1406,
                            "fullEnd": 1407,
                            "start": 1406,
                            "end": 1407,
                            "fullWidth": 1,
                            "width": 1,
                            "text": "(",
                            "value": "(",
                            "valueText": "("
                        },
                        "arguments": [
                            {
                                "kind": "IdentifierName",
                                "fullStart": 1407,
                                "fullEnd": 1415,
                                "start": 1407,
                                "end": 1415,
                                "fullWidth": 8,
                                "width": 8,
                                "text": "testcase",
                                "value": "testcase",
                                "valueText": "testcase"
                            }
                        ],
                        "closeParenToken": {
                            "kind": "CloseParenToken",
                            "fullStart": 1415,
                            "fullEnd": 1416,
                            "start": 1415,
                            "end": 1416,
                            "fullWidth": 1,
                            "width": 1,
                            "text": ")",
                            "value": ")",
                            "valueText": ")"
                        }
                    }
                },
                "semicolonToken": {
                    "kind": "SemicolonToken",
                    "fullStart": 1416,
                    "fullEnd": 1419,
                    "start": 1416,
                    "end": 1417,
                    "fullWidth": 3,
                    "width": 1,
                    "text": ";",
                    "value": ";",
                    "valueText": ";",
                    "hasTrailingTrivia": true,
                    "hasTrailingNewLine": true,
                    "trailingTrivia": [
                        {
                            "kind": "NewLineTrivia",
                            "text": "\r\n"
                        }
                    ]
                }
            }
        ],
        "endOfFileToken": {
            "kind": "EndOfFileToken",
            "fullStart": 1419,
            "fullEnd": 1419,
            "start": 1419,
            "end": 1419,
            "fullWidth": 0,
            "width": 0,
            "text": ""
        }
    },
    "lineMap": {
        "lineStarts": [
            0,
            67,
            152,
            232,
            308,
            380,
            385,
            440,
            599,
            604,
            606,
            608,
            631,
            656,
            704,
            736,
            764,
            780,
            815,
            847,
            860,
            896,
            928,
            930,
            960,
            1006,
            1041,
            1074,
            1087,
            1089,
            1104,
            1148,
            1173,
            1205,
            1245,
            1264,
            1281,
            1308,
            1331,
            1377,
            1388,
            1395,
            1419
        ],
        "length": 1419
    }
}<|MERGE_RESOLUTION|>--- conflicted
+++ resolved
@@ -247,12 +247,8 @@
                                         "start": 643,
                                         "end": 653,
                                         "fullWidth": 10,
-<<<<<<< HEAD
                                         "width": 10,
-                                        "identifier": {
-=======
                                         "propertyName": {
->>>>>>> 85e84683
                                             "kind": "IdentifierName",
                                             "fullStart": 643,
                                             "fullEnd": 649,
@@ -1166,12 +1162,8 @@
                                         "start": 872,
                                         "end": 893,
                                         "fullWidth": 21,
-<<<<<<< HEAD
                                         "width": 21,
-                                        "identifier": {
-=======
                                         "propertyName": {
->>>>>>> 85e84683
                                             "kind": "IdentifierName",
                                             "fullStart": 872,
                                             "fullEnd": 876,
@@ -1545,12 +1537,8 @@
                                         "start": 942,
                                         "end": 957,
                                         "fullWidth": 15,
-<<<<<<< HEAD
                                         "width": 15,
-                                        "identifier": {
-=======
                                         "propertyName": {
->>>>>>> 85e84683
                                             "kind": "IdentifierName",
                                             "fullStart": 942,
                                             "fullEnd": 946,
