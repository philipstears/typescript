{
    "isDeclaration": false,
    "languageVersion": "EcmaScript5",
    "parseOptions": {
        "allowAutomaticSemicolonInsertion": true
    },
    "sourceUnit": {
        "kind": "SourceUnit",
        "fullStart": 0,
        "fullEnd": 882,
        "start": 630,
        "end": 882,
        "fullWidth": 882,
        "width": 252,
        "isIncrementallyUnusable": true,
        "moduleElements": [
            {
                "kind": "FunctionDeclaration",
                "fullStart": 0,
                "fullEnd": 858,
                "start": 630,
                "end": 856,
                "fullWidth": 858,
                "width": 226,
                "modifiers": [],
                "functionKeyword": {
                    "kind": "FunctionKeyword",
                    "fullStart": 0,
                    "fullEnd": 639,
                    "start": 630,
                    "end": 638,
                    "fullWidth": 639,
                    "width": 8,
                    "text": "function",
                    "value": "function",
                    "valueText": "function",
                    "hasLeadingTrivia": true,
                    "hasLeadingComment": true,
                    "hasLeadingNewLine": true,
                    "hasTrailingTrivia": true,
                    "leadingTrivia": [
                        {
                            "kind": "SingleLineCommentTrivia",
                            "text": "/// Copyright (c) 2012 Ecma International.  All rights reserved. "
                        },
                        {
                            "kind": "NewLineTrivia",
                            "text": "\r\n"
                        },
                        {
                            "kind": "SingleLineCommentTrivia",
                            "text": "/// Ecma International makes this code available under the terms and conditions set"
                        },
                        {
                            "kind": "NewLineTrivia",
                            "text": "\r\n"
                        },
                        {
                            "kind": "SingleLineCommentTrivia",
                            "text": "/// forth on http://hg.ecmascript.org/tests/test262/raw-file/tip/LICENSE (the "
                        },
                        {
                            "kind": "NewLineTrivia",
                            "text": "\r\n"
                        },
                        {
                            "kind": "SingleLineCommentTrivia",
                            "text": "/// \"Use Terms\").   Any redistribution of this code must retain the above "
                        },
                        {
                            "kind": "NewLineTrivia",
                            "text": "\r\n"
                        },
                        {
                            "kind": "SingleLineCommentTrivia",
                            "text": "/// copyright and this notice and otherwise comply with the Use Terms."
                        },
                        {
                            "kind": "NewLineTrivia",
                            "text": "\r\n"
                        },
                        {
                            "kind": "MultiLineCommentTrivia",
                            "text": "/**\r\n * @path ch15/15.2/15.2.3/15.2.3.7/15.2.3.7-6-a-150.js\r\n * @description Object.defineProperties - 'O' is an Array, 'name' is the length property of 'O', test the [[Value]] field of 'desc' is boundary value 2^32 - 2 (15.4.5.1 step 3.c)\r\n */"
                        },
                        {
                            "kind": "NewLineTrivia",
                            "text": "\r\n"
                        },
                        {
                            "kind": "NewLineTrivia",
                            "text": "\r\n"
                        },
                        {
                            "kind": "NewLineTrivia",
                            "text": "\r\n"
                        }
                    ],
                    "trailingTrivia": [
                        {
                            "kind": "WhitespaceTrivia",
                            "text": " "
                        }
                    ]
                },
                "identifier": {
                    "kind": "IdentifierName",
                    "fullStart": 639,
                    "fullEnd": 647,
                    "start": 639,
                    "end": 647,
                    "fullWidth": 8,
                    "width": 8,
                    "text": "testcase",
                    "value": "testcase",
                    "valueText": "testcase"
                },
                "callSignature": {
                    "kind": "CallSignature",
                    "fullStart": 647,
                    "fullEnd": 650,
                    "start": 647,
                    "end": 649,
                    "fullWidth": 3,
                    "width": 2,
                    "parameterList": {
                        "kind": "ParameterList",
                        "fullStart": 647,
                        "fullEnd": 650,
                        "start": 647,
                        "end": 649,
                        "fullWidth": 3,
                        "width": 2,
                        "openParenToken": {
                            "kind": "OpenParenToken",
                            "fullStart": 647,
                            "fullEnd": 648,
                            "start": 647,
                            "end": 648,
                            "fullWidth": 1,
                            "width": 1,
                            "text": "(",
                            "value": "(",
                            "valueText": "("
                        },
                        "parameters": [],
                        "closeParenToken": {
                            "kind": "CloseParenToken",
                            "fullStart": 648,
                            "fullEnd": 650,
                            "start": 648,
                            "end": 649,
                            "fullWidth": 2,
                            "width": 1,
                            "text": ")",
                            "value": ")",
                            "valueText": ")",
                            "hasTrailingTrivia": true,
                            "trailingTrivia": [
                                {
                                    "kind": "WhitespaceTrivia",
                                    "text": " "
                                }
                            ]
                        }
                    }
                },
                "block": {
                    "kind": "Block",
                    "fullStart": 650,
                    "fullEnd": 858,
                    "start": 650,
                    "end": 856,
                    "fullWidth": 208,
                    "width": 206,
                    "openBraceToken": {
                        "kind": "OpenBraceToken",
                        "fullStart": 650,
                        "fullEnd": 653,
                        "start": 650,
                        "end": 651,
                        "fullWidth": 3,
                        "width": 1,
                        "text": "{",
                        "value": "{",
                        "valueText": "{",
                        "hasTrailingTrivia": true,
                        "hasTrailingNewLine": true,
                        "trailingTrivia": [
                            {
                                "kind": "NewLineTrivia",
                                "text": "\r\n"
                            }
                        ]
                    },
                    "statements": [
                        {
                            "kind": "VariableStatement",
                            "fullStart": 653,
                            "fullEnd": 678,
                            "start": 663,
                            "end": 676,
                            "fullWidth": 25,
                            "width": 13,
                            "modifiers": [],
                            "variableDeclaration": {
                                "kind": "VariableDeclaration",
                                "fullStart": 653,
                                "fullEnd": 675,
                                "start": 663,
                                "end": 675,
                                "fullWidth": 22,
                                "width": 12,
                                "varKeyword": {
                                    "kind": "VarKeyword",
                                    "fullStart": 653,
                                    "fullEnd": 667,
                                    "start": 663,
                                    "end": 666,
                                    "fullWidth": 14,
                                    "width": 3,
                                    "text": "var",
                                    "value": "var",
                                    "valueText": "var",
                                    "hasLeadingTrivia": true,
                                    "hasLeadingNewLine": true,
                                    "hasTrailingTrivia": true,
                                    "leadingTrivia": [
                                        {
                                            "kind": "NewLineTrivia",
                                            "text": "\r\n"
                                        },
                                        {
                                            "kind": "WhitespaceTrivia",
                                            "text": "        "
                                        }
                                    ],
                                    "trailingTrivia": [
                                        {
                                            "kind": "WhitespaceTrivia",
                                            "text": " "
                                        }
                                    ]
                                },
                                "variableDeclarators": [
                                    {
                                        "kind": "VariableDeclarator",
                                        "fullStart": 667,
                                        "fullEnd": 675,
                                        "start": 667,
                                        "end": 675,
                                        "fullWidth": 8,
<<<<<<< HEAD
                                        "width": 8,
                                        "identifier": {
=======
                                        "propertyName": {
>>>>>>> 85e84683
                                            "kind": "IdentifierName",
                                            "fullStart": 667,
                                            "fullEnd": 671,
                                            "start": 667,
                                            "end": 670,
                                            "fullWidth": 4,
                                            "width": 3,
                                            "text": "arr",
                                            "value": "arr",
                                            "valueText": "arr",
                                            "hasTrailingTrivia": true,
                                            "trailingTrivia": [
                                                {
                                                    "kind": "WhitespaceTrivia",
                                                    "text": " "
                                                }
                                            ]
                                        },
                                        "equalsValueClause": {
                                            "kind": "EqualsValueClause",
                                            "fullStart": 671,
                                            "fullEnd": 675,
                                            "start": 671,
                                            "end": 675,
                                            "fullWidth": 4,
                                            "width": 4,
                                            "equalsToken": {
                                                "kind": "EqualsToken",
                                                "fullStart": 671,
                                                "fullEnd": 673,
                                                "start": 671,
                                                "end": 672,
                                                "fullWidth": 2,
                                                "width": 1,
                                                "text": "=",
                                                "value": "=",
                                                "valueText": "=",
                                                "hasTrailingTrivia": true,
                                                "trailingTrivia": [
                                                    {
                                                        "kind": "WhitespaceTrivia",
                                                        "text": " "
                                                    }
                                                ]
                                            },
                                            "value": {
                                                "kind": "ArrayLiteralExpression",
                                                "fullStart": 673,
                                                "fullEnd": 675,
                                                "start": 673,
                                                "end": 675,
                                                "fullWidth": 2,
                                                "width": 2,
                                                "openBracketToken": {
                                                    "kind": "OpenBracketToken",
                                                    "fullStart": 673,
                                                    "fullEnd": 674,
                                                    "start": 673,
                                                    "end": 674,
                                                    "fullWidth": 1,
                                                    "width": 1,
                                                    "text": "[",
                                                    "value": "[",
                                                    "valueText": "["
                                                },
                                                "expressions": [],
                                                "closeBracketToken": {
                                                    "kind": "CloseBracketToken",
                                                    "fullStart": 674,
                                                    "fullEnd": 675,
                                                    "start": 674,
                                                    "end": 675,
                                                    "fullWidth": 1,
                                                    "width": 1,
                                                    "text": "]",
                                                    "value": "]",
                                                    "valueText": "]"
                                                }
                                            }
                                        }
                                    }
                                ]
                            },
                            "semicolonToken": {
                                "kind": "SemicolonToken",
                                "fullStart": 675,
                                "fullEnd": 678,
                                "start": 675,
                                "end": 676,
                                "fullWidth": 3,
                                "width": 1,
                                "text": ";",
                                "value": ";",
                                "valueText": ";",
                                "hasTrailingTrivia": true,
                                "hasTrailingNewLine": true,
                                "trailingTrivia": [
                                    {
                                        "kind": "NewLineTrivia",
                                        "text": "\r\n"
                                    }
                                ]
                            }
                        },
                        {
                            "kind": "ExpressionStatement",
                            "fullStart": 678,
                            "fullEnd": 806,
                            "start": 688,
                            "end": 804,
                            "fullWidth": 128,
                            "width": 116,
                            "expression": {
                                "kind": "InvocationExpression",
                                "fullStart": 678,
                                "fullEnd": 803,
                                "start": 688,
                                "end": 803,
                                "fullWidth": 125,
                                "width": 115,
                                "expression": {
                                    "kind": "MemberAccessExpression",
                                    "fullStart": 678,
                                    "fullEnd": 711,
                                    "start": 688,
                                    "end": 711,
                                    "fullWidth": 33,
                                    "width": 23,
                                    "expression": {
                                        "kind": "IdentifierName",
                                        "fullStart": 678,
                                        "fullEnd": 694,
                                        "start": 688,
                                        "end": 694,
                                        "fullWidth": 16,
                                        "width": 6,
                                        "text": "Object",
                                        "value": "Object",
                                        "valueText": "Object",
                                        "hasLeadingTrivia": true,
                                        "hasLeadingNewLine": true,
                                        "leadingTrivia": [
                                            {
                                                "kind": "NewLineTrivia",
                                                "text": "\r\n"
                                            },
                                            {
                                                "kind": "WhitespaceTrivia",
                                                "text": "        "
                                            }
                                        ]
                                    },
                                    "dotToken": {
                                        "kind": "DotToken",
                                        "fullStart": 694,
                                        "fullEnd": 695,
                                        "start": 694,
                                        "end": 695,
                                        "fullWidth": 1,
                                        "width": 1,
                                        "text": ".",
                                        "value": ".",
                                        "valueText": "."
                                    },
                                    "name": {
                                        "kind": "IdentifierName",
                                        "fullStart": 695,
                                        "fullEnd": 711,
                                        "start": 695,
                                        "end": 711,
                                        "fullWidth": 16,
                                        "width": 16,
                                        "text": "defineProperties",
                                        "value": "defineProperties",
                                        "valueText": "defineProperties"
                                    }
                                },
                                "argumentList": {
                                    "kind": "ArgumentList",
                                    "fullStart": 711,
                                    "fullEnd": 803,
                                    "start": 711,
                                    "end": 803,
                                    "fullWidth": 92,
                                    "width": 92,
                                    "openParenToken": {
                                        "kind": "OpenParenToken",
                                        "fullStart": 711,
                                        "fullEnd": 712,
                                        "start": 711,
                                        "end": 712,
                                        "fullWidth": 1,
                                        "width": 1,
                                        "text": "(",
                                        "value": "(",
                                        "valueText": "("
                                    },
                                    "arguments": [
                                        {
                                            "kind": "IdentifierName",
                                            "fullStart": 712,
                                            "fullEnd": 715,
                                            "start": 712,
                                            "end": 715,
                                            "fullWidth": 3,
                                            "width": 3,
                                            "text": "arr",
                                            "value": "arr",
                                            "valueText": "arr"
                                        },
                                        {
                                            "kind": "CommaToken",
                                            "fullStart": 715,
                                            "fullEnd": 717,
                                            "start": 715,
                                            "end": 716,
                                            "fullWidth": 2,
                                            "width": 1,
                                            "text": ",",
                                            "value": ",",
                                            "valueText": ",",
                                            "hasTrailingTrivia": true,
                                            "trailingTrivia": [
                                                {
                                                    "kind": "WhitespaceTrivia",
                                                    "text": " "
                                                }
                                            ]
                                        },
                                        {
                                            "kind": "ObjectLiteralExpression",
                                            "fullStart": 717,
                                            "fullEnd": 802,
                                            "start": 717,
                                            "end": 802,
                                            "fullWidth": 85,
                                            "width": 85,
                                            "openBraceToken": {
                                                "kind": "OpenBraceToken",
                                                "fullStart": 717,
                                                "fullEnd": 720,
                                                "start": 717,
                                                "end": 718,
                                                "fullWidth": 3,
                                                "width": 1,
                                                "text": "{",
                                                "value": "{",
                                                "valueText": "{",
                                                "hasTrailingTrivia": true,
                                                "hasTrailingNewLine": true,
                                                "trailingTrivia": [
                                                    {
                                                        "kind": "NewLineTrivia",
                                                        "text": "\r\n"
                                                    }
                                                ]
                                            },
                                            "propertyAssignments": [
                                                {
                                                    "kind": "SimplePropertyAssignment",
                                                    "fullStart": 720,
                                                    "fullEnd": 793,
                                                    "start": 732,
                                                    "end": 791,
                                                    "fullWidth": 73,
                                                    "width": 59,
                                                    "propertyName": {
                                                        "kind": "IdentifierName",
                                                        "fullStart": 720,
                                                        "fullEnd": 738,
                                                        "start": 732,
                                                        "end": 738,
                                                        "fullWidth": 18,
                                                        "width": 6,
                                                        "text": "length",
                                                        "value": "length",
                                                        "valueText": "length",
                                                        "hasLeadingTrivia": true,
                                                        "leadingTrivia": [
                                                            {
                                                                "kind": "WhitespaceTrivia",
                                                                "text": "            "
                                                            }
                                                        ]
                                                    },
                                                    "colonToken": {
                                                        "kind": "ColonToken",
                                                        "fullStart": 738,
                                                        "fullEnd": 740,
                                                        "start": 738,
                                                        "end": 739,
                                                        "fullWidth": 2,
                                                        "width": 1,
                                                        "text": ":",
                                                        "value": ":",
                                                        "valueText": ":",
                                                        "hasTrailingTrivia": true,
                                                        "trailingTrivia": [
                                                            {
                                                                "kind": "WhitespaceTrivia",
                                                                "text": " "
                                                            }
                                                        ]
                                                    },
                                                    "expression": {
                                                        "kind": "ObjectLiteralExpression",
                                                        "fullStart": 740,
                                                        "fullEnd": 793,
                                                        "start": 740,
                                                        "end": 791,
                                                        "fullWidth": 53,
                                                        "width": 51,
                                                        "openBraceToken": {
                                                            "kind": "OpenBraceToken",
                                                            "fullStart": 740,
                                                            "fullEnd": 743,
                                                            "start": 740,
                                                            "end": 741,
                                                            "fullWidth": 3,
                                                            "width": 1,
                                                            "text": "{",
                                                            "value": "{",
                                                            "valueText": "{",
                                                            "hasTrailingTrivia": true,
                                                            "hasTrailingNewLine": true,
                                                            "trailingTrivia": [
                                                                {
                                                                    "kind": "NewLineTrivia",
                                                                    "text": "\r\n"
                                                                }
                                                            ]
                                                        },
                                                        "propertyAssignments": [
                                                            {
                                                                "kind": "SimplePropertyAssignment",
                                                                "fullStart": 743,
                                                                "fullEnd": 778,
                                                                "start": 759,
                                                                "end": 776,
                                                                "fullWidth": 35,
                                                                "width": 17,
                                                                "propertyName": {
                                                                    "kind": "IdentifierName",
                                                                    "fullStart": 743,
                                                                    "fullEnd": 764,
                                                                    "start": 759,
                                                                    "end": 764,
                                                                    "fullWidth": 21,
                                                                    "width": 5,
                                                                    "text": "value",
                                                                    "value": "value",
                                                                    "valueText": "value",
                                                                    "hasLeadingTrivia": true,
                                                                    "leadingTrivia": [
                                                                        {
                                                                            "kind": "WhitespaceTrivia",
                                                                            "text": "                "
                                                                        }
                                                                    ]
                                                                },
                                                                "colonToken": {
                                                                    "kind": "ColonToken",
                                                                    "fullStart": 764,
                                                                    "fullEnd": 766,
                                                                    "start": 764,
                                                                    "end": 765,
                                                                    "fullWidth": 2,
                                                                    "width": 1,
                                                                    "text": ":",
                                                                    "value": ":",
                                                                    "valueText": ":",
                                                                    "hasTrailingTrivia": true,
                                                                    "trailingTrivia": [
                                                                        {
                                                                            "kind": "WhitespaceTrivia",
                                                                            "text": " "
                                                                        }
                                                                    ]
                                                                },
                                                                "expression": {
                                                                    "kind": "NumericLiteral",
                                                                    "fullStart": 766,
                                                                    "fullEnd": 778,
                                                                    "start": 766,
                                                                    "end": 776,
                                                                    "fullWidth": 12,
                                                                    "width": 10,
                                                                    "text": "4294967294",
                                                                    "value": 4294967294,
                                                                    "valueText": "4294967294",
                                                                    "hasTrailingTrivia": true,
                                                                    "hasTrailingNewLine": true,
                                                                    "trailingTrivia": [
                                                                        {
                                                                            "kind": "NewLineTrivia",
                                                                            "text": "\r\n"
                                                                        }
                                                                    ]
                                                                }
                                                            }
                                                        ],
                                                        "closeBraceToken": {
                                                            "kind": "CloseBraceToken",
                                                            "fullStart": 778,
                                                            "fullEnd": 793,
                                                            "start": 790,
                                                            "end": 791,
                                                            "fullWidth": 15,
                                                            "width": 1,
                                                            "text": "}",
                                                            "value": "}",
                                                            "valueText": "}",
                                                            "hasLeadingTrivia": true,
                                                            "hasTrailingTrivia": true,
                                                            "hasTrailingNewLine": true,
                                                            "leadingTrivia": [
                                                                {
                                                                    "kind": "WhitespaceTrivia",
                                                                    "text": "            "
                                                                }
                                                            ],
                                                            "trailingTrivia": [
                                                                {
                                                                    "kind": "NewLineTrivia",
                                                                    "text": "\r\n"
                                                                }
                                                            ]
                                                        }
                                                    }
                                                }
                                            ],
                                            "closeBraceToken": {
                                                "kind": "CloseBraceToken",
                                                "fullStart": 793,
                                                "fullEnd": 802,
                                                "start": 801,
                                                "end": 802,
                                                "fullWidth": 9,
                                                "width": 1,
                                                "text": "}",
                                                "value": "}",
                                                "valueText": "}",
                                                "hasLeadingTrivia": true,
                                                "leadingTrivia": [
                                                    {
                                                        "kind": "WhitespaceTrivia",
                                                        "text": "        "
                                                    }
                                                ]
                                            }
                                        }
                                    ],
                                    "closeParenToken": {
                                        "kind": "CloseParenToken",
                                        "fullStart": 802,
                                        "fullEnd": 803,
                                        "start": 802,
                                        "end": 803,
                                        "fullWidth": 1,
                                        "width": 1,
                                        "text": ")",
                                        "value": ")",
                                        "valueText": ")"
                                    }
                                }
                            },
                            "semicolonToken": {
                                "kind": "SemicolonToken",
                                "fullStart": 803,
                                "fullEnd": 806,
                                "start": 803,
                                "end": 804,
                                "fullWidth": 3,
                                "width": 1,
                                "text": ";",
                                "value": ";",
                                "valueText": ";",
                                "hasTrailingTrivia": true,
                                "hasTrailingNewLine": true,
                                "trailingTrivia": [
                                    {
                                        "kind": "NewLineTrivia",
                                        "text": "\r\n"
                                    }
                                ]
                            }
                        },
                        {
                            "kind": "ReturnStatement",
                            "fullStart": 806,
                            "fullEnd": 851,
                            "start": 816,
                            "end": 849,
                            "fullWidth": 45,
                            "width": 33,
                            "returnKeyword": {
                                "kind": "ReturnKeyword",
                                "fullStart": 806,
                                "fullEnd": 823,
                                "start": 816,
                                "end": 822,
                                "fullWidth": 17,
                                "width": 6,
                                "text": "return",
                                "value": "return",
                                "valueText": "return",
                                "hasLeadingTrivia": true,
                                "hasLeadingNewLine": true,
                                "hasTrailingTrivia": true,
                                "leadingTrivia": [
                                    {
                                        "kind": "NewLineTrivia",
                                        "text": "\r\n"
                                    },
                                    {
                                        "kind": "WhitespaceTrivia",
                                        "text": "        "
                                    }
                                ],
                                "trailingTrivia": [
                                    {
                                        "kind": "WhitespaceTrivia",
                                        "text": " "
                                    }
                                ]
                            },
                            "expression": {
                                "kind": "EqualsExpression",
                                "fullStart": 823,
                                "fullEnd": 848,
                                "start": 823,
                                "end": 848,
                                "fullWidth": 25,
                                "width": 25,
                                "left": {
                                    "kind": "MemberAccessExpression",
                                    "fullStart": 823,
                                    "fullEnd": 834,
                                    "start": 823,
                                    "end": 833,
                                    "fullWidth": 11,
                                    "width": 10,
                                    "expression": {
                                        "kind": "IdentifierName",
                                        "fullStart": 823,
                                        "fullEnd": 826,
                                        "start": 823,
                                        "end": 826,
                                        "fullWidth": 3,
                                        "width": 3,
                                        "text": "arr",
                                        "value": "arr",
                                        "valueText": "arr"
                                    },
                                    "dotToken": {
                                        "kind": "DotToken",
                                        "fullStart": 826,
                                        "fullEnd": 827,
                                        "start": 826,
                                        "end": 827,
                                        "fullWidth": 1,
                                        "width": 1,
                                        "text": ".",
                                        "value": ".",
                                        "valueText": "."
                                    },
                                    "name": {
                                        "kind": "IdentifierName",
                                        "fullStart": 827,
                                        "fullEnd": 834,
                                        "start": 827,
                                        "end": 833,
                                        "fullWidth": 7,
                                        "width": 6,
                                        "text": "length",
                                        "value": "length",
                                        "valueText": "length",
                                        "hasTrailingTrivia": true,
                                        "trailingTrivia": [
                                            {
                                                "kind": "WhitespaceTrivia",
                                                "text": " "
                                            }
                                        ]
                                    }
                                },
                                "operatorToken": {
                                    "kind": "EqualsEqualsEqualsToken",
                                    "fullStart": 834,
                                    "fullEnd": 838,
                                    "start": 834,
                                    "end": 837,
                                    "fullWidth": 4,
                                    "width": 3,
                                    "text": "===",
                                    "value": "===",
                                    "valueText": "===",
                                    "hasTrailingTrivia": true,
                                    "trailingTrivia": [
                                        {
                                            "kind": "WhitespaceTrivia",
                                            "text": " "
                                        }
                                    ]
                                },
                                "right": {
                                    "kind": "NumericLiteral",
                                    "fullStart": 838,
                                    "fullEnd": 848,
                                    "start": 838,
                                    "end": 848,
                                    "fullWidth": 10,
                                    "width": 10,
                                    "text": "4294967294",
                                    "value": 4294967294,
                                    "valueText": "4294967294"
                                }
                            },
                            "semicolonToken": {
                                "kind": "SemicolonToken",
                                "fullStart": 848,
                                "fullEnd": 851,
                                "start": 848,
                                "end": 849,
                                "fullWidth": 3,
                                "width": 1,
                                "text": ";",
                                "value": ";",
                                "valueText": ";",
                                "hasTrailingTrivia": true,
                                "hasTrailingNewLine": true,
                                "trailingTrivia": [
                                    {
                                        "kind": "NewLineTrivia",
                                        "text": "\r\n"
                                    }
                                ]
                            }
                        }
                    ],
                    "closeBraceToken": {
                        "kind": "CloseBraceToken",
                        "fullStart": 851,
                        "fullEnd": 858,
                        "start": 855,
                        "end": 856,
                        "fullWidth": 7,
                        "width": 1,
                        "text": "}",
                        "value": "}",
                        "valueText": "}",
                        "hasLeadingTrivia": true,
                        "hasTrailingTrivia": true,
                        "hasTrailingNewLine": true,
                        "leadingTrivia": [
                            {
                                "kind": "WhitespaceTrivia",
                                "text": "    "
                            }
                        ],
                        "trailingTrivia": [
                            {
                                "kind": "NewLineTrivia",
                                "text": "\r\n"
                            }
                        ]
                    }
                }
            },
            {
                "kind": "ExpressionStatement",
                "fullStart": 858,
                "fullEnd": 882,
                "start": 858,
                "end": 880,
                "fullWidth": 24,
                "width": 22,
                "expression": {
                    "kind": "InvocationExpression",
                    "fullStart": 858,
                    "fullEnd": 879,
                    "start": 858,
                    "end": 879,
                    "fullWidth": 21,
                    "width": 21,
                    "expression": {
                        "kind": "IdentifierName",
                        "fullStart": 858,
                        "fullEnd": 869,
                        "start": 858,
                        "end": 869,
                        "fullWidth": 11,
                        "width": 11,
                        "text": "runTestCase",
                        "value": "runTestCase",
                        "valueText": "runTestCase"
                    },
                    "argumentList": {
                        "kind": "ArgumentList",
                        "fullStart": 869,
                        "fullEnd": 879,
                        "start": 869,
                        "end": 879,
                        "fullWidth": 10,
                        "width": 10,
                        "openParenToken": {
                            "kind": "OpenParenToken",
                            "fullStart": 869,
                            "fullEnd": 870,
                            "start": 869,
                            "end": 870,
                            "fullWidth": 1,
                            "width": 1,
                            "text": "(",
                            "value": "(",
                            "valueText": "("
                        },
                        "arguments": [
                            {
                                "kind": "IdentifierName",
                                "fullStart": 870,
                                "fullEnd": 878,
                                "start": 870,
                                "end": 878,
                                "fullWidth": 8,
                                "width": 8,
                                "text": "testcase",
                                "value": "testcase",
                                "valueText": "testcase"
                            }
                        ],
                        "closeParenToken": {
                            "kind": "CloseParenToken",
                            "fullStart": 878,
                            "fullEnd": 879,
                            "start": 878,
                            "end": 879,
                            "fullWidth": 1,
                            "width": 1,
                            "text": ")",
                            "value": ")",
                            "valueText": ")"
                        }
                    }
                },
                "semicolonToken": {
                    "kind": "SemicolonToken",
                    "fullStart": 879,
                    "fullEnd": 882,
                    "start": 879,
                    "end": 880,
                    "fullWidth": 3,
                    "width": 1,
                    "text": ";",
                    "value": ";",
                    "valueText": ";",
                    "hasTrailingTrivia": true,
                    "hasTrailingNewLine": true,
                    "trailingTrivia": [
                        {
                            "kind": "NewLineTrivia",
                            "text": "\r\n"
                        }
                    ]
                }
            }
        ],
        "endOfFileToken": {
            "kind": "EndOfFileToken",
            "fullStart": 882,
            "fullEnd": 882,
            "start": 882,
            "end": 882,
            "fullWidth": 0,
            "width": 0,
            "text": ""
        }
    },
    "lineMap": {
        "lineStarts": [
            0,
            67,
            152,
            232,
            308,
            380,
            385,
            441,
            621,
            626,
            628,
            630,
            653,
            655,
            678,
            680,
            720,
            743,
            778,
            793,
            806,
            808,
            851,
            858,
            882
        ],
        "length": 882
    }
}<|MERGE_RESOLUTION|>--- conflicted
+++ resolved
@@ -250,12 +250,8 @@
                                         "start": 667,
                                         "end": 675,
                                         "fullWidth": 8,
-<<<<<<< HEAD
                                         "width": 8,
-                                        "identifier": {
-=======
                                         "propertyName": {
->>>>>>> 85e84683
                                             "kind": "IdentifierName",
                                             "fullStart": 667,
                                             "fullEnd": 671,
