--- conflicted
+++ resolved
@@ -252,12 +252,8 @@
                                         "start": 570,
                                         "end": 578,
                                         "fullWidth": 8,
-<<<<<<< HEAD
                                         "width": 8,
-                                        "identifier": {
-=======
                                         "propertyName": {
->>>>>>> 85e84683
                                             "kind": "IdentifierName",
                                             "fullStart": 570,
                                             "fullEnd": 574,
@@ -413,12 +409,8 @@
                                         "start": 593,
                                         "end": 607,
                                         "fullWidth": 14,
-<<<<<<< HEAD
                                         "width": 14,
-                                        "identifier": {
-=======
                                         "propertyName": {
->>>>>>> 85e84683
                                             "kind": "IdentifierName",
                                             "fullStart": 593,
                                             "fullEnd": 600,
