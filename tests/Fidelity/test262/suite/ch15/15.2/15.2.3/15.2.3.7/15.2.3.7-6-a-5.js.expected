{
    "isDeclaration": false,
    "languageVersion": "EcmaScript5",
    "parseOptions": {
        "allowAutomaticSemicolonInsertion": true
    },
    "sourceUnit": {
        "kind": "SourceUnit",
        "fullStart": 0,
        "fullEnd": 1198,
        "start": 538,
        "end": 1198,
        "fullWidth": 1198,
        "width": 660,
        "isIncrementallyUnusable": true,
        "moduleElements": [
            {
                "kind": "FunctionDeclaration",
                "fullStart": 0,
                "fullEnd": 1174,
                "start": 538,
                "end": 1172,
                "fullWidth": 1174,
                "width": 634,
                "isIncrementallyUnusable": true,
                "modifiers": [],
                "functionKeyword": {
                    "kind": "FunctionKeyword",
                    "fullStart": 0,
                    "fullEnd": 547,
                    "start": 538,
                    "end": 546,
                    "fullWidth": 547,
                    "width": 8,
                    "text": "function",
                    "value": "function",
                    "valueText": "function",
                    "hasLeadingTrivia": true,
                    "hasLeadingComment": true,
                    "hasLeadingNewLine": true,
                    "hasTrailingTrivia": true,
                    "leadingTrivia": [
                        {
                            "kind": "SingleLineCommentTrivia",
                            "text": "/// Copyright (c) 2012 Ecma International.  All rights reserved. "
                        },
                        {
                            "kind": "NewLineTrivia",
                            "text": "\r\n"
                        },
                        {
                            "kind": "SingleLineCommentTrivia",
                            "text": "/// Ecma International makes this code available under the terms and conditions set"
                        },
                        {
                            "kind": "NewLineTrivia",
                            "text": "\r\n"
                        },
                        {
                            "kind": "SingleLineCommentTrivia",
                            "text": "/// forth on http://hg.ecmascript.org/tests/test262/raw-file/tip/LICENSE (the "
                        },
                        {
                            "kind": "NewLineTrivia",
                            "text": "\r\n"
                        },
                        {
                            "kind": "SingleLineCommentTrivia",
                            "text": "/// \"Use Terms\").   Any redistribution of this code must retain the above "
                        },
                        {
                            "kind": "NewLineTrivia",
                            "text": "\r\n"
                        },
                        {
                            "kind": "SingleLineCommentTrivia",
                            "text": "/// copyright and this notice and otherwise comply with the Use Terms."
                        },
                        {
                            "kind": "NewLineTrivia",
                            "text": "\r\n"
                        },
                        {
                            "kind": "MultiLineCommentTrivia",
                            "text": "/**\r\n * @path ch15/15.2/15.2.3/15.2.3.7/15.2.3.7-6-a-5.js\r\n * @description Object.defineProperties - 'P' is own accessor property (8.12.9 step 1 ) \r\n */"
                        },
                        {
                            "kind": "NewLineTrivia",
                            "text": "\r\n"
                        },
                        {
                            "kind": "NewLineTrivia",
                            "text": "\r\n"
                        },
                        {
                            "kind": "NewLineTrivia",
                            "text": "\r\n"
                        }
                    ],
                    "trailingTrivia": [
                        {
                            "kind": "WhitespaceTrivia",
                            "text": " "
                        }
                    ]
                },
                "identifier": {
                    "kind": "IdentifierName",
                    "fullStart": 547,
                    "fullEnd": 555,
                    "start": 547,
                    "end": 555,
                    "fullWidth": 8,
                    "width": 8,
                    "text": "testcase",
                    "value": "testcase",
                    "valueText": "testcase"
                },
                "callSignature": {
                    "kind": "CallSignature",
                    "fullStart": 555,
                    "fullEnd": 558,
                    "start": 555,
                    "end": 557,
                    "fullWidth": 3,
                    "width": 2,
                    "parameterList": {
                        "kind": "ParameterList",
                        "fullStart": 555,
                        "fullEnd": 558,
                        "start": 555,
                        "end": 557,
                        "fullWidth": 3,
                        "width": 2,
                        "openParenToken": {
                            "kind": "OpenParenToken",
                            "fullStart": 555,
                            "fullEnd": 556,
                            "start": 555,
                            "end": 556,
                            "fullWidth": 1,
                            "width": 1,
                            "text": "(",
                            "value": "(",
                            "valueText": "("
                        },
                        "parameters": [],
                        "closeParenToken": {
                            "kind": "CloseParenToken",
                            "fullStart": 556,
                            "fullEnd": 558,
                            "start": 556,
                            "end": 557,
                            "fullWidth": 2,
                            "width": 1,
                            "text": ")",
                            "value": ")",
                            "valueText": ")",
                            "hasTrailingTrivia": true,
                            "trailingTrivia": [
                                {
                                    "kind": "WhitespaceTrivia",
                                    "text": " "
                                }
                            ]
                        }
                    }
                },
                "block": {
                    "kind": "Block",
                    "fullStart": 558,
                    "fullEnd": 1174,
                    "start": 558,
                    "end": 1172,
                    "fullWidth": 616,
                    "width": 614,
                    "isIncrementallyUnusable": true,
                    "openBraceToken": {
                        "kind": "OpenBraceToken",
                        "fullStart": 558,
                        "fullEnd": 561,
                        "start": 558,
                        "end": 559,
                        "fullWidth": 3,
                        "width": 1,
                        "text": "{",
                        "value": "{",
                        "valueText": "{",
                        "hasTrailingTrivia": true,
                        "hasTrailingNewLine": true,
                        "trailingTrivia": [
                            {
                                "kind": "NewLineTrivia",
                                "text": "\r\n"
                            }
                        ]
                    },
                    "statements": [
                        {
                            "kind": "VariableStatement",
                            "fullStart": 561,
                            "fullEnd": 584,
                            "start": 569,
                            "end": 582,
                            "fullWidth": 23,
                            "width": 13,
                            "modifiers": [],
                            "variableDeclaration": {
                                "kind": "VariableDeclaration",
                                "fullStart": 561,
                                "fullEnd": 581,
                                "start": 569,
                                "end": 581,
                                "fullWidth": 20,
                                "width": 12,
                                "varKeyword": {
                                    "kind": "VarKeyword",
                                    "fullStart": 561,
                                    "fullEnd": 573,
                                    "start": 569,
                                    "end": 572,
                                    "fullWidth": 12,
                                    "width": 3,
                                    "text": "var",
                                    "value": "var",
                                    "valueText": "var",
                                    "hasLeadingTrivia": true,
                                    "hasTrailingTrivia": true,
                                    "leadingTrivia": [
                                        {
                                            "kind": "WhitespaceTrivia",
                                            "text": "        "
                                        }
                                    ],
                                    "trailingTrivia": [
                                        {
                                            "kind": "WhitespaceTrivia",
                                            "text": " "
                                        }
                                    ]
                                },
                                "variableDeclarators": [
                                    {
                                        "kind": "VariableDeclarator",
                                        "fullStart": 573,
                                        "fullEnd": 581,
                                        "start": 573,
                                        "end": 581,
                                        "fullWidth": 8,
<<<<<<< HEAD
                                        "width": 8,
                                        "identifier": {
=======
                                        "propertyName": {
>>>>>>> 85e84683
                                            "kind": "IdentifierName",
                                            "fullStart": 573,
                                            "fullEnd": 577,
                                            "start": 573,
                                            "end": 576,
                                            "fullWidth": 4,
                                            "width": 3,
                                            "text": "obj",
                                            "value": "obj",
                                            "valueText": "obj",
                                            "hasTrailingTrivia": true,
                                            "trailingTrivia": [
                                                {
                                                    "kind": "WhitespaceTrivia",
                                                    "text": " "
                                                }
                                            ]
                                        },
                                        "equalsValueClause": {
                                            "kind": "EqualsValueClause",
                                            "fullStart": 577,
                                            "fullEnd": 581,
                                            "start": 577,
                                            "end": 581,
                                            "fullWidth": 4,
                                            "width": 4,
                                            "equalsToken": {
                                                "kind": "EqualsToken",
                                                "fullStart": 577,
                                                "fullEnd": 579,
                                                "start": 577,
                                                "end": 578,
                                                "fullWidth": 2,
                                                "width": 1,
                                                "text": "=",
                                                "value": "=",
                                                "valueText": "=",
                                                "hasTrailingTrivia": true,
                                                "trailingTrivia": [
                                                    {
                                                        "kind": "WhitespaceTrivia",
                                                        "text": " "
                                                    }
                                                ]
                                            },
                                            "value": {
                                                "kind": "ObjectLiteralExpression",
                                                "fullStart": 579,
                                                "fullEnd": 581,
                                                "start": 579,
                                                "end": 581,
                                                "fullWidth": 2,
                                                "width": 2,
                                                "openBraceToken": {
                                                    "kind": "OpenBraceToken",
                                                    "fullStart": 579,
                                                    "fullEnd": 580,
                                                    "start": 579,
                                                    "end": 580,
                                                    "fullWidth": 1,
                                                    "width": 1,
                                                    "text": "{",
                                                    "value": "{",
                                                    "valueText": "{"
                                                },
                                                "propertyAssignments": [],
                                                "closeBraceToken": {
                                                    "kind": "CloseBraceToken",
                                                    "fullStart": 580,
                                                    "fullEnd": 581,
                                                    "start": 580,
                                                    "end": 581,
                                                    "fullWidth": 1,
                                                    "width": 1,
                                                    "text": "}",
                                                    "value": "}",
                                                    "valueText": "}"
                                                }
                                            }
                                        }
                                    }
                                ]
                            },
                            "semicolonToken": {
                                "kind": "SemicolonToken",
                                "fullStart": 581,
                                "fullEnd": 584,
                                "start": 581,
                                "end": 582,
                                "fullWidth": 3,
                                "width": 1,
                                "text": ";",
                                "value": ";",
                                "valueText": ";",
                                "hasTrailingTrivia": true,
                                "hasTrailingNewLine": true,
                                "trailingTrivia": [
                                    {
                                        "kind": "NewLineTrivia",
                                        "text": "\r\n"
                                    }
                                ]
                            }
                        },
                        {
                            "kind": "FunctionDeclaration",
                            "fullStart": 584,
                            "fullEnd": 649,
                            "start": 592,
                            "end": 647,
                            "fullWidth": 65,
                            "width": 55,
                            "modifiers": [],
                            "functionKeyword": {
                                "kind": "FunctionKeyword",
                                "fullStart": 584,
                                "fullEnd": 601,
                                "start": 592,
                                "end": 600,
                                "fullWidth": 17,
                                "width": 8,
                                "text": "function",
                                "value": "function",
                                "valueText": "function",
                                "hasLeadingTrivia": true,
                                "hasTrailingTrivia": true,
                                "leadingTrivia": [
                                    {
                                        "kind": "WhitespaceTrivia",
                                        "text": "        "
                                    }
                                ],
                                "trailingTrivia": [
                                    {
                                        "kind": "WhitespaceTrivia",
                                        "text": " "
                                    }
                                ]
                            },
                            "identifier": {
                                "kind": "IdentifierName",
                                "fullStart": 601,
                                "fullEnd": 608,
                                "start": 601,
                                "end": 608,
                                "fullWidth": 7,
                                "width": 7,
                                "text": "getFunc",
                                "value": "getFunc",
                                "valueText": "getFunc"
                            },
                            "callSignature": {
                                "kind": "CallSignature",
                                "fullStart": 608,
                                "fullEnd": 611,
                                "start": 608,
                                "end": 610,
                                "fullWidth": 3,
                                "width": 2,
                                "parameterList": {
                                    "kind": "ParameterList",
                                    "fullStart": 608,
                                    "fullEnd": 611,
                                    "start": 608,
                                    "end": 610,
                                    "fullWidth": 3,
                                    "width": 2,
                                    "openParenToken": {
                                        "kind": "OpenParenToken",
                                        "fullStart": 608,
                                        "fullEnd": 609,
                                        "start": 608,
                                        "end": 609,
                                        "fullWidth": 1,
                                        "width": 1,
                                        "text": "(",
                                        "value": "(",
                                        "valueText": "("
                                    },
                                    "parameters": [],
                                    "closeParenToken": {
                                        "kind": "CloseParenToken",
                                        "fullStart": 609,
                                        "fullEnd": 611,
                                        "start": 609,
                                        "end": 610,
                                        "fullWidth": 2,
                                        "width": 1,
                                        "text": ")",
                                        "value": ")",
                                        "valueText": ")",
                                        "hasTrailingTrivia": true,
                                        "trailingTrivia": [
                                            {
                                                "kind": "WhitespaceTrivia",
                                                "text": " "
                                            }
                                        ]
                                    }
                                }
                            },
                            "block": {
                                "kind": "Block",
                                "fullStart": 611,
                                "fullEnd": 649,
                                "start": 611,
                                "end": 647,
                                "fullWidth": 38,
                                "width": 36,
                                "openBraceToken": {
                                    "kind": "OpenBraceToken",
                                    "fullStart": 611,
                                    "fullEnd": 614,
                                    "start": 611,
                                    "end": 612,
                                    "fullWidth": 3,
                                    "width": 1,
                                    "text": "{",
                                    "value": "{",
                                    "valueText": "{",
                                    "hasTrailingTrivia": true,
                                    "hasTrailingNewLine": true,
                                    "trailingTrivia": [
                                        {
                                            "kind": "NewLineTrivia",
                                            "text": "\r\n"
                                        }
                                    ]
                                },
                                "statements": [
                                    {
                                        "kind": "ReturnStatement",
                                        "fullStart": 614,
                                        "fullEnd": 638,
                                        "start": 626,
                                        "end": 636,
                                        "fullWidth": 24,
                                        "width": 10,
                                        "returnKeyword": {
                                            "kind": "ReturnKeyword",
                                            "fullStart": 614,
                                            "fullEnd": 633,
                                            "start": 626,
                                            "end": 632,
                                            "fullWidth": 19,
                                            "width": 6,
                                            "text": "return",
                                            "value": "return",
                                            "valueText": "return",
                                            "hasLeadingTrivia": true,
                                            "hasTrailingTrivia": true,
                                            "leadingTrivia": [
                                                {
                                                    "kind": "WhitespaceTrivia",
                                                    "text": "            "
                                                }
                                            ],
                                            "trailingTrivia": [
                                                {
                                                    "kind": "WhitespaceTrivia",
                                                    "text": " "
                                                }
                                            ]
                                        },
                                        "expression": {
                                            "kind": "NumericLiteral",
                                            "fullStart": 633,
                                            "fullEnd": 635,
                                            "start": 633,
                                            "end": 635,
                                            "fullWidth": 2,
                                            "width": 2,
                                            "text": "11",
                                            "value": 11,
                                            "valueText": "11"
                                        },
                                        "semicolonToken": {
                                            "kind": "SemicolonToken",
                                            "fullStart": 635,
                                            "fullEnd": 638,
                                            "start": 635,
                                            "end": 636,
                                            "fullWidth": 3,
                                            "width": 1,
                                            "text": ";",
                                            "value": ";",
                                            "valueText": ";",
                                            "hasTrailingTrivia": true,
                                            "hasTrailingNewLine": true,
                                            "trailingTrivia": [
                                                {
                                                    "kind": "NewLineTrivia",
                                                    "text": "\r\n"
                                                }
                                            ]
                                        }
                                    }
                                ],
                                "closeBraceToken": {
                                    "kind": "CloseBraceToken",
                                    "fullStart": 638,
                                    "fullEnd": 649,
                                    "start": 646,
                                    "end": 647,
                                    "fullWidth": 11,
                                    "width": 1,
                                    "text": "}",
                                    "value": "}",
                                    "valueText": "}",
                                    "hasLeadingTrivia": true,
                                    "hasTrailingTrivia": true,
                                    "hasTrailingNewLine": true,
                                    "leadingTrivia": [
                                        {
                                            "kind": "WhitespaceTrivia",
                                            "text": "        "
                                        }
                                    ],
                                    "trailingTrivia": [
                                        {
                                            "kind": "NewLineTrivia",
                                            "text": "\r\n"
                                        }
                                    ]
                                }
                            }
                        },
                        {
                            "kind": "ExpressionStatement",
                            "fullStart": 649,
                            "fullEnd": 770,
                            "start": 659,
                            "end": 768,
                            "fullWidth": 121,
                            "width": 109,
                            "isIncrementallyUnusable": true,
                            "expression": {
                                "kind": "InvocationExpression",
                                "fullStart": 649,
                                "fullEnd": 767,
                                "start": 659,
                                "end": 767,
                                "fullWidth": 118,
                                "width": 108,
                                "isIncrementallyUnusable": true,
                                "expression": {
                                    "kind": "MemberAccessExpression",
                                    "fullStart": 649,
                                    "fullEnd": 680,
                                    "start": 659,
                                    "end": 680,
                                    "fullWidth": 31,
                                    "width": 21,
                                    "expression": {
                                        "kind": "IdentifierName",
                                        "fullStart": 649,
                                        "fullEnd": 665,
                                        "start": 659,
                                        "end": 665,
                                        "fullWidth": 16,
                                        "width": 6,
                                        "text": "Object",
                                        "value": "Object",
                                        "valueText": "Object",
                                        "hasLeadingTrivia": true,
                                        "hasLeadingNewLine": true,
                                        "leadingTrivia": [
                                            {
                                                "kind": "NewLineTrivia",
                                                "text": "\r\n"
                                            },
                                            {
                                                "kind": "WhitespaceTrivia",
                                                "text": "        "
                                            }
                                        ]
                                    },
                                    "dotToken": {
                                        "kind": "DotToken",
                                        "fullStart": 665,
                                        "fullEnd": 666,
                                        "start": 665,
                                        "end": 666,
                                        "fullWidth": 1,
                                        "width": 1,
                                        "text": ".",
                                        "value": ".",
                                        "valueText": "."
                                    },
                                    "name": {
                                        "kind": "IdentifierName",
                                        "fullStart": 666,
                                        "fullEnd": 680,
                                        "start": 666,
                                        "end": 680,
                                        "fullWidth": 14,
                                        "width": 14,
                                        "text": "defineProperty",
                                        "value": "defineProperty",
                                        "valueText": "defineProperty"
                                    }
                                },
                                "argumentList": {
                                    "kind": "ArgumentList",
                                    "fullStart": 680,
                                    "fullEnd": 767,
                                    "start": 680,
                                    "end": 767,
                                    "fullWidth": 87,
                                    "width": 87,
                                    "isIncrementallyUnusable": true,
                                    "openParenToken": {
                                        "kind": "OpenParenToken",
                                        "fullStart": 680,
                                        "fullEnd": 681,
                                        "start": 680,
                                        "end": 681,
                                        "fullWidth": 1,
                                        "width": 1,
                                        "text": "(",
                                        "value": "(",
                                        "valueText": "("
                                    },
                                    "arguments": [
                                        {
                                            "kind": "IdentifierName",
                                            "fullStart": 681,
                                            "fullEnd": 684,
                                            "start": 681,
                                            "end": 684,
                                            "fullWidth": 3,
                                            "width": 3,
                                            "text": "obj",
                                            "value": "obj",
                                            "valueText": "obj"
                                        },
                                        {
                                            "kind": "CommaToken",
                                            "fullStart": 684,
                                            "fullEnd": 686,
                                            "start": 684,
                                            "end": 685,
                                            "fullWidth": 2,
                                            "width": 1,
                                            "text": ",",
                                            "value": ",",
                                            "valueText": ",",
                                            "hasTrailingTrivia": true,
                                            "trailingTrivia": [
                                                {
                                                    "kind": "WhitespaceTrivia",
                                                    "text": " "
                                                }
                                            ]
                                        },
                                        {
                                            "kind": "StringLiteral",
                                            "fullStart": 686,
                                            "fullEnd": 692,
                                            "start": 686,
                                            "end": 692,
                                            "fullWidth": 6,
                                            "width": 6,
                                            "text": "\"prop\"",
                                            "value": "prop",
                                            "valueText": "prop"
                                        },
                                        {
                                            "kind": "CommaToken",
                                            "fullStart": 692,
                                            "fullEnd": 694,
                                            "start": 692,
                                            "end": 693,
                                            "fullWidth": 2,
                                            "width": 1,
                                            "text": ",",
                                            "value": ",",
                                            "valueText": ",",
                                            "hasTrailingTrivia": true,
                                            "trailingTrivia": [
                                                {
                                                    "kind": "WhitespaceTrivia",
                                                    "text": " "
                                                }
                                            ]
                                        },
                                        {
                                            "kind": "ObjectLiteralExpression",
                                            "fullStart": 694,
                                            "fullEnd": 766,
                                            "start": 694,
                                            "end": 766,
                                            "fullWidth": 72,
                                            "width": 72,
                                            "isIncrementallyUnusable": true,
                                            "openBraceToken": {
                                                "kind": "OpenBraceToken",
                                                "fullStart": 694,
                                                "fullEnd": 697,
                                                "start": 694,
                                                "end": 695,
                                                "fullWidth": 3,
                                                "width": 1,
                                                "text": "{",
                                                "value": "{",
                                                "valueText": "{",
                                                "hasTrailingTrivia": true,
                                                "hasTrailingNewLine": true,
                                                "trailingTrivia": [
                                                    {
                                                        "kind": "NewLineTrivia",
                                                        "text": "\r\n"
                                                    }
                                                ]
                                            },
                                            "propertyAssignments": [
                                                {
                                                    "kind": "SimplePropertyAssignment",
                                                    "fullStart": 697,
                                                    "fullEnd": 721,
                                                    "start": 709,
                                                    "end": 721,
                                                    "fullWidth": 24,
                                                    "width": 12,
                                                    "isIncrementallyUnusable": true,
                                                    "propertyName": {
                                                        "kind": "IdentifierName",
                                                        "fullStart": 697,
                                                        "fullEnd": 712,
                                                        "start": 709,
                                                        "end": 712,
                                                        "fullWidth": 15,
                                                        "width": 3,
                                                        "text": "get",
                                                        "value": "get",
                                                        "valueText": "get",
                                                        "hasLeadingTrivia": true,
                                                        "leadingTrivia": [
                                                            {
                                                                "kind": "WhitespaceTrivia",
                                                                "text": "            "
                                                            }
                                                        ]
                                                    },
                                                    "colonToken": {
                                                        "kind": "ColonToken",
                                                        "fullStart": 712,
                                                        "fullEnd": 714,
                                                        "start": 712,
                                                        "end": 713,
                                                        "fullWidth": 2,
                                                        "width": 1,
                                                        "text": ":",
                                                        "value": ":",
                                                        "valueText": ":",
                                                        "hasTrailingTrivia": true,
                                                        "trailingTrivia": [
                                                            {
                                                                "kind": "WhitespaceTrivia",
                                                                "text": " "
                                                            }
                                                        ]
                                                    },
                                                    "expression": {
                                                        "kind": "IdentifierName",
                                                        "fullStart": 714,
                                                        "fullEnd": 721,
                                                        "start": 714,
                                                        "end": 721,
                                                        "fullWidth": 7,
                                                        "width": 7,
                                                        "text": "getFunc",
                                                        "value": "getFunc",
                                                        "valueText": "getFunc"
                                                    }
                                                },
                                                {
                                                    "kind": "CommaToken",
                                                    "fullStart": 721,
                                                    "fullEnd": 724,
                                                    "start": 721,
                                                    "end": 722,
                                                    "fullWidth": 3,
                                                    "width": 1,
                                                    "text": ",",
                                                    "value": ",",
                                                    "valueText": ",",
                                                    "hasTrailingTrivia": true,
                                                    "hasTrailingNewLine": true,
                                                    "trailingTrivia": [
                                                        {
                                                            "kind": "NewLineTrivia",
                                                            "text": "\r\n"
                                                        }
                                                    ]
                                                },
                                                {
                                                    "kind": "SimplePropertyAssignment",
                                                    "fullStart": 724,
                                                    "fullEnd": 757,
                                                    "start": 736,
                                                    "end": 755,
                                                    "fullWidth": 33,
                                                    "width": 19,
                                                    "propertyName": {
                                                        "kind": "IdentifierName",
                                                        "fullStart": 724,
                                                        "fullEnd": 748,
                                                        "start": 736,
                                                        "end": 748,
                                                        "fullWidth": 24,
                                                        "width": 12,
                                                        "text": "configurable",
                                                        "value": "configurable",
                                                        "valueText": "configurable",
                                                        "hasLeadingTrivia": true,
                                                        "leadingTrivia": [
                                                            {
                                                                "kind": "WhitespaceTrivia",
                                                                "text": "            "
                                                            }
                                                        ]
                                                    },
                                                    "colonToken": {
                                                        "kind": "ColonToken",
                                                        "fullStart": 748,
                                                        "fullEnd": 750,
                                                        "start": 748,
                                                        "end": 749,
                                                        "fullWidth": 2,
                                                        "width": 1,
                                                        "text": ":",
                                                        "value": ":",
                                                        "valueText": ":",
                                                        "hasTrailingTrivia": true,
                                                        "trailingTrivia": [
                                                            {
                                                                "kind": "WhitespaceTrivia",
                                                                "text": " "
                                                            }
                                                        ]
                                                    },
                                                    "expression": {
                                                        "kind": "FalseKeyword",
                                                        "fullStart": 750,
                                                        "fullEnd": 757,
                                                        "start": 750,
                                                        "end": 755,
                                                        "fullWidth": 7,
                                                        "width": 5,
                                                        "text": "false",
                                                        "value": false,
                                                        "valueText": "false",
                                                        "hasTrailingTrivia": true,
                                                        "hasTrailingNewLine": true,
                                                        "trailingTrivia": [
                                                            {
                                                                "kind": "NewLineTrivia",
                                                                "text": "\r\n"
                                                            }
                                                        ]
                                                    }
                                                }
                                            ],
                                            "closeBraceToken": {
                                                "kind": "CloseBraceToken",
                                                "fullStart": 757,
                                                "fullEnd": 766,
                                                "start": 765,
                                                "end": 766,
                                                "fullWidth": 9,
                                                "width": 1,
                                                "text": "}",
                                                "value": "}",
                                                "valueText": "}",
                                                "hasLeadingTrivia": true,
                                                "leadingTrivia": [
                                                    {
                                                        "kind": "WhitespaceTrivia",
                                                        "text": "        "
                                                    }
                                                ]
                                            }
                                        }
                                    ],
                                    "closeParenToken": {
                                        "kind": "CloseParenToken",
                                        "fullStart": 766,
                                        "fullEnd": 767,
                                        "start": 766,
                                        "end": 767,
                                        "fullWidth": 1,
                                        "width": 1,
                                        "text": ")",
                                        "value": ")",
                                        "valueText": ")"
                                    }
                                }
                            },
                            "semicolonToken": {
                                "kind": "SemicolonToken",
                                "fullStart": 767,
                                "fullEnd": 770,
                                "start": 767,
                                "end": 768,
                                "fullWidth": 3,
                                "width": 1,
                                "text": ";",
                                "value": ";",
                                "valueText": ";",
                                "hasTrailingTrivia": true,
                                "hasTrailingNewLine": true,
                                "trailingTrivia": [
                                    {
                                        "kind": "NewLineTrivia",
                                        "text": "\r\n"
                                    }
                                ]
                            }
                        },
                        {
                            "kind": "TryStatement",
                            "fullStart": 770,
                            "fullEnd": 1167,
                            "start": 780,
                            "end": 1165,
                            "fullWidth": 397,
                            "width": 385,
                            "tryKeyword": {
                                "kind": "TryKeyword",
                                "fullStart": 770,
                                "fullEnd": 784,
                                "start": 780,
                                "end": 783,
                                "fullWidth": 14,
                                "width": 3,
                                "text": "try",
                                "value": "try",
                                "valueText": "try",
                                "hasLeadingTrivia": true,
                                "hasLeadingNewLine": true,
                                "hasTrailingTrivia": true,
                                "leadingTrivia": [
                                    {
                                        "kind": "NewLineTrivia",
                                        "text": "\r\n"
                                    },
                                    {
                                        "kind": "WhitespaceTrivia",
                                        "text": "        "
                                    }
                                ],
                                "trailingTrivia": [
                                    {
                                        "kind": "WhitespaceTrivia",
                                        "text": " "
                                    }
                                ]
                            },
                            "block": {
                                "kind": "Block",
                                "fullStart": 784,
                                "fullEnd": 1001,
                                "start": 784,
                                "end": 1000,
                                "fullWidth": 217,
                                "width": 216,
                                "openBraceToken": {
                                    "kind": "OpenBraceToken",
                                    "fullStart": 784,
                                    "fullEnd": 787,
                                    "start": 784,
                                    "end": 785,
                                    "fullWidth": 3,
                                    "width": 1,
                                    "text": "{",
                                    "value": "{",
                                    "valueText": "{",
                                    "hasTrailingTrivia": true,
                                    "hasTrailingNewLine": true,
                                    "trailingTrivia": [
                                        {
                                            "kind": "NewLineTrivia",
                                            "text": "\r\n"
                                        }
                                    ]
                                },
                                "statements": [
                                    {
                                        "kind": "ExpressionStatement",
                                        "fullStart": 787,
                                        "fullEnd": 964,
                                        "start": 799,
                                        "end": 962,
                                        "fullWidth": 177,
                                        "width": 163,
                                        "expression": {
                                            "kind": "InvocationExpression",
                                            "fullStart": 787,
                                            "fullEnd": 961,
                                            "start": 799,
                                            "end": 961,
                                            "fullWidth": 174,
                                            "width": 162,
                                            "expression": {
                                                "kind": "MemberAccessExpression",
                                                "fullStart": 787,
                                                "fullEnd": 822,
                                                "start": 799,
                                                "end": 822,
                                                "fullWidth": 35,
                                                "width": 23,
                                                "expression": {
                                                    "kind": "IdentifierName",
                                                    "fullStart": 787,
                                                    "fullEnd": 805,
                                                    "start": 799,
                                                    "end": 805,
                                                    "fullWidth": 18,
                                                    "width": 6,
                                                    "text": "Object",
                                                    "value": "Object",
                                                    "valueText": "Object",
                                                    "hasLeadingTrivia": true,
                                                    "leadingTrivia": [
                                                        {
                                                            "kind": "WhitespaceTrivia",
                                                            "text": "            "
                                                        }
                                                    ]
                                                },
                                                "dotToken": {
                                                    "kind": "DotToken",
                                                    "fullStart": 805,
                                                    "fullEnd": 806,
                                                    "start": 805,
                                                    "end": 806,
                                                    "fullWidth": 1,
                                                    "width": 1,
                                                    "text": ".",
                                                    "value": ".",
                                                    "valueText": "."
                                                },
                                                "name": {
                                                    "kind": "IdentifierName",
                                                    "fullStart": 806,
                                                    "fullEnd": 822,
                                                    "start": 806,
                                                    "end": 822,
                                                    "fullWidth": 16,
                                                    "width": 16,
                                                    "text": "defineProperties",
                                                    "value": "defineProperties",
                                                    "valueText": "defineProperties"
                                                }
                                            },
                                            "argumentList": {
                                                "kind": "ArgumentList",
                                                "fullStart": 822,
                                                "fullEnd": 961,
                                                "start": 822,
                                                "end": 961,
                                                "fullWidth": 139,
                                                "width": 139,
                                                "openParenToken": {
                                                    "kind": "OpenParenToken",
                                                    "fullStart": 822,
                                                    "fullEnd": 823,
                                                    "start": 822,
                                                    "end": 823,
                                                    "fullWidth": 1,
                                                    "width": 1,
                                                    "text": "(",
                                                    "value": "(",
                                                    "valueText": "("
                                                },
                                                "arguments": [
                                                    {
                                                        "kind": "IdentifierName",
                                                        "fullStart": 823,
                                                        "fullEnd": 826,
                                                        "start": 823,
                                                        "end": 826,
                                                        "fullWidth": 3,
                                                        "width": 3,
                                                        "text": "obj",
                                                        "value": "obj",
                                                        "valueText": "obj"
                                                    },
                                                    {
                                                        "kind": "CommaToken",
                                                        "fullStart": 826,
                                                        "fullEnd": 828,
                                                        "start": 826,
                                                        "end": 827,
                                                        "fullWidth": 2,
                                                        "width": 1,
                                                        "text": ",",
                                                        "value": ",",
                                                        "valueText": ",",
                                                        "hasTrailingTrivia": true,
                                                        "trailingTrivia": [
                                                            {
                                                                "kind": "WhitespaceTrivia",
                                                                "text": " "
                                                            }
                                                        ]
                                                    },
                                                    {
                                                        "kind": "ObjectLiteralExpression",
                                                        "fullStart": 828,
                                                        "fullEnd": 960,
                                                        "start": 828,
                                                        "end": 960,
                                                        "fullWidth": 132,
                                                        "width": 132,
                                                        "openBraceToken": {
                                                            "kind": "OpenBraceToken",
                                                            "fullStart": 828,
                                                            "fullEnd": 831,
                                                            "start": 828,
                                                            "end": 829,
                                                            "fullWidth": 3,
                                                            "width": 1,
                                                            "text": "{",
                                                            "value": "{",
                                                            "valueText": "{",
                                                            "hasTrailingTrivia": true,
                                                            "hasTrailingNewLine": true,
                                                            "trailingTrivia": [
                                                                {
                                                                    "kind": "NewLineTrivia",
                                                                    "text": "\r\n"
                                                                }
                                                            ]
                                                        },
                                                        "propertyAssignments": [
                                                            {
                                                                "kind": "SimplePropertyAssignment",
                                                                "fullStart": 831,
                                                                "fullEnd": 947,
                                                                "start": 847,
                                                                "end": 945,
                                                                "fullWidth": 116,
                                                                "width": 98,
                                                                "propertyName": {
                                                                    "kind": "IdentifierName",
                                                                    "fullStart": 831,
                                                                    "fullEnd": 851,
                                                                    "start": 847,
                                                                    "end": 851,
                                                                    "fullWidth": 20,
                                                                    "width": 4,
                                                                    "text": "prop",
                                                                    "value": "prop",
                                                                    "valueText": "prop",
                                                                    "hasLeadingTrivia": true,
                                                                    "leadingTrivia": [
                                                                        {
                                                                            "kind": "WhitespaceTrivia",
                                                                            "text": "                "
                                                                        }
                                                                    ]
                                                                },
                                                                "colonToken": {
                                                                    "kind": "ColonToken",
                                                                    "fullStart": 851,
                                                                    "fullEnd": 853,
                                                                    "start": 851,
                                                                    "end": 852,
                                                                    "fullWidth": 2,
                                                                    "width": 1,
                                                                    "text": ":",
                                                                    "value": ":",
                                                                    "valueText": ":",
                                                                    "hasTrailingTrivia": true,
                                                                    "trailingTrivia": [
                                                                        {
                                                                            "kind": "WhitespaceTrivia",
                                                                            "text": " "
                                                                        }
                                                                    ]
                                                                },
                                                                "expression": {
                                                                    "kind": "ObjectLiteralExpression",
                                                                    "fullStart": 853,
                                                                    "fullEnd": 947,
                                                                    "start": 853,
                                                                    "end": 945,
                                                                    "fullWidth": 94,
                                                                    "width": 92,
                                                                    "openBraceToken": {
                                                                        "kind": "OpenBraceToken",
                                                                        "fullStart": 853,
                                                                        "fullEnd": 856,
                                                                        "start": 853,
                                                                        "end": 854,
                                                                        "fullWidth": 3,
                                                                        "width": 1,
                                                                        "text": "{",
                                                                        "value": "{",
                                                                        "valueText": "{",
                                                                        "hasTrailingTrivia": true,
                                                                        "hasTrailingNewLine": true,
                                                                        "trailingTrivia": [
                                                                            {
                                                                                "kind": "NewLineTrivia",
                                                                                "text": "\r\n"
                                                                            }
                                                                        ]
                                                                    },
                                                                    "propertyAssignments": [
                                                                        {
                                                                            "kind": "SimplePropertyAssignment",
                                                                            "fullStart": 856,
                                                                            "fullEnd": 885,
                                                                            "start": 876,
                                                                            "end": 885,
                                                                            "fullWidth": 29,
                                                                            "width": 9,
                                                                            "propertyName": {
                                                                                "kind": "IdentifierName",
                                                                                "fullStart": 856,
                                                                                "fullEnd": 881,
                                                                                "start": 876,
                                                                                "end": 881,
                                                                                "fullWidth": 25,
                                                                                "width": 5,
                                                                                "text": "value",
                                                                                "value": "value",
                                                                                "valueText": "value",
                                                                                "hasLeadingTrivia": true,
                                                                                "leadingTrivia": [
                                                                                    {
                                                                                        "kind": "WhitespaceTrivia",
                                                                                        "text": "                    "
                                                                                    }
                                                                                ]
                                                                            },
                                                                            "colonToken": {
                                                                                "kind": "ColonToken",
                                                                                "fullStart": 881,
                                                                                "fullEnd": 883,
                                                                                "start": 881,
                                                                                "end": 882,
                                                                                "fullWidth": 2,
                                                                                "width": 1,
                                                                                "text": ":",
                                                                                "value": ":",
                                                                                "valueText": ":",
                                                                                "hasTrailingTrivia": true,
                                                                                "trailingTrivia": [
                                                                                    {
                                                                                        "kind": "WhitespaceTrivia",
                                                                                        "text": " "
                                                                                    }
                                                                                ]
                                                                            },
                                                                            "expression": {
                                                                                "kind": "NumericLiteral",
                                                                                "fullStart": 883,
                                                                                "fullEnd": 885,
                                                                                "start": 883,
                                                                                "end": 885,
                                                                                "fullWidth": 2,
                                                                                "width": 2,
                                                                                "text": "12",
                                                                                "value": 12,
                                                                                "valueText": "12"
                                                                            }
                                                                        },
                                                                        {
                                                                            "kind": "CommaToken",
                                                                            "fullStart": 885,
                                                                            "fullEnd": 888,
                                                                            "start": 885,
                                                                            "end": 886,
                                                                            "fullWidth": 3,
                                                                            "width": 1,
                                                                            "text": ",",
                                                                            "value": ",",
                                                                            "valueText": ",",
                                                                            "hasTrailingTrivia": true,
                                                                            "hasTrailingNewLine": true,
                                                                            "trailingTrivia": [
                                                                                {
                                                                                    "kind": "NewLineTrivia",
                                                                                    "text": "\r\n"
                                                                                }
                                                                            ]
                                                                        },
                                                                        {
                                                                            "kind": "SimplePropertyAssignment",
                                                                            "fullStart": 888,
                                                                            "fullEnd": 928,
                                                                            "start": 908,
                                                                            "end": 926,
                                                                            "fullWidth": 40,
                                                                            "width": 18,
                                                                            "propertyName": {
                                                                                "kind": "IdentifierName",
                                                                                "fullStart": 888,
                                                                                "fullEnd": 920,
                                                                                "start": 908,
                                                                                "end": 920,
                                                                                "fullWidth": 32,
                                                                                "width": 12,
                                                                                "text": "configurable",
                                                                                "value": "configurable",
                                                                                "valueText": "configurable",
                                                                                "hasLeadingTrivia": true,
                                                                                "leadingTrivia": [
                                                                                    {
                                                                                        "kind": "WhitespaceTrivia",
                                                                                        "text": "                    "
                                                                                    }
                                                                                ]
                                                                            },
                                                                            "colonToken": {
                                                                                "kind": "ColonToken",
                                                                                "fullStart": 920,
                                                                                "fullEnd": 922,
                                                                                "start": 920,
                                                                                "end": 921,
                                                                                "fullWidth": 2,
                                                                                "width": 1,
                                                                                "text": ":",
                                                                                "value": ":",
                                                                                "valueText": ":",
                                                                                "hasTrailingTrivia": true,
                                                                                "trailingTrivia": [
                                                                                    {
                                                                                        "kind": "WhitespaceTrivia",
                                                                                        "text": " "
                                                                                    }
                                                                                ]
                                                                            },
                                                                            "expression": {
                                                                                "kind": "TrueKeyword",
                                                                                "fullStart": 922,
                                                                                "fullEnd": 928,
                                                                                "start": 922,
                                                                                "end": 926,
                                                                                "fullWidth": 6,
                                                                                "width": 4,
                                                                                "text": "true",
                                                                                "value": true,
                                                                                "valueText": "true",
                                                                                "hasTrailingTrivia": true,
                                                                                "hasTrailingNewLine": true,
                                                                                "trailingTrivia": [
                                                                                    {
                                                                                        "kind": "NewLineTrivia",
                                                                                        "text": "\r\n"
                                                                                    }
                                                                                ]
                                                                            }
                                                                        }
                                                                    ],
                                                                    "closeBraceToken": {
                                                                        "kind": "CloseBraceToken",
                                                                        "fullStart": 928,
                                                                        "fullEnd": 947,
                                                                        "start": 944,
                                                                        "end": 945,
                                                                        "fullWidth": 19,
                                                                        "width": 1,
                                                                        "text": "}",
                                                                        "value": "}",
                                                                        "valueText": "}",
                                                                        "hasLeadingTrivia": true,
                                                                        "hasTrailingTrivia": true,
                                                                        "hasTrailingNewLine": true,
                                                                        "leadingTrivia": [
                                                                            {
                                                                                "kind": "WhitespaceTrivia",
                                                                                "text": "                "
                                                                            }
                                                                        ],
                                                                        "trailingTrivia": [
                                                                            {
                                                                                "kind": "NewLineTrivia",
                                                                                "text": "\r\n"
                                                                            }
                                                                        ]
                                                                    }
                                                                }
                                                            }
                                                        ],
                                                        "closeBraceToken": {
                                                            "kind": "CloseBraceToken",
                                                            "fullStart": 947,
                                                            "fullEnd": 960,
                                                            "start": 959,
                                                            "end": 960,
                                                            "fullWidth": 13,
                                                            "width": 1,
                                                            "text": "}",
                                                            "value": "}",
                                                            "valueText": "}",
                                                            "hasLeadingTrivia": true,
                                                            "leadingTrivia": [
                                                                {
                                                                    "kind": "WhitespaceTrivia",
                                                                    "text": "            "
                                                                }
                                                            ]
                                                        }
                                                    }
                                                ],
                                                "closeParenToken": {
                                                    "kind": "CloseParenToken",
                                                    "fullStart": 960,
                                                    "fullEnd": 961,
                                                    "start": 960,
                                                    "end": 961,
                                                    "fullWidth": 1,
                                                    "width": 1,
                                                    "text": ")",
                                                    "value": ")",
                                                    "valueText": ")"
                                                }
                                            }
                                        },
                                        "semicolonToken": {
                                            "kind": "SemicolonToken",
                                            "fullStart": 961,
                                            "fullEnd": 964,
                                            "start": 961,
                                            "end": 962,
                                            "fullWidth": 3,
                                            "width": 1,
                                            "text": ";",
                                            "value": ";",
                                            "valueText": ";",
                                            "hasTrailingTrivia": true,
                                            "hasTrailingNewLine": true,
                                            "trailingTrivia": [
                                                {
                                                    "kind": "NewLineTrivia",
                                                    "text": "\r\n"
                                                }
                                            ]
                                        }
                                    },
                                    {
                                        "kind": "ReturnStatement",
                                        "fullStart": 964,
                                        "fullEnd": 991,
                                        "start": 976,
                                        "end": 989,
                                        "fullWidth": 27,
                                        "width": 13,
                                        "returnKeyword": {
                                            "kind": "ReturnKeyword",
                                            "fullStart": 964,
                                            "fullEnd": 983,
                                            "start": 976,
                                            "end": 982,
                                            "fullWidth": 19,
                                            "width": 6,
                                            "text": "return",
                                            "value": "return",
                                            "valueText": "return",
                                            "hasLeadingTrivia": true,
                                            "hasTrailingTrivia": true,
                                            "leadingTrivia": [
                                                {
                                                    "kind": "WhitespaceTrivia",
                                                    "text": "            "
                                                }
                                            ],
                                            "trailingTrivia": [
                                                {
                                                    "kind": "WhitespaceTrivia",
                                                    "text": " "
                                                }
                                            ]
                                        },
                                        "expression": {
                                            "kind": "FalseKeyword",
                                            "fullStart": 983,
                                            "fullEnd": 988,
                                            "start": 983,
                                            "end": 988,
                                            "fullWidth": 5,
                                            "width": 5,
                                            "text": "false",
                                            "value": false,
                                            "valueText": "false"
                                        },
                                        "semicolonToken": {
                                            "kind": "SemicolonToken",
                                            "fullStart": 988,
                                            "fullEnd": 991,
                                            "start": 988,
                                            "end": 989,
                                            "fullWidth": 3,
                                            "width": 1,
                                            "text": ";",
                                            "value": ";",
                                            "valueText": ";",
                                            "hasTrailingTrivia": true,
                                            "hasTrailingNewLine": true,
                                            "trailingTrivia": [
                                                {
                                                    "kind": "NewLineTrivia",
                                                    "text": "\r\n"
                                                }
                                            ]
                                        }
                                    }
                                ],
                                "closeBraceToken": {
                                    "kind": "CloseBraceToken",
                                    "fullStart": 991,
                                    "fullEnd": 1001,
                                    "start": 999,
                                    "end": 1000,
                                    "fullWidth": 10,
                                    "width": 1,
                                    "text": "}",
                                    "value": "}",
                                    "valueText": "}",
                                    "hasLeadingTrivia": true,
                                    "hasTrailingTrivia": true,
                                    "leadingTrivia": [
                                        {
                                            "kind": "WhitespaceTrivia",
                                            "text": "        "
                                        }
                                    ],
                                    "trailingTrivia": [
                                        {
                                            "kind": "WhitespaceTrivia",
                                            "text": " "
                                        }
                                    ]
                                }
                            },
                            "catchClause": {
                                "kind": "CatchClause",
                                "fullStart": 1001,
                                "fullEnd": 1167,
                                "start": 1001,
                                "end": 1165,
                                "fullWidth": 166,
                                "width": 164,
                                "catchKeyword": {
                                    "kind": "CatchKeyword",
                                    "fullStart": 1001,
                                    "fullEnd": 1007,
                                    "start": 1001,
                                    "end": 1006,
                                    "fullWidth": 6,
                                    "width": 5,
                                    "text": "catch",
                                    "value": "catch",
                                    "valueText": "catch",
                                    "hasTrailingTrivia": true,
                                    "trailingTrivia": [
                                        {
                                            "kind": "WhitespaceTrivia",
                                            "text": " "
                                        }
                                    ]
                                },
                                "openParenToken": {
                                    "kind": "OpenParenToken",
                                    "fullStart": 1007,
                                    "fullEnd": 1008,
                                    "start": 1007,
                                    "end": 1008,
                                    "fullWidth": 1,
                                    "width": 1,
                                    "text": "(",
                                    "value": "(",
                                    "valueText": "("
                                },
                                "identifier": {
                                    "kind": "IdentifierName",
                                    "fullStart": 1008,
                                    "fullEnd": 1009,
                                    "start": 1008,
                                    "end": 1009,
                                    "fullWidth": 1,
                                    "width": 1,
                                    "text": "e",
                                    "value": "e",
                                    "valueText": "e"
                                },
                                "closeParenToken": {
                                    "kind": "CloseParenToken",
                                    "fullStart": 1009,
                                    "fullEnd": 1011,
                                    "start": 1009,
                                    "end": 1010,
                                    "fullWidth": 2,
                                    "width": 1,
                                    "text": ")",
                                    "value": ")",
                                    "valueText": ")",
                                    "hasTrailingTrivia": true,
                                    "trailingTrivia": [
                                        {
                                            "kind": "WhitespaceTrivia",
                                            "text": " "
                                        }
                                    ]
                                },
                                "block": {
                                    "kind": "Block",
                                    "fullStart": 1011,
                                    "fullEnd": 1167,
                                    "start": 1011,
                                    "end": 1165,
                                    "fullWidth": 156,
                                    "width": 154,
                                    "openBraceToken": {
                                        "kind": "OpenBraceToken",
                                        "fullStart": 1011,
                                        "fullEnd": 1014,
                                        "start": 1011,
                                        "end": 1012,
                                        "fullWidth": 3,
                                        "width": 1,
                                        "text": "{",
                                        "value": "{",
                                        "valueText": "{",
                                        "hasTrailingTrivia": true,
                                        "hasTrailingNewLine": true,
                                        "trailingTrivia": [
                                            {
                                                "kind": "NewLineTrivia",
                                                "text": "\r\n"
                                            }
                                        ]
                                    },
                                    "statements": [
                                        {
                                            "kind": "ReturnStatement",
                                            "fullStart": 1014,
                                            "fullEnd": 1156,
                                            "start": 1026,
                                            "end": 1154,
                                            "fullWidth": 142,
                                            "width": 128,
                                            "returnKeyword": {
                                                "kind": "ReturnKeyword",
                                                "fullStart": 1014,
                                                "fullEnd": 1033,
                                                "start": 1026,
                                                "end": 1032,
                                                "fullWidth": 19,
                                                "width": 6,
                                                "text": "return",
                                                "value": "return",
                                                "valueText": "return",
                                                "hasLeadingTrivia": true,
                                                "hasTrailingTrivia": true,
                                                "leadingTrivia": [
                                                    {
                                                        "kind": "WhitespaceTrivia",
                                                        "text": "            "
                                                    }
                                                ],
                                                "trailingTrivia": [
                                                    {
                                                        "kind": "WhitespaceTrivia",
                                                        "text": " "
                                                    }
                                                ]
                                            },
                                            "expression": {
                                                "kind": "LogicalAndExpression",
                                                "fullStart": 1033,
                                                "fullEnd": 1153,
                                                "start": 1033,
                                                "end": 1153,
                                                "fullWidth": 120,
                                                "width": 120,
                                                "left": {
                                                    "kind": "InstanceOfExpression",
                                                    "fullStart": 1033,
                                                    "fullEnd": 1056,
                                                    "start": 1033,
                                                    "end": 1055,
                                                    "fullWidth": 23,
                                                    "width": 22,
                                                    "left": {
                                                        "kind": "IdentifierName",
                                                        "fullStart": 1033,
                                                        "fullEnd": 1035,
                                                        "start": 1033,
                                                        "end": 1034,
                                                        "fullWidth": 2,
                                                        "width": 1,
                                                        "text": "e",
                                                        "value": "e",
                                                        "valueText": "e",
                                                        "hasTrailingTrivia": true,
                                                        "trailingTrivia": [
                                                            {
                                                                "kind": "WhitespaceTrivia",
                                                                "text": " "
                                                            }
                                                        ]
                                                    },
                                                    "operatorToken": {
                                                        "kind": "InstanceOfKeyword",
                                                        "fullStart": 1035,
                                                        "fullEnd": 1046,
                                                        "start": 1035,
                                                        "end": 1045,
                                                        "fullWidth": 11,
                                                        "width": 10,
                                                        "text": "instanceof",
                                                        "value": "instanceof",
                                                        "valueText": "instanceof",
                                                        "hasTrailingTrivia": true,
                                                        "trailingTrivia": [
                                                            {
                                                                "kind": "WhitespaceTrivia",
                                                                "text": " "
                                                            }
                                                        ]
                                                    },
                                                    "right": {
                                                        "kind": "IdentifierName",
                                                        "fullStart": 1046,
                                                        "fullEnd": 1056,
                                                        "start": 1046,
                                                        "end": 1055,
                                                        "fullWidth": 10,
                                                        "width": 9,
                                                        "text": "TypeError",
                                                        "value": "TypeError",
                                                        "valueText": "TypeError",
                                                        "hasTrailingTrivia": true,
                                                        "trailingTrivia": [
                                                            {
                                                                "kind": "WhitespaceTrivia",
                                                                "text": " "
                                                            }
                                                        ]
                                                    }
                                                },
                                                "operatorToken": {
                                                    "kind": "AmpersandAmpersandToken",
                                                    "fullStart": 1056,
                                                    "fullEnd": 1059,
                                                    "start": 1056,
                                                    "end": 1058,
                                                    "fullWidth": 3,
                                                    "width": 2,
                                                    "text": "&&",
                                                    "value": "&&",
                                                    "valueText": "&&",
                                                    "hasTrailingTrivia": true,
                                                    "trailingTrivia": [
                                                        {
                                                            "kind": "WhitespaceTrivia",
                                                            "text": " "
                                                        }
                                                    ]
                                                },
                                                "right": {
                                                    "kind": "InvocationExpression",
                                                    "fullStart": 1059,
                                                    "fullEnd": 1153,
                                                    "start": 1059,
                                                    "end": 1153,
                                                    "fullWidth": 94,
                                                    "width": 94,
                                                    "expression": {
                                                        "kind": "IdentifierName",
                                                        "fullStart": 1059,
                                                        "fullEnd": 1095,
                                                        "start": 1059,
                                                        "end": 1095,
                                                        "fullWidth": 36,
                                                        "width": 36,
                                                        "text": "accessorPropertyAttributesAreCorrect",
                                                        "value": "accessorPropertyAttributesAreCorrect",
                                                        "valueText": "accessorPropertyAttributesAreCorrect"
                                                    },
                                                    "argumentList": {
                                                        "kind": "ArgumentList",
                                                        "fullStart": 1095,
                                                        "fullEnd": 1153,
                                                        "start": 1095,
                                                        "end": 1153,
                                                        "fullWidth": 58,
                                                        "width": 58,
                                                        "openParenToken": {
                                                            "kind": "OpenParenToken",
                                                            "fullStart": 1095,
                                                            "fullEnd": 1096,
                                                            "start": 1095,
                                                            "end": 1096,
                                                            "fullWidth": 1,
                                                            "width": 1,
                                                            "text": "(",
                                                            "value": "(",
                                                            "valueText": "("
                                                        },
                                                        "arguments": [
                                                            {
                                                                "kind": "IdentifierName",
                                                                "fullStart": 1096,
                                                                "fullEnd": 1099,
                                                                "start": 1096,
                                                                "end": 1099,
                                                                "fullWidth": 3,
                                                                "width": 3,
                                                                "text": "obj",
                                                                "value": "obj",
                                                                "valueText": "obj"
                                                            },
                                                            {
                                                                "kind": "CommaToken",
                                                                "fullStart": 1099,
                                                                "fullEnd": 1101,
                                                                "start": 1099,
                                                                "end": 1100,
                                                                "fullWidth": 2,
                                                                "width": 1,
                                                                "text": ",",
                                                                "value": ",",
                                                                "valueText": ",",
                                                                "hasTrailingTrivia": true,
                                                                "trailingTrivia": [
                                                                    {
                                                                        "kind": "WhitespaceTrivia",
                                                                        "text": " "
                                                                    }
                                                                ]
                                                            },
                                                            {
                                                                "kind": "StringLiteral",
                                                                "fullStart": 1101,
                                                                "fullEnd": 1107,
                                                                "start": 1101,
                                                                "end": 1107,
                                                                "fullWidth": 6,
                                                                "width": 6,
                                                                "text": "\"prop\"",
                                                                "value": "prop",
                                                                "valueText": "prop"
                                                            },
                                                            {
                                                                "kind": "CommaToken",
                                                                "fullStart": 1107,
                                                                "fullEnd": 1109,
                                                                "start": 1107,
                                                                "end": 1108,
                                                                "fullWidth": 2,
                                                                "width": 1,
                                                                "text": ",",
                                                                "value": ",",
                                                                "valueText": ",",
                                                                "hasTrailingTrivia": true,
                                                                "trailingTrivia": [
                                                                    {
                                                                        "kind": "WhitespaceTrivia",
                                                                        "text": " "
                                                                    }
                                                                ]
                                                            },
                                                            {
                                                                "kind": "IdentifierName",
                                                                "fullStart": 1109,
                                                                "fullEnd": 1116,
                                                                "start": 1109,
                                                                "end": 1116,
                                                                "fullWidth": 7,
                                                                "width": 7,
                                                                "text": "getFunc",
                                                                "value": "getFunc",
                                                                "valueText": "getFunc"
                                                            },
                                                            {
                                                                "kind": "CommaToken",
                                                                "fullStart": 1116,
                                                                "fullEnd": 1118,
                                                                "start": 1116,
                                                                "end": 1117,
                                                                "fullWidth": 2,
                                                                "width": 1,
                                                                "text": ",",
                                                                "value": ",",
                                                                "valueText": ",",
                                                                "hasTrailingTrivia": true,
                                                                "trailingTrivia": [
                                                                    {
                                                                        "kind": "WhitespaceTrivia",
                                                                        "text": " "
                                                                    }
                                                                ]
                                                            },
                                                            {
                                                                "kind": "IdentifierName",
                                                                "fullStart": 1118,
                                                                "fullEnd": 1127,
                                                                "start": 1118,
                                                                "end": 1127,
                                                                "fullWidth": 9,
                                                                "width": 9,
                                                                "text": "undefined",
                                                                "value": "undefined",
                                                                "valueText": "undefined"
                                                            },
                                                            {
                                                                "kind": "CommaToken",
                                                                "fullStart": 1127,
                                                                "fullEnd": 1129,
                                                                "start": 1127,
                                                                "end": 1128,
                                                                "fullWidth": 2,
                                                                "width": 1,
                                                                "text": ",",
                                                                "value": ",",
                                                                "valueText": ",",
                                                                "hasTrailingTrivia": true,
                                                                "trailingTrivia": [
                                                                    {
                                                                        "kind": "WhitespaceTrivia",
                                                                        "text": " "
                                                                    }
                                                                ]
                                                            },
                                                            {
                                                                "kind": "IdentifierName",
                                                                "fullStart": 1129,
                                                                "fullEnd": 1138,
                                                                "start": 1129,
                                                                "end": 1138,
                                                                "fullWidth": 9,
                                                                "width": 9,
                                                                "text": "undefined",
                                                                "value": "undefined",
                                                                "valueText": "undefined"
                                                            },
                                                            {
                                                                "kind": "CommaToken",
                                                                "fullStart": 1138,
                                                                "fullEnd": 1140,
                                                                "start": 1138,
                                                                "end": 1139,
                                                                "fullWidth": 2,
                                                                "width": 1,
                                                                "text": ",",
                                                                "value": ",",
                                                                "valueText": ",",
                                                                "hasTrailingTrivia": true,
                                                                "trailingTrivia": [
                                                                    {
                                                                        "kind": "WhitespaceTrivia",
                                                                        "text": " "
                                                                    }
                                                                ]
                                                            },
                                                            {
                                                                "kind": "FalseKeyword",
                                                                "fullStart": 1140,
                                                                "fullEnd": 1145,
                                                                "start": 1140,
                                                                "end": 1145,
                                                                "fullWidth": 5,
                                                                "width": 5,
                                                                "text": "false",
                                                                "value": false,
                                                                "valueText": "false"
                                                            },
                                                            {
                                                                "kind": "CommaToken",
                                                                "fullStart": 1145,
                                                                "fullEnd": 1147,
                                                                "start": 1145,
                                                                "end": 1146,
                                                                "fullWidth": 2,
                                                                "width": 1,
                                                                "text": ",",
                                                                "value": ",",
                                                                "valueText": ",",
                                                                "hasTrailingTrivia": true,
                                                                "trailingTrivia": [
                                                                    {
                                                                        "kind": "WhitespaceTrivia",
                                                                        "text": " "
                                                                    }
                                                                ]
                                                            },
                                                            {
                                                                "kind": "FalseKeyword",
                                                                "fullStart": 1147,
                                                                "fullEnd": 1152,
                                                                "start": 1147,
                                                                "end": 1152,
                                                                "fullWidth": 5,
                                                                "width": 5,
                                                                "text": "false",
                                                                "value": false,
                                                                "valueText": "false"
                                                            }
                                                        ],
                                                        "closeParenToken": {
                                                            "kind": "CloseParenToken",
                                                            "fullStart": 1152,
                                                            "fullEnd": 1153,
                                                            "start": 1152,
                                                            "end": 1153,
                                                            "fullWidth": 1,
                                                            "width": 1,
                                                            "text": ")",
                                                            "value": ")",
                                                            "valueText": ")"
                                                        }
                                                    }
                                                }
                                            },
                                            "semicolonToken": {
                                                "kind": "SemicolonToken",
                                                "fullStart": 1153,
                                                "fullEnd": 1156,
                                                "start": 1153,
                                                "end": 1154,
                                                "fullWidth": 3,
                                                "width": 1,
                                                "text": ";",
                                                "value": ";",
                                                "valueText": ";",
                                                "hasTrailingTrivia": true,
                                                "hasTrailingNewLine": true,
                                                "trailingTrivia": [
                                                    {
                                                        "kind": "NewLineTrivia",
                                                        "text": "\r\n"
                                                    }
                                                ]
                                            }
                                        }
                                    ],
                                    "closeBraceToken": {
                                        "kind": "CloseBraceToken",
                                        "fullStart": 1156,
                                        "fullEnd": 1167,
                                        "start": 1164,
                                        "end": 1165,
                                        "fullWidth": 11,
                                        "width": 1,
                                        "text": "}",
                                        "value": "}",
                                        "valueText": "}",
                                        "hasLeadingTrivia": true,
                                        "hasTrailingTrivia": true,
                                        "hasTrailingNewLine": true,
                                        "leadingTrivia": [
                                            {
                                                "kind": "WhitespaceTrivia",
                                                "text": "        "
                                            }
                                        ],
                                        "trailingTrivia": [
                                            {
                                                "kind": "NewLineTrivia",
                                                "text": "\r\n"
                                            }
                                        ]
                                    }
                                }
                            }
                        }
                    ],
                    "closeBraceToken": {
                        "kind": "CloseBraceToken",
                        "fullStart": 1167,
                        "fullEnd": 1174,
                        "start": 1171,
                        "end": 1172,
                        "fullWidth": 7,
                        "width": 1,
                        "text": "}",
                        "value": "}",
                        "valueText": "}",
                        "hasLeadingTrivia": true,
                        "hasTrailingTrivia": true,
                        "hasTrailingNewLine": true,
                        "leadingTrivia": [
                            {
                                "kind": "WhitespaceTrivia",
                                "text": "    "
                            }
                        ],
                        "trailingTrivia": [
                            {
                                "kind": "NewLineTrivia",
                                "text": "\r\n"
                            }
                        ]
                    }
                }
            },
            {
                "kind": "ExpressionStatement",
                "fullStart": 1174,
                "fullEnd": 1198,
                "start": 1174,
                "end": 1196,
                "fullWidth": 24,
                "width": 22,
                "expression": {
                    "kind": "InvocationExpression",
                    "fullStart": 1174,
                    "fullEnd": 1195,
                    "start": 1174,
                    "end": 1195,
                    "fullWidth": 21,
                    "width": 21,
                    "expression": {
                        "kind": "IdentifierName",
                        "fullStart": 1174,
                        "fullEnd": 1185,
                        "start": 1174,
                        "end": 1185,
                        "fullWidth": 11,
                        "width": 11,
                        "text": "runTestCase",
                        "value": "runTestCase",
                        "valueText": "runTestCase"
                    },
                    "argumentList": {
                        "kind": "ArgumentList",
                        "fullStart": 1185,
                        "fullEnd": 1195,
                        "start": 1185,
                        "end": 1195,
                        "fullWidth": 10,
                        "width": 10,
                        "openParenToken": {
                            "kind": "OpenParenToken",
                            "fullStart": 1185,
                            "fullEnd": 1186,
                            "start": 1185,
                            "end": 1186,
                            "fullWidth": 1,
                            "width": 1,
                            "text": "(",
                            "value": "(",
                            "valueText": "("
                        },
                        "arguments": [
                            {
                                "kind": "IdentifierName",
                                "fullStart": 1186,
                                "fullEnd": 1194,
                                "start": 1186,
                                "end": 1194,
                                "fullWidth": 8,
                                "width": 8,
                                "text": "testcase",
                                "value": "testcase",
                                "valueText": "testcase"
                            }
                        ],
                        "closeParenToken": {
                            "kind": "CloseParenToken",
                            "fullStart": 1194,
                            "fullEnd": 1195,
                            "start": 1194,
                            "end": 1195,
                            "fullWidth": 1,
                            "width": 1,
                            "text": ")",
                            "value": ")",
                            "valueText": ")"
                        }
                    }
                },
                "semicolonToken": {
                    "kind": "SemicolonToken",
                    "fullStart": 1195,
                    "fullEnd": 1198,
                    "start": 1195,
                    "end": 1196,
                    "fullWidth": 3,
                    "width": 1,
                    "text": ";",
                    "value": ";",
                    "valueText": ";",
                    "hasTrailingTrivia": true,
                    "hasTrailingNewLine": true,
                    "trailingTrivia": [
                        {
                            "kind": "NewLineTrivia",
                            "text": "\r\n"
                        }
                    ]
                }
            }
        ],
        "endOfFileToken": {
            "kind": "EndOfFileToken",
            "fullStart": 1198,
            "fullEnd": 1198,
            "start": 1198,
            "end": 1198,
            "fullWidth": 0,
            "width": 0,
            "text": ""
        }
    },
    "lineMap": {
        "lineStarts": [
            0,
            67,
            152,
            232,
            308,
            380,
            385,
            439,
            529,
            534,
            536,
            538,
            561,
            584,
            614,
            638,
            649,
            651,
            697,
            724,
            757,
            770,
            772,
            787,
            831,
            856,
            888,
            928,
            947,
            964,
            991,
            1014,
            1156,
            1167,
            1174,
            1198
        ],
        "length": 1198
    }
}<|MERGE_RESOLUTION|>--- conflicted
+++ resolved
@@ -247,12 +247,8 @@
                                         "start": 573,
                                         "end": 581,
                                         "fullWidth": 8,
-<<<<<<< HEAD
                                         "width": 8,
-                                        "identifier": {
-=======
                                         "propertyName": {
->>>>>>> 85e84683
                                             "kind": "IdentifierName",
                                             "fullStart": 573,
                                             "fullEnd": 577,
