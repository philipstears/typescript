{
    "isDeclaration": false,
    "languageVersion": "EcmaScript5",
    "parseOptions": {
        "allowAutomaticSemicolonInsertion": true
    },
    "sourceUnit": {
        "kind": "SourceUnit",
        "fullStart": 0,
        "fullEnd": 1098,
        "start": 607,
        "end": 1098,
        "fullWidth": 1098,
        "width": 491,
        "isIncrementallyUnusable": true,
        "moduleElements": [
            {
                "kind": "FunctionDeclaration",
                "fullStart": 0,
                "fullEnd": 1074,
                "start": 607,
                "end": 1072,
                "fullWidth": 1074,
                "width": 465,
                "isIncrementallyUnusable": true,
                "modifiers": [],
                "functionKeyword": {
                    "kind": "FunctionKeyword",
                    "fullStart": 0,
                    "fullEnd": 616,
                    "start": 607,
                    "end": 615,
                    "fullWidth": 616,
                    "width": 8,
                    "text": "function",
                    "value": "function",
                    "valueText": "function",
                    "hasLeadingTrivia": true,
                    "hasLeadingComment": true,
                    "hasLeadingNewLine": true,
                    "hasTrailingTrivia": true,
                    "leadingTrivia": [
                        {
                            "kind": "SingleLineCommentTrivia",
                            "text": "/// Copyright (c) 2012 Ecma International.  All rights reserved. "
                        },
                        {
                            "kind": "NewLineTrivia",
                            "text": "\r\n"
                        },
                        {
                            "kind": "SingleLineCommentTrivia",
                            "text": "/// Ecma International makes this code available under the terms and conditions set"
                        },
                        {
                            "kind": "NewLineTrivia",
                            "text": "\r\n"
                        },
                        {
                            "kind": "SingleLineCommentTrivia",
                            "text": "/// forth on http://hg.ecmascript.org/tests/test262/raw-file/tip/LICENSE (the "
                        },
                        {
                            "kind": "NewLineTrivia",
                            "text": "\r\n"
                        },
                        {
                            "kind": "SingleLineCommentTrivia",
                            "text": "/// \"Use Terms\").   Any redistribution of this code must retain the above "
                        },
                        {
                            "kind": "NewLineTrivia",
                            "text": "\r\n"
                        },
                        {
                            "kind": "SingleLineCommentTrivia",
                            "text": "/// copyright and this notice and otherwise comply with the Use Terms."
                        },
                        {
                            "kind": "NewLineTrivia",
                            "text": "\r\n"
                        },
                        {
                            "kind": "MultiLineCommentTrivia",
                            "text": "/**\r\n * @path ch15/15.2/15.2.3/15.2.3.7/15.2.3.7-5-b-249.js\r\n * @description Object.defineProperties - 'descObj' is the Arguments object which implements its own [[Get]] method to get 'set' property (8.10.5 step 8.a)\r\n */"
                        },
                        {
                            "kind": "NewLineTrivia",
                            "text": "\r\n"
                        },
                        {
                            "kind": "NewLineTrivia",
                            "text": "\r\n"
                        },
                        {
                            "kind": "NewLineTrivia",
                            "text": "\r\n"
                        }
                    ],
                    "trailingTrivia": [
                        {
                            "kind": "WhitespaceTrivia",
                            "text": " "
                        }
                    ]
                },
                "identifier": {
                    "kind": "IdentifierName",
                    "fullStart": 616,
                    "fullEnd": 624,
                    "start": 616,
                    "end": 624,
                    "fullWidth": 8,
                    "width": 8,
                    "text": "testcase",
                    "value": "testcase",
                    "valueText": "testcase"
                },
                "callSignature": {
                    "kind": "CallSignature",
                    "fullStart": 624,
                    "fullEnd": 627,
                    "start": 624,
                    "end": 626,
                    "fullWidth": 3,
                    "width": 2,
                    "parameterList": {
                        "kind": "ParameterList",
                        "fullStart": 624,
                        "fullEnd": 627,
                        "start": 624,
                        "end": 626,
                        "fullWidth": 3,
                        "width": 2,
                        "openParenToken": {
                            "kind": "OpenParenToken",
                            "fullStart": 624,
                            "fullEnd": 625,
                            "start": 624,
                            "end": 625,
                            "fullWidth": 1,
                            "width": 1,
                            "text": "(",
                            "value": "(",
                            "valueText": "("
                        },
                        "parameters": [],
                        "closeParenToken": {
                            "kind": "CloseParenToken",
                            "fullStart": 625,
                            "fullEnd": 627,
                            "start": 625,
                            "end": 626,
                            "fullWidth": 2,
                            "width": 1,
                            "text": ")",
                            "value": ")",
                            "valueText": ")",
                            "hasTrailingTrivia": true,
                            "trailingTrivia": [
                                {
                                    "kind": "WhitespaceTrivia",
                                    "text": " "
                                }
                            ]
                        }
                    }
                },
                "block": {
                    "kind": "Block",
                    "fullStart": 627,
                    "fullEnd": 1074,
                    "start": 627,
                    "end": 1072,
                    "fullWidth": 447,
                    "width": 445,
                    "isIncrementallyUnusable": true,
                    "openBraceToken": {
                        "kind": "OpenBraceToken",
                        "fullStart": 627,
                        "fullEnd": 630,
                        "start": 627,
                        "end": 628,
                        "fullWidth": 3,
                        "width": 1,
                        "text": "{",
                        "value": "{",
                        "valueText": "{",
                        "hasTrailingTrivia": true,
                        "hasTrailingNewLine": true,
                        "trailingTrivia": [
                            {
                                "kind": "NewLineTrivia",
                                "text": "\r\n"
                            }
                        ]
                    },
                    "statements": [
                        {
                            "kind": "VariableStatement",
                            "fullStart": 630,
                            "fullEnd": 658,
                            "start": 638,
                            "end": 656,
                            "fullWidth": 28,
                            "width": 18,
                            "modifiers": [],
                            "variableDeclaration": {
                                "kind": "VariableDeclaration",
                                "fullStart": 630,
                                "fullEnd": 655,
                                "start": 638,
                                "end": 655,
                                "fullWidth": 25,
                                "width": 17,
                                "varKeyword": {
                                    "kind": "VarKeyword",
                                    "fullStart": 630,
                                    "fullEnd": 642,
                                    "start": 638,
                                    "end": 641,
                                    "fullWidth": 12,
                                    "width": 3,
                                    "text": "var",
                                    "value": "var",
                                    "valueText": "var",
                                    "hasLeadingTrivia": true,
                                    "hasTrailingTrivia": true,
                                    "leadingTrivia": [
                                        {
                                            "kind": "WhitespaceTrivia",
                                            "text": "        "
                                        }
                                    ],
                                    "trailingTrivia": [
                                        {
                                            "kind": "WhitespaceTrivia",
                                            "text": " "
                                        }
                                    ]
                                },
                                "variableDeclarators": [
                                    {
                                        "kind": "VariableDeclarator",
                                        "fullStart": 642,
                                        "fullEnd": 655,
                                        "start": 642,
                                        "end": 655,
                                        "fullWidth": 13,
<<<<<<< HEAD
                                        "width": 13,
                                        "identifier": {
=======
                                        "propertyName": {
>>>>>>> 85e84683
                                            "kind": "IdentifierName",
                                            "fullStart": 642,
                                            "fullEnd": 647,
                                            "start": 642,
                                            "end": 646,
                                            "fullWidth": 5,
                                            "width": 4,
                                            "text": "data",
                                            "value": "data",
                                            "valueText": "data",
                                            "hasTrailingTrivia": true,
                                            "trailingTrivia": [
                                                {
                                                    "kind": "WhitespaceTrivia",
                                                    "text": " "
                                                }
                                            ]
                                        },
                                        "equalsValueClause": {
                                            "kind": "EqualsValueClause",
                                            "fullStart": 647,
                                            "fullEnd": 655,
                                            "start": 647,
                                            "end": 655,
                                            "fullWidth": 8,
                                            "width": 8,
                                            "equalsToken": {
                                                "kind": "EqualsToken",
                                                "fullStart": 647,
                                                "fullEnd": 649,
                                                "start": 647,
                                                "end": 648,
                                                "fullWidth": 2,
                                                "width": 1,
                                                "text": "=",
                                                "value": "=",
                                                "valueText": "=",
                                                "hasTrailingTrivia": true,
                                                "trailingTrivia": [
                                                    {
                                                        "kind": "WhitespaceTrivia",
                                                        "text": " "
                                                    }
                                                ]
                                            },
                                            "value": {
                                                "kind": "StringLiteral",
                                                "fullStart": 649,
                                                "fullEnd": 655,
                                                "start": 649,
                                                "end": 655,
                                                "fullWidth": 6,
                                                "width": 6,
                                                "text": "\"data\"",
                                                "value": "data",
                                                "valueText": "data"
                                            }
                                        }
                                    }
                                ]
                            },
                            "semicolonToken": {
                                "kind": "SemicolonToken",
                                "fullStart": 655,
                                "fullEnd": 658,
                                "start": 655,
                                "end": 656,
                                "fullWidth": 3,
                                "width": 1,
                                "text": ";",
                                "value": ";",
                                "valueText": ";",
                                "hasTrailingTrivia": true,
                                "hasTrailingNewLine": true,
                                "trailingTrivia": [
                                    {
                                        "kind": "NewLineTrivia",
                                        "text": "\r\n"
                                    }
                                ]
                            }
                        },
                        {
                            "kind": "VariableStatement",
                            "fullStart": 658,
                            "fullEnd": 734,
                            "start": 666,
                            "end": 732,
                            "fullWidth": 76,
                            "width": 66,
                            "modifiers": [],
                            "variableDeclaration": {
                                "kind": "VariableDeclaration",
                                "fullStart": 658,
                                "fullEnd": 731,
                                "start": 666,
                                "end": 731,
                                "fullWidth": 73,
                                "width": 65,
                                "varKeyword": {
                                    "kind": "VarKeyword",
                                    "fullStart": 658,
                                    "fullEnd": 670,
                                    "start": 666,
                                    "end": 669,
                                    "fullWidth": 12,
                                    "width": 3,
                                    "text": "var",
                                    "value": "var",
                                    "valueText": "var",
                                    "hasLeadingTrivia": true,
                                    "hasTrailingTrivia": true,
                                    "leadingTrivia": [
                                        {
                                            "kind": "WhitespaceTrivia",
                                            "text": "        "
                                        }
                                    ],
                                    "trailingTrivia": [
                                        {
                                            "kind": "WhitespaceTrivia",
                                            "text": " "
                                        }
                                    ]
                                },
                                "variableDeclarators": [
                                    {
                                        "kind": "VariableDeclarator",
                                        "fullStart": 670,
                                        "fullEnd": 731,
                                        "start": 670,
                                        "end": 731,
                                        "fullWidth": 61,
<<<<<<< HEAD
                                        "width": 61,
                                        "identifier": {
=======
                                        "propertyName": {
>>>>>>> 85e84683
                                            "kind": "IdentifierName",
                                            "fullStart": 670,
                                            "fullEnd": 674,
                                            "start": 670,
                                            "end": 673,
                                            "fullWidth": 4,
                                            "width": 3,
                                            "text": "fun",
                                            "value": "fun",
                                            "valueText": "fun",
                                            "hasTrailingTrivia": true,
                                            "trailingTrivia": [
                                                {
                                                    "kind": "WhitespaceTrivia",
                                                    "text": " "
                                                }
                                            ]
                                        },
                                        "equalsValueClause": {
                                            "kind": "EqualsValueClause",
                                            "fullStart": 674,
                                            "fullEnd": 731,
                                            "start": 674,
                                            "end": 731,
                                            "fullWidth": 57,
                                            "width": 57,
                                            "equalsToken": {
                                                "kind": "EqualsToken",
                                                "fullStart": 674,
                                                "fullEnd": 676,
                                                "start": 674,
                                                "end": 675,
                                                "fullWidth": 2,
                                                "width": 1,
                                                "text": "=",
                                                "value": "=",
                                                "valueText": "=",
                                                "hasTrailingTrivia": true,
                                                "trailingTrivia": [
                                                    {
                                                        "kind": "WhitespaceTrivia",
                                                        "text": " "
                                                    }
                                                ]
                                            },
                                            "value": {
                                                "kind": "FunctionExpression",
                                                "fullStart": 676,
                                                "fullEnd": 731,
                                                "start": 676,
                                                "end": 731,
                                                "fullWidth": 55,
                                                "width": 55,
                                                "functionKeyword": {
                                                    "kind": "FunctionKeyword",
                                                    "fullStart": 676,
                                                    "fullEnd": 685,
                                                    "start": 676,
                                                    "end": 684,
                                                    "fullWidth": 9,
                                                    "width": 8,
                                                    "text": "function",
                                                    "value": "function",
                                                    "valueText": "function",
                                                    "hasTrailingTrivia": true,
                                                    "trailingTrivia": [
                                                        {
                                                            "kind": "WhitespaceTrivia",
                                                            "text": " "
                                                        }
                                                    ]
                                                },
                                                "callSignature": {
                                                    "kind": "CallSignature",
                                                    "fullStart": 685,
                                                    "fullEnd": 688,
                                                    "start": 685,
                                                    "end": 687,
                                                    "fullWidth": 3,
                                                    "width": 2,
                                                    "parameterList": {
                                                        "kind": "ParameterList",
                                                        "fullStart": 685,
                                                        "fullEnd": 688,
                                                        "start": 685,
                                                        "end": 687,
                                                        "fullWidth": 3,
                                                        "width": 2,
                                                        "openParenToken": {
                                                            "kind": "OpenParenToken",
                                                            "fullStart": 685,
                                                            "fullEnd": 686,
                                                            "start": 685,
                                                            "end": 686,
                                                            "fullWidth": 1,
                                                            "width": 1,
                                                            "text": "(",
                                                            "value": "(",
                                                            "valueText": "("
                                                        },
                                                        "parameters": [],
                                                        "closeParenToken": {
                                                            "kind": "CloseParenToken",
                                                            "fullStart": 686,
                                                            "fullEnd": 688,
                                                            "start": 686,
                                                            "end": 687,
                                                            "fullWidth": 2,
                                                            "width": 1,
                                                            "text": ")",
                                                            "value": ")",
                                                            "valueText": ")",
                                                            "hasTrailingTrivia": true,
                                                            "trailingTrivia": [
                                                                {
                                                                    "kind": "WhitespaceTrivia",
                                                                    "text": " "
                                                                }
                                                            ]
                                                        }
                                                    }
                                                },
                                                "block": {
                                                    "kind": "Block",
                                                    "fullStart": 688,
                                                    "fullEnd": 731,
                                                    "start": 688,
                                                    "end": 731,
                                                    "fullWidth": 43,
                                                    "width": 43,
                                                    "openBraceToken": {
                                                        "kind": "OpenBraceToken",
                                                        "fullStart": 688,
                                                        "fullEnd": 691,
                                                        "start": 688,
                                                        "end": 689,
                                                        "fullWidth": 3,
                                                        "width": 1,
                                                        "text": "{",
                                                        "value": "{",
                                                        "valueText": "{",
                                                        "hasTrailingTrivia": true,
                                                        "hasTrailingNewLine": true,
                                                        "trailingTrivia": [
                                                            {
                                                                "kind": "NewLineTrivia",
                                                                "text": "\r\n"
                                                            }
                                                        ]
                                                    },
                                                    "statements": [
                                                        {
                                                            "kind": "ReturnStatement",
                                                            "fullStart": 691,
                                                            "fullEnd": 722,
                                                            "start": 703,
                                                            "end": 720,
                                                            "fullWidth": 31,
                                                            "width": 17,
                                                            "returnKeyword": {
                                                                "kind": "ReturnKeyword",
                                                                "fullStart": 691,
                                                                "fullEnd": 710,
                                                                "start": 703,
                                                                "end": 709,
                                                                "fullWidth": 19,
                                                                "width": 6,
                                                                "text": "return",
                                                                "value": "return",
                                                                "valueText": "return",
                                                                "hasLeadingTrivia": true,
                                                                "hasTrailingTrivia": true,
                                                                "leadingTrivia": [
                                                                    {
                                                                        "kind": "WhitespaceTrivia",
                                                                        "text": "            "
                                                                    }
                                                                ],
                                                                "trailingTrivia": [
                                                                    {
                                                                        "kind": "WhitespaceTrivia",
                                                                        "text": " "
                                                                    }
                                                                ]
                                                            },
                                                            "expression": {
                                                                "kind": "IdentifierName",
                                                                "fullStart": 710,
                                                                "fullEnd": 719,
                                                                "start": 710,
                                                                "end": 719,
                                                                "fullWidth": 9,
                                                                "width": 9,
                                                                "text": "arguments",
                                                                "value": "arguments",
                                                                "valueText": "arguments"
                                                            },
                                                            "semicolonToken": {
                                                                "kind": "SemicolonToken",
                                                                "fullStart": 719,
                                                                "fullEnd": 722,
                                                                "start": 719,
                                                                "end": 720,
                                                                "fullWidth": 3,
                                                                "width": 1,
                                                                "text": ";",
                                                                "value": ";",
                                                                "valueText": ";",
                                                                "hasTrailingTrivia": true,
                                                                "hasTrailingNewLine": true,
                                                                "trailingTrivia": [
                                                                    {
                                                                        "kind": "NewLineTrivia",
                                                                        "text": "\r\n"
                                                                    }
                                                                ]
                                                            }
                                                        }
                                                    ],
                                                    "closeBraceToken": {
                                                        "kind": "CloseBraceToken",
                                                        "fullStart": 722,
                                                        "fullEnd": 731,
                                                        "start": 730,
                                                        "end": 731,
                                                        "fullWidth": 9,
                                                        "width": 1,
                                                        "text": "}",
                                                        "value": "}",
                                                        "valueText": "}",
                                                        "hasLeadingTrivia": true,
                                                        "leadingTrivia": [
                                                            {
                                                                "kind": "WhitespaceTrivia",
                                                                "text": "        "
                                                            }
                                                        ]
                                                    }
                                                }
                                            }
                                        }
                                    }
                                ]
                            },
                            "semicolonToken": {
                                "kind": "SemicolonToken",
                                "fullStart": 731,
                                "fullEnd": 734,
                                "start": 731,
                                "end": 732,
                                "fullWidth": 3,
                                "width": 1,
                                "text": ";",
                                "value": ";",
                                "valueText": ";",
                                "hasTrailingTrivia": true,
                                "hasTrailingNewLine": true,
                                "trailingTrivia": [
                                    {
                                        "kind": "NewLineTrivia",
                                        "text": "\r\n"
                                    }
                                ]
                            }
                        },
                        {
                            "kind": "VariableStatement",
                            "fullStart": 734,
                            "fullEnd": 760,
                            "start": 742,
                            "end": 758,
                            "fullWidth": 26,
                            "width": 16,
                            "modifiers": [],
                            "variableDeclaration": {
                                "kind": "VariableDeclaration",
                                "fullStart": 734,
                                "fullEnd": 757,
                                "start": 742,
                                "end": 757,
                                "fullWidth": 23,
                                "width": 15,
                                "varKeyword": {
                                    "kind": "VarKeyword",
                                    "fullStart": 734,
                                    "fullEnd": 746,
                                    "start": 742,
                                    "end": 745,
                                    "fullWidth": 12,
                                    "width": 3,
                                    "text": "var",
                                    "value": "var",
                                    "valueText": "var",
                                    "hasLeadingTrivia": true,
                                    "hasTrailingTrivia": true,
                                    "leadingTrivia": [
                                        {
                                            "kind": "WhitespaceTrivia",
                                            "text": "        "
                                        }
                                    ],
                                    "trailingTrivia": [
                                        {
                                            "kind": "WhitespaceTrivia",
                                            "text": " "
                                        }
                                    ]
                                },
                                "variableDeclarators": [
                                    {
                                        "kind": "VariableDeclarator",
                                        "fullStart": 746,
                                        "fullEnd": 757,
                                        "start": 746,
                                        "end": 757,
                                        "fullWidth": 11,
<<<<<<< HEAD
                                        "width": 11,
                                        "identifier": {
=======
                                        "propertyName": {
>>>>>>> 85e84683
                                            "kind": "IdentifierName",
                                            "fullStart": 746,
                                            "fullEnd": 750,
                                            "start": 746,
                                            "end": 749,
                                            "fullWidth": 4,
                                            "width": 3,
                                            "text": "arg",
                                            "value": "arg",
                                            "valueText": "arg",
                                            "hasTrailingTrivia": true,
                                            "trailingTrivia": [
                                                {
                                                    "kind": "WhitespaceTrivia",
                                                    "text": " "
                                                }
                                            ]
                                        },
                                        "equalsValueClause": {
                                            "kind": "EqualsValueClause",
                                            "fullStart": 750,
                                            "fullEnd": 757,
                                            "start": 750,
                                            "end": 757,
                                            "fullWidth": 7,
                                            "width": 7,
                                            "equalsToken": {
                                                "kind": "EqualsToken",
                                                "fullStart": 750,
                                                "fullEnd": 752,
                                                "start": 750,
                                                "end": 751,
                                                "fullWidth": 2,
                                                "width": 1,
                                                "text": "=",
                                                "value": "=",
                                                "valueText": "=",
                                                "hasTrailingTrivia": true,
                                                "trailingTrivia": [
                                                    {
                                                        "kind": "WhitespaceTrivia",
                                                        "text": " "
                                                    }
                                                ]
                                            },
                                            "value": {
                                                "kind": "InvocationExpression",
                                                "fullStart": 752,
                                                "fullEnd": 757,
                                                "start": 752,
                                                "end": 757,
                                                "fullWidth": 5,
                                                "width": 5,
                                                "expression": {
                                                    "kind": "IdentifierName",
                                                    "fullStart": 752,
                                                    "fullEnd": 755,
                                                    "start": 752,
                                                    "end": 755,
                                                    "fullWidth": 3,
                                                    "width": 3,
                                                    "text": "fun",
                                                    "value": "fun",
                                                    "valueText": "fun"
                                                },
                                                "argumentList": {
                                                    "kind": "ArgumentList",
                                                    "fullStart": 755,
                                                    "fullEnd": 757,
                                                    "start": 755,
                                                    "end": 757,
                                                    "fullWidth": 2,
                                                    "width": 2,
                                                    "openParenToken": {
                                                        "kind": "OpenParenToken",
                                                        "fullStart": 755,
                                                        "fullEnd": 756,
                                                        "start": 755,
                                                        "end": 756,
                                                        "fullWidth": 1,
                                                        "width": 1,
                                                        "text": "(",
                                                        "value": "(",
                                                        "valueText": "("
                                                    },
                                                    "arguments": [],
                                                    "closeParenToken": {
                                                        "kind": "CloseParenToken",
                                                        "fullStart": 756,
                                                        "fullEnd": 757,
                                                        "start": 756,
                                                        "end": 757,
                                                        "fullWidth": 1,
                                                        "width": 1,
                                                        "text": ")",
                                                        "value": ")",
                                                        "valueText": ")"
                                                    }
                                                }
                                            }
                                        }
                                    }
                                ]
                            },
                            "semicolonToken": {
                                "kind": "SemicolonToken",
                                "fullStart": 757,
                                "fullEnd": 760,
                                "start": 757,
                                "end": 758,
                                "fullWidth": 3,
                                "width": 1,
                                "text": ";",
                                "value": ";",
                                "valueText": ";",
                                "hasTrailingTrivia": true,
                                "hasTrailingNewLine": true,
                                "trailingTrivia": [
                                    {
                                        "kind": "NewLineTrivia",
                                        "text": "\r\n"
                                    }
                                ]
                            }
                        },
                        {
                            "kind": "VariableStatement",
                            "fullStart": 760,
                            "fullEnd": 840,
                            "start": 768,
                            "end": 838,
                            "fullWidth": 80,
                            "width": 70,
                            "modifiers": [],
                            "variableDeclaration": {
                                "kind": "VariableDeclaration",
                                "fullStart": 760,
                                "fullEnd": 837,
                                "start": 768,
                                "end": 837,
                                "fullWidth": 77,
                                "width": 69,
                                "varKeyword": {
                                    "kind": "VarKeyword",
                                    "fullStart": 760,
                                    "fullEnd": 772,
                                    "start": 768,
                                    "end": 771,
                                    "fullWidth": 12,
                                    "width": 3,
                                    "text": "var",
                                    "value": "var",
                                    "valueText": "var",
                                    "hasLeadingTrivia": true,
                                    "hasTrailingTrivia": true,
                                    "leadingTrivia": [
                                        {
                                            "kind": "WhitespaceTrivia",
                                            "text": "        "
                                        }
                                    ],
                                    "trailingTrivia": [
                                        {
                                            "kind": "WhitespaceTrivia",
                                            "text": " "
                                        }
                                    ]
                                },
                                "variableDeclarators": [
                                    {
                                        "kind": "VariableDeclarator",
                                        "fullStart": 772,
                                        "fullEnd": 837,
                                        "start": 772,
                                        "end": 837,
                                        "fullWidth": 65,
<<<<<<< HEAD
                                        "width": 65,
                                        "identifier": {
=======
                                        "propertyName": {
>>>>>>> 85e84683
                                            "kind": "IdentifierName",
                                            "fullStart": 772,
                                            "fullEnd": 779,
                                            "start": 772,
                                            "end": 778,
                                            "fullWidth": 7,
                                            "width": 6,
                                            "text": "setFun",
                                            "value": "setFun",
                                            "valueText": "setFun",
                                            "hasTrailingTrivia": true,
                                            "trailingTrivia": [
                                                {
                                                    "kind": "WhitespaceTrivia",
                                                    "text": " "
                                                }
                                            ]
                                        },
                                        "equalsValueClause": {
                                            "kind": "EqualsValueClause",
                                            "fullStart": 779,
                                            "fullEnd": 837,
                                            "start": 779,
                                            "end": 837,
                                            "fullWidth": 58,
                                            "width": 58,
                                            "equalsToken": {
                                                "kind": "EqualsToken",
                                                "fullStart": 779,
                                                "fullEnd": 781,
                                                "start": 779,
                                                "end": 780,
                                                "fullWidth": 2,
                                                "width": 1,
                                                "text": "=",
                                                "value": "=",
                                                "valueText": "=",
                                                "hasTrailingTrivia": true,
                                                "trailingTrivia": [
                                                    {
                                                        "kind": "WhitespaceTrivia",
                                                        "text": " "
                                                    }
                                                ]
                                            },
                                            "value": {
                                                "kind": "FunctionExpression",
                                                "fullStart": 781,
                                                "fullEnd": 837,
                                                "start": 781,
                                                "end": 837,
                                                "fullWidth": 56,
                                                "width": 56,
                                                "functionKeyword": {
                                                    "kind": "FunctionKeyword",
                                                    "fullStart": 781,
                                                    "fullEnd": 790,
                                                    "start": 781,
                                                    "end": 789,
                                                    "fullWidth": 9,
                                                    "width": 8,
                                                    "text": "function",
                                                    "value": "function",
                                                    "valueText": "function",
                                                    "hasTrailingTrivia": true,
                                                    "trailingTrivia": [
                                                        {
                                                            "kind": "WhitespaceTrivia",
                                                            "text": " "
                                                        }
                                                    ]
                                                },
                                                "callSignature": {
                                                    "kind": "CallSignature",
                                                    "fullStart": 790,
                                                    "fullEnd": 798,
                                                    "start": 790,
                                                    "end": 797,
                                                    "fullWidth": 8,
                                                    "width": 7,
                                                    "parameterList": {
                                                        "kind": "ParameterList",
                                                        "fullStart": 790,
                                                        "fullEnd": 798,
                                                        "start": 790,
                                                        "end": 797,
                                                        "fullWidth": 8,
                                                        "width": 7,
                                                        "openParenToken": {
                                                            "kind": "OpenParenToken",
                                                            "fullStart": 790,
                                                            "fullEnd": 791,
                                                            "start": 790,
                                                            "end": 791,
                                                            "fullWidth": 1,
                                                            "width": 1,
                                                            "text": "(",
                                                            "value": "(",
                                                            "valueText": "("
                                                        },
                                                        "parameters": [
                                                            {
                                                                "kind": "Parameter",
                                                                "fullStart": 791,
                                                                "fullEnd": 796,
                                                                "start": 791,
                                                                "end": 796,
                                                                "fullWidth": 5,
                                                                "width": 5,
                                                                "modifiers": [],
                                                                "identifier": {
                                                                    "kind": "IdentifierName",
                                                                    "fullStart": 791,
                                                                    "fullEnd": 796,
                                                                    "start": 791,
                                                                    "end": 796,
                                                                    "fullWidth": 5,
                                                                    "width": 5,
                                                                    "text": "value",
                                                                    "value": "value",
                                                                    "valueText": "value"
                                                                }
                                                            }
                                                        ],
                                                        "closeParenToken": {
                                                            "kind": "CloseParenToken",
                                                            "fullStart": 796,
                                                            "fullEnd": 798,
                                                            "start": 796,
                                                            "end": 797,
                                                            "fullWidth": 2,
                                                            "width": 1,
                                                            "text": ")",
                                                            "value": ")",
                                                            "valueText": ")",
                                                            "hasTrailingTrivia": true,
                                                            "trailingTrivia": [
                                                                {
                                                                    "kind": "WhitespaceTrivia",
                                                                    "text": " "
                                                                }
                                                            ]
                                                        }
                                                    }
                                                },
                                                "block": {
                                                    "kind": "Block",
                                                    "fullStart": 798,
                                                    "fullEnd": 837,
                                                    "start": 798,
                                                    "end": 837,
                                                    "fullWidth": 39,
                                                    "width": 39,
                                                    "openBraceToken": {
                                                        "kind": "OpenBraceToken",
                                                        "fullStart": 798,
                                                        "fullEnd": 801,
                                                        "start": 798,
                                                        "end": 799,
                                                        "fullWidth": 3,
                                                        "width": 1,
                                                        "text": "{",
                                                        "value": "{",
                                                        "valueText": "{",
                                                        "hasTrailingTrivia": true,
                                                        "hasTrailingNewLine": true,
                                                        "trailingTrivia": [
                                                            {
                                                                "kind": "NewLineTrivia",
                                                                "text": "\r\n"
                                                            }
                                                        ]
                                                    },
                                                    "statements": [
                                                        {
                                                            "kind": "ExpressionStatement",
                                                            "fullStart": 801,
                                                            "fullEnd": 828,
                                                            "start": 813,
                                                            "end": 826,
                                                            "fullWidth": 27,
                                                            "width": 13,
                                                            "expression": {
                                                                "kind": "AssignmentExpression",
                                                                "fullStart": 801,
                                                                "fullEnd": 825,
                                                                "start": 813,
                                                                "end": 825,
                                                                "fullWidth": 24,
                                                                "width": 12,
                                                                "left": {
                                                                    "kind": "IdentifierName",
                                                                    "fullStart": 801,
                                                                    "fullEnd": 818,
                                                                    "start": 813,
                                                                    "end": 817,
                                                                    "fullWidth": 17,
                                                                    "width": 4,
                                                                    "text": "data",
                                                                    "value": "data",
                                                                    "valueText": "data",
                                                                    "hasLeadingTrivia": true,
                                                                    "hasTrailingTrivia": true,
                                                                    "leadingTrivia": [
                                                                        {
                                                                            "kind": "WhitespaceTrivia",
                                                                            "text": "            "
                                                                        }
                                                                    ],
                                                                    "trailingTrivia": [
                                                                        {
                                                                            "kind": "WhitespaceTrivia",
                                                                            "text": " "
                                                                        }
                                                                    ]
                                                                },
                                                                "operatorToken": {
                                                                    "kind": "EqualsToken",
                                                                    "fullStart": 818,
                                                                    "fullEnd": 820,
                                                                    "start": 818,
                                                                    "end": 819,
                                                                    "fullWidth": 2,
                                                                    "width": 1,
                                                                    "text": "=",
                                                                    "value": "=",
                                                                    "valueText": "=",
                                                                    "hasTrailingTrivia": true,
                                                                    "trailingTrivia": [
                                                                        {
                                                                            "kind": "WhitespaceTrivia",
                                                                            "text": " "
                                                                        }
                                                                    ]
                                                                },
                                                                "right": {
                                                                    "kind": "IdentifierName",
                                                                    "fullStart": 820,
                                                                    "fullEnd": 825,
                                                                    "start": 820,
                                                                    "end": 825,
                                                                    "fullWidth": 5,
                                                                    "width": 5,
                                                                    "text": "value",
                                                                    "value": "value",
                                                                    "valueText": "value"
                                                                }
                                                            },
                                                            "semicolonToken": {
                                                                "kind": "SemicolonToken",
                                                                "fullStart": 825,
                                                                "fullEnd": 828,
                                                                "start": 825,
                                                                "end": 826,
                                                                "fullWidth": 3,
                                                                "width": 1,
                                                                "text": ";",
                                                                "value": ";",
                                                                "valueText": ";",
                                                                "hasTrailingTrivia": true,
                                                                "hasTrailingNewLine": true,
                                                                "trailingTrivia": [
                                                                    {
                                                                        "kind": "NewLineTrivia",
                                                                        "text": "\r\n"
                                                                    }
                                                                ]
                                                            }
                                                        }
                                                    ],
                                                    "closeBraceToken": {
                                                        "kind": "CloseBraceToken",
                                                        "fullStart": 828,
                                                        "fullEnd": 837,
                                                        "start": 836,
                                                        "end": 837,
                                                        "fullWidth": 9,
                                                        "width": 1,
                                                        "text": "}",
                                                        "value": "}",
                                                        "valueText": "}",
                                                        "hasLeadingTrivia": true,
                                                        "leadingTrivia": [
                                                            {
                                                                "kind": "WhitespaceTrivia",
                                                                "text": "        "
                                                            }
                                                        ]
                                                    }
                                                }
                                            }
                                        }
                                    }
                                ]
                            },
                            "semicolonToken": {
                                "kind": "SemicolonToken",
                                "fullStart": 837,
                                "fullEnd": 840,
                                "start": 837,
                                "end": 838,
                                "fullWidth": 3,
                                "width": 1,
                                "text": ";",
                                "value": ";",
                                "valueText": ";",
                                "hasTrailingTrivia": true,
                                "hasTrailingNewLine": true,
                                "trailingTrivia": [
                                    {
                                        "kind": "NewLineTrivia",
                                        "text": "\r\n"
                                    }
                                ]
                            }
                        },
                        {
                            "kind": "ExpressionStatement",
                            "fullStart": 840,
                            "fullEnd": 901,
                            "start": 850,
                            "end": 899,
                            "fullWidth": 61,
                            "width": 49,
                            "isIncrementallyUnusable": true,
                            "expression": {
                                "kind": "AssignmentExpression",
                                "fullStart": 840,
                                "fullEnd": 898,
                                "start": 850,
                                "end": 898,
                                "fullWidth": 58,
                                "width": 48,
                                "isIncrementallyUnusable": true,
                                "left": {
                                    "kind": "MemberAccessExpression",
                                    "fullStart": 840,
                                    "fullEnd": 859,
                                    "start": 850,
                                    "end": 858,
                                    "fullWidth": 19,
                                    "width": 8,
                                    "expression": {
                                        "kind": "IdentifierName",
                                        "fullStart": 840,
                                        "fullEnd": 853,
                                        "start": 850,
                                        "end": 853,
                                        "fullWidth": 13,
                                        "width": 3,
                                        "text": "arg",
                                        "value": "arg",
                                        "valueText": "arg",
                                        "hasLeadingTrivia": true,
                                        "hasLeadingNewLine": true,
                                        "leadingTrivia": [
                                            {
                                                "kind": "NewLineTrivia",
                                                "text": "\r\n"
                                            },
                                            {
                                                "kind": "WhitespaceTrivia",
                                                "text": "        "
                                            }
                                        ]
                                    },
                                    "dotToken": {
                                        "kind": "DotToken",
                                        "fullStart": 853,
                                        "fullEnd": 854,
                                        "start": 853,
                                        "end": 854,
                                        "fullWidth": 1,
                                        "width": 1,
                                        "text": ".",
                                        "value": ".",
                                        "valueText": "."
                                    },
                                    "name": {
                                        "kind": "IdentifierName",
                                        "fullStart": 854,
                                        "fullEnd": 859,
                                        "start": 854,
                                        "end": 858,
                                        "fullWidth": 5,
                                        "width": 4,
                                        "text": "prop",
                                        "value": "prop",
                                        "valueText": "prop",
                                        "hasTrailingTrivia": true,
                                        "trailingTrivia": [
                                            {
                                                "kind": "WhitespaceTrivia",
                                                "text": " "
                                            }
                                        ]
                                    }
                                },
                                "operatorToken": {
                                    "kind": "EqualsToken",
                                    "fullStart": 859,
                                    "fullEnd": 861,
                                    "start": 859,
                                    "end": 860,
                                    "fullWidth": 2,
                                    "width": 1,
                                    "text": "=",
                                    "value": "=",
                                    "valueText": "=",
                                    "hasTrailingTrivia": true,
                                    "trailingTrivia": [
                                        {
                                            "kind": "WhitespaceTrivia",
                                            "text": " "
                                        }
                                    ]
                                },
                                "right": {
                                    "kind": "ObjectLiteralExpression",
                                    "fullStart": 861,
                                    "fullEnd": 898,
                                    "start": 861,
                                    "end": 898,
                                    "fullWidth": 37,
                                    "width": 37,
                                    "isIncrementallyUnusable": true,
                                    "openBraceToken": {
                                        "kind": "OpenBraceToken",
                                        "fullStart": 861,
                                        "fullEnd": 864,
                                        "start": 861,
                                        "end": 862,
                                        "fullWidth": 3,
                                        "width": 1,
                                        "text": "{",
                                        "value": "{",
                                        "valueText": "{",
                                        "hasTrailingTrivia": true,
                                        "hasTrailingNewLine": true,
                                        "trailingTrivia": [
                                            {
                                                "kind": "NewLineTrivia",
                                                "text": "\r\n"
                                            }
                                        ]
                                    },
                                    "propertyAssignments": [
                                        {
                                            "kind": "SimplePropertyAssignment",
                                            "fullStart": 864,
                                            "fullEnd": 889,
                                            "start": 876,
                                            "end": 887,
                                            "fullWidth": 25,
                                            "width": 11,
                                            "isIncrementallyUnusable": true,
                                            "propertyName": {
                                                "kind": "IdentifierName",
                                                "fullStart": 864,
                                                "fullEnd": 879,
                                                "start": 876,
                                                "end": 879,
                                                "fullWidth": 15,
                                                "width": 3,
                                                "text": "set",
                                                "value": "set",
                                                "valueText": "set",
                                                "hasLeadingTrivia": true,
                                                "leadingTrivia": [
                                                    {
                                                        "kind": "WhitespaceTrivia",
                                                        "text": "            "
                                                    }
                                                ]
                                            },
                                            "colonToken": {
                                                "kind": "ColonToken",
                                                "fullStart": 879,
                                                "fullEnd": 881,
                                                "start": 879,
                                                "end": 880,
                                                "fullWidth": 2,
                                                "width": 1,
                                                "text": ":",
                                                "value": ":",
                                                "valueText": ":",
                                                "hasTrailingTrivia": true,
                                                "trailingTrivia": [
                                                    {
                                                        "kind": "WhitespaceTrivia",
                                                        "text": " "
                                                    }
                                                ]
                                            },
                                            "expression": {
                                                "kind": "IdentifierName",
                                                "fullStart": 881,
                                                "fullEnd": 889,
                                                "start": 881,
                                                "end": 887,
                                                "fullWidth": 8,
                                                "width": 6,
                                                "text": "setFun",
                                                "value": "setFun",
                                                "valueText": "setFun",
                                                "hasTrailingTrivia": true,
                                                "hasTrailingNewLine": true,
                                                "trailingTrivia": [
                                                    {
                                                        "kind": "NewLineTrivia",
                                                        "text": "\r\n"
                                                    }
                                                ]
                                            }
                                        }
                                    ],
                                    "closeBraceToken": {
                                        "kind": "CloseBraceToken",
                                        "fullStart": 889,
                                        "fullEnd": 898,
                                        "start": 897,
                                        "end": 898,
                                        "fullWidth": 9,
                                        "width": 1,
                                        "text": "}",
                                        "value": "}",
                                        "valueText": "}",
                                        "hasLeadingTrivia": true,
                                        "leadingTrivia": [
                                            {
                                                "kind": "WhitespaceTrivia",
                                                "text": "        "
                                            }
                                        ]
                                    }
                                }
                            },
                            "semicolonToken": {
                                "kind": "SemicolonToken",
                                "fullStart": 898,
                                "fullEnd": 901,
                                "start": 898,
                                "end": 899,
                                "fullWidth": 3,
                                "width": 1,
                                "text": ";",
                                "value": ";",
                                "valueText": ";",
                                "hasTrailingTrivia": true,
                                "hasTrailingNewLine": true,
                                "trailingTrivia": [
                                    {
                                        "kind": "NewLineTrivia",
                                        "text": "\r\n"
                                    }
                                ]
                            }
                        },
                        {
                            "kind": "VariableStatement",
                            "fullStart": 901,
                            "fullEnd": 926,
                            "start": 911,
                            "end": 924,
                            "fullWidth": 25,
                            "width": 13,
                            "modifiers": [],
                            "variableDeclaration": {
                                "kind": "VariableDeclaration",
                                "fullStart": 901,
                                "fullEnd": 923,
                                "start": 911,
                                "end": 923,
                                "fullWidth": 22,
                                "width": 12,
                                "varKeyword": {
                                    "kind": "VarKeyword",
                                    "fullStart": 901,
                                    "fullEnd": 915,
                                    "start": 911,
                                    "end": 914,
                                    "fullWidth": 14,
                                    "width": 3,
                                    "text": "var",
                                    "value": "var",
                                    "valueText": "var",
                                    "hasLeadingTrivia": true,
                                    "hasLeadingNewLine": true,
                                    "hasTrailingTrivia": true,
                                    "leadingTrivia": [
                                        {
                                            "kind": "NewLineTrivia",
                                            "text": "\r\n"
                                        },
                                        {
                                            "kind": "WhitespaceTrivia",
                                            "text": "        "
                                        }
                                    ],
                                    "trailingTrivia": [
                                        {
                                            "kind": "WhitespaceTrivia",
                                            "text": " "
                                        }
                                    ]
                                },
                                "variableDeclarators": [
                                    {
                                        "kind": "VariableDeclarator",
                                        "fullStart": 915,
                                        "fullEnd": 923,
                                        "start": 915,
                                        "end": 923,
                                        "fullWidth": 8,
<<<<<<< HEAD
                                        "width": 8,
                                        "identifier": {
=======
                                        "propertyName": {
>>>>>>> 85e84683
                                            "kind": "IdentifierName",
                                            "fullStart": 915,
                                            "fullEnd": 919,
                                            "start": 915,
                                            "end": 918,
                                            "fullWidth": 4,
                                            "width": 3,
                                            "text": "obj",
                                            "value": "obj",
                                            "valueText": "obj",
                                            "hasTrailingTrivia": true,
                                            "trailingTrivia": [
                                                {
                                                    "kind": "WhitespaceTrivia",
                                                    "text": " "
                                                }
                                            ]
                                        },
                                        "equalsValueClause": {
                                            "kind": "EqualsValueClause",
                                            "fullStart": 919,
                                            "fullEnd": 923,
                                            "start": 919,
                                            "end": 923,
                                            "fullWidth": 4,
                                            "width": 4,
                                            "equalsToken": {
                                                "kind": "EqualsToken",
                                                "fullStart": 919,
                                                "fullEnd": 921,
                                                "start": 919,
                                                "end": 920,
                                                "fullWidth": 2,
                                                "width": 1,
                                                "text": "=",
                                                "value": "=",
                                                "valueText": "=",
                                                "hasTrailingTrivia": true,
                                                "trailingTrivia": [
                                                    {
                                                        "kind": "WhitespaceTrivia",
                                                        "text": " "
                                                    }
                                                ]
                                            },
                                            "value": {
                                                "kind": "ObjectLiteralExpression",
                                                "fullStart": 921,
                                                "fullEnd": 923,
                                                "start": 921,
                                                "end": 923,
                                                "fullWidth": 2,
                                                "width": 2,
                                                "openBraceToken": {
                                                    "kind": "OpenBraceToken",
                                                    "fullStart": 921,
                                                    "fullEnd": 922,
                                                    "start": 921,
                                                    "end": 922,
                                                    "fullWidth": 1,
                                                    "width": 1,
                                                    "text": "{",
                                                    "value": "{",
                                                    "valueText": "{"
                                                },
                                                "propertyAssignments": [],
                                                "closeBraceToken": {
                                                    "kind": "CloseBraceToken",
                                                    "fullStart": 922,
                                                    "fullEnd": 923,
                                                    "start": 922,
                                                    "end": 923,
                                                    "fullWidth": 1,
                                                    "width": 1,
                                                    "text": "}",
                                                    "value": "}",
                                                    "valueText": "}"
                                                }
                                            }
                                        }
                                    }
                                ]
                            },
                            "semicolonToken": {
                                "kind": "SemicolonToken",
                                "fullStart": 923,
                                "fullEnd": 926,
                                "start": 923,
                                "end": 924,
                                "fullWidth": 3,
                                "width": 1,
                                "text": ";",
                                "value": ";",
                                "valueText": ";",
                                "hasTrailingTrivia": true,
                                "hasTrailingNewLine": true,
                                "trailingTrivia": [
                                    {
                                        "kind": "NewLineTrivia",
                                        "text": "\r\n"
                                    }
                                ]
                            }
                        },
                        {
                            "kind": "ExpressionStatement",
                            "fullStart": 926,
                            "fullEnd": 970,
                            "start": 934,
                            "end": 968,
                            "fullWidth": 44,
                            "width": 34,
                            "expression": {
                                "kind": "InvocationExpression",
                                "fullStart": 926,
                                "fullEnd": 967,
                                "start": 934,
                                "end": 967,
                                "fullWidth": 41,
                                "width": 33,
                                "expression": {
                                    "kind": "MemberAccessExpression",
                                    "fullStart": 926,
                                    "fullEnd": 957,
                                    "start": 934,
                                    "end": 957,
                                    "fullWidth": 31,
                                    "width": 23,
                                    "expression": {
                                        "kind": "IdentifierName",
                                        "fullStart": 926,
                                        "fullEnd": 940,
                                        "start": 934,
                                        "end": 940,
                                        "fullWidth": 14,
                                        "width": 6,
                                        "text": "Object",
                                        "value": "Object",
                                        "valueText": "Object",
                                        "hasLeadingTrivia": true,
                                        "leadingTrivia": [
                                            {
                                                "kind": "WhitespaceTrivia",
                                                "text": "        "
                                            }
                                        ]
                                    },
                                    "dotToken": {
                                        "kind": "DotToken",
                                        "fullStart": 940,
                                        "fullEnd": 941,
                                        "start": 940,
                                        "end": 941,
                                        "fullWidth": 1,
                                        "width": 1,
                                        "text": ".",
                                        "value": ".",
                                        "valueText": "."
                                    },
                                    "name": {
                                        "kind": "IdentifierName",
                                        "fullStart": 941,
                                        "fullEnd": 957,
                                        "start": 941,
                                        "end": 957,
                                        "fullWidth": 16,
                                        "width": 16,
                                        "text": "defineProperties",
                                        "value": "defineProperties",
                                        "valueText": "defineProperties"
                                    }
                                },
                                "argumentList": {
                                    "kind": "ArgumentList",
                                    "fullStart": 957,
                                    "fullEnd": 967,
                                    "start": 957,
                                    "end": 967,
                                    "fullWidth": 10,
                                    "width": 10,
                                    "openParenToken": {
                                        "kind": "OpenParenToken",
                                        "fullStart": 957,
                                        "fullEnd": 958,
                                        "start": 957,
                                        "end": 958,
                                        "fullWidth": 1,
                                        "width": 1,
                                        "text": "(",
                                        "value": "(",
                                        "valueText": "("
                                    },
                                    "arguments": [
                                        {
                                            "kind": "IdentifierName",
                                            "fullStart": 958,
                                            "fullEnd": 961,
                                            "start": 958,
                                            "end": 961,
                                            "fullWidth": 3,
                                            "width": 3,
                                            "text": "obj",
                                            "value": "obj",
                                            "valueText": "obj"
                                        },
                                        {
                                            "kind": "CommaToken",
                                            "fullStart": 961,
                                            "fullEnd": 963,
                                            "start": 961,
                                            "end": 962,
                                            "fullWidth": 2,
                                            "width": 1,
                                            "text": ",",
                                            "value": ",",
                                            "valueText": ",",
                                            "hasTrailingTrivia": true,
                                            "trailingTrivia": [
                                                {
                                                    "kind": "WhitespaceTrivia",
                                                    "text": " "
                                                }
                                            ]
                                        },
                                        {
                                            "kind": "IdentifierName",
                                            "fullStart": 963,
                                            "fullEnd": 966,
                                            "start": 963,
                                            "end": 966,
                                            "fullWidth": 3,
                                            "width": 3,
                                            "text": "arg",
                                            "value": "arg",
                                            "valueText": "arg"
                                        }
                                    ],
                                    "closeParenToken": {
                                        "kind": "CloseParenToken",
                                        "fullStart": 966,
                                        "fullEnd": 967,
                                        "start": 966,
                                        "end": 967,
                                        "fullWidth": 1,
                                        "width": 1,
                                        "text": ")",
                                        "value": ")",
                                        "valueText": ")"
                                    }
                                }
                            },
                            "semicolonToken": {
                                "kind": "SemicolonToken",
                                "fullStart": 967,
                                "fullEnd": 970,
                                "start": 967,
                                "end": 968,
                                "fullWidth": 3,
                                "width": 1,
                                "text": ";",
                                "value": ";",
                                "valueText": ";",
                                "hasTrailingTrivia": true,
                                "hasTrailingNewLine": true,
                                "trailingTrivia": [
                                    {
                                        "kind": "NewLineTrivia",
                                        "text": "\r\n"
                                    }
                                ]
                            }
                        },
                        {
                            "kind": "ExpressionStatement",
                            "fullStart": 970,
                            "fullEnd": 1001,
                            "start": 978,
                            "end": 999,
                            "fullWidth": 31,
                            "width": 21,
                            "expression": {
                                "kind": "AssignmentExpression",
                                "fullStart": 970,
                                "fullEnd": 998,
                                "start": 978,
                                "end": 998,
                                "fullWidth": 28,
                                "width": 20,
                                "left": {
                                    "kind": "MemberAccessExpression",
                                    "fullStart": 970,
                                    "fullEnd": 987,
                                    "start": 978,
                                    "end": 986,
                                    "fullWidth": 17,
                                    "width": 8,
                                    "expression": {
                                        "kind": "IdentifierName",
                                        "fullStart": 970,
                                        "fullEnd": 981,
                                        "start": 978,
                                        "end": 981,
                                        "fullWidth": 11,
                                        "width": 3,
                                        "text": "obj",
                                        "value": "obj",
                                        "valueText": "obj",
                                        "hasLeadingTrivia": true,
                                        "leadingTrivia": [
                                            {
                                                "kind": "WhitespaceTrivia",
                                                "text": "        "
                                            }
                                        ]
                                    },
                                    "dotToken": {
                                        "kind": "DotToken",
                                        "fullStart": 981,
                                        "fullEnd": 982,
                                        "start": 981,
                                        "end": 982,
                                        "fullWidth": 1,
                                        "width": 1,
                                        "text": ".",
                                        "value": ".",
                                        "valueText": "."
                                    },
                                    "name": {
                                        "kind": "IdentifierName",
                                        "fullStart": 982,
                                        "fullEnd": 987,
                                        "start": 982,
                                        "end": 986,
                                        "fullWidth": 5,
                                        "width": 4,
                                        "text": "prop",
                                        "value": "prop",
                                        "valueText": "prop",
                                        "hasTrailingTrivia": true,
                                        "trailingTrivia": [
                                            {
                                                "kind": "WhitespaceTrivia",
                                                "text": " "
                                            }
                                        ]
                                    }
                                },
                                "operatorToken": {
                                    "kind": "EqualsToken",
                                    "fullStart": 987,
                                    "fullEnd": 989,
                                    "start": 987,
                                    "end": 988,
                                    "fullWidth": 2,
                                    "width": 1,
                                    "text": "=",
                                    "value": "=",
                                    "valueText": "=",
                                    "hasTrailingTrivia": true,
                                    "trailingTrivia": [
                                        {
                                            "kind": "WhitespaceTrivia",
                                            "text": " "
                                        }
                                    ]
                                },
                                "right": {
                                    "kind": "StringLiteral",
                                    "fullStart": 989,
                                    "fullEnd": 998,
                                    "start": 989,
                                    "end": 998,
                                    "fullWidth": 9,
                                    "width": 9,
                                    "text": "\"argData\"",
                                    "value": "argData",
                                    "valueText": "argData"
                                }
                            },
                            "semicolonToken": {
                                "kind": "SemicolonToken",
                                "fullStart": 998,
                                "fullEnd": 1001,
                                "start": 998,
                                "end": 999,
                                "fullWidth": 3,
                                "width": 1,
                                "text": ";",
                                "value": ";",
                                "valueText": ";",
                                "hasTrailingTrivia": true,
                                "hasTrailingNewLine": true,
                                "trailingTrivia": [
                                    {
                                        "kind": "NewLineTrivia",
                                        "text": "\r\n"
                                    }
                                ]
                            }
                        },
                        {
                            "kind": "ReturnStatement",
                            "fullStart": 1001,
                            "fullEnd": 1067,
                            "start": 1009,
                            "end": 1065,
                            "fullWidth": 66,
                            "width": 56,
                            "returnKeyword": {
                                "kind": "ReturnKeyword",
                                "fullStart": 1001,
                                "fullEnd": 1016,
                                "start": 1009,
                                "end": 1015,
                                "fullWidth": 15,
                                "width": 6,
                                "text": "return",
                                "value": "return",
                                "valueText": "return",
                                "hasLeadingTrivia": true,
                                "hasTrailingTrivia": true,
                                "leadingTrivia": [
                                    {
                                        "kind": "WhitespaceTrivia",
                                        "text": "        "
                                    }
                                ],
                                "trailingTrivia": [
                                    {
                                        "kind": "WhitespaceTrivia",
                                        "text": " "
                                    }
                                ]
                            },
                            "expression": {
                                "kind": "LogicalAndExpression",
                                "fullStart": 1016,
                                "fullEnd": 1064,
                                "start": 1016,
                                "end": 1064,
                                "fullWidth": 48,
                                "width": 48,
                                "left": {
                                    "kind": "InvocationExpression",
                                    "fullStart": 1016,
                                    "fullEnd": 1043,
                                    "start": 1016,
                                    "end": 1042,
                                    "fullWidth": 27,
                                    "width": 26,
                                    "expression": {
                                        "kind": "MemberAccessExpression",
                                        "fullStart": 1016,
                                        "fullEnd": 1034,
                                        "start": 1016,
                                        "end": 1034,
                                        "fullWidth": 18,
                                        "width": 18,
                                        "expression": {
                                            "kind": "IdentifierName",
                                            "fullStart": 1016,
                                            "fullEnd": 1019,
                                            "start": 1016,
                                            "end": 1019,
                                            "fullWidth": 3,
                                            "width": 3,
                                            "text": "obj",
                                            "value": "obj",
                                            "valueText": "obj"
                                        },
                                        "dotToken": {
                                            "kind": "DotToken",
                                            "fullStart": 1019,
                                            "fullEnd": 1020,
                                            "start": 1019,
                                            "end": 1020,
                                            "fullWidth": 1,
                                            "width": 1,
                                            "text": ".",
                                            "value": ".",
                                            "valueText": "."
                                        },
                                        "name": {
                                            "kind": "IdentifierName",
                                            "fullStart": 1020,
                                            "fullEnd": 1034,
                                            "start": 1020,
                                            "end": 1034,
                                            "fullWidth": 14,
                                            "width": 14,
                                            "text": "hasOwnProperty",
                                            "value": "hasOwnProperty",
                                            "valueText": "hasOwnProperty"
                                        }
                                    },
                                    "argumentList": {
                                        "kind": "ArgumentList",
                                        "fullStart": 1034,
                                        "fullEnd": 1043,
                                        "start": 1034,
                                        "end": 1042,
                                        "fullWidth": 9,
                                        "width": 8,
                                        "openParenToken": {
                                            "kind": "OpenParenToken",
                                            "fullStart": 1034,
                                            "fullEnd": 1035,
                                            "start": 1034,
                                            "end": 1035,
                                            "fullWidth": 1,
                                            "width": 1,
                                            "text": "(",
                                            "value": "(",
                                            "valueText": "("
                                        },
                                        "arguments": [
                                            {
                                                "kind": "StringLiteral",
                                                "fullStart": 1035,
                                                "fullEnd": 1041,
                                                "start": 1035,
                                                "end": 1041,
                                                "fullWidth": 6,
                                                "width": 6,
                                                "text": "\"prop\"",
                                                "value": "prop",
                                                "valueText": "prop"
                                            }
                                        ],
                                        "closeParenToken": {
                                            "kind": "CloseParenToken",
                                            "fullStart": 1041,
                                            "fullEnd": 1043,
                                            "start": 1041,
                                            "end": 1042,
                                            "fullWidth": 2,
                                            "width": 1,
                                            "text": ")",
                                            "value": ")",
                                            "valueText": ")",
                                            "hasTrailingTrivia": true,
                                            "trailingTrivia": [
                                                {
                                                    "kind": "WhitespaceTrivia",
                                                    "text": " "
                                                }
                                            ]
                                        }
                                    }
                                },
                                "operatorToken": {
                                    "kind": "AmpersandAmpersandToken",
                                    "fullStart": 1043,
                                    "fullEnd": 1046,
                                    "start": 1043,
                                    "end": 1045,
                                    "fullWidth": 3,
                                    "width": 2,
                                    "text": "&&",
                                    "value": "&&",
                                    "valueText": "&&",
                                    "hasTrailingTrivia": true,
                                    "trailingTrivia": [
                                        {
                                            "kind": "WhitespaceTrivia",
                                            "text": " "
                                        }
                                    ]
                                },
                                "right": {
                                    "kind": "EqualsExpression",
                                    "fullStart": 1046,
                                    "fullEnd": 1064,
                                    "start": 1046,
                                    "end": 1064,
                                    "fullWidth": 18,
                                    "width": 18,
                                    "left": {
                                        "kind": "IdentifierName",
                                        "fullStart": 1046,
                                        "fullEnd": 1051,
                                        "start": 1046,
                                        "end": 1050,
                                        "fullWidth": 5,
                                        "width": 4,
                                        "text": "data",
                                        "value": "data",
                                        "valueText": "data",
                                        "hasTrailingTrivia": true,
                                        "trailingTrivia": [
                                            {
                                                "kind": "WhitespaceTrivia",
                                                "text": " "
                                            }
                                        ]
                                    },
                                    "operatorToken": {
                                        "kind": "EqualsEqualsEqualsToken",
                                        "fullStart": 1051,
                                        "fullEnd": 1055,
                                        "start": 1051,
                                        "end": 1054,
                                        "fullWidth": 4,
                                        "width": 3,
                                        "text": "===",
                                        "value": "===",
                                        "valueText": "===",
                                        "hasTrailingTrivia": true,
                                        "trailingTrivia": [
                                            {
                                                "kind": "WhitespaceTrivia",
                                                "text": " "
                                            }
                                        ]
                                    },
                                    "right": {
                                        "kind": "StringLiteral",
                                        "fullStart": 1055,
                                        "fullEnd": 1064,
                                        "start": 1055,
                                        "end": 1064,
                                        "fullWidth": 9,
                                        "width": 9,
                                        "text": "\"argData\"",
                                        "value": "argData",
                                        "valueText": "argData"
                                    }
                                }
                            },
                            "semicolonToken": {
                                "kind": "SemicolonToken",
                                "fullStart": 1064,
                                "fullEnd": 1067,
                                "start": 1064,
                                "end": 1065,
                                "fullWidth": 3,
                                "width": 1,
                                "text": ";",
                                "value": ";",
                                "valueText": ";",
                                "hasTrailingTrivia": true,
                                "hasTrailingNewLine": true,
                                "trailingTrivia": [
                                    {
                                        "kind": "NewLineTrivia",
                                        "text": "\r\n"
                                    }
                                ]
                            }
                        }
                    ],
                    "closeBraceToken": {
                        "kind": "CloseBraceToken",
                        "fullStart": 1067,
                        "fullEnd": 1074,
                        "start": 1071,
                        "end": 1072,
                        "fullWidth": 7,
                        "width": 1,
                        "text": "}",
                        "value": "}",
                        "valueText": "}",
                        "hasLeadingTrivia": true,
                        "hasTrailingTrivia": true,
                        "hasTrailingNewLine": true,
                        "leadingTrivia": [
                            {
                                "kind": "WhitespaceTrivia",
                                "text": "    "
                            }
                        ],
                        "trailingTrivia": [
                            {
                                "kind": "NewLineTrivia",
                                "text": "\r\n"
                            }
                        ]
                    }
                }
            },
            {
                "kind": "ExpressionStatement",
                "fullStart": 1074,
                "fullEnd": 1098,
                "start": 1074,
                "end": 1096,
                "fullWidth": 24,
                "width": 22,
                "expression": {
                    "kind": "InvocationExpression",
                    "fullStart": 1074,
                    "fullEnd": 1095,
                    "start": 1074,
                    "end": 1095,
                    "fullWidth": 21,
                    "width": 21,
                    "expression": {
                        "kind": "IdentifierName",
                        "fullStart": 1074,
                        "fullEnd": 1085,
                        "start": 1074,
                        "end": 1085,
                        "fullWidth": 11,
                        "width": 11,
                        "text": "runTestCase",
                        "value": "runTestCase",
                        "valueText": "runTestCase"
                    },
                    "argumentList": {
                        "kind": "ArgumentList",
                        "fullStart": 1085,
                        "fullEnd": 1095,
                        "start": 1085,
                        "end": 1095,
                        "fullWidth": 10,
                        "width": 10,
                        "openParenToken": {
                            "kind": "OpenParenToken",
                            "fullStart": 1085,
                            "fullEnd": 1086,
                            "start": 1085,
                            "end": 1086,
                            "fullWidth": 1,
                            "width": 1,
                            "text": "(",
                            "value": "(",
                            "valueText": "("
                        },
                        "arguments": [
                            {
                                "kind": "IdentifierName",
                                "fullStart": 1086,
                                "fullEnd": 1094,
                                "start": 1086,
                                "end": 1094,
                                "fullWidth": 8,
                                "width": 8,
                                "text": "testcase",
                                "value": "testcase",
                                "valueText": "testcase"
                            }
                        ],
                        "closeParenToken": {
                            "kind": "CloseParenToken",
                            "fullStart": 1094,
                            "fullEnd": 1095,
                            "start": 1094,
                            "end": 1095,
                            "fullWidth": 1,
                            "width": 1,
                            "text": ")",
                            "value": ")",
                            "valueText": ")"
                        }
                    }
                },
                "semicolonToken": {
                    "kind": "SemicolonToken",
                    "fullStart": 1095,
                    "fullEnd": 1098,
                    "start": 1095,
                    "end": 1096,
                    "fullWidth": 3,
                    "width": 1,
                    "text": ";",
                    "value": ";",
                    "valueText": ";",
                    "hasTrailingTrivia": true,
                    "hasTrailingNewLine": true,
                    "trailingTrivia": [
                        {
                            "kind": "NewLineTrivia",
                            "text": "\r\n"
                        }
                    ]
                }
            }
        ],
        "endOfFileToken": {
            "kind": "EndOfFileToken",
            "fullStart": 1098,
            "fullEnd": 1098,
            "start": 1098,
            "end": 1098,
            "fullWidth": 0,
            "width": 0,
            "text": ""
        }
    },
    "lineMap": {
        "lineStarts": [
            0,
            67,
            152,
            232,
            308,
            380,
            385,
            441,
            598,
            603,
            605,
            607,
            630,
            658,
            691,
            722,
            734,
            760,
            801,
            828,
            840,
            842,
            864,
            889,
            901,
            903,
            926,
            970,
            1001,
            1067,
            1074,
            1098
        ],
        "length": 1098
    }
}<|MERGE_RESOLUTION|>--- conflicted
+++ resolved
@@ -247,12 +247,8 @@
                                         "start": 642,
                                         "end": 655,
                                         "fullWidth": 13,
-<<<<<<< HEAD
                                         "width": 13,
-                                        "identifier": {
-=======
                                         "propertyName": {
->>>>>>> 85e84683
                                             "kind": "IdentifierName",
                                             "fullStart": 642,
                                             "fullEnd": 647,
@@ -386,12 +382,8 @@
                                         "start": 670,
                                         "end": 731,
                                         "fullWidth": 61,
-<<<<<<< HEAD
                                         "width": 61,
-                                        "identifier": {
-=======
                                         "propertyName": {
->>>>>>> 85e84683
                                             "kind": "IdentifierName",
                                             "fullStart": 670,
                                             "fullEnd": 674,
@@ -708,12 +700,8 @@
                                         "start": 746,
                                         "end": 757,
                                         "fullWidth": 11,
-<<<<<<< HEAD
                                         "width": 11,
-                                        "identifier": {
-=======
                                         "propertyName": {
->>>>>>> 85e84683
                                             "kind": "IdentifierName",
                                             "fullStart": 746,
                                             "fullEnd": 750,
@@ -890,12 +878,8 @@
                                         "start": 772,
                                         "end": 837,
                                         "fullWidth": 65,
-<<<<<<< HEAD
                                         "width": 65,
-                                        "identifier": {
-=======
                                         "propertyName": {
->>>>>>> 85e84683
                                             "kind": "IdentifierName",
                                             "fullStart": 772,
                                             "fullEnd": 779,
@@ -1510,12 +1494,8 @@
                                         "start": 915,
                                         "end": 923,
                                         "fullWidth": 8,
-<<<<<<< HEAD
                                         "width": 8,
-                                        "identifier": {
-=======
                                         "propertyName": {
->>>>>>> 85e84683
                                             "kind": "IdentifierName",
                                             "fullStart": 915,
                                             "fullEnd": 919,
