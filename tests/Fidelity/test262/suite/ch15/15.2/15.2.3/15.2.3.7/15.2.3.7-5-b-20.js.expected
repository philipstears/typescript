{
    "isDeclaration": false,
    "languageVersion": "EcmaScript5",
    "parseOptions": {
        "allowAutomaticSemicolonInsertion": true
    },
    "sourceUnit": {
        "kind": "SourceUnit",
        "fullStart": 0,
        "fullEnd": 1028,
        "start": 608,
        "end": 1028,
        "fullWidth": 1028,
        "width": 420,
        "isIncrementallyUnusable": true,
        "moduleElements": [
            {
                "kind": "FunctionDeclaration",
                "fullStart": 0,
                "fullEnd": 1004,
                "start": 608,
                "end": 1002,
                "fullWidth": 1004,
                "width": 394,
                "modifiers": [],
                "functionKeyword": {
                    "kind": "FunctionKeyword",
                    "fullStart": 0,
                    "fullEnd": 617,
                    "start": 608,
                    "end": 616,
                    "fullWidth": 617,
                    "width": 8,
                    "text": "function",
                    "value": "function",
                    "valueText": "function",
                    "hasLeadingTrivia": true,
                    "hasLeadingComment": true,
                    "hasLeadingNewLine": true,
                    "hasTrailingTrivia": true,
                    "leadingTrivia": [
                        {
                            "kind": "SingleLineCommentTrivia",
                            "text": "/// Copyright (c) 2012 Ecma International.  All rights reserved. "
                        },
                        {
                            "kind": "NewLineTrivia",
                            "text": "\r\n"
                        },
                        {
                            "kind": "SingleLineCommentTrivia",
                            "text": "/// Ecma International makes this code available under the terms and conditions set"
                        },
                        {
                            "kind": "NewLineTrivia",
                            "text": "\r\n"
                        },
                        {
                            "kind": "SingleLineCommentTrivia",
                            "text": "/// forth on http://hg.ecmascript.org/tests/test262/raw-file/tip/LICENSE (the "
                        },
                        {
                            "kind": "NewLineTrivia",
                            "text": "\r\n"
                        },
                        {
                            "kind": "SingleLineCommentTrivia",
                            "text": "/// \"Use Terms\").   Any redistribution of this code must retain the above "
                        },
                        {
                            "kind": "NewLineTrivia",
                            "text": "\r\n"
                        },
                        {
                            "kind": "SingleLineCommentTrivia",
                            "text": "/// copyright and this notice and otherwise comply with the Use Terms."
                        },
                        {
                            "kind": "NewLineTrivia",
                            "text": "\r\n"
                        },
                        {
                            "kind": "MultiLineCommentTrivia",
                            "text": "/**\r\n * @path ch15/15.2/15.2.3/15.2.3.7/15.2.3.7-5-b-20.js\r\n * @description Object.defineProperties - 'descObj' is an Array object which implements its own [[Get]] method to get 'enumerable' property (8.10.5 step 3.a)\r\n */"
                        },
                        {
                            "kind": "NewLineTrivia",
                            "text": "\r\n"
                        },
                        {
                            "kind": "NewLineTrivia",
                            "text": "\r\n"
                        },
                        {
                            "kind": "NewLineTrivia",
                            "text": "\r\n"
                        }
                    ],
                    "trailingTrivia": [
                        {
                            "kind": "WhitespaceTrivia",
                            "text": " "
                        }
                    ]
                },
                "identifier": {
                    "kind": "IdentifierName",
                    "fullStart": 617,
                    "fullEnd": 625,
                    "start": 617,
                    "end": 625,
                    "fullWidth": 8,
                    "width": 8,
                    "text": "testcase",
                    "value": "testcase",
                    "valueText": "testcase"
                },
                "callSignature": {
                    "kind": "CallSignature",
                    "fullStart": 625,
                    "fullEnd": 628,
                    "start": 625,
                    "end": 627,
                    "fullWidth": 3,
                    "width": 2,
                    "parameterList": {
                        "kind": "ParameterList",
                        "fullStart": 625,
                        "fullEnd": 628,
                        "start": 625,
                        "end": 627,
                        "fullWidth": 3,
                        "width": 2,
                        "openParenToken": {
                            "kind": "OpenParenToken",
                            "fullStart": 625,
                            "fullEnd": 626,
                            "start": 625,
                            "end": 626,
                            "fullWidth": 1,
                            "width": 1,
                            "text": "(",
                            "value": "(",
                            "valueText": "("
                        },
                        "parameters": [],
                        "closeParenToken": {
                            "kind": "CloseParenToken",
                            "fullStart": 626,
                            "fullEnd": 628,
                            "start": 626,
                            "end": 627,
                            "fullWidth": 2,
                            "width": 1,
                            "text": ")",
                            "value": ")",
                            "valueText": ")",
                            "hasTrailingTrivia": true,
                            "trailingTrivia": [
                                {
                                    "kind": "WhitespaceTrivia",
                                    "text": " "
                                }
                            ]
                        }
                    }
                },
                "block": {
                    "kind": "Block",
                    "fullStart": 628,
                    "fullEnd": 1004,
                    "start": 628,
                    "end": 1002,
                    "fullWidth": 376,
                    "width": 374,
                    "openBraceToken": {
                        "kind": "OpenBraceToken",
                        "fullStart": 628,
                        "fullEnd": 631,
                        "start": 628,
                        "end": 629,
                        "fullWidth": 3,
                        "width": 1,
                        "text": "{",
                        "value": "{",
                        "valueText": "{",
                        "hasTrailingTrivia": true,
                        "hasTrailingNewLine": true,
                        "trailingTrivia": [
                            {
                                "kind": "NewLineTrivia",
                                "text": "\r\n"
                            }
                        ]
                    },
                    "statements": [
                        {
                            "kind": "VariableStatement",
                            "fullStart": 631,
                            "fullEnd": 656,
                            "start": 641,
                            "end": 654,
                            "fullWidth": 25,
                            "width": 13,
                            "modifiers": [],
                            "variableDeclaration": {
                                "kind": "VariableDeclaration",
                                "fullStart": 631,
                                "fullEnd": 653,
                                "start": 641,
                                "end": 653,
                                "fullWidth": 22,
                                "width": 12,
                                "varKeyword": {
                                    "kind": "VarKeyword",
                                    "fullStart": 631,
                                    "fullEnd": 645,
                                    "start": 641,
                                    "end": 644,
                                    "fullWidth": 14,
                                    "width": 3,
                                    "text": "var",
                                    "value": "var",
                                    "valueText": "var",
                                    "hasLeadingTrivia": true,
                                    "hasLeadingNewLine": true,
                                    "hasTrailingTrivia": true,
                                    "leadingTrivia": [
                                        {
                                            "kind": "NewLineTrivia",
                                            "text": "\r\n"
                                        },
                                        {
                                            "kind": "WhitespaceTrivia",
                                            "text": "        "
                                        }
                                    ],
                                    "trailingTrivia": [
                                        {
                                            "kind": "WhitespaceTrivia",
                                            "text": " "
                                        }
                                    ]
                                },
                                "variableDeclarators": [
                                    {
                                        "kind": "VariableDeclarator",
                                        "fullStart": 645,
                                        "fullEnd": 653,
                                        "start": 645,
                                        "end": 653,
                                        "fullWidth": 8,
<<<<<<< HEAD
                                        "width": 8,
                                        "identifier": {
=======
                                        "propertyName": {
>>>>>>> 85e84683
                                            "kind": "IdentifierName",
                                            "fullStart": 645,
                                            "fullEnd": 649,
                                            "start": 645,
                                            "end": 648,
                                            "fullWidth": 4,
                                            "width": 3,
                                            "text": "obj",
                                            "value": "obj",
                                            "valueText": "obj",
                                            "hasTrailingTrivia": true,
                                            "trailingTrivia": [
                                                {
                                                    "kind": "WhitespaceTrivia",
                                                    "text": " "
                                                }
                                            ]
                                        },
                                        "equalsValueClause": {
                                            "kind": "EqualsValueClause",
                                            "fullStart": 649,
                                            "fullEnd": 653,
                                            "start": 649,
                                            "end": 653,
                                            "fullWidth": 4,
                                            "width": 4,
                                            "equalsToken": {
                                                "kind": "EqualsToken",
                                                "fullStart": 649,
                                                "fullEnd": 651,
                                                "start": 649,
                                                "end": 650,
                                                "fullWidth": 2,
                                                "width": 1,
                                                "text": "=",
                                                "value": "=",
                                                "valueText": "=",
                                                "hasTrailingTrivia": true,
                                                "trailingTrivia": [
                                                    {
                                                        "kind": "WhitespaceTrivia",
                                                        "text": " "
                                                    }
                                                ]
                                            },
                                            "value": {
                                                "kind": "ObjectLiteralExpression",
                                                "fullStart": 651,
                                                "fullEnd": 653,
                                                "start": 651,
                                                "end": 653,
                                                "fullWidth": 2,
                                                "width": 2,
                                                "openBraceToken": {
                                                    "kind": "OpenBraceToken",
                                                    "fullStart": 651,
                                                    "fullEnd": 652,
                                                    "start": 651,
                                                    "end": 652,
                                                    "fullWidth": 1,
                                                    "width": 1,
                                                    "text": "{",
                                                    "value": "{",
                                                    "valueText": "{"
                                                },
                                                "propertyAssignments": [],
                                                "closeBraceToken": {
                                                    "kind": "CloseBraceToken",
                                                    "fullStart": 652,
                                                    "fullEnd": 653,
                                                    "start": 652,
                                                    "end": 653,
                                                    "fullWidth": 1,
                                                    "width": 1,
                                                    "text": "}",
                                                    "value": "}",
                                                    "valueText": "}"
                                                }
                                            }
                                        }
                                    }
                                ]
                            },
                            "semicolonToken": {
                                "kind": "SemicolonToken",
                                "fullStart": 653,
                                "fullEnd": 656,
                                "start": 653,
                                "end": 654,
                                "fullWidth": 3,
                                "width": 1,
                                "text": ";",
                                "value": ";",
                                "valueText": ";",
                                "hasTrailingTrivia": true,
                                "hasTrailingNewLine": true,
                                "trailingTrivia": [
                                    {
                                        "kind": "NewLineTrivia",
                                        "text": "\r\n"
                                    }
                                ]
                            }
                        },
                        {
                            "kind": "VariableStatement",
                            "fullStart": 656,
                            "fullEnd": 687,
                            "start": 664,
                            "end": 685,
                            "fullWidth": 31,
                            "width": 21,
                            "modifiers": [],
                            "variableDeclaration": {
                                "kind": "VariableDeclaration",
                                "fullStart": 656,
                                "fullEnd": 684,
                                "start": 664,
                                "end": 684,
                                "fullWidth": 28,
                                "width": 20,
                                "varKeyword": {
                                    "kind": "VarKeyword",
                                    "fullStart": 656,
                                    "fullEnd": 668,
                                    "start": 664,
                                    "end": 667,
                                    "fullWidth": 12,
                                    "width": 3,
                                    "text": "var",
                                    "value": "var",
                                    "valueText": "var",
                                    "hasLeadingTrivia": true,
                                    "hasTrailingTrivia": true,
                                    "leadingTrivia": [
                                        {
                                            "kind": "WhitespaceTrivia",
                                            "text": "        "
                                        }
                                    ],
                                    "trailingTrivia": [
                                        {
                                            "kind": "WhitespaceTrivia",
                                            "text": " "
                                        }
                                    ]
                                },
                                "variableDeclarators": [
                                    {
                                        "kind": "VariableDeclarator",
                                        "fullStart": 668,
                                        "fullEnd": 684,
                                        "start": 668,
                                        "end": 684,
                                        "fullWidth": 16,
<<<<<<< HEAD
                                        "width": 16,
                                        "identifier": {
=======
                                        "propertyName": {
>>>>>>> 85e84683
                                            "kind": "IdentifierName",
                                            "fullStart": 668,
                                            "fullEnd": 677,
                                            "start": 668,
                                            "end": 676,
                                            "fullWidth": 9,
                                            "width": 8,
                                            "text": "accessed",
                                            "value": "accessed",
                                            "valueText": "accessed",
                                            "hasTrailingTrivia": true,
                                            "trailingTrivia": [
                                                {
                                                    "kind": "WhitespaceTrivia",
                                                    "text": " "
                                                }
                                            ]
                                        },
                                        "equalsValueClause": {
                                            "kind": "EqualsValueClause",
                                            "fullStart": 677,
                                            "fullEnd": 684,
                                            "start": 677,
                                            "end": 684,
                                            "fullWidth": 7,
                                            "width": 7,
                                            "equalsToken": {
                                                "kind": "EqualsToken",
                                                "fullStart": 677,
                                                "fullEnd": 679,
                                                "start": 677,
                                                "end": 678,
                                                "fullWidth": 2,
                                                "width": 1,
                                                "text": "=",
                                                "value": "=",
                                                "valueText": "=",
                                                "hasTrailingTrivia": true,
                                                "trailingTrivia": [
                                                    {
                                                        "kind": "WhitespaceTrivia",
                                                        "text": " "
                                                    }
                                                ]
                                            },
                                            "value": {
                                                "kind": "FalseKeyword",
                                                "fullStart": 679,
                                                "fullEnd": 684,
                                                "start": 679,
                                                "end": 684,
                                                "fullWidth": 5,
                                                "width": 5,
                                                "text": "false",
                                                "value": false,
                                                "valueText": "false"
                                            }
                                        }
                                    }
                                ]
                            },
                            "semicolonToken": {
                                "kind": "SemicolonToken",
                                "fullStart": 684,
                                "fullEnd": 687,
                                "start": 684,
                                "end": 685,
                                "fullWidth": 3,
                                "width": 1,
                                "text": ";",
                                "value": ";",
                                "valueText": ";",
                                "hasTrailingTrivia": true,
                                "hasTrailingNewLine": true,
                                "trailingTrivia": [
                                    {
                                        "kind": "NewLineTrivia",
                                        "text": "\r\n"
                                    }
                                ]
                            }
                        },
                        {
                            "kind": "VariableStatement",
                            "fullStart": 687,
                            "fullEnd": 714,
                            "start": 695,
                            "end": 712,
                            "fullWidth": 27,
                            "width": 17,
                            "modifiers": [],
                            "variableDeclaration": {
                                "kind": "VariableDeclaration",
                                "fullStart": 687,
                                "fullEnd": 711,
                                "start": 695,
                                "end": 711,
                                "fullWidth": 24,
                                "width": 16,
                                "varKeyword": {
                                    "kind": "VarKeyword",
                                    "fullStart": 687,
                                    "fullEnd": 699,
                                    "start": 695,
                                    "end": 698,
                                    "fullWidth": 12,
                                    "width": 3,
                                    "text": "var",
                                    "value": "var",
                                    "valueText": "var",
                                    "hasLeadingTrivia": true,
                                    "hasTrailingTrivia": true,
                                    "leadingTrivia": [
                                        {
                                            "kind": "WhitespaceTrivia",
                                            "text": "        "
                                        }
                                    ],
                                    "trailingTrivia": [
                                        {
                                            "kind": "WhitespaceTrivia",
                                            "text": " "
                                        }
                                    ]
                                },
                                "variableDeclarators": [
                                    {
                                        "kind": "VariableDeclarator",
                                        "fullStart": 699,
                                        "fullEnd": 711,
                                        "start": 699,
                                        "end": 711,
                                        "fullWidth": 12,
<<<<<<< HEAD
                                        "width": 12,
                                        "identifier": {
=======
                                        "propertyName": {
>>>>>>> 85e84683
                                            "kind": "IdentifierName",
                                            "fullStart": 699,
                                            "fullEnd": 707,
                                            "start": 699,
                                            "end": 706,
                                            "fullWidth": 8,
                                            "width": 7,
                                            "text": "descObj",
                                            "value": "descObj",
                                            "valueText": "descObj",
                                            "hasTrailingTrivia": true,
                                            "trailingTrivia": [
                                                {
                                                    "kind": "WhitespaceTrivia",
                                                    "text": " "
                                                }
                                            ]
                                        },
                                        "equalsValueClause": {
                                            "kind": "EqualsValueClause",
                                            "fullStart": 707,
                                            "fullEnd": 711,
                                            "start": 707,
                                            "end": 711,
                                            "fullWidth": 4,
                                            "width": 4,
                                            "equalsToken": {
                                                "kind": "EqualsToken",
                                                "fullStart": 707,
                                                "fullEnd": 709,
                                                "start": 707,
                                                "end": 708,
                                                "fullWidth": 2,
                                                "width": 1,
                                                "text": "=",
                                                "value": "=",
                                                "valueText": "=",
                                                "hasTrailingTrivia": true,
                                                "trailingTrivia": [
                                                    {
                                                        "kind": "WhitespaceTrivia",
                                                        "text": " "
                                                    }
                                                ]
                                            },
                                            "value": {
                                                "kind": "ArrayLiteralExpression",
                                                "fullStart": 709,
                                                "fullEnd": 711,
                                                "start": 709,
                                                "end": 711,
                                                "fullWidth": 2,
                                                "width": 2,
                                                "openBracketToken": {
                                                    "kind": "OpenBracketToken",
                                                    "fullStart": 709,
                                                    "fullEnd": 710,
                                                    "start": 709,
                                                    "end": 710,
                                                    "fullWidth": 1,
                                                    "width": 1,
                                                    "text": "[",
                                                    "value": "[",
                                                    "valueText": "["
                                                },
                                                "expressions": [],
                                                "closeBracketToken": {
                                                    "kind": "CloseBracketToken",
                                                    "fullStart": 710,
                                                    "fullEnd": 711,
                                                    "start": 710,
                                                    "end": 711,
                                                    "fullWidth": 1,
                                                    "width": 1,
                                                    "text": "]",
                                                    "value": "]",
                                                    "valueText": "]"
                                                }
                                            }
                                        }
                                    }
                                ]
                            },
                            "semicolonToken": {
                                "kind": "SemicolonToken",
                                "fullStart": 711,
                                "fullEnd": 714,
                                "start": 711,
                                "end": 712,
                                "fullWidth": 3,
                                "width": 1,
                                "text": ";",
                                "value": ";",
                                "valueText": ";",
                                "hasTrailingTrivia": true,
                                "hasTrailingNewLine": true,
                                "trailingTrivia": [
                                    {
                                        "kind": "NewLineTrivia",
                                        "text": "\r\n"
                                    }
                                ]
                            }
                        },
                        {
                            "kind": "ExpressionStatement",
                            "fullStart": 714,
                            "fullEnd": 752,
                            "start": 724,
                            "end": 750,
                            "fullWidth": 38,
                            "width": 26,
                            "expression": {
                                "kind": "AssignmentExpression",
                                "fullStart": 714,
                                "fullEnd": 749,
                                "start": 724,
                                "end": 749,
                                "fullWidth": 35,
                                "width": 25,
                                "left": {
                                    "kind": "MemberAccessExpression",
                                    "fullStart": 714,
                                    "fullEnd": 743,
                                    "start": 724,
                                    "end": 742,
                                    "fullWidth": 29,
                                    "width": 18,
                                    "expression": {
                                        "kind": "IdentifierName",
                                        "fullStart": 714,
                                        "fullEnd": 731,
                                        "start": 724,
                                        "end": 731,
                                        "fullWidth": 17,
                                        "width": 7,
                                        "text": "descObj",
                                        "value": "descObj",
                                        "valueText": "descObj",
                                        "hasLeadingTrivia": true,
                                        "hasLeadingNewLine": true,
                                        "leadingTrivia": [
                                            {
                                                "kind": "NewLineTrivia",
                                                "text": "\r\n"
                                            },
                                            {
                                                "kind": "WhitespaceTrivia",
                                                "text": "        "
                                            }
                                        ]
                                    },
                                    "dotToken": {
                                        "kind": "DotToken",
                                        "fullStart": 731,
                                        "fullEnd": 732,
                                        "start": 731,
                                        "end": 732,
                                        "fullWidth": 1,
                                        "width": 1,
                                        "text": ".",
                                        "value": ".",
                                        "valueText": "."
                                    },
                                    "name": {
                                        "kind": "IdentifierName",
                                        "fullStart": 732,
                                        "fullEnd": 743,
                                        "start": 732,
                                        "end": 742,
                                        "fullWidth": 11,
                                        "width": 10,
                                        "text": "enumerable",
                                        "value": "enumerable",
                                        "valueText": "enumerable",
                                        "hasTrailingTrivia": true,
                                        "trailingTrivia": [
                                            {
                                                "kind": "WhitespaceTrivia",
                                                "text": " "
                                            }
                                        ]
                                    }
                                },
                                "operatorToken": {
                                    "kind": "EqualsToken",
                                    "fullStart": 743,
                                    "fullEnd": 745,
                                    "start": 743,
                                    "end": 744,
                                    "fullWidth": 2,
                                    "width": 1,
                                    "text": "=",
                                    "value": "=",
                                    "valueText": "=",
                                    "hasTrailingTrivia": true,
                                    "trailingTrivia": [
                                        {
                                            "kind": "WhitespaceTrivia",
                                            "text": " "
                                        }
                                    ]
                                },
                                "right": {
                                    "kind": "TrueKeyword",
                                    "fullStart": 745,
                                    "fullEnd": 749,
                                    "start": 745,
                                    "end": 749,
                                    "fullWidth": 4,
                                    "width": 4,
                                    "text": "true",
                                    "value": true,
                                    "valueText": "true"
                                }
                            },
                            "semicolonToken": {
                                "kind": "SemicolonToken",
                                "fullStart": 749,
                                "fullEnd": 752,
                                "start": 749,
                                "end": 750,
                                "fullWidth": 3,
                                "width": 1,
                                "text": ";",
                                "value": ";",
                                "valueText": ";",
                                "hasTrailingTrivia": true,
                                "hasTrailingNewLine": true,
                                "trailingTrivia": [
                                    {
                                        "kind": "NewLineTrivia",
                                        "text": "\r\n"
                                    }
                                ]
                            }
                        },
                        {
                            "kind": "ExpressionStatement",
                            "fullStart": 752,
                            "fullEnd": 834,
                            "start": 762,
                            "end": 832,
                            "fullWidth": 82,
                            "width": 70,
                            "expression": {
                                "kind": "InvocationExpression",
                                "fullStart": 752,
                                "fullEnd": 831,
                                "start": 762,
                                "end": 831,
                                "fullWidth": 79,
                                "width": 69,
                                "expression": {
                                    "kind": "MemberAccessExpression",
                                    "fullStart": 752,
                                    "fullEnd": 785,
                                    "start": 762,
                                    "end": 785,
                                    "fullWidth": 33,
                                    "width": 23,
                                    "expression": {
                                        "kind": "IdentifierName",
                                        "fullStart": 752,
                                        "fullEnd": 768,
                                        "start": 762,
                                        "end": 768,
                                        "fullWidth": 16,
                                        "width": 6,
                                        "text": "Object",
                                        "value": "Object",
                                        "valueText": "Object",
                                        "hasLeadingTrivia": true,
                                        "hasLeadingNewLine": true,
                                        "leadingTrivia": [
                                            {
                                                "kind": "NewLineTrivia",
                                                "text": "\r\n"
                                            },
                                            {
                                                "kind": "WhitespaceTrivia",
                                                "text": "        "
                                            }
                                        ]
                                    },
                                    "dotToken": {
                                        "kind": "DotToken",
                                        "fullStart": 768,
                                        "fullEnd": 769,
                                        "start": 768,
                                        "end": 769,
                                        "fullWidth": 1,
                                        "width": 1,
                                        "text": ".",
                                        "value": ".",
                                        "valueText": "."
                                    },
                                    "name": {
                                        "kind": "IdentifierName",
                                        "fullStart": 769,
                                        "fullEnd": 785,
                                        "start": 769,
                                        "end": 785,
                                        "fullWidth": 16,
                                        "width": 16,
                                        "text": "defineProperties",
                                        "value": "defineProperties",
                                        "valueText": "defineProperties"
                                    }
                                },
                                "argumentList": {
                                    "kind": "ArgumentList",
                                    "fullStart": 785,
                                    "fullEnd": 831,
                                    "start": 785,
                                    "end": 831,
                                    "fullWidth": 46,
                                    "width": 46,
                                    "openParenToken": {
                                        "kind": "OpenParenToken",
                                        "fullStart": 785,
                                        "fullEnd": 786,
                                        "start": 785,
                                        "end": 786,
                                        "fullWidth": 1,
                                        "width": 1,
                                        "text": "(",
                                        "value": "(",
                                        "valueText": "("
                                    },
                                    "arguments": [
                                        {
                                            "kind": "IdentifierName",
                                            "fullStart": 786,
                                            "fullEnd": 789,
                                            "start": 786,
                                            "end": 789,
                                            "fullWidth": 3,
                                            "width": 3,
                                            "text": "obj",
                                            "value": "obj",
                                            "valueText": "obj"
                                        },
                                        {
                                            "kind": "CommaToken",
                                            "fullStart": 789,
                                            "fullEnd": 791,
                                            "start": 789,
                                            "end": 790,
                                            "fullWidth": 2,
                                            "width": 1,
                                            "text": ",",
                                            "value": ",",
                                            "valueText": ",",
                                            "hasTrailingTrivia": true,
                                            "trailingTrivia": [
                                                {
                                                    "kind": "WhitespaceTrivia",
                                                    "text": " "
                                                }
                                            ]
                                        },
                                        {
                                            "kind": "ObjectLiteralExpression",
                                            "fullStart": 791,
                                            "fullEnd": 830,
                                            "start": 791,
                                            "end": 830,
                                            "fullWidth": 39,
                                            "width": 39,
                                            "openBraceToken": {
                                                "kind": "OpenBraceToken",
                                                "fullStart": 791,
                                                "fullEnd": 794,
                                                "start": 791,
                                                "end": 792,
                                                "fullWidth": 3,
                                                "width": 1,
                                                "text": "{",
                                                "value": "{",
                                                "valueText": "{",
                                                "hasTrailingTrivia": true,
                                                "hasTrailingNewLine": true,
                                                "trailingTrivia": [
                                                    {
                                                        "kind": "NewLineTrivia",
                                                        "text": "\r\n"
                                                    }
                                                ]
                                            },
                                            "propertyAssignments": [
                                                {
                                                    "kind": "SimplePropertyAssignment",
                                                    "fullStart": 794,
                                                    "fullEnd": 821,
                                                    "start": 806,
                                                    "end": 819,
                                                    "fullWidth": 27,
                                                    "width": 13,
                                                    "propertyName": {
                                                        "kind": "IdentifierName",
                                                        "fullStart": 794,
                                                        "fullEnd": 810,
                                                        "start": 806,
                                                        "end": 810,
                                                        "fullWidth": 16,
                                                        "width": 4,
                                                        "text": "prop",
                                                        "value": "prop",
                                                        "valueText": "prop",
                                                        "hasLeadingTrivia": true,
                                                        "leadingTrivia": [
                                                            {
                                                                "kind": "WhitespaceTrivia",
                                                                "text": "            "
                                                            }
                                                        ]
                                                    },
                                                    "colonToken": {
                                                        "kind": "ColonToken",
                                                        "fullStart": 810,
                                                        "fullEnd": 812,
                                                        "start": 810,
                                                        "end": 811,
                                                        "fullWidth": 2,
                                                        "width": 1,
                                                        "text": ":",
                                                        "value": ":",
                                                        "valueText": ":",
                                                        "hasTrailingTrivia": true,
                                                        "trailingTrivia": [
                                                            {
                                                                "kind": "WhitespaceTrivia",
                                                                "text": " "
                                                            }
                                                        ]
                                                    },
                                                    "expression": {
                                                        "kind": "IdentifierName",
                                                        "fullStart": 812,
                                                        "fullEnd": 821,
                                                        "start": 812,
                                                        "end": 819,
                                                        "fullWidth": 9,
                                                        "width": 7,
                                                        "text": "descObj",
                                                        "value": "descObj",
                                                        "valueText": "descObj",
                                                        "hasTrailingTrivia": true,
                                                        "hasTrailingNewLine": true,
                                                        "trailingTrivia": [
                                                            {
                                                                "kind": "NewLineTrivia",
                                                                "text": "\r\n"
                                                            }
                                                        ]
                                                    }
                                                }
                                            ],
                                            "closeBraceToken": {
                                                "kind": "CloseBraceToken",
                                                "fullStart": 821,
                                                "fullEnd": 830,
                                                "start": 829,
                                                "end": 830,
                                                "fullWidth": 9,
                                                "width": 1,
                                                "text": "}",
                                                "value": "}",
                                                "valueText": "}",
                                                "hasLeadingTrivia": true,
                                                "leadingTrivia": [
                                                    {
                                                        "kind": "WhitespaceTrivia",
                                                        "text": "        "
                                                    }
                                                ]
                                            }
                                        }
                                    ],
                                    "closeParenToken": {
                                        "kind": "CloseParenToken",
                                        "fullStart": 830,
                                        "fullEnd": 831,
                                        "start": 830,
                                        "end": 831,
                                        "fullWidth": 1,
                                        "width": 1,
                                        "text": ")",
                                        "value": ")",
                                        "valueText": ")"
                                    }
                                }
                            },
                            "semicolonToken": {
                                "kind": "SemicolonToken",
                                "fullStart": 831,
                                "fullEnd": 834,
                                "start": 831,
                                "end": 832,
                                "fullWidth": 3,
                                "width": 1,
                                "text": ";",
                                "value": ";",
                                "valueText": ";",
                                "hasTrailingTrivia": true,
                                "hasTrailingNewLine": true,
                                "trailingTrivia": [
                                    {
                                        "kind": "NewLineTrivia",
                                        "text": "\r\n"
                                    }
                                ]
                            }
                        },
                        {
                            "kind": "ForInStatement",
                            "fullStart": 834,
                            "fullEnd": 971,
                            "start": 842,
                            "end": 969,
                            "fullWidth": 137,
                            "width": 127,
                            "forKeyword": {
                                "kind": "ForKeyword",
                                "fullStart": 834,
                                "fullEnd": 846,
                                "start": 842,
                                "end": 845,
                                "fullWidth": 12,
                                "width": 3,
                                "text": "for",
                                "value": "for",
                                "valueText": "for",
                                "hasLeadingTrivia": true,
                                "hasTrailingTrivia": true,
                                "leadingTrivia": [
                                    {
                                        "kind": "WhitespaceTrivia",
                                        "text": "        "
                                    }
                                ],
                                "trailingTrivia": [
                                    {
                                        "kind": "WhitespaceTrivia",
                                        "text": " "
                                    }
                                ]
                            },
                            "openParenToken": {
                                "kind": "OpenParenToken",
                                "fullStart": 846,
                                "fullEnd": 847,
                                "start": 846,
                                "end": 847,
                                "fullWidth": 1,
                                "width": 1,
                                "text": "(",
                                "value": "(",
                                "valueText": "("
                            },
                            "variableDeclaration": {
                                "kind": "VariableDeclaration",
                                "fullStart": 847,
                                "fullEnd": 860,
                                "start": 847,
                                "end": 859,
                                "fullWidth": 13,
                                "width": 12,
                                "varKeyword": {
                                    "kind": "VarKeyword",
                                    "fullStart": 847,
                                    "fullEnd": 851,
                                    "start": 847,
                                    "end": 850,
                                    "fullWidth": 4,
                                    "width": 3,
                                    "text": "var",
                                    "value": "var",
                                    "valueText": "var",
                                    "hasTrailingTrivia": true,
                                    "trailingTrivia": [
                                        {
                                            "kind": "WhitespaceTrivia",
                                            "text": " "
                                        }
                                    ]
                                },
                                "variableDeclarators": [
                                    {
                                        "kind": "VariableDeclarator",
                                        "fullStart": 851,
                                        "fullEnd": 860,
                                        "start": 851,
                                        "end": 859,
                                        "fullWidth": 9,
<<<<<<< HEAD
                                        "width": 8,
                                        "identifier": {
=======
                                        "propertyName": {
>>>>>>> 85e84683
                                            "kind": "IdentifierName",
                                            "fullStart": 851,
                                            "fullEnd": 860,
                                            "start": 851,
                                            "end": 859,
                                            "fullWidth": 9,
                                            "width": 8,
                                            "text": "property",
                                            "value": "property",
                                            "valueText": "property",
                                            "hasTrailingTrivia": true,
                                            "trailingTrivia": [
                                                {
                                                    "kind": "WhitespaceTrivia",
                                                    "text": " "
                                                }
                                            ]
                                        }
                                    }
                                ]
                            },
                            "inKeyword": {
                                "kind": "InKeyword",
                                "fullStart": 860,
                                "fullEnd": 863,
                                "start": 860,
                                "end": 862,
                                "fullWidth": 3,
                                "width": 2,
                                "text": "in",
                                "value": "in",
                                "valueText": "in",
                                "hasTrailingTrivia": true,
                                "trailingTrivia": [
                                    {
                                        "kind": "WhitespaceTrivia",
                                        "text": " "
                                    }
                                ]
                            },
                            "expression": {
                                "kind": "IdentifierName",
                                "fullStart": 863,
                                "fullEnd": 866,
                                "start": 863,
                                "end": 866,
                                "fullWidth": 3,
                                "width": 3,
                                "text": "obj",
                                "value": "obj",
                                "valueText": "obj"
                            },
                            "closeParenToken": {
                                "kind": "CloseParenToken",
                                "fullStart": 866,
                                "fullEnd": 868,
                                "start": 866,
                                "end": 867,
                                "fullWidth": 2,
                                "width": 1,
                                "text": ")",
                                "value": ")",
                                "valueText": ")",
                                "hasTrailingTrivia": true,
                                "trailingTrivia": [
                                    {
                                        "kind": "WhitespaceTrivia",
                                        "text": " "
                                    }
                                ]
                            },
                            "statement": {
                                "kind": "Block",
                                "fullStart": 868,
                                "fullEnd": 971,
                                "start": 868,
                                "end": 969,
                                "fullWidth": 103,
                                "width": 101,
                                "openBraceToken": {
                                    "kind": "OpenBraceToken",
                                    "fullStart": 868,
                                    "fullEnd": 871,
                                    "start": 868,
                                    "end": 869,
                                    "fullWidth": 3,
                                    "width": 1,
                                    "text": "{",
                                    "value": "{",
                                    "valueText": "{",
                                    "hasTrailingTrivia": true,
                                    "hasTrailingNewLine": true,
                                    "trailingTrivia": [
                                        {
                                            "kind": "NewLineTrivia",
                                            "text": "\r\n"
                                        }
                                    ]
                                },
                                "statements": [
                                    {
                                        "kind": "IfStatement",
                                        "fullStart": 871,
                                        "fullEnd": 960,
                                        "start": 883,
                                        "end": 958,
                                        "fullWidth": 89,
                                        "width": 75,
                                        "ifKeyword": {
                                            "kind": "IfKeyword",
                                            "fullStart": 871,
                                            "fullEnd": 886,
                                            "start": 883,
                                            "end": 885,
                                            "fullWidth": 15,
                                            "width": 2,
                                            "text": "if",
                                            "value": "if",
                                            "valueText": "if",
                                            "hasLeadingTrivia": true,
                                            "hasTrailingTrivia": true,
                                            "leadingTrivia": [
                                                {
                                                    "kind": "WhitespaceTrivia",
                                                    "text": "            "
                                                }
                                            ],
                                            "trailingTrivia": [
                                                {
                                                    "kind": "WhitespaceTrivia",
                                                    "text": " "
                                                }
                                            ]
                                        },
                                        "openParenToken": {
                                            "kind": "OpenParenToken",
                                            "fullStart": 886,
                                            "fullEnd": 887,
                                            "start": 886,
                                            "end": 887,
                                            "fullWidth": 1,
                                            "width": 1,
                                            "text": "(",
                                            "value": "(",
                                            "valueText": "("
                                        },
                                        "condition": {
                                            "kind": "EqualsExpression",
                                            "fullStart": 887,
                                            "fullEnd": 906,
                                            "start": 887,
                                            "end": 906,
                                            "fullWidth": 19,
                                            "width": 19,
                                            "left": {
                                                "kind": "IdentifierName",
                                                "fullStart": 887,
                                                "fullEnd": 896,
                                                "start": 887,
                                                "end": 895,
                                                "fullWidth": 9,
                                                "width": 8,
                                                "text": "property",
                                                "value": "property",
                                                "valueText": "property",
                                                "hasTrailingTrivia": true,
                                                "trailingTrivia": [
                                                    {
                                                        "kind": "WhitespaceTrivia",
                                                        "text": " "
                                                    }
                                                ]
                                            },
                                            "operatorToken": {
                                                "kind": "EqualsEqualsEqualsToken",
                                                "fullStart": 896,
                                                "fullEnd": 900,
                                                "start": 896,
                                                "end": 899,
                                                "fullWidth": 4,
                                                "width": 3,
                                                "text": "===",
                                                "value": "===",
                                                "valueText": "===",
                                                "hasTrailingTrivia": true,
                                                "trailingTrivia": [
                                                    {
                                                        "kind": "WhitespaceTrivia",
                                                        "text": " "
                                                    }
                                                ]
                                            },
                                            "right": {
                                                "kind": "StringLiteral",
                                                "fullStart": 900,
                                                "fullEnd": 906,
                                                "start": 900,
                                                "end": 906,
                                                "fullWidth": 6,
                                                "width": 6,
                                                "text": "\"prop\"",
                                                "value": "prop",
                                                "valueText": "prop"
                                            }
                                        },
                                        "closeParenToken": {
                                            "kind": "CloseParenToken",
                                            "fullStart": 906,
                                            "fullEnd": 908,
                                            "start": 906,
                                            "end": 907,
                                            "fullWidth": 2,
                                            "width": 1,
                                            "text": ")",
                                            "value": ")",
                                            "valueText": ")",
                                            "hasTrailingTrivia": true,
                                            "trailingTrivia": [
                                                {
                                                    "kind": "WhitespaceTrivia",
                                                    "text": " "
                                                }
                                            ]
                                        },
                                        "statement": {
                                            "kind": "Block",
                                            "fullStart": 908,
                                            "fullEnd": 960,
                                            "start": 908,
                                            "end": 958,
                                            "fullWidth": 52,
                                            "width": 50,
                                            "openBraceToken": {
                                                "kind": "OpenBraceToken",
                                                "fullStart": 908,
                                                "fullEnd": 911,
                                                "start": 908,
                                                "end": 909,
                                                "fullWidth": 3,
                                                "width": 1,
                                                "text": "{",
                                                "value": "{",
                                                "valueText": "{",
                                                "hasTrailingTrivia": true,
                                                "hasTrailingNewLine": true,
                                                "trailingTrivia": [
                                                    {
                                                        "kind": "NewLineTrivia",
                                                        "text": "\r\n"
                                                    }
                                                ]
                                            },
                                            "statements": [
                                                {
                                                    "kind": "ExpressionStatement",
                                                    "fullStart": 911,
                                                    "fullEnd": 945,
                                                    "start": 927,
                                                    "end": 943,
                                                    "fullWidth": 34,
                                                    "width": 16,
                                                    "expression": {
                                                        "kind": "AssignmentExpression",
                                                        "fullStart": 911,
                                                        "fullEnd": 942,
                                                        "start": 927,
                                                        "end": 942,
                                                        "fullWidth": 31,
                                                        "width": 15,
                                                        "left": {
                                                            "kind": "IdentifierName",
                                                            "fullStart": 911,
                                                            "fullEnd": 936,
                                                            "start": 927,
                                                            "end": 935,
                                                            "fullWidth": 25,
                                                            "width": 8,
                                                            "text": "accessed",
                                                            "value": "accessed",
                                                            "valueText": "accessed",
                                                            "hasLeadingTrivia": true,
                                                            "hasTrailingTrivia": true,
                                                            "leadingTrivia": [
                                                                {
                                                                    "kind": "WhitespaceTrivia",
                                                                    "text": "                "
                                                                }
                                                            ],
                                                            "trailingTrivia": [
                                                                {
                                                                    "kind": "WhitespaceTrivia",
                                                                    "text": " "
                                                                }
                                                            ]
                                                        },
                                                        "operatorToken": {
                                                            "kind": "EqualsToken",
                                                            "fullStart": 936,
                                                            "fullEnd": 938,
                                                            "start": 936,
                                                            "end": 937,
                                                            "fullWidth": 2,
                                                            "width": 1,
                                                            "text": "=",
                                                            "value": "=",
                                                            "valueText": "=",
                                                            "hasTrailingTrivia": true,
                                                            "trailingTrivia": [
                                                                {
                                                                    "kind": "WhitespaceTrivia",
                                                                    "text": " "
                                                                }
                                                            ]
                                                        },
                                                        "right": {
                                                            "kind": "TrueKeyword",
                                                            "fullStart": 938,
                                                            "fullEnd": 942,
                                                            "start": 938,
                                                            "end": 942,
                                                            "fullWidth": 4,
                                                            "width": 4,
                                                            "text": "true",
                                                            "value": true,
                                                            "valueText": "true"
                                                        }
                                                    },
                                                    "semicolonToken": {
                                                        "kind": "SemicolonToken",
                                                        "fullStart": 942,
                                                        "fullEnd": 945,
                                                        "start": 942,
                                                        "end": 943,
                                                        "fullWidth": 3,
                                                        "width": 1,
                                                        "text": ";",
                                                        "value": ";",
                                                        "valueText": ";",
                                                        "hasTrailingTrivia": true,
                                                        "hasTrailingNewLine": true,
                                                        "trailingTrivia": [
                                                            {
                                                                "kind": "NewLineTrivia",
                                                                "text": "\r\n"
                                                            }
                                                        ]
                                                    }
                                                }
                                            ],
                                            "closeBraceToken": {
                                                "kind": "CloseBraceToken",
                                                "fullStart": 945,
                                                "fullEnd": 960,
                                                "start": 957,
                                                "end": 958,
                                                "fullWidth": 15,
                                                "width": 1,
                                                "text": "}",
                                                "value": "}",
                                                "valueText": "}",
                                                "hasLeadingTrivia": true,
                                                "hasTrailingTrivia": true,
                                                "hasTrailingNewLine": true,
                                                "leadingTrivia": [
                                                    {
                                                        "kind": "WhitespaceTrivia",
                                                        "text": "            "
                                                    }
                                                ],
                                                "trailingTrivia": [
                                                    {
                                                        "kind": "NewLineTrivia",
                                                        "text": "\r\n"
                                                    }
                                                ]
                                            }
                                        }
                                    }
                                ],
                                "closeBraceToken": {
                                    "kind": "CloseBraceToken",
                                    "fullStart": 960,
                                    "fullEnd": 971,
                                    "start": 968,
                                    "end": 969,
                                    "fullWidth": 11,
                                    "width": 1,
                                    "text": "}",
                                    "value": "}",
                                    "valueText": "}",
                                    "hasLeadingTrivia": true,
                                    "hasTrailingTrivia": true,
                                    "hasTrailingNewLine": true,
                                    "leadingTrivia": [
                                        {
                                            "kind": "WhitespaceTrivia",
                                            "text": "        "
                                        }
                                    ],
                                    "trailingTrivia": [
                                        {
                                            "kind": "NewLineTrivia",
                                            "text": "\r\n"
                                        }
                                    ]
                                }
                            }
                        },
                        {
                            "kind": "ReturnStatement",
                            "fullStart": 971,
                            "fullEnd": 997,
                            "start": 979,
                            "end": 995,
                            "fullWidth": 26,
                            "width": 16,
                            "returnKeyword": {
                                "kind": "ReturnKeyword",
                                "fullStart": 971,
                                "fullEnd": 986,
                                "start": 979,
                                "end": 985,
                                "fullWidth": 15,
                                "width": 6,
                                "text": "return",
                                "value": "return",
                                "valueText": "return",
                                "hasLeadingTrivia": true,
                                "hasTrailingTrivia": true,
                                "leadingTrivia": [
                                    {
                                        "kind": "WhitespaceTrivia",
                                        "text": "        "
                                    }
                                ],
                                "trailingTrivia": [
                                    {
                                        "kind": "WhitespaceTrivia",
                                        "text": " "
                                    }
                                ]
                            },
                            "expression": {
                                "kind": "IdentifierName",
                                "fullStart": 986,
                                "fullEnd": 994,
                                "start": 986,
                                "end": 994,
                                "fullWidth": 8,
                                "width": 8,
                                "text": "accessed",
                                "value": "accessed",
                                "valueText": "accessed"
                            },
                            "semicolonToken": {
                                "kind": "SemicolonToken",
                                "fullStart": 994,
                                "fullEnd": 997,
                                "start": 994,
                                "end": 995,
                                "fullWidth": 3,
                                "width": 1,
                                "text": ";",
                                "value": ";",
                                "valueText": ";",
                                "hasTrailingTrivia": true,
                                "hasTrailingNewLine": true,
                                "trailingTrivia": [
                                    {
                                        "kind": "NewLineTrivia",
                                        "text": "\r\n"
                                    }
                                ]
                            }
                        }
                    ],
                    "closeBraceToken": {
                        "kind": "CloseBraceToken",
                        "fullStart": 997,
                        "fullEnd": 1004,
                        "start": 1001,
                        "end": 1002,
                        "fullWidth": 7,
                        "width": 1,
                        "text": "}",
                        "value": "}",
                        "valueText": "}",
                        "hasLeadingTrivia": true,
                        "hasTrailingTrivia": true,
                        "hasTrailingNewLine": true,
                        "leadingTrivia": [
                            {
                                "kind": "WhitespaceTrivia",
                                "text": "    "
                            }
                        ],
                        "trailingTrivia": [
                            {
                                "kind": "NewLineTrivia",
                                "text": "\r\n"
                            }
                        ]
                    }
                }
            },
            {
                "kind": "ExpressionStatement",
                "fullStart": 1004,
                "fullEnd": 1028,
                "start": 1004,
                "end": 1026,
                "fullWidth": 24,
                "width": 22,
                "expression": {
                    "kind": "InvocationExpression",
                    "fullStart": 1004,
                    "fullEnd": 1025,
                    "start": 1004,
                    "end": 1025,
                    "fullWidth": 21,
                    "width": 21,
                    "expression": {
                        "kind": "IdentifierName",
                        "fullStart": 1004,
                        "fullEnd": 1015,
                        "start": 1004,
                        "end": 1015,
                        "fullWidth": 11,
                        "width": 11,
                        "text": "runTestCase",
                        "value": "runTestCase",
                        "valueText": "runTestCase"
                    },
                    "argumentList": {
                        "kind": "ArgumentList",
                        "fullStart": 1015,
                        "fullEnd": 1025,
                        "start": 1015,
                        "end": 1025,
                        "fullWidth": 10,
                        "width": 10,
                        "openParenToken": {
                            "kind": "OpenParenToken",
                            "fullStart": 1015,
                            "fullEnd": 1016,
                            "start": 1015,
                            "end": 1016,
                            "fullWidth": 1,
                            "width": 1,
                            "text": "(",
                            "value": "(",
                            "valueText": "("
                        },
                        "arguments": [
                            {
                                "kind": "IdentifierName",
                                "fullStart": 1016,
                                "fullEnd": 1024,
                                "start": 1016,
                                "end": 1024,
                                "fullWidth": 8,
                                "width": 8,
                                "text": "testcase",
                                "value": "testcase",
                                "valueText": "testcase"
                            }
                        ],
                        "closeParenToken": {
                            "kind": "CloseParenToken",
                            "fullStart": 1024,
                            "fullEnd": 1025,
                            "start": 1024,
                            "end": 1025,
                            "fullWidth": 1,
                            "width": 1,
                            "text": ")",
                            "value": ")",
                            "valueText": ")"
                        }
                    }
                },
                "semicolonToken": {
                    "kind": "SemicolonToken",
                    "fullStart": 1025,
                    "fullEnd": 1028,
                    "start": 1025,
                    "end": 1026,
                    "fullWidth": 3,
                    "width": 1,
                    "text": ";",
                    "value": ";",
                    "valueText": ";",
                    "hasTrailingTrivia": true,
                    "hasTrailingNewLine": true,
                    "trailingTrivia": [
                        {
                            "kind": "NewLineTrivia",
                            "text": "\r\n"
                        }
                    ]
                }
            }
        ],
        "endOfFileToken": {
            "kind": "EndOfFileToken",
            "fullStart": 1028,
            "fullEnd": 1028,
            "start": 1028,
            "end": 1028,
            "fullWidth": 0,
            "width": 0,
            "text": ""
        }
    },
    "lineMap": {
        "lineStarts": [
            0,
            67,
            152,
            232,
            308,
            380,
            385,
            440,
            599,
            604,
            606,
            608,
            631,
            633,
            656,
            687,
            714,
            716,
            752,
            754,
            794,
            821,
            834,
            871,
            911,
            945,
            960,
            971,
            997,
            1004,
            1028
        ],
        "length": 1028
    }
}<|MERGE_RESOLUTION|>--- conflicted
+++ resolved
@@ -250,12 +250,8 @@
                                         "start": 645,
                                         "end": 653,
                                         "fullWidth": 8,
-<<<<<<< HEAD
                                         "width": 8,
-                                        "identifier": {
-=======
                                         "propertyName": {
->>>>>>> 85e84683
                                             "kind": "IdentifierName",
                                             "fullStart": 645,
                                             "fullEnd": 649,
@@ -411,12 +407,8 @@
                                         "start": 668,
                                         "end": 684,
                                         "fullWidth": 16,
-<<<<<<< HEAD
                                         "width": 16,
-                                        "identifier": {
-=======
                                         "propertyName": {
->>>>>>> 85e84683
                                             "kind": "IdentifierName",
                                             "fullStart": 668,
                                             "fullEnd": 677,
@@ -550,12 +542,8 @@
                                         "start": 699,
                                         "end": 711,
                                         "fullWidth": 12,
-<<<<<<< HEAD
                                         "width": 12,
-                                        "identifier": {
-=======
                                         "propertyName": {
->>>>>>> 85e84683
                                             "kind": "IdentifierName",
                                             "fullStart": 699,
                                             "fullEnd": 707,
@@ -1152,12 +1140,8 @@
                                         "start": 851,
                                         "end": 859,
                                         "fullWidth": 9,
-<<<<<<< HEAD
                                         "width": 8,
-                                        "identifier": {
-=======
                                         "propertyName": {
->>>>>>> 85e84683
                                             "kind": "IdentifierName",
                                             "fullStart": 851,
                                             "fullEnd": 860,
