--- conflicted
+++ resolved
@@ -252,12 +252,8 @@
                                         "start": 566,
                                         "end": 574,
                                         "fullWidth": 8,
-<<<<<<< HEAD
                                         "width": 8,
-                                        "identifier": {
-=======
                                         "propertyName": {
->>>>>>> 85e84683
                                             "kind": "IdentifierName",
                                             "fullStart": 566,
                                             "fullEnd": 570,
@@ -413,12 +409,8 @@
                                         "start": 589,
                                         "end": 607,
                                         "fullWidth": 18,
-<<<<<<< HEAD
                                         "width": 18,
-                                        "identifier": {
-=======
                                         "propertyName": {
->>>>>>> 85e84683
                                             "kind": "IdentifierName",
                                             "fullStart": 589,
                                             "fullEnd": 595,
@@ -614,12 +606,8 @@
                                         "start": 622,
                                         "end": 636,
                                         "fullWidth": 14,
-<<<<<<< HEAD
                                         "width": 14,
-                                        "identifier": {
-=======
                                         "propertyName": {
->>>>>>> 85e84683
                                             "kind": "IdentifierName",
                                             "fullStart": 622,
                                             "fullEnd": 629,
