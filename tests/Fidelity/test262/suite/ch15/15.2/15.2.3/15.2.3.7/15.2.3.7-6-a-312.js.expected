{
    "isDeclaration": false,
    "languageVersion": "EcmaScript5",
    "parseOptions": {
        "allowAutomaticSemicolonInsertion": true
    },
    "sourceUnit": {
        "kind": "SourceUnit",
        "fullStart": 0,
        "fullEnd": 1526,
        "start": 709,
        "end": 1526,
        "fullWidth": 1526,
        "width": 817,
        "isIncrementallyUnusable": true,
        "moduleElements": [
            {
                "kind": "FunctionDeclaration",
                "fullStart": 0,
                "fullEnd": 1502,
                "start": 709,
                "end": 1500,
                "fullWidth": 1502,
                "width": 791,
                "isIncrementallyUnusable": true,
                "modifiers": [],
                "functionKeyword": {
                    "kind": "FunctionKeyword",
                    "fullStart": 0,
                    "fullEnd": 718,
                    "start": 709,
                    "end": 717,
                    "fullWidth": 718,
                    "width": 8,
                    "text": "function",
                    "value": "function",
                    "valueText": "function",
                    "hasLeadingTrivia": true,
                    "hasLeadingComment": true,
                    "hasLeadingNewLine": true,
                    "hasTrailingTrivia": true,
                    "leadingTrivia": [
                        {
                            "kind": "SingleLineCommentTrivia",
                            "text": "/// Copyright (c) 2012 Ecma International.  All rights reserved. "
                        },
                        {
                            "kind": "NewLineTrivia",
                            "text": "\r\n"
                        },
                        {
                            "kind": "SingleLineCommentTrivia",
                            "text": "/// Ecma International makes this code available under the terms and conditions set"
                        },
                        {
                            "kind": "NewLineTrivia",
                            "text": "\r\n"
                        },
                        {
                            "kind": "SingleLineCommentTrivia",
                            "text": "/// forth on http://hg.ecmascript.org/tests/test262/raw-file/tip/LICENSE (the "
                        },
                        {
                            "kind": "NewLineTrivia",
                            "text": "\r\n"
                        },
                        {
                            "kind": "SingleLineCommentTrivia",
                            "text": "/// \"Use Terms\").   Any redistribution of this code must retain the above "
                        },
                        {
                            "kind": "NewLineTrivia",
                            "text": "\r\n"
                        },
                        {
                            "kind": "SingleLineCommentTrivia",
                            "text": "/// copyright and this notice and otherwise comply with the Use Terms."
                        },
                        {
                            "kind": "NewLineTrivia",
                            "text": "\r\n"
                        },
                        {
                            "kind": "MultiLineCommentTrivia",
                            "text": "/**\r\n * @path ch15/15.2/15.2.3/15.2.3.7/15.2.3.7-6-a-312.js\r\n * @description Object.defineProperties - 'O' is an Arguments object, 'P' is generic own accessor property of 'O', test TypeError is thrown when updating the [[Enumerable]] attribute value of 'P' which is not configurable (10.6 [[DefineOwnProperty]] step 4)\r\n */"
                        },
                        {
                            "kind": "NewLineTrivia",
                            "text": "\r\n"
                        },
                        {
                            "kind": "NewLineTrivia",
                            "text": "\r\n"
                        },
                        {
                            "kind": "NewLineTrivia",
                            "text": "\r\n"
                        }
                    ],
                    "trailingTrivia": [
                        {
                            "kind": "WhitespaceTrivia",
                            "text": " "
                        }
                    ]
                },
                "identifier": {
                    "kind": "IdentifierName",
                    "fullStart": 718,
                    "fullEnd": 726,
                    "start": 718,
                    "end": 726,
                    "fullWidth": 8,
                    "width": 8,
                    "text": "testcase",
                    "value": "testcase",
                    "valueText": "testcase"
                },
                "callSignature": {
                    "kind": "CallSignature",
                    "fullStart": 726,
                    "fullEnd": 729,
                    "start": 726,
                    "end": 728,
                    "fullWidth": 3,
                    "width": 2,
                    "parameterList": {
                        "kind": "ParameterList",
                        "fullStart": 726,
                        "fullEnd": 729,
                        "start": 726,
                        "end": 728,
                        "fullWidth": 3,
                        "width": 2,
                        "openParenToken": {
                            "kind": "OpenParenToken",
                            "fullStart": 726,
                            "fullEnd": 727,
                            "start": 726,
                            "end": 727,
                            "fullWidth": 1,
                            "width": 1,
                            "text": "(",
                            "value": "(",
                            "valueText": "("
                        },
                        "parameters": [],
                        "closeParenToken": {
                            "kind": "CloseParenToken",
                            "fullStart": 727,
                            "fullEnd": 729,
                            "start": 727,
                            "end": 728,
                            "fullWidth": 2,
                            "width": 1,
                            "text": ")",
                            "value": ")",
                            "valueText": ")",
                            "hasTrailingTrivia": true,
                            "trailingTrivia": [
                                {
                                    "kind": "WhitespaceTrivia",
                                    "text": " "
                                }
                            ]
                        }
                    }
                },
                "block": {
                    "kind": "Block",
                    "fullStart": 729,
                    "fullEnd": 1502,
                    "start": 729,
                    "end": 1500,
                    "fullWidth": 773,
                    "width": 771,
                    "isIncrementallyUnusable": true,
                    "openBraceToken": {
                        "kind": "OpenBraceToken",
                        "fullStart": 729,
                        "fullEnd": 732,
                        "start": 729,
                        "end": 730,
                        "fullWidth": 3,
                        "width": 1,
                        "text": "{",
                        "value": "{",
                        "valueText": "{",
                        "hasTrailingTrivia": true,
                        "hasTrailingNewLine": true,
                        "trailingTrivia": [
                            {
                                "kind": "NewLineTrivia",
                                "text": "\r\n"
                            }
                        ]
                    },
                    "statements": [
                        {
                            "kind": "VariableStatement",
                            "fullStart": 732,
                            "fullEnd": 819,
                            "start": 740,
                            "end": 817,
                            "fullWidth": 87,
                            "width": 77,
                            "modifiers": [],
                            "variableDeclaration": {
                                "kind": "VariableDeclaration",
                                "fullStart": 732,
                                "fullEnd": 816,
                                "start": 740,
                                "end": 816,
                                "fullWidth": 84,
                                "width": 76,
                                "varKeyword": {
                                    "kind": "VarKeyword",
                                    "fullStart": 732,
                                    "fullEnd": 744,
                                    "start": 740,
                                    "end": 743,
                                    "fullWidth": 12,
                                    "width": 3,
                                    "text": "var",
                                    "value": "var",
                                    "valueText": "var",
                                    "hasLeadingTrivia": true,
                                    "hasTrailingTrivia": true,
                                    "leadingTrivia": [
                                        {
                                            "kind": "WhitespaceTrivia",
                                            "text": "        "
                                        }
                                    ],
                                    "trailingTrivia": [
                                        {
                                            "kind": "WhitespaceTrivia",
                                            "text": " "
                                        }
                                    ]
                                },
                                "variableDeclarators": [
                                    {
                                        "kind": "VariableDeclarator",
                                        "fullStart": 744,
                                        "fullEnd": 816,
                                        "start": 744,
                                        "end": 816,
                                        "fullWidth": 72,
<<<<<<< HEAD
                                        "width": 72,
                                        "identifier": {
=======
                                        "propertyName": {
>>>>>>> 85e84683
                                            "kind": "IdentifierName",
                                            "fullStart": 744,
                                            "fullEnd": 748,
                                            "start": 744,
                                            "end": 747,
                                            "fullWidth": 4,
                                            "width": 3,
                                            "text": "arg",
                                            "value": "arg",
                                            "valueText": "arg",
                                            "hasTrailingTrivia": true,
                                            "trailingTrivia": [
                                                {
                                                    "kind": "WhitespaceTrivia",
                                                    "text": " "
                                                }
                                            ]
                                        },
                                        "equalsValueClause": {
                                            "kind": "EqualsValueClause",
                                            "fullStart": 748,
                                            "fullEnd": 816,
                                            "start": 748,
                                            "end": 816,
                                            "fullWidth": 68,
                                            "width": 68,
                                            "equalsToken": {
                                                "kind": "EqualsToken",
                                                "fullStart": 748,
                                                "fullEnd": 750,
                                                "start": 748,
                                                "end": 749,
                                                "fullWidth": 2,
                                                "width": 1,
                                                "text": "=",
                                                "value": "=",
                                                "valueText": "=",
                                                "hasTrailingTrivia": true,
                                                "trailingTrivia": [
                                                    {
                                                        "kind": "WhitespaceTrivia",
                                                        "text": " "
                                                    }
                                                ]
                                            },
                                            "value": {
                                                "kind": "ParenthesizedExpression",
                                                "fullStart": 750,
                                                "fullEnd": 816,
                                                "start": 750,
                                                "end": 816,
                                                "fullWidth": 66,
                                                "width": 66,
                                                "openParenToken": {
                                                    "kind": "OpenParenToken",
                                                    "fullStart": 750,
                                                    "fullEnd": 751,
                                                    "start": 750,
                                                    "end": 751,
                                                    "fullWidth": 1,
                                                    "width": 1,
                                                    "text": "(",
                                                    "value": "(",
                                                    "valueText": "("
                                                },
                                                "expression": {
                                                    "kind": "InvocationExpression",
                                                    "fullStart": 751,
                                                    "fullEnd": 815,
                                                    "start": 751,
                                                    "end": 815,
                                                    "fullWidth": 64,
                                                    "width": 64,
                                                    "expression": {
                                                        "kind": "FunctionExpression",
                                                        "fullStart": 751,
                                                        "fullEnd": 806,
                                                        "start": 751,
                                                        "end": 806,
                                                        "fullWidth": 55,
                                                        "width": 55,
                                                        "functionKeyword": {
                                                            "kind": "FunctionKeyword",
                                                            "fullStart": 751,
                                                            "fullEnd": 760,
                                                            "start": 751,
                                                            "end": 759,
                                                            "fullWidth": 9,
                                                            "width": 8,
                                                            "text": "function",
                                                            "value": "function",
                                                            "valueText": "function",
                                                            "hasTrailingTrivia": true,
                                                            "trailingTrivia": [
                                                                {
                                                                    "kind": "WhitespaceTrivia",
                                                                    "text": " "
                                                                }
                                                            ]
                                                        },
                                                        "callSignature": {
                                                            "kind": "CallSignature",
                                                            "fullStart": 760,
                                                            "fullEnd": 763,
                                                            "start": 760,
                                                            "end": 762,
                                                            "fullWidth": 3,
                                                            "width": 2,
                                                            "parameterList": {
                                                                "kind": "ParameterList",
                                                                "fullStart": 760,
                                                                "fullEnd": 763,
                                                                "start": 760,
                                                                "end": 762,
                                                                "fullWidth": 3,
                                                                "width": 2,
                                                                "openParenToken": {
                                                                    "kind": "OpenParenToken",
                                                                    "fullStart": 760,
                                                                    "fullEnd": 761,
                                                                    "start": 760,
                                                                    "end": 761,
                                                                    "fullWidth": 1,
                                                                    "width": 1,
                                                                    "text": "(",
                                                                    "value": "(",
                                                                    "valueText": "("
                                                                },
                                                                "parameters": [],
                                                                "closeParenToken": {
                                                                    "kind": "CloseParenToken",
                                                                    "fullStart": 761,
                                                                    "fullEnd": 763,
                                                                    "start": 761,
                                                                    "end": 762,
                                                                    "fullWidth": 2,
                                                                    "width": 1,
                                                                    "text": ")",
                                                                    "value": ")",
                                                                    "valueText": ")",
                                                                    "hasTrailingTrivia": true,
                                                                    "trailingTrivia": [
                                                                        {
                                                                            "kind": "WhitespaceTrivia",
                                                                            "text": " "
                                                                        }
                                                                    ]
                                                                }
                                                            }
                                                        },
                                                        "block": {
                                                            "kind": "Block",
                                                            "fullStart": 763,
                                                            "fullEnd": 806,
                                                            "start": 763,
                                                            "end": 806,
                                                            "fullWidth": 43,
                                                            "width": 43,
                                                            "openBraceToken": {
                                                                "kind": "OpenBraceToken",
                                                                "fullStart": 763,
                                                                "fullEnd": 766,
                                                                "start": 763,
                                                                "end": 764,
                                                                "fullWidth": 3,
                                                                "width": 1,
                                                                "text": "{",
                                                                "value": "{",
                                                                "valueText": "{",
                                                                "hasTrailingTrivia": true,
                                                                "hasTrailingNewLine": true,
                                                                "trailingTrivia": [
                                                                    {
                                                                        "kind": "NewLineTrivia",
                                                                        "text": "\r\n"
                                                                    }
                                                                ]
                                                            },
                                                            "statements": [
                                                                {
                                                                    "kind": "ReturnStatement",
                                                                    "fullStart": 766,
                                                                    "fullEnd": 797,
                                                                    "start": 778,
                                                                    "end": 795,
                                                                    "fullWidth": 31,
                                                                    "width": 17,
                                                                    "returnKeyword": {
                                                                        "kind": "ReturnKeyword",
                                                                        "fullStart": 766,
                                                                        "fullEnd": 785,
                                                                        "start": 778,
                                                                        "end": 784,
                                                                        "fullWidth": 19,
                                                                        "width": 6,
                                                                        "text": "return",
                                                                        "value": "return",
                                                                        "valueText": "return",
                                                                        "hasLeadingTrivia": true,
                                                                        "hasTrailingTrivia": true,
                                                                        "leadingTrivia": [
                                                                            {
                                                                                "kind": "WhitespaceTrivia",
                                                                                "text": "            "
                                                                            }
                                                                        ],
                                                                        "trailingTrivia": [
                                                                            {
                                                                                "kind": "WhitespaceTrivia",
                                                                                "text": " "
                                                                            }
                                                                        ]
                                                                    },
                                                                    "expression": {
                                                                        "kind": "IdentifierName",
                                                                        "fullStart": 785,
                                                                        "fullEnd": 794,
                                                                        "start": 785,
                                                                        "end": 794,
                                                                        "fullWidth": 9,
                                                                        "width": 9,
                                                                        "text": "arguments",
                                                                        "value": "arguments",
                                                                        "valueText": "arguments"
                                                                    },
                                                                    "semicolonToken": {
                                                                        "kind": "SemicolonToken",
                                                                        "fullStart": 794,
                                                                        "fullEnd": 797,
                                                                        "start": 794,
                                                                        "end": 795,
                                                                        "fullWidth": 3,
                                                                        "width": 1,
                                                                        "text": ";",
                                                                        "value": ";",
                                                                        "valueText": ";",
                                                                        "hasTrailingTrivia": true,
                                                                        "hasTrailingNewLine": true,
                                                                        "trailingTrivia": [
                                                                            {
                                                                                "kind": "NewLineTrivia",
                                                                                "text": "\r\n"
                                                                            }
                                                                        ]
                                                                    }
                                                                }
                                                            ],
                                                            "closeBraceToken": {
                                                                "kind": "CloseBraceToken",
                                                                "fullStart": 797,
                                                                "fullEnd": 806,
                                                                "start": 805,
                                                                "end": 806,
                                                                "fullWidth": 9,
                                                                "width": 1,
                                                                "text": "}",
                                                                "value": "}",
                                                                "valueText": "}",
                                                                "hasLeadingTrivia": true,
                                                                "leadingTrivia": [
                                                                    {
                                                                        "kind": "WhitespaceTrivia",
                                                                        "text": "        "
                                                                    }
                                                                ]
                                                            }
                                                        }
                                                    },
                                                    "argumentList": {
                                                        "kind": "ArgumentList",
                                                        "fullStart": 806,
                                                        "fullEnd": 815,
                                                        "start": 806,
                                                        "end": 815,
                                                        "fullWidth": 9,
                                                        "width": 9,
                                                        "openParenToken": {
                                                            "kind": "OpenParenToken",
                                                            "fullStart": 806,
                                                            "fullEnd": 807,
                                                            "start": 806,
                                                            "end": 807,
                                                            "fullWidth": 1,
                                                            "width": 1,
                                                            "text": "(",
                                                            "value": "(",
                                                            "valueText": "("
                                                        },
                                                        "arguments": [
                                                            {
                                                                "kind": "NumericLiteral",
                                                                "fullStart": 807,
                                                                "fullEnd": 808,
                                                                "start": 807,
                                                                "end": 808,
                                                                "fullWidth": 1,
                                                                "width": 1,
                                                                "text": "1",
                                                                "value": 1,
                                                                "valueText": "1"
                                                            },
                                                            {
                                                                "kind": "CommaToken",
                                                                "fullStart": 808,
                                                                "fullEnd": 810,
                                                                "start": 808,
                                                                "end": 809,
                                                                "fullWidth": 2,
                                                                "width": 1,
                                                                "text": ",",
                                                                "value": ",",
                                                                "valueText": ",",
                                                                "hasTrailingTrivia": true,
                                                                "trailingTrivia": [
                                                                    {
                                                                        "kind": "WhitespaceTrivia",
                                                                        "text": " "
                                                                    }
                                                                ]
                                                            },
                                                            {
                                                                "kind": "NumericLiteral",
                                                                "fullStart": 810,
                                                                "fullEnd": 811,
                                                                "start": 810,
                                                                "end": 811,
                                                                "fullWidth": 1,
                                                                "width": 1,
                                                                "text": "2",
                                                                "value": 2,
                                                                "valueText": "2"
                                                            },
                                                            {
                                                                "kind": "CommaToken",
                                                                "fullStart": 811,
                                                                "fullEnd": 813,
                                                                "start": 811,
                                                                "end": 812,
                                                                "fullWidth": 2,
                                                                "width": 1,
                                                                "text": ",",
                                                                "value": ",",
                                                                "valueText": ",",
                                                                "hasTrailingTrivia": true,
                                                                "trailingTrivia": [
                                                                    {
                                                                        "kind": "WhitespaceTrivia",
                                                                        "text": " "
                                                                    }
                                                                ]
                                                            },
                                                            {
                                                                "kind": "NumericLiteral",
                                                                "fullStart": 813,
                                                                "fullEnd": 814,
                                                                "start": 813,
                                                                "end": 814,
                                                                "fullWidth": 1,
                                                                "width": 1,
                                                                "text": "3",
                                                                "value": 3,
                                                                "valueText": "3"
                                                            }
                                                        ],
                                                        "closeParenToken": {
                                                            "kind": "CloseParenToken",
                                                            "fullStart": 814,
                                                            "fullEnd": 815,
                                                            "start": 814,
                                                            "end": 815,
                                                            "fullWidth": 1,
                                                            "width": 1,
                                                            "text": ")",
                                                            "value": ")",
                                                            "valueText": ")"
                                                        }
                                                    }
                                                },
                                                "closeParenToken": {
                                                    "kind": "CloseParenToken",
                                                    "fullStart": 815,
                                                    "fullEnd": 816,
                                                    "start": 815,
                                                    "end": 816,
                                                    "fullWidth": 1,
                                                    "width": 1,
                                                    "text": ")",
                                                    "value": ")",
                                                    "valueText": ")"
                                                }
                                            }
                                        }
                                    }
                                ]
                            },
                            "semicolonToken": {
                                "kind": "SemicolonToken",
                                "fullStart": 816,
                                "fullEnd": 819,
                                "start": 816,
                                "end": 817,
                                "fullWidth": 3,
                                "width": 1,
                                "text": ";",
                                "value": ";",
                                "valueText": ";",
                                "hasTrailingTrivia": true,
                                "hasTrailingNewLine": true,
                                "trailingTrivia": [
                                    {
                                        "kind": "NewLineTrivia",
                                        "text": "\r\n"
                                    }
                                ]
                            }
                        },
                        {
                            "kind": "FunctionDeclaration",
                            "fullStart": 819,
                            "fullEnd": 914,
                            "start": 829,
                            "end": 912,
                            "fullWidth": 95,
                            "width": 83,
                            "modifiers": [],
                            "functionKeyword": {
                                "kind": "FunctionKeyword",
                                "fullStart": 819,
                                "fullEnd": 838,
                                "start": 829,
                                "end": 837,
                                "fullWidth": 19,
                                "width": 8,
                                "text": "function",
                                "value": "function",
                                "valueText": "function",
                                "hasLeadingTrivia": true,
                                "hasLeadingNewLine": true,
                                "hasTrailingTrivia": true,
                                "leadingTrivia": [
                                    {
                                        "kind": "NewLineTrivia",
                                        "text": "\r\n"
                                    },
                                    {
                                        "kind": "WhitespaceTrivia",
                                        "text": "        "
                                    }
                                ],
                                "trailingTrivia": [
                                    {
                                        "kind": "WhitespaceTrivia",
                                        "text": " "
                                    }
                                ]
                            },
                            "identifier": {
                                "kind": "IdentifierName",
                                "fullStart": 838,
                                "fullEnd": 844,
                                "start": 838,
                                "end": 844,
                                "fullWidth": 6,
                                "width": 6,
                                "text": "setFun",
                                "value": "setFun",
                                "valueText": "setFun"
                            },
                            "callSignature": {
                                "kind": "CallSignature",
                                "fullStart": 844,
                                "fullEnd": 852,
                                "start": 844,
                                "end": 851,
                                "fullWidth": 8,
                                "width": 7,
                                "parameterList": {
                                    "kind": "ParameterList",
                                    "fullStart": 844,
                                    "fullEnd": 852,
                                    "start": 844,
                                    "end": 851,
                                    "fullWidth": 8,
                                    "width": 7,
                                    "openParenToken": {
                                        "kind": "OpenParenToken",
                                        "fullStart": 844,
                                        "fullEnd": 845,
                                        "start": 844,
                                        "end": 845,
                                        "fullWidth": 1,
                                        "width": 1,
                                        "text": "(",
                                        "value": "(",
                                        "valueText": "("
                                    },
                                    "parameters": [
                                        {
                                            "kind": "Parameter",
                                            "fullStart": 845,
                                            "fullEnd": 850,
                                            "start": 845,
                                            "end": 850,
                                            "fullWidth": 5,
                                            "width": 5,
                                            "modifiers": [],
                                            "identifier": {
                                                "kind": "IdentifierName",
                                                "fullStart": 845,
                                                "fullEnd": 850,
                                                "start": 845,
                                                "end": 850,
                                                "fullWidth": 5,
                                                "width": 5,
                                                "text": "value",
                                                "value": "value",
                                                "valueText": "value"
                                            }
                                        }
                                    ],
                                    "closeParenToken": {
                                        "kind": "CloseParenToken",
                                        "fullStart": 850,
                                        "fullEnd": 852,
                                        "start": 850,
                                        "end": 851,
                                        "fullWidth": 2,
                                        "width": 1,
                                        "text": ")",
                                        "value": ")",
                                        "valueText": ")",
                                        "hasTrailingTrivia": true,
                                        "trailingTrivia": [
                                            {
                                                "kind": "WhitespaceTrivia",
                                                "text": " "
                                            }
                                        ]
                                    }
                                }
                            },
                            "block": {
                                "kind": "Block",
                                "fullStart": 852,
                                "fullEnd": 914,
                                "start": 852,
                                "end": 912,
                                "fullWidth": 62,
                                "width": 60,
                                "openBraceToken": {
                                    "kind": "OpenBraceToken",
                                    "fullStart": 852,
                                    "fullEnd": 855,
                                    "start": 852,
                                    "end": 853,
                                    "fullWidth": 3,
                                    "width": 1,
                                    "text": "{",
                                    "value": "{",
                                    "valueText": "{",
                                    "hasTrailingTrivia": true,
                                    "hasTrailingNewLine": true,
                                    "trailingTrivia": [
                                        {
                                            "kind": "NewLineTrivia",
                                            "text": "\r\n"
                                        }
                                    ]
                                },
                                "statements": [
                                    {
                                        "kind": "ExpressionStatement",
                                        "fullStart": 855,
                                        "fullEnd": 903,
                                        "start": 867,
                                        "end": 901,
                                        "fullWidth": 48,
                                        "width": 34,
                                        "expression": {
                                            "kind": "AssignmentExpression",
                                            "fullStart": 855,
                                            "fullEnd": 900,
                                            "start": 867,
                                            "end": 900,
                                            "fullWidth": 45,
                                            "width": 33,
                                            "left": {
                                                "kind": "MemberAccessExpression",
                                                "fullStart": 855,
                                                "fullEnd": 893,
                                                "start": 867,
                                                "end": 892,
                                                "fullWidth": 38,
                                                "width": 25,
                                                "expression": {
                                                    "kind": "IdentifierName",
                                                    "fullStart": 855,
                                                    "fullEnd": 870,
                                                    "start": 867,
                                                    "end": 870,
                                                    "fullWidth": 15,
                                                    "width": 3,
                                                    "text": "arg",
                                                    "value": "arg",
                                                    "valueText": "arg",
                                                    "hasLeadingTrivia": true,
                                                    "leadingTrivia": [
                                                        {
                                                            "kind": "WhitespaceTrivia",
                                                            "text": "            "
                                                        }
                                                    ]
                                                },
                                                "dotToken": {
                                                    "kind": "DotToken",
                                                    "fullStart": 870,
                                                    "fullEnd": 871,
                                                    "start": 870,
                                                    "end": 871,
                                                    "fullWidth": 1,
                                                    "width": 1,
                                                    "text": ".",
                                                    "value": ".",
                                                    "valueText": "."
                                                },
                                                "name": {
                                                    "kind": "IdentifierName",
                                                    "fullStart": 871,
                                                    "fullEnd": 893,
                                                    "start": 871,
                                                    "end": 892,
                                                    "fullWidth": 22,
                                                    "width": 21,
                                                    "text": "genericPropertyString",
                                                    "value": "genericPropertyString",
                                                    "valueText": "genericPropertyString",
                                                    "hasTrailingTrivia": true,
                                                    "trailingTrivia": [
                                                        {
                                                            "kind": "WhitespaceTrivia",
                                                            "text": " "
                                                        }
                                                    ]
                                                }
                                            },
                                            "operatorToken": {
                                                "kind": "EqualsToken",
                                                "fullStart": 893,
                                                "fullEnd": 895,
                                                "start": 893,
                                                "end": 894,
                                                "fullWidth": 2,
                                                "width": 1,
                                                "text": "=",
                                                "value": "=",
                                                "valueText": "=",
                                                "hasTrailingTrivia": true,
                                                "trailingTrivia": [
                                                    {
                                                        "kind": "WhitespaceTrivia",
                                                        "text": " "
                                                    }
                                                ]
                                            },
                                            "right": {
                                                "kind": "IdentifierName",
                                                "fullStart": 895,
                                                "fullEnd": 900,
                                                "start": 895,
                                                "end": 900,
                                                "fullWidth": 5,
                                                "width": 5,
                                                "text": "value",
                                                "value": "value",
                                                "valueText": "value"
                                            }
                                        },
                                        "semicolonToken": {
                                            "kind": "SemicolonToken",
                                            "fullStart": 900,
                                            "fullEnd": 903,
                                            "start": 900,
                                            "end": 901,
                                            "fullWidth": 3,
                                            "width": 1,
                                            "text": ";",
                                            "value": ";",
                                            "valueText": ";",
                                            "hasTrailingTrivia": true,
                                            "hasTrailingNewLine": true,
                                            "trailingTrivia": [
                                                {
                                                    "kind": "NewLineTrivia",
                                                    "text": "\r\n"
                                                }
                                            ]
                                        }
                                    }
                                ],
                                "closeBraceToken": {
                                    "kind": "CloseBraceToken",
                                    "fullStart": 903,
                                    "fullEnd": 914,
                                    "start": 911,
                                    "end": 912,
                                    "fullWidth": 11,
                                    "width": 1,
                                    "text": "}",
                                    "value": "}",
                                    "valueText": "}",
                                    "hasLeadingTrivia": true,
                                    "hasTrailingTrivia": true,
                                    "hasTrailingNewLine": true,
                                    "leadingTrivia": [
                                        {
                                            "kind": "WhitespaceTrivia",
                                            "text": "        "
                                        }
                                    ],
                                    "trailingTrivia": [
                                        {
                                            "kind": "NewLineTrivia",
                                            "text": "\r\n"
                                        }
                                    ]
                                }
                            }
                        },
                        {
                            "kind": "ExpressionStatement",
                            "fullStart": 914,
                            "fullEnd": 1074,
                            "start": 922,
                            "end": 1072,
                            "fullWidth": 160,
                            "width": 150,
                            "isIncrementallyUnusable": true,
                            "expression": {
                                "kind": "InvocationExpression",
                                "fullStart": 914,
                                "fullEnd": 1071,
                                "start": 922,
                                "end": 1071,
                                "fullWidth": 157,
                                "width": 149,
                                "isIncrementallyUnusable": true,
                                "expression": {
                                    "kind": "MemberAccessExpression",
                                    "fullStart": 914,
                                    "fullEnd": 943,
                                    "start": 922,
                                    "end": 943,
                                    "fullWidth": 29,
                                    "width": 21,
                                    "expression": {
                                        "kind": "IdentifierName",
                                        "fullStart": 914,
                                        "fullEnd": 928,
                                        "start": 922,
                                        "end": 928,
                                        "fullWidth": 14,
                                        "width": 6,
                                        "text": "Object",
                                        "value": "Object",
                                        "valueText": "Object",
                                        "hasLeadingTrivia": true,
                                        "leadingTrivia": [
                                            {
                                                "kind": "WhitespaceTrivia",
                                                "text": "        "
                                            }
                                        ]
                                    },
                                    "dotToken": {
                                        "kind": "DotToken",
                                        "fullStart": 928,
                                        "fullEnd": 929,
                                        "start": 928,
                                        "end": 929,
                                        "fullWidth": 1,
                                        "width": 1,
                                        "text": ".",
                                        "value": ".",
                                        "valueText": "."
                                    },
                                    "name": {
                                        "kind": "IdentifierName",
                                        "fullStart": 929,
                                        "fullEnd": 943,
                                        "start": 929,
                                        "end": 943,
                                        "fullWidth": 14,
                                        "width": 14,
                                        "text": "defineProperty",
                                        "value": "defineProperty",
                                        "valueText": "defineProperty"
                                    }
                                },
                                "argumentList": {
                                    "kind": "ArgumentList",
                                    "fullStart": 943,
                                    "fullEnd": 1071,
                                    "start": 943,
                                    "end": 1071,
                                    "fullWidth": 128,
                                    "width": 128,
                                    "isIncrementallyUnusable": true,
                                    "openParenToken": {
                                        "kind": "OpenParenToken",
                                        "fullStart": 943,
                                        "fullEnd": 944,
                                        "start": 943,
                                        "end": 944,
                                        "fullWidth": 1,
                                        "width": 1,
                                        "text": "(",
                                        "value": "(",
                                        "valueText": "("
                                    },
                                    "arguments": [
                                        {
                                            "kind": "IdentifierName",
                                            "fullStart": 944,
                                            "fullEnd": 947,
                                            "start": 944,
                                            "end": 947,
                                            "fullWidth": 3,
                                            "width": 3,
                                            "text": "arg",
                                            "value": "arg",
                                            "valueText": "arg"
                                        },
                                        {
                                            "kind": "CommaToken",
                                            "fullStart": 947,
                                            "fullEnd": 949,
                                            "start": 947,
                                            "end": 948,
                                            "fullWidth": 2,
                                            "width": 1,
                                            "text": ",",
                                            "value": ",",
                                            "valueText": ",",
                                            "hasTrailingTrivia": true,
                                            "trailingTrivia": [
                                                {
                                                    "kind": "WhitespaceTrivia",
                                                    "text": " "
                                                }
                                            ]
                                        },
                                        {
                                            "kind": "StringLiteral",
                                            "fullStart": 949,
                                            "fullEnd": 966,
                                            "start": 949,
                                            "end": 966,
                                            "fullWidth": 17,
                                            "width": 17,
                                            "text": "\"genericProperty\"",
                                            "value": "genericProperty",
                                            "valueText": "genericProperty"
                                        },
                                        {
                                            "kind": "CommaToken",
                                            "fullStart": 966,
                                            "fullEnd": 968,
                                            "start": 966,
                                            "end": 967,
                                            "fullWidth": 2,
                                            "width": 1,
                                            "text": ",",
                                            "value": ",",
                                            "valueText": ",",
                                            "hasTrailingTrivia": true,
                                            "trailingTrivia": [
                                                {
                                                    "kind": "WhitespaceTrivia",
                                                    "text": " "
                                                }
                                            ]
                                        },
                                        {
                                            "kind": "ObjectLiteralExpression",
                                            "fullStart": 968,
                                            "fullEnd": 1070,
                                            "start": 968,
                                            "end": 1070,
                                            "fullWidth": 102,
                                            "width": 102,
                                            "isIncrementallyUnusable": true,
                                            "openBraceToken": {
                                                "kind": "OpenBraceToken",
                                                "fullStart": 968,
                                                "fullEnd": 971,
                                                "start": 968,
                                                "end": 969,
                                                "fullWidth": 3,
                                                "width": 1,
                                                "text": "{",
                                                "value": "{",
                                                "valueText": "{",
                                                "hasTrailingTrivia": true,
                                                "hasTrailingNewLine": true,
                                                "trailingTrivia": [
                                                    {
                                                        "kind": "NewLineTrivia",
                                                        "text": "\r\n"
                                                    }
                                                ]
                                            },
                                            "propertyAssignments": [
                                                {
                                                    "kind": "SimplePropertyAssignment",
                                                    "fullStart": 971,
                                                    "fullEnd": 994,
                                                    "start": 983,
                                                    "end": 994,
                                                    "fullWidth": 23,
                                                    "width": 11,
                                                    "isIncrementallyUnusable": true,
                                                    "propertyName": {
                                                        "kind": "IdentifierName",
                                                        "fullStart": 971,
                                                        "fullEnd": 986,
                                                        "start": 983,
                                                        "end": 986,
                                                        "fullWidth": 15,
                                                        "width": 3,
                                                        "text": "set",
                                                        "value": "set",
                                                        "valueText": "set",
                                                        "hasLeadingTrivia": true,
                                                        "leadingTrivia": [
                                                            {
                                                                "kind": "WhitespaceTrivia",
                                                                "text": "            "
                                                            }
                                                        ]
                                                    },
                                                    "colonToken": {
                                                        "kind": "ColonToken",
                                                        "fullStart": 986,
                                                        "fullEnd": 988,
                                                        "start": 986,
                                                        "end": 987,
                                                        "fullWidth": 2,
                                                        "width": 1,
                                                        "text": ":",
                                                        "value": ":",
                                                        "valueText": ":",
                                                        "hasTrailingTrivia": true,
                                                        "trailingTrivia": [
                                                            {
                                                                "kind": "WhitespaceTrivia",
                                                                "text": " "
                                                            }
                                                        ]
                                                    },
                                                    "expression": {
                                                        "kind": "IdentifierName",
                                                        "fullStart": 988,
                                                        "fullEnd": 994,
                                                        "start": 988,
                                                        "end": 994,
                                                        "fullWidth": 6,
                                                        "width": 6,
                                                        "text": "setFun",
                                                        "value": "setFun",
                                                        "valueText": "setFun"
                                                    }
                                                },
                                                {
                                                    "kind": "CommaToken",
                                                    "fullStart": 994,
                                                    "fullEnd": 997,
                                                    "start": 994,
                                                    "end": 995,
                                                    "fullWidth": 3,
                                                    "width": 1,
                                                    "text": ",",
                                                    "value": ",",
                                                    "valueText": ",",
                                                    "hasTrailingTrivia": true,
                                                    "hasTrailingNewLine": true,
                                                    "trailingTrivia": [
                                                        {
                                                            "kind": "NewLineTrivia",
                                                            "text": "\r\n"
                                                        }
                                                    ]
                                                },
                                                {
                                                    "kind": "SimplePropertyAssignment",
                                                    "fullStart": 997,
                                                    "fullEnd": 1025,
                                                    "start": 1009,
                                                    "end": 1025,
                                                    "fullWidth": 28,
                                                    "width": 16,
                                                    "propertyName": {
                                                        "kind": "IdentifierName",
                                                        "fullStart": 997,
                                                        "fullEnd": 1019,
                                                        "start": 1009,
                                                        "end": 1019,
                                                        "fullWidth": 22,
                                                        "width": 10,
                                                        "text": "enumerable",
                                                        "value": "enumerable",
                                                        "valueText": "enumerable",
                                                        "hasLeadingTrivia": true,
                                                        "leadingTrivia": [
                                                            {
                                                                "kind": "WhitespaceTrivia",
                                                                "text": "            "
                                                            }
                                                        ]
                                                    },
                                                    "colonToken": {
                                                        "kind": "ColonToken",
                                                        "fullStart": 1019,
                                                        "fullEnd": 1021,
                                                        "start": 1019,
                                                        "end": 1020,
                                                        "fullWidth": 2,
                                                        "width": 1,
                                                        "text": ":",
                                                        "value": ":",
                                                        "valueText": ":",
                                                        "hasTrailingTrivia": true,
                                                        "trailingTrivia": [
                                                            {
                                                                "kind": "WhitespaceTrivia",
                                                                "text": " "
                                                            }
                                                        ]
                                                    },
                                                    "expression": {
                                                        "kind": "TrueKeyword",
                                                        "fullStart": 1021,
                                                        "fullEnd": 1025,
                                                        "start": 1021,
                                                        "end": 1025,
                                                        "fullWidth": 4,
                                                        "width": 4,
                                                        "text": "true",
                                                        "value": true,
                                                        "valueText": "true"
                                                    }
                                                },
                                                {
                                                    "kind": "CommaToken",
                                                    "fullStart": 1025,
                                                    "fullEnd": 1028,
                                                    "start": 1025,
                                                    "end": 1026,
                                                    "fullWidth": 3,
                                                    "width": 1,
                                                    "text": ",",
                                                    "value": ",",
                                                    "valueText": ",",
                                                    "hasTrailingTrivia": true,
                                                    "hasTrailingNewLine": true,
                                                    "trailingTrivia": [
                                                        {
                                                            "kind": "NewLineTrivia",
                                                            "text": "\r\n"
                                                        }
                                                    ]
                                                },
                                                {
                                                    "kind": "SimplePropertyAssignment",
                                                    "fullStart": 1028,
                                                    "fullEnd": 1061,
                                                    "start": 1040,
                                                    "end": 1059,
                                                    "fullWidth": 33,
                                                    "width": 19,
                                                    "propertyName": {
                                                        "kind": "IdentifierName",
                                                        "fullStart": 1028,
                                                        "fullEnd": 1052,
                                                        "start": 1040,
                                                        "end": 1052,
                                                        "fullWidth": 24,
                                                        "width": 12,
                                                        "text": "configurable",
                                                        "value": "configurable",
                                                        "valueText": "configurable",
                                                        "hasLeadingTrivia": true,
                                                        "leadingTrivia": [
                                                            {
                                                                "kind": "WhitespaceTrivia",
                                                                "text": "            "
                                                            }
                                                        ]
                                                    },
                                                    "colonToken": {
                                                        "kind": "ColonToken",
                                                        "fullStart": 1052,
                                                        "fullEnd": 1054,
                                                        "start": 1052,
                                                        "end": 1053,
                                                        "fullWidth": 2,
                                                        "width": 1,
                                                        "text": ":",
                                                        "value": ":",
                                                        "valueText": ":",
                                                        "hasTrailingTrivia": true,
                                                        "trailingTrivia": [
                                                            {
                                                                "kind": "WhitespaceTrivia",
                                                                "text": " "
                                                            }
                                                        ]
                                                    },
                                                    "expression": {
                                                        "kind": "FalseKeyword",
                                                        "fullStart": 1054,
                                                        "fullEnd": 1061,
                                                        "start": 1054,
                                                        "end": 1059,
                                                        "fullWidth": 7,
                                                        "width": 5,
                                                        "text": "false",
                                                        "value": false,
                                                        "valueText": "false",
                                                        "hasTrailingTrivia": true,
                                                        "hasTrailingNewLine": true,
                                                        "trailingTrivia": [
                                                            {
                                                                "kind": "NewLineTrivia",
                                                                "text": "\r\n"
                                                            }
                                                        ]
                                                    }
                                                }
                                            ],
                                            "closeBraceToken": {
                                                "kind": "CloseBraceToken",
                                                "fullStart": 1061,
                                                "fullEnd": 1070,
                                                "start": 1069,
                                                "end": 1070,
                                                "fullWidth": 9,
                                                "width": 1,
                                                "text": "}",
                                                "value": "}",
                                                "valueText": "}",
                                                "hasLeadingTrivia": true,
                                                "leadingTrivia": [
                                                    {
                                                        "kind": "WhitespaceTrivia",
                                                        "text": "        "
                                                    }
                                                ]
                                            }
                                        }
                                    ],
                                    "closeParenToken": {
                                        "kind": "CloseParenToken",
                                        "fullStart": 1070,
                                        "fullEnd": 1071,
                                        "start": 1070,
                                        "end": 1071,
                                        "fullWidth": 1,
                                        "width": 1,
                                        "text": ")",
                                        "value": ")",
                                        "valueText": ")"
                                    }
                                }
                            },
                            "semicolonToken": {
                                "kind": "SemicolonToken",
                                "fullStart": 1071,
                                "fullEnd": 1074,
                                "start": 1071,
                                "end": 1072,
                                "fullWidth": 3,
                                "width": 1,
                                "text": ";",
                                "value": ";",
                                "valueText": ";",
                                "hasTrailingTrivia": true,
                                "hasTrailingNewLine": true,
                                "trailingTrivia": [
                                    {
                                        "kind": "NewLineTrivia",
                                        "text": "\r\n"
                                    }
                                ]
                            }
                        },
                        {
                            "kind": "TryStatement",
                            "fullStart": 1074,
                            "fullEnd": 1495,
                            "start": 1084,
                            "end": 1493,
                            "fullWidth": 421,
                            "width": 409,
                            "tryKeyword": {
                                "kind": "TryKeyword",
                                "fullStart": 1074,
                                "fullEnd": 1088,
                                "start": 1084,
                                "end": 1087,
                                "fullWidth": 14,
                                "width": 3,
                                "text": "try",
                                "value": "try",
                                "valueText": "try",
                                "hasLeadingTrivia": true,
                                "hasLeadingNewLine": true,
                                "hasTrailingTrivia": true,
                                "leadingTrivia": [
                                    {
                                        "kind": "NewLineTrivia",
                                        "text": "\r\n"
                                    },
                                    {
                                        "kind": "WhitespaceTrivia",
                                        "text": "        "
                                    }
                                ],
                                "trailingTrivia": [
                                    {
                                        "kind": "WhitespaceTrivia",
                                        "text": " "
                                    }
                                ]
                            },
                            "block": {
                                "kind": "Block",
                                "fullStart": 1088,
                                "fullEnd": 1287,
                                "start": 1088,
                                "end": 1286,
                                "fullWidth": 199,
                                "width": 198,
                                "openBraceToken": {
                                    "kind": "OpenBraceToken",
                                    "fullStart": 1088,
                                    "fullEnd": 1091,
                                    "start": 1088,
                                    "end": 1089,
                                    "fullWidth": 3,
                                    "width": 1,
                                    "text": "{",
                                    "value": "{",
                                    "valueText": "{",
                                    "hasTrailingTrivia": true,
                                    "hasTrailingNewLine": true,
                                    "trailingTrivia": [
                                        {
                                            "kind": "NewLineTrivia",
                                            "text": "\r\n"
                                        }
                                    ]
                                },
                                "statements": [
                                    {
                                        "kind": "ExpressionStatement",
                                        "fullStart": 1091,
                                        "fullEnd": 1248,
                                        "start": 1103,
                                        "end": 1246,
                                        "fullWidth": 157,
                                        "width": 143,
                                        "expression": {
                                            "kind": "InvocationExpression",
                                            "fullStart": 1091,
                                            "fullEnd": 1245,
                                            "start": 1103,
                                            "end": 1245,
                                            "fullWidth": 154,
                                            "width": 142,
                                            "expression": {
                                                "kind": "MemberAccessExpression",
                                                "fullStart": 1091,
                                                "fullEnd": 1126,
                                                "start": 1103,
                                                "end": 1126,
                                                "fullWidth": 35,
                                                "width": 23,
                                                "expression": {
                                                    "kind": "IdentifierName",
                                                    "fullStart": 1091,
                                                    "fullEnd": 1109,
                                                    "start": 1103,
                                                    "end": 1109,
                                                    "fullWidth": 18,
                                                    "width": 6,
                                                    "text": "Object",
                                                    "value": "Object",
                                                    "valueText": "Object",
                                                    "hasLeadingTrivia": true,
                                                    "leadingTrivia": [
                                                        {
                                                            "kind": "WhitespaceTrivia",
                                                            "text": "            "
                                                        }
                                                    ]
                                                },
                                                "dotToken": {
                                                    "kind": "DotToken",
                                                    "fullStart": 1109,
                                                    "fullEnd": 1110,
                                                    "start": 1109,
                                                    "end": 1110,
                                                    "fullWidth": 1,
                                                    "width": 1,
                                                    "text": ".",
                                                    "value": ".",
                                                    "valueText": "."
                                                },
                                                "name": {
                                                    "kind": "IdentifierName",
                                                    "fullStart": 1110,
                                                    "fullEnd": 1126,
                                                    "start": 1110,
                                                    "end": 1126,
                                                    "fullWidth": 16,
                                                    "width": 16,
                                                    "text": "defineProperties",
                                                    "value": "defineProperties",
                                                    "valueText": "defineProperties"
                                                }
                                            },
                                            "argumentList": {
                                                "kind": "ArgumentList",
                                                "fullStart": 1126,
                                                "fullEnd": 1245,
                                                "start": 1126,
                                                "end": 1245,
                                                "fullWidth": 119,
                                                "width": 119,
                                                "openParenToken": {
                                                    "kind": "OpenParenToken",
                                                    "fullStart": 1126,
                                                    "fullEnd": 1127,
                                                    "start": 1126,
                                                    "end": 1127,
                                                    "fullWidth": 1,
                                                    "width": 1,
                                                    "text": "(",
                                                    "value": "(",
                                                    "valueText": "("
                                                },
                                                "arguments": [
                                                    {
                                                        "kind": "IdentifierName",
                                                        "fullStart": 1127,
                                                        "fullEnd": 1130,
                                                        "start": 1127,
                                                        "end": 1130,
                                                        "fullWidth": 3,
                                                        "width": 3,
                                                        "text": "arg",
                                                        "value": "arg",
                                                        "valueText": "arg"
                                                    },
                                                    {
                                                        "kind": "CommaToken",
                                                        "fullStart": 1130,
                                                        "fullEnd": 1132,
                                                        "start": 1130,
                                                        "end": 1131,
                                                        "fullWidth": 2,
                                                        "width": 1,
                                                        "text": ",",
                                                        "value": ",",
                                                        "valueText": ",",
                                                        "hasTrailingTrivia": true,
                                                        "trailingTrivia": [
                                                            {
                                                                "kind": "WhitespaceTrivia",
                                                                "text": " "
                                                            }
                                                        ]
                                                    },
                                                    {
                                                        "kind": "ObjectLiteralExpression",
                                                        "fullStart": 1132,
                                                        "fullEnd": 1244,
                                                        "start": 1132,
                                                        "end": 1244,
                                                        "fullWidth": 112,
                                                        "width": 112,
                                                        "openBraceToken": {
                                                            "kind": "OpenBraceToken",
                                                            "fullStart": 1132,
                                                            "fullEnd": 1135,
                                                            "start": 1132,
                                                            "end": 1133,
                                                            "fullWidth": 3,
                                                            "width": 1,
                                                            "text": "{",
                                                            "value": "{",
                                                            "valueText": "{",
                                                            "hasTrailingTrivia": true,
                                                            "hasTrailingNewLine": true,
                                                            "trailingTrivia": [
                                                                {
                                                                    "kind": "NewLineTrivia",
                                                                    "text": "\r\n"
                                                                }
                                                            ]
                                                        },
                                                        "propertyAssignments": [
                                                            {
                                                                "kind": "SimplePropertyAssignment",
                                                                "fullStart": 1135,
                                                                "fullEnd": 1231,
                                                                "start": 1151,
                                                                "end": 1229,
                                                                "fullWidth": 96,
                                                                "width": 78,
                                                                "propertyName": {
                                                                    "kind": "StringLiteral",
                                                                    "fullStart": 1135,
                                                                    "fullEnd": 1168,
                                                                    "start": 1151,
                                                                    "end": 1168,
                                                                    "fullWidth": 33,
                                                                    "width": 17,
                                                                    "text": "\"genericProperty\"",
                                                                    "value": "genericProperty",
                                                                    "valueText": "genericProperty",
                                                                    "hasLeadingTrivia": true,
                                                                    "leadingTrivia": [
                                                                        {
                                                                            "kind": "WhitespaceTrivia",
                                                                            "text": "                "
                                                                        }
                                                                    ]
                                                                },
                                                                "colonToken": {
                                                                    "kind": "ColonToken",
                                                                    "fullStart": 1168,
                                                                    "fullEnd": 1170,
                                                                    "start": 1168,
                                                                    "end": 1169,
                                                                    "fullWidth": 2,
                                                                    "width": 1,
                                                                    "text": ":",
                                                                    "value": ":",
                                                                    "valueText": ":",
                                                                    "hasTrailingTrivia": true,
                                                                    "trailingTrivia": [
                                                                        {
                                                                            "kind": "WhitespaceTrivia",
                                                                            "text": " "
                                                                        }
                                                                    ]
                                                                },
                                                                "expression": {
                                                                    "kind": "ObjectLiteralExpression",
                                                                    "fullStart": 1170,
                                                                    "fullEnd": 1231,
                                                                    "start": 1170,
                                                                    "end": 1229,
                                                                    "fullWidth": 61,
                                                                    "width": 59,
                                                                    "openBraceToken": {
                                                                        "kind": "OpenBraceToken",
                                                                        "fullStart": 1170,
                                                                        "fullEnd": 1173,
                                                                        "start": 1170,
                                                                        "end": 1171,
                                                                        "fullWidth": 3,
                                                                        "width": 1,
                                                                        "text": "{",
                                                                        "value": "{",
                                                                        "valueText": "{",
                                                                        "hasTrailingTrivia": true,
                                                                        "hasTrailingNewLine": true,
                                                                        "trailingTrivia": [
                                                                            {
                                                                                "kind": "NewLineTrivia",
                                                                                "text": "\r\n"
                                                                            }
                                                                        ]
                                                                    },
                                                                    "propertyAssignments": [
                                                                        {
                                                                            "kind": "SimplePropertyAssignment",
                                                                            "fullStart": 1173,
                                                                            "fullEnd": 1212,
                                                                            "start": 1193,
                                                                            "end": 1210,
                                                                            "fullWidth": 39,
                                                                            "width": 17,
                                                                            "propertyName": {
                                                                                "kind": "IdentifierName",
                                                                                "fullStart": 1173,
                                                                                "fullEnd": 1203,
                                                                                "start": 1193,
                                                                                "end": 1203,
                                                                                "fullWidth": 30,
                                                                                "width": 10,
                                                                                "text": "enumerable",
                                                                                "value": "enumerable",
                                                                                "valueText": "enumerable",
                                                                                "hasLeadingTrivia": true,
                                                                                "leadingTrivia": [
                                                                                    {
                                                                                        "kind": "WhitespaceTrivia",
                                                                                        "text": "                    "
                                                                                    }
                                                                                ]
                                                                            },
                                                                            "colonToken": {
                                                                                "kind": "ColonToken",
                                                                                "fullStart": 1203,
                                                                                "fullEnd": 1205,
                                                                                "start": 1203,
                                                                                "end": 1204,
                                                                                "fullWidth": 2,
                                                                                "width": 1,
                                                                                "text": ":",
                                                                                "value": ":",
                                                                                "valueText": ":",
                                                                                "hasTrailingTrivia": true,
                                                                                "trailingTrivia": [
                                                                                    {
                                                                                        "kind": "WhitespaceTrivia",
                                                                                        "text": " "
                                                                                    }
                                                                                ]
                                                                            },
                                                                            "expression": {
                                                                                "kind": "FalseKeyword",
                                                                                "fullStart": 1205,
                                                                                "fullEnd": 1212,
                                                                                "start": 1205,
                                                                                "end": 1210,
                                                                                "fullWidth": 7,
                                                                                "width": 5,
                                                                                "text": "false",
                                                                                "value": false,
                                                                                "valueText": "false",
                                                                                "hasTrailingTrivia": true,
                                                                                "hasTrailingNewLine": true,
                                                                                "trailingTrivia": [
                                                                                    {
                                                                                        "kind": "NewLineTrivia",
                                                                                        "text": "\r\n"
                                                                                    }
                                                                                ]
                                                                            }
                                                                        }
                                                                    ],
                                                                    "closeBraceToken": {
                                                                        "kind": "CloseBraceToken",
                                                                        "fullStart": 1212,
                                                                        "fullEnd": 1231,
                                                                        "start": 1228,
                                                                        "end": 1229,
                                                                        "fullWidth": 19,
                                                                        "width": 1,
                                                                        "text": "}",
                                                                        "value": "}",
                                                                        "valueText": "}",
                                                                        "hasLeadingTrivia": true,
                                                                        "hasTrailingTrivia": true,
                                                                        "hasTrailingNewLine": true,
                                                                        "leadingTrivia": [
                                                                            {
                                                                                "kind": "WhitespaceTrivia",
                                                                                "text": "                "
                                                                            }
                                                                        ],
                                                                        "trailingTrivia": [
                                                                            {
                                                                                "kind": "NewLineTrivia",
                                                                                "text": "\r\n"
                                                                            }
                                                                        ]
                                                                    }
                                                                }
                                                            }
                                                        ],
                                                        "closeBraceToken": {
                                                            "kind": "CloseBraceToken",
                                                            "fullStart": 1231,
                                                            "fullEnd": 1244,
                                                            "start": 1243,
                                                            "end": 1244,
                                                            "fullWidth": 13,
                                                            "width": 1,
                                                            "text": "}",
                                                            "value": "}",
                                                            "valueText": "}",
                                                            "hasLeadingTrivia": true,
                                                            "leadingTrivia": [
                                                                {
                                                                    "kind": "WhitespaceTrivia",
                                                                    "text": "            "
                                                                }
                                                            ]
                                                        }
                                                    }
                                                ],
                                                "closeParenToken": {
                                                    "kind": "CloseParenToken",
                                                    "fullStart": 1244,
                                                    "fullEnd": 1245,
                                                    "start": 1244,
                                                    "end": 1245,
                                                    "fullWidth": 1,
                                                    "width": 1,
                                                    "text": ")",
                                                    "value": ")",
                                                    "valueText": ")"
                                                }
                                            }
                                        },
                                        "semicolonToken": {
                                            "kind": "SemicolonToken",
                                            "fullStart": 1245,
                                            "fullEnd": 1248,
                                            "start": 1245,
                                            "end": 1246,
                                            "fullWidth": 3,
                                            "width": 1,
                                            "text": ";",
                                            "value": ";",
                                            "valueText": ";",
                                            "hasTrailingTrivia": true,
                                            "hasTrailingNewLine": true,
                                            "trailingTrivia": [
                                                {
                                                    "kind": "NewLineTrivia",
                                                    "text": "\r\n"
                                                }
                                            ]
                                        }
                                    },
                                    {
                                        "kind": "ReturnStatement",
                                        "fullStart": 1248,
                                        "fullEnd": 1277,
                                        "start": 1262,
                                        "end": 1275,
                                        "fullWidth": 29,
                                        "width": 13,
                                        "returnKeyword": {
                                            "kind": "ReturnKeyword",
                                            "fullStart": 1248,
                                            "fullEnd": 1269,
                                            "start": 1262,
                                            "end": 1268,
                                            "fullWidth": 21,
                                            "width": 6,
                                            "text": "return",
                                            "value": "return",
                                            "valueText": "return",
                                            "hasLeadingTrivia": true,
                                            "hasLeadingNewLine": true,
                                            "hasTrailingTrivia": true,
                                            "leadingTrivia": [
                                                {
                                                    "kind": "NewLineTrivia",
                                                    "text": "\r\n"
                                                },
                                                {
                                                    "kind": "WhitespaceTrivia",
                                                    "text": "            "
                                                }
                                            ],
                                            "trailingTrivia": [
                                                {
                                                    "kind": "WhitespaceTrivia",
                                                    "text": " "
                                                }
                                            ]
                                        },
                                        "expression": {
                                            "kind": "FalseKeyword",
                                            "fullStart": 1269,
                                            "fullEnd": 1274,
                                            "start": 1269,
                                            "end": 1274,
                                            "fullWidth": 5,
                                            "width": 5,
                                            "text": "false",
                                            "value": false,
                                            "valueText": "false"
                                        },
                                        "semicolonToken": {
                                            "kind": "SemicolonToken",
                                            "fullStart": 1274,
                                            "fullEnd": 1277,
                                            "start": 1274,
                                            "end": 1275,
                                            "fullWidth": 3,
                                            "width": 1,
                                            "text": ";",
                                            "value": ";",
                                            "valueText": ";",
                                            "hasTrailingTrivia": true,
                                            "hasTrailingNewLine": true,
                                            "trailingTrivia": [
                                                {
                                                    "kind": "NewLineTrivia",
                                                    "text": "\r\n"
                                                }
                                            ]
                                        }
                                    }
                                ],
                                "closeBraceToken": {
                                    "kind": "CloseBraceToken",
                                    "fullStart": 1277,
                                    "fullEnd": 1287,
                                    "start": 1285,
                                    "end": 1286,
                                    "fullWidth": 10,
                                    "width": 1,
                                    "text": "}",
                                    "value": "}",
                                    "valueText": "}",
                                    "hasLeadingTrivia": true,
                                    "hasTrailingTrivia": true,
                                    "leadingTrivia": [
                                        {
                                            "kind": "WhitespaceTrivia",
                                            "text": "        "
                                        }
                                    ],
                                    "trailingTrivia": [
                                        {
                                            "kind": "WhitespaceTrivia",
                                            "text": " "
                                        }
                                    ]
                                }
                            },
                            "catchClause": {
                                "kind": "CatchClause",
                                "fullStart": 1287,
                                "fullEnd": 1495,
                                "start": 1287,
                                "end": 1493,
                                "fullWidth": 208,
                                "width": 206,
                                "catchKeyword": {
                                    "kind": "CatchKeyword",
                                    "fullStart": 1287,
                                    "fullEnd": 1293,
                                    "start": 1287,
                                    "end": 1292,
                                    "fullWidth": 6,
                                    "width": 5,
                                    "text": "catch",
                                    "value": "catch",
                                    "valueText": "catch",
                                    "hasTrailingTrivia": true,
                                    "trailingTrivia": [
                                        {
                                            "kind": "WhitespaceTrivia",
                                            "text": " "
                                        }
                                    ]
                                },
                                "openParenToken": {
                                    "kind": "OpenParenToken",
                                    "fullStart": 1293,
                                    "fullEnd": 1294,
                                    "start": 1293,
                                    "end": 1294,
                                    "fullWidth": 1,
                                    "width": 1,
                                    "text": "(",
                                    "value": "(",
                                    "valueText": "("
                                },
                                "identifier": {
                                    "kind": "IdentifierName",
                                    "fullStart": 1294,
                                    "fullEnd": 1296,
                                    "start": 1294,
                                    "end": 1296,
                                    "fullWidth": 2,
                                    "width": 2,
                                    "text": "ex",
                                    "value": "ex",
                                    "valueText": "ex"
                                },
                                "closeParenToken": {
                                    "kind": "CloseParenToken",
                                    "fullStart": 1296,
                                    "fullEnd": 1298,
                                    "start": 1296,
                                    "end": 1297,
                                    "fullWidth": 2,
                                    "width": 1,
                                    "text": ")",
                                    "value": ")",
                                    "valueText": ")",
                                    "hasTrailingTrivia": true,
                                    "trailingTrivia": [
                                        {
                                            "kind": "WhitespaceTrivia",
                                            "text": " "
                                        }
                                    ]
                                },
                                "block": {
                                    "kind": "Block",
                                    "fullStart": 1298,
                                    "fullEnd": 1495,
                                    "start": 1298,
                                    "end": 1493,
                                    "fullWidth": 197,
                                    "width": 195,
                                    "openBraceToken": {
                                        "kind": "OpenBraceToken",
                                        "fullStart": 1298,
                                        "fullEnd": 1301,
                                        "start": 1298,
                                        "end": 1299,
                                        "fullWidth": 3,
                                        "width": 1,
                                        "text": "{",
                                        "value": "{",
                                        "valueText": "{",
                                        "hasTrailingTrivia": true,
                                        "hasTrailingNewLine": true,
                                        "trailingTrivia": [
                                            {
                                                "kind": "NewLineTrivia",
                                                "text": "\r\n"
                                            }
                                        ]
                                    },
                                    "statements": [
                                        {
                                            "kind": "ReturnStatement",
                                            "fullStart": 1301,
                                            "fullEnd": 1484,
                                            "start": 1313,
                                            "end": 1482,
                                            "fullWidth": 183,
                                            "width": 169,
                                            "returnKeyword": {
                                                "kind": "ReturnKeyword",
                                                "fullStart": 1301,
                                                "fullEnd": 1320,
                                                "start": 1313,
                                                "end": 1319,
                                                "fullWidth": 19,
                                                "width": 6,
                                                "text": "return",
                                                "value": "return",
                                                "valueText": "return",
                                                "hasLeadingTrivia": true,
                                                "hasTrailingTrivia": true,
                                                "leadingTrivia": [
                                                    {
                                                        "kind": "WhitespaceTrivia",
                                                        "text": "            "
                                                    }
                                                ],
                                                "trailingTrivia": [
                                                    {
                                                        "kind": "WhitespaceTrivia",
                                                        "text": " "
                                                    }
                                                ]
                                            },
                                            "expression": {
                                                "kind": "LogicalAndExpression",
                                                "fullStart": 1320,
                                                "fullEnd": 1481,
                                                "start": 1320,
                                                "end": 1481,
                                                "fullWidth": 161,
                                                "width": 161,
                                                "left": {
                                                    "kind": "InstanceOfExpression",
                                                    "fullStart": 1320,
                                                    "fullEnd": 1344,
                                                    "start": 1320,
                                                    "end": 1343,
                                                    "fullWidth": 24,
                                                    "width": 23,
                                                    "left": {
                                                        "kind": "IdentifierName",
                                                        "fullStart": 1320,
                                                        "fullEnd": 1323,
                                                        "start": 1320,
                                                        "end": 1322,
                                                        "fullWidth": 3,
                                                        "width": 2,
                                                        "text": "ex",
                                                        "value": "ex",
                                                        "valueText": "ex",
                                                        "hasTrailingTrivia": true,
                                                        "trailingTrivia": [
                                                            {
                                                                "kind": "WhitespaceTrivia",
                                                                "text": " "
                                                            }
                                                        ]
                                                    },
                                                    "operatorToken": {
                                                        "kind": "InstanceOfKeyword",
                                                        "fullStart": 1323,
                                                        "fullEnd": 1334,
                                                        "start": 1323,
                                                        "end": 1333,
                                                        "fullWidth": 11,
                                                        "width": 10,
                                                        "text": "instanceof",
                                                        "value": "instanceof",
                                                        "valueText": "instanceof",
                                                        "hasTrailingTrivia": true,
                                                        "trailingTrivia": [
                                                            {
                                                                "kind": "WhitespaceTrivia",
                                                                "text": " "
                                                            }
                                                        ]
                                                    },
                                                    "right": {
                                                        "kind": "IdentifierName",
                                                        "fullStart": 1334,
                                                        "fullEnd": 1344,
                                                        "start": 1334,
                                                        "end": 1343,
                                                        "fullWidth": 10,
                                                        "width": 9,
                                                        "text": "TypeError",
                                                        "value": "TypeError",
                                                        "valueText": "TypeError",
                                                        "hasTrailingTrivia": true,
                                                        "trailingTrivia": [
                                                            {
                                                                "kind": "WhitespaceTrivia",
                                                                "text": " "
                                                            }
                                                        ]
                                                    }
                                                },
                                                "operatorToken": {
                                                    "kind": "AmpersandAmpersandToken",
                                                    "fullStart": 1344,
                                                    "fullEnd": 1348,
                                                    "start": 1344,
                                                    "end": 1346,
                                                    "fullWidth": 4,
                                                    "width": 2,
                                                    "text": "&&",
                                                    "value": "&&",
                                                    "valueText": "&&",
                                                    "hasTrailingTrivia": true,
                                                    "hasTrailingNewLine": true,
                                                    "trailingTrivia": [
                                                        {
                                                            "kind": "NewLineTrivia",
                                                            "text": "\r\n"
                                                        }
                                                    ]
                                                },
                                                "right": {
                                                    "kind": "InvocationExpression",
                                                    "fullStart": 1348,
                                                    "fullEnd": 1481,
                                                    "start": 1364,
                                                    "end": 1481,
                                                    "fullWidth": 133,
                                                    "width": 117,
                                                    "expression": {
                                                        "kind": "IdentifierName",
                                                        "fullStart": 1348,
                                                        "fullEnd": 1400,
                                                        "start": 1364,
                                                        "end": 1400,
                                                        "fullWidth": 52,
                                                        "width": 36,
                                                        "text": "accessorPropertyAttributesAreCorrect",
                                                        "value": "accessorPropertyAttributesAreCorrect",
                                                        "valueText": "accessorPropertyAttributesAreCorrect",
                                                        "hasLeadingTrivia": true,
                                                        "leadingTrivia": [
                                                            {
                                                                "kind": "WhitespaceTrivia",
                                                                "text": "                "
                                                            }
                                                        ]
                                                    },
                                                    "argumentList": {
                                                        "kind": "ArgumentList",
                                                        "fullStart": 1400,
                                                        "fullEnd": 1481,
                                                        "start": 1400,
                                                        "end": 1481,
                                                        "fullWidth": 81,
                                                        "width": 81,
                                                        "openParenToken": {
                                                            "kind": "OpenParenToken",
                                                            "fullStart": 1400,
                                                            "fullEnd": 1401,
                                                            "start": 1400,
                                                            "end": 1401,
                                                            "fullWidth": 1,
                                                            "width": 1,
                                                            "text": "(",
                                                            "value": "(",
                                                            "valueText": "("
                                                        },
                                                        "arguments": [
                                                            {
                                                                "kind": "IdentifierName",
                                                                "fullStart": 1401,
                                                                "fullEnd": 1404,
                                                                "start": 1401,
                                                                "end": 1404,
                                                                "fullWidth": 3,
                                                                "width": 3,
                                                                "text": "arg",
                                                                "value": "arg",
                                                                "valueText": "arg"
                                                            },
                                                            {
                                                                "kind": "CommaToken",
                                                                "fullStart": 1404,
                                                                "fullEnd": 1406,
                                                                "start": 1404,
                                                                "end": 1405,
                                                                "fullWidth": 2,
                                                                "width": 1,
                                                                "text": ",",
                                                                "value": ",",
                                                                "valueText": ",",
                                                                "hasTrailingTrivia": true,
                                                                "trailingTrivia": [
                                                                    {
                                                                        "kind": "WhitespaceTrivia",
                                                                        "text": " "
                                                                    }
                                                                ]
                                                            },
                                                            {
                                                                "kind": "StringLiteral",
                                                                "fullStart": 1406,
                                                                "fullEnd": 1423,
                                                                "start": 1406,
                                                                "end": 1423,
                                                                "fullWidth": 17,
                                                                "width": 17,
                                                                "text": "\"genericProperty\"",
                                                                "value": "genericProperty",
                                                                "valueText": "genericProperty"
                                                            },
                                                            {
                                                                "kind": "CommaToken",
                                                                "fullStart": 1423,
                                                                "fullEnd": 1425,
                                                                "start": 1423,
                                                                "end": 1424,
                                                                "fullWidth": 2,
                                                                "width": 1,
                                                                "text": ",",
                                                                "value": ",",
                                                                "valueText": ",",
                                                                "hasTrailingTrivia": true,
                                                                "trailingTrivia": [
                                                                    {
                                                                        "kind": "WhitespaceTrivia",
                                                                        "text": " "
                                                                    }
                                                                ]
                                                            },
                                                            {
                                                                "kind": "IdentifierName",
                                                                "fullStart": 1425,
                                                                "fullEnd": 1434,
                                                                "start": 1425,
                                                                "end": 1434,
                                                                "fullWidth": 9,
                                                                "width": 9,
                                                                "text": "undefined",
                                                                "value": "undefined",
                                                                "valueText": "undefined"
                                                            },
                                                            {
                                                                "kind": "CommaToken",
                                                                "fullStart": 1434,
                                                                "fullEnd": 1436,
                                                                "start": 1434,
                                                                "end": 1435,
                                                                "fullWidth": 2,
                                                                "width": 1,
                                                                "text": ",",
                                                                "value": ",",
                                                                "valueText": ",",
                                                                "hasTrailingTrivia": true,
                                                                "trailingTrivia": [
                                                                    {
                                                                        "kind": "WhitespaceTrivia",
                                                                        "text": " "
                                                                    }
                                                                ]
                                                            },
                                                            {
                                                                "kind": "IdentifierName",
                                                                "fullStart": 1436,
                                                                "fullEnd": 1442,
                                                                "start": 1436,
                                                                "end": 1442,
                                                                "fullWidth": 6,
                                                                "width": 6,
                                                                "text": "setFun",
                                                                "value": "setFun",
                                                                "valueText": "setFun"
                                                            },
                                                            {
                                                                "kind": "CommaToken",
                                                                "fullStart": 1442,
                                                                "fullEnd": 1444,
                                                                "start": 1442,
                                                                "end": 1443,
                                                                "fullWidth": 2,
                                                                "width": 1,
                                                                "text": ",",
                                                                "value": ",",
                                                                "valueText": ",",
                                                                "hasTrailingTrivia": true,
                                                                "trailingTrivia": [
                                                                    {
                                                                        "kind": "WhitespaceTrivia",
                                                                        "text": " "
                                                                    }
                                                                ]
                                                            },
                                                            {
                                                                "kind": "StringLiteral",
                                                                "fullStart": 1444,
                                                                "fullEnd": 1467,
                                                                "start": 1444,
                                                                "end": 1467,
                                                                "fullWidth": 23,
                                                                "width": 23,
                                                                "text": "\"genericPropertyString\"",
                                                                "value": "genericPropertyString",
                                                                "valueText": "genericPropertyString"
                                                            },
                                                            {
                                                                "kind": "CommaToken",
                                                                "fullStart": 1467,
                                                                "fullEnd": 1469,
                                                                "start": 1467,
                                                                "end": 1468,
                                                                "fullWidth": 2,
                                                                "width": 1,
                                                                "text": ",",
                                                                "value": ",",
                                                                "valueText": ",",
                                                                "hasTrailingTrivia": true,
                                                                "trailingTrivia": [
                                                                    {
                                                                        "kind": "WhitespaceTrivia",
                                                                        "text": " "
                                                                    }
                                                                ]
                                                            },
                                                            {
                                                                "kind": "TrueKeyword",
                                                                "fullStart": 1469,
                                                                "fullEnd": 1473,
                                                                "start": 1469,
                                                                "end": 1473,
                                                                "fullWidth": 4,
                                                                "width": 4,
                                                                "text": "true",
                                                                "value": true,
                                                                "valueText": "true"
                                                            },
                                                            {
                                                                "kind": "CommaToken",
                                                                "fullStart": 1473,
                                                                "fullEnd": 1475,
                                                                "start": 1473,
                                                                "end": 1474,
                                                                "fullWidth": 2,
                                                                "width": 1,
                                                                "text": ",",
                                                                "value": ",",
                                                                "valueText": ",",
                                                                "hasTrailingTrivia": true,
                                                                "trailingTrivia": [
                                                                    {
                                                                        "kind": "WhitespaceTrivia",
                                                                        "text": " "
                                                                    }
                                                                ]
                                                            },
                                                            {
                                                                "kind": "FalseKeyword",
                                                                "fullStart": 1475,
                                                                "fullEnd": 1480,
                                                                "start": 1475,
                                                                "end": 1480,
                                                                "fullWidth": 5,
                                                                "width": 5,
                                                                "text": "false",
                                                                "value": false,
                                                                "valueText": "false"
                                                            }
                                                        ],
                                                        "closeParenToken": {
                                                            "kind": "CloseParenToken",
                                                            "fullStart": 1480,
                                                            "fullEnd": 1481,
                                                            "start": 1480,
                                                            "end": 1481,
                                                            "fullWidth": 1,
                                                            "width": 1,
                                                            "text": ")",
                                                            "value": ")",
                                                            "valueText": ")"
                                                        }
                                                    }
                                                }
                                            },
                                            "semicolonToken": {
                                                "kind": "SemicolonToken",
                                                "fullStart": 1481,
                                                "fullEnd": 1484,
                                                "start": 1481,
                                                "end": 1482,
                                                "fullWidth": 3,
                                                "width": 1,
                                                "text": ";",
                                                "value": ";",
                                                "valueText": ";",
                                                "hasTrailingTrivia": true,
                                                "hasTrailingNewLine": true,
                                                "trailingTrivia": [
                                                    {
                                                        "kind": "NewLineTrivia",
                                                        "text": "\r\n"
                                                    }
                                                ]
                                            }
                                        }
                                    ],
                                    "closeBraceToken": {
                                        "kind": "CloseBraceToken",
                                        "fullStart": 1484,
                                        "fullEnd": 1495,
                                        "start": 1492,
                                        "end": 1493,
                                        "fullWidth": 11,
                                        "width": 1,
                                        "text": "}",
                                        "value": "}",
                                        "valueText": "}",
                                        "hasLeadingTrivia": true,
                                        "hasTrailingTrivia": true,
                                        "hasTrailingNewLine": true,
                                        "leadingTrivia": [
                                            {
                                                "kind": "WhitespaceTrivia",
                                                "text": "        "
                                            }
                                        ],
                                        "trailingTrivia": [
                                            {
                                                "kind": "NewLineTrivia",
                                                "text": "\r\n"
                                            }
                                        ]
                                    }
                                }
                            }
                        }
                    ],
                    "closeBraceToken": {
                        "kind": "CloseBraceToken",
                        "fullStart": 1495,
                        "fullEnd": 1502,
                        "start": 1499,
                        "end": 1500,
                        "fullWidth": 7,
                        "width": 1,
                        "text": "}",
                        "value": "}",
                        "valueText": "}",
                        "hasLeadingTrivia": true,
                        "hasTrailingTrivia": true,
                        "hasTrailingNewLine": true,
                        "leadingTrivia": [
                            {
                                "kind": "WhitespaceTrivia",
                                "text": "    "
                            }
                        ],
                        "trailingTrivia": [
                            {
                                "kind": "NewLineTrivia",
                                "text": "\r\n"
                            }
                        ]
                    }
                }
            },
            {
                "kind": "ExpressionStatement",
                "fullStart": 1502,
                "fullEnd": 1526,
                "start": 1502,
                "end": 1524,
                "fullWidth": 24,
                "width": 22,
                "expression": {
                    "kind": "InvocationExpression",
                    "fullStart": 1502,
                    "fullEnd": 1523,
                    "start": 1502,
                    "end": 1523,
                    "fullWidth": 21,
                    "width": 21,
                    "expression": {
                        "kind": "IdentifierName",
                        "fullStart": 1502,
                        "fullEnd": 1513,
                        "start": 1502,
                        "end": 1513,
                        "fullWidth": 11,
                        "width": 11,
                        "text": "runTestCase",
                        "value": "runTestCase",
                        "valueText": "runTestCase"
                    },
                    "argumentList": {
                        "kind": "ArgumentList",
                        "fullStart": 1513,
                        "fullEnd": 1523,
                        "start": 1513,
                        "end": 1523,
                        "fullWidth": 10,
                        "width": 10,
                        "openParenToken": {
                            "kind": "OpenParenToken",
                            "fullStart": 1513,
                            "fullEnd": 1514,
                            "start": 1513,
                            "end": 1514,
                            "fullWidth": 1,
                            "width": 1,
                            "text": "(",
                            "value": "(",
                            "valueText": "("
                        },
                        "arguments": [
                            {
                                "kind": "IdentifierName",
                                "fullStart": 1514,
                                "fullEnd": 1522,
                                "start": 1514,
                                "end": 1522,
                                "fullWidth": 8,
                                "width": 8,
                                "text": "testcase",
                                "value": "testcase",
                                "valueText": "testcase"
                            }
                        ],
                        "closeParenToken": {
                            "kind": "CloseParenToken",
                            "fullStart": 1522,
                            "fullEnd": 1523,
                            "start": 1522,
                            "end": 1523,
                            "fullWidth": 1,
                            "width": 1,
                            "text": ")",
                            "value": ")",
                            "valueText": ")"
                        }
                    }
                },
                "semicolonToken": {
                    "kind": "SemicolonToken",
                    "fullStart": 1523,
                    "fullEnd": 1526,
                    "start": 1523,
                    "end": 1524,
                    "fullWidth": 3,
                    "width": 1,
                    "text": ";",
                    "value": ";",
                    "valueText": ";",
                    "hasTrailingTrivia": true,
                    "hasTrailingNewLine": true,
                    "trailingTrivia": [
                        {
                            "kind": "NewLineTrivia",
                            "text": "\r\n"
                        }
                    ]
                }
            }
        ],
        "endOfFileToken": {
            "kind": "EndOfFileToken",
            "fullStart": 1526,
            "fullEnd": 1526,
            "start": 1526,
            "end": 1526,
            "fullWidth": 0,
            "width": 0,
            "text": ""
        }
    },
    "lineMap": {
        "lineStarts": [
            0,
            67,
            152,
            232,
            308,
            380,
            385,
            441,
            700,
            705,
            707,
            709,
            732,
            766,
            797,
            819,
            821,
            855,
            903,
            914,
            971,
            997,
            1028,
            1061,
            1074,
            1076,
            1091,
            1135,
            1173,
            1212,
            1231,
            1248,
            1250,
            1277,
            1301,
            1348,
            1484,
            1495,
            1502,
            1526
        ],
        "length": 1526
    }
}<|MERGE_RESOLUTION|>--- conflicted
+++ resolved
@@ -247,12 +247,8 @@
                                         "start": 744,
                                         "end": 816,
                                         "fullWidth": 72,
-<<<<<<< HEAD
                                         "width": 72,
-                                        "identifier": {
-=======
                                         "propertyName": {
->>>>>>> 85e84683
                                             "kind": "IdentifierName",
                                             "fullStart": 744,
                                             "fullEnd": 748,
