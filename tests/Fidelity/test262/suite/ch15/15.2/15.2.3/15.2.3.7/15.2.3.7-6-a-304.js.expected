--- conflicted
+++ resolved
@@ -1227,11 +1227,8 @@
                                                                         "start": 958,
                                                                         "end": 963,
                                                                         "fullWidth": 5,
-<<<<<<< HEAD
                                                                         "width": 5,
-=======
                                                                         "modifiers": [],
->>>>>>> e3c38734
                                                                         "identifier": {
                                                                             "kind": "IdentifierName",
                                                                             "fullStart": 958,
@@ -1981,11 +1978,8 @@
                                             "start": 1214,
                                             "end": 1219,
                                             "fullWidth": 5,
-<<<<<<< HEAD
                                             "width": 5,
-=======
                                             "modifiers": [],
->>>>>>> e3c38734
                                             "identifier": {
                                                 "kind": "IdentifierName",
                                                 "fullStart": 1214,
