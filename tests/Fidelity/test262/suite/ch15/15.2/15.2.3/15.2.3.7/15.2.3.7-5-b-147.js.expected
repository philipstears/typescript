--- conflicted
+++ resolved
@@ -247,12 +247,8 @@
                                         "start": 650,
                                         "end": 658,
                                         "fullWidth": 8,
-<<<<<<< HEAD
                                         "width": 8,
-                                        "identifier": {
-=======
                                         "propertyName": {
->>>>>>> 85e84683
                                             "kind": "IdentifierName",
                                             "fullStart": 650,
                                             "fullEnd": 654,
@@ -413,12 +409,8 @@
                                         "start": 675,
                                         "end": 685,
                                         "fullWidth": 10,
-<<<<<<< HEAD
                                         "width": 10,
-                                        "identifier": {
-=======
                                         "propertyName": {
->>>>>>> 85e84683
                                             "kind": "IdentifierName",
                                             "fullStart": 675,
                                             "fullEnd": 681,
@@ -1076,12 +1068,8 @@
                                         "start": 846,
                                         "end": 867,
                                         "fullWidth": 21,
-<<<<<<< HEAD
                                         "width": 21,
-                                        "identifier": {
-=======
                                         "propertyName": {
->>>>>>> 85e84683
                                             "kind": "IdentifierName",
                                             "fullStart": 846,
                                             "fullEnd": 850,
@@ -1455,12 +1443,8 @@
                                         "start": 916,
                                         "end": 935,
                                         "fullWidth": 19,
-<<<<<<< HEAD
                                         "width": 19,
-                                        "identifier": {
-=======
                                         "propertyName": {
->>>>>>> 85e84683
                                             "kind": "IdentifierName",
                                             "fullStart": 916,
                                             "fullEnd": 924,
