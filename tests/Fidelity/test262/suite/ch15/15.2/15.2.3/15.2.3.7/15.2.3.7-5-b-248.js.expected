--- conflicted
+++ resolved
@@ -252,12 +252,8 @@
                                         "start": 639,
                                         "end": 652,
                                         "fullWidth": 13,
-<<<<<<< HEAD
                                         "width": 13,
-                                        "identifier": {
-=======
                                         "propertyName": {
->>>>>>> 85e84683
                                             "kind": "IdentifierName",
                                             "fullStart": 639,
                                             "fullEnd": 644,
@@ -391,12 +387,8 @@
                                         "start": 667,
                                         "end": 694,
                                         "fullWidth": 27,
-<<<<<<< HEAD
                                         "width": 27,
-                                        "identifier": {
-=======
                                         "propertyName": {
->>>>>>> 85e84683
                                             "kind": "IdentifierName",
                                             "fullStart": 667,
                                             "fullEnd": 675,
@@ -1261,12 +1253,8 @@
                                         "start": 838,
                                         "end": 903,
                                         "fullWidth": 65,
-<<<<<<< HEAD
                                         "width": 65,
-                                        "identifier": {
-=======
                                         "propertyName": {
->>>>>>> 85e84683
                                             "kind": "IdentifierName",
                                             "fullStart": 838,
                                             "fullEnd": 845,
@@ -1876,12 +1864,8 @@
                                         "start": 983,
                                         "end": 991,
                                         "fullWidth": 8,
-<<<<<<< HEAD
                                         "width": 8,
-                                        "identifier": {
-=======
                                         "propertyName": {
->>>>>>> 85e84683
                                             "kind": "IdentifierName",
                                             "fullStart": 983,
                                             "fullEnd": 987,
