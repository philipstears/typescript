{
    "isDeclaration": false,
    "languageVersion": "EcmaScript5",
    "parseOptions": {
        "allowAutomaticSemicolonInsertion": true
    },
    "sourceUnit": {
        "kind": "SourceUnit",
        "fullStart": 0,
        "fullEnd": 1489,
        "start": 644,
        "end": 1489,
        "fullWidth": 1489,
        "width": 845,
        "isIncrementallyUnusable": true,
        "moduleElements": [
            {
                "kind": "FunctionDeclaration",
                "fullStart": 0,
                "fullEnd": 1465,
                "start": 644,
                "end": 1463,
                "fullWidth": 1465,
                "width": 819,
                "isIncrementallyUnusable": true,
                "modifiers": [],
                "functionKeyword": {
                    "kind": "FunctionKeyword",
                    "fullStart": 0,
                    "fullEnd": 653,
                    "start": 644,
                    "end": 652,
                    "fullWidth": 653,
                    "width": 8,
                    "text": "function",
                    "value": "function",
                    "valueText": "function",
                    "hasLeadingTrivia": true,
                    "hasLeadingComment": true,
                    "hasLeadingNewLine": true,
                    "hasTrailingTrivia": true,
                    "leadingTrivia": [
                        {
                            "kind": "SingleLineCommentTrivia",
                            "text": "/// Copyright (c) 2012 Ecma International.  All rights reserved. "
                        },
                        {
                            "kind": "NewLineTrivia",
                            "text": "\r\n"
                        },
                        {
                            "kind": "SingleLineCommentTrivia",
                            "text": "/// Ecma International makes this code available under the terms and conditions set"
                        },
                        {
                            "kind": "NewLineTrivia",
                            "text": "\r\n"
                        },
                        {
                            "kind": "SingleLineCommentTrivia",
                            "text": "/// forth on http://hg.ecmascript.org/tests/test262/raw-file/tip/LICENSE (the "
                        },
                        {
                            "kind": "NewLineTrivia",
                            "text": "\r\n"
                        },
                        {
                            "kind": "SingleLineCommentTrivia",
                            "text": "/// \"Use Terms\").   Any redistribution of this code must retain the above "
                        },
                        {
                            "kind": "NewLineTrivia",
                            "text": "\r\n"
                        },
                        {
                            "kind": "SingleLineCommentTrivia",
                            "text": "/// copyright and this notice and otherwise comply with the Use Terms."
                        },
                        {
                            "kind": "NewLineTrivia",
                            "text": "\r\n"
                        },
                        {
                            "kind": "MultiLineCommentTrivia",
                            "text": "/**\r\n * @path ch15/15.2/15.2.3/15.2.3.7/15.2.3.7-6-a-193.js\r\n * @description Object.defineProperties - 'O' is an Array, 'P' is an array index named property, 'P' is own accessor property that overrides an inherited accessor property  (15.4.5.1 step 4.c)\r\n */"
                        },
                        {
                            "kind": "NewLineTrivia",
                            "text": "\r\n"
                        },
                        {
                            "kind": "NewLineTrivia",
                            "text": "\r\n"
                        },
                        {
                            "kind": "NewLineTrivia",
                            "text": "\r\n"
                        }
                    ],
                    "trailingTrivia": [
                        {
                            "kind": "WhitespaceTrivia",
                            "text": " "
                        }
                    ]
                },
                "identifier": {
                    "kind": "IdentifierName",
                    "fullStart": 653,
                    "fullEnd": 661,
                    "start": 653,
                    "end": 661,
                    "fullWidth": 8,
                    "width": 8,
                    "text": "testcase",
                    "value": "testcase",
                    "valueText": "testcase"
                },
                "callSignature": {
                    "kind": "CallSignature",
                    "fullStart": 661,
                    "fullEnd": 664,
                    "start": 661,
                    "end": 663,
                    "fullWidth": 3,
                    "width": 2,
                    "parameterList": {
                        "kind": "ParameterList",
                        "fullStart": 661,
                        "fullEnd": 664,
                        "start": 661,
                        "end": 663,
                        "fullWidth": 3,
                        "width": 2,
                        "openParenToken": {
                            "kind": "OpenParenToken",
                            "fullStart": 661,
                            "fullEnd": 662,
                            "start": 661,
                            "end": 662,
                            "fullWidth": 1,
                            "width": 1,
                            "text": "(",
                            "value": "(",
                            "valueText": "("
                        },
                        "parameters": [],
                        "closeParenToken": {
                            "kind": "CloseParenToken",
                            "fullStart": 662,
                            "fullEnd": 664,
                            "start": 662,
                            "end": 663,
                            "fullWidth": 2,
                            "width": 1,
                            "text": ")",
                            "value": ")",
                            "valueText": ")",
                            "hasTrailingTrivia": true,
                            "trailingTrivia": [
                                {
                                    "kind": "WhitespaceTrivia",
                                    "text": " "
                                }
                            ]
                        }
                    }
                },
                "block": {
                    "kind": "Block",
                    "fullStart": 664,
                    "fullEnd": 1465,
                    "start": 664,
                    "end": 1463,
                    "fullWidth": 801,
                    "width": 799,
                    "isIncrementallyUnusable": true,
                    "openBraceToken": {
                        "kind": "OpenBraceToken",
                        "fullStart": 664,
                        "fullEnd": 667,
                        "start": 664,
                        "end": 665,
                        "fullWidth": 3,
                        "width": 1,
                        "text": "{",
                        "value": "{",
                        "valueText": "{",
                        "hasTrailingTrivia": true,
                        "hasTrailingNewLine": true,
                        "trailingTrivia": [
                            {
                                "kind": "NewLineTrivia",
                                "text": "\r\n"
                            }
                        ]
                    },
                    "statements": [
                        {
                            "kind": "TryStatement",
                            "fullStart": 667,
                            "fullEnd": 1458,
                            "start": 675,
                            "end": 1456,
                            "fullWidth": 791,
                            "width": 781,
                            "isIncrementallyUnusable": true,
                            "tryKeyword": {
                                "kind": "TryKeyword",
                                "fullStart": 667,
                                "fullEnd": 679,
                                "start": 675,
                                "end": 678,
                                "fullWidth": 12,
                                "width": 3,
                                "text": "try",
                                "value": "try",
                                "valueText": "try",
                                "hasLeadingTrivia": true,
                                "hasTrailingTrivia": true,
                                "leadingTrivia": [
                                    {
                                        "kind": "WhitespaceTrivia",
                                        "text": "        "
                                    }
                                ],
                                "trailingTrivia": [
                                    {
                                        "kind": "WhitespaceTrivia",
                                        "text": " "
                                    }
                                ]
                            },
                            "block": {
                                "kind": "Block",
                                "fullStart": 679,
                                "fullEnd": 1283,
                                "start": 679,
                                "end": 1282,
                                "fullWidth": 604,
                                "width": 603,
                                "isIncrementallyUnusable": true,
                                "openBraceToken": {
                                    "kind": "OpenBraceToken",
                                    "fullStart": 679,
                                    "fullEnd": 682,
                                    "start": 679,
                                    "end": 680,
                                    "fullWidth": 3,
                                    "width": 1,
                                    "text": "{",
                                    "value": "{",
                                    "valueText": "{",
                                    "hasTrailingTrivia": true,
                                    "hasTrailingNewLine": true,
                                    "trailingTrivia": [
                                        {
                                            "kind": "NewLineTrivia",
                                            "text": "\r\n"
                                        }
                                    ]
                                },
                                "statements": [
                                    {
                                        "kind": "ExpressionStatement",
                                        "fullStart": 682,
                                        "fullEnd": 882,
                                        "start": 694,
                                        "end": 880,
                                        "fullWidth": 200,
                                        "width": 186,
                                        "isIncrementallyUnusable": true,
                                        "expression": {
                                            "kind": "InvocationExpression",
                                            "fullStart": 682,
                                            "fullEnd": 879,
                                            "start": 694,
                                            "end": 879,
                                            "fullWidth": 197,
                                            "width": 185,
                                            "isIncrementallyUnusable": true,
                                            "expression": {
                                                "kind": "MemberAccessExpression",
                                                "fullStart": 682,
                                                "fullEnd": 715,
                                                "start": 694,
                                                "end": 715,
                                                "fullWidth": 33,
                                                "width": 21,
                                                "expression": {
                                                    "kind": "IdentifierName",
                                                    "fullStart": 682,
                                                    "fullEnd": 700,
                                                    "start": 694,
                                                    "end": 700,
                                                    "fullWidth": 18,
                                                    "width": 6,
                                                    "text": "Object",
                                                    "value": "Object",
                                                    "valueText": "Object",
                                                    "hasLeadingTrivia": true,
                                                    "leadingTrivia": [
                                                        {
                                                            "kind": "WhitespaceTrivia",
                                                            "text": "            "
                                                        }
                                                    ]
                                                },
                                                "dotToken": {
                                                    "kind": "DotToken",
                                                    "fullStart": 700,
                                                    "fullEnd": 701,
                                                    "start": 700,
                                                    "end": 701,
                                                    "fullWidth": 1,
                                                    "width": 1,
                                                    "text": ".",
                                                    "value": ".",
                                                    "valueText": "."
                                                },
                                                "name": {
                                                    "kind": "IdentifierName",
                                                    "fullStart": 701,
                                                    "fullEnd": 715,
                                                    "start": 701,
                                                    "end": 715,
                                                    "fullWidth": 14,
                                                    "width": 14,
                                                    "text": "defineProperty",
                                                    "value": "defineProperty",
                                                    "valueText": "defineProperty"
                                                }
                                            },
                                            "argumentList": {
                                                "kind": "ArgumentList",
                                                "fullStart": 715,
                                                "fullEnd": 879,
                                                "start": 715,
                                                "end": 879,
                                                "fullWidth": 164,
                                                "width": 164,
                                                "isIncrementallyUnusable": true,
                                                "openParenToken": {
                                                    "kind": "OpenParenToken",
                                                    "fullStart": 715,
                                                    "fullEnd": 716,
                                                    "start": 715,
                                                    "end": 716,
                                                    "fullWidth": 1,
                                                    "width": 1,
                                                    "text": "(",
                                                    "value": "(",
                                                    "valueText": "("
                                                },
                                                "arguments": [
                                                    {
                                                        "kind": "MemberAccessExpression",
                                                        "fullStart": 716,
                                                        "fullEnd": 731,
                                                        "start": 716,
                                                        "end": 731,
                                                        "fullWidth": 15,
                                                        "width": 15,
                                                        "expression": {
                                                            "kind": "IdentifierName",
                                                            "fullStart": 716,
                                                            "fullEnd": 721,
                                                            "start": 716,
                                                            "end": 721,
                                                            "fullWidth": 5,
                                                            "width": 5,
                                                            "text": "Array",
                                                            "value": "Array",
                                                            "valueText": "Array"
                                                        },
                                                        "dotToken": {
                                                            "kind": "DotToken",
                                                            "fullStart": 721,
                                                            "fullEnd": 722,
                                                            "start": 721,
                                                            "end": 722,
                                                            "fullWidth": 1,
                                                            "width": 1,
                                                            "text": ".",
                                                            "value": ".",
                                                            "valueText": "."
                                                        },
                                                        "name": {
                                                            "kind": "IdentifierName",
                                                            "fullStart": 722,
                                                            "fullEnd": 731,
                                                            "start": 722,
                                                            "end": 731,
                                                            "fullWidth": 9,
                                                            "width": 9,
                                                            "text": "prototype",
                                                            "value": "prototype",
                                                            "valueText": "prototype"
                                                        }
                                                    },
                                                    {
                                                        "kind": "CommaToken",
                                                        "fullStart": 731,
                                                        "fullEnd": 733,
                                                        "start": 731,
                                                        "end": 732,
                                                        "fullWidth": 2,
                                                        "width": 1,
                                                        "text": ",",
                                                        "value": ",",
                                                        "valueText": ",",
                                                        "hasTrailingTrivia": true,
                                                        "trailingTrivia": [
                                                            {
                                                                "kind": "WhitespaceTrivia",
                                                                "text": " "
                                                            }
                                                        ]
                                                    },
                                                    {
                                                        "kind": "StringLiteral",
                                                        "fullStart": 733,
                                                        "fullEnd": 736,
                                                        "start": 733,
                                                        "end": 736,
                                                        "fullWidth": 3,
                                                        "width": 3,
                                                        "text": "\"0\"",
                                                        "value": "0",
                                                        "valueText": "0"
                                                    },
                                                    {
                                                        "kind": "CommaToken",
                                                        "fullStart": 736,
                                                        "fullEnd": 738,
                                                        "start": 736,
                                                        "end": 737,
                                                        "fullWidth": 2,
                                                        "width": 1,
                                                        "text": ",",
                                                        "value": ",",
                                                        "valueText": ",",
                                                        "hasTrailingTrivia": true,
                                                        "trailingTrivia": [
                                                            {
                                                                "kind": "WhitespaceTrivia",
                                                                "text": " "
                                                            }
                                                        ]
                                                    },
                                                    {
                                                        "kind": "ObjectLiteralExpression",
                                                        "fullStart": 738,
                                                        "fullEnd": 878,
                                                        "start": 738,
                                                        "end": 878,
                                                        "fullWidth": 140,
                                                        "width": 140,
                                                        "isIncrementallyUnusable": true,
                                                        "openBraceToken": {
                                                            "kind": "OpenBraceToken",
                                                            "fullStart": 738,
                                                            "fullEnd": 741,
                                                            "start": 738,
                                                            "end": 739,
                                                            "fullWidth": 3,
                                                            "width": 1,
                                                            "text": "{",
                                                            "value": "{",
                                                            "valueText": "{",
                                                            "hasTrailingTrivia": true,
                                                            "hasTrailingNewLine": true,
                                                            "trailingTrivia": [
                                                                {
                                                                    "kind": "NewLineTrivia",
                                                                    "text": "\r\n"
                                                                }
                                                            ]
                                                        },
                                                        "propertyAssignments": [
                                                            {
                                                                "kind": "SimplePropertyAssignment",
                                                                "fullStart": 741,
                                                                "fullEnd": 826,
                                                                "start": 757,
                                                                "end": 826,
                                                                "fullWidth": 85,
                                                                "width": 69,
                                                                "isIncrementallyUnusable": true,
                                                                "propertyName": {
                                                                    "kind": "IdentifierName",
                                                                    "fullStart": 741,
                                                                    "fullEnd": 760,
                                                                    "start": 757,
                                                                    "end": 760,
                                                                    "fullWidth": 19,
                                                                    "width": 3,
                                                                    "text": "get",
                                                                    "value": "get",
                                                                    "valueText": "get",
                                                                    "hasLeadingTrivia": true,
                                                                    "leadingTrivia": [
                                                                        {
                                                                            "kind": "WhitespaceTrivia",
                                                                            "text": "                "
                                                                        }
                                                                    ]
                                                                },
                                                                "colonToken": {
                                                                    "kind": "ColonToken",
                                                                    "fullStart": 760,
                                                                    "fullEnd": 762,
                                                                    "start": 760,
                                                                    "end": 761,
                                                                    "fullWidth": 2,
                                                                    "width": 1,
                                                                    "text": ":",
                                                                    "value": ":",
                                                                    "valueText": ":",
                                                                    "hasTrailingTrivia": true,
                                                                    "trailingTrivia": [
                                                                        {
                                                                            "kind": "WhitespaceTrivia",
                                                                            "text": " "
                                                                        }
                                                                    ]
                                                                },
                                                                "expression": {
                                                                    "kind": "FunctionExpression",
                                                                    "fullStart": 762,
                                                                    "fullEnd": 826,
                                                                    "start": 762,
                                                                    "end": 826,
                                                                    "fullWidth": 64,
                                                                    "width": 64,
                                                                    "functionKeyword": {
                                                                        "kind": "FunctionKeyword",
                                                                        "fullStart": 762,
                                                                        "fullEnd": 771,
                                                                        "start": 762,
                                                                        "end": 770,
                                                                        "fullWidth": 9,
                                                                        "width": 8,
                                                                        "text": "function",
                                                                        "value": "function",
                                                                        "valueText": "function",
                                                                        "hasTrailingTrivia": true,
                                                                        "trailingTrivia": [
                                                                            {
                                                                                "kind": "WhitespaceTrivia",
                                                                                "text": " "
                                                                            }
                                                                        ]
                                                                    },
                                                                    "callSignature": {
                                                                        "kind": "CallSignature",
                                                                        "fullStart": 771,
                                                                        "fullEnd": 774,
                                                                        "start": 771,
                                                                        "end": 773,
                                                                        "fullWidth": 3,
                                                                        "width": 2,
                                                                        "parameterList": {
                                                                            "kind": "ParameterList",
                                                                            "fullStart": 771,
                                                                            "fullEnd": 774,
                                                                            "start": 771,
                                                                            "end": 773,
                                                                            "fullWidth": 3,
                                                                            "width": 2,
                                                                            "openParenToken": {
                                                                                "kind": "OpenParenToken",
                                                                                "fullStart": 771,
                                                                                "fullEnd": 772,
                                                                                "start": 771,
                                                                                "end": 772,
                                                                                "fullWidth": 1,
                                                                                "width": 1,
                                                                                "text": "(",
                                                                                "value": "(",
                                                                                "valueText": "("
                                                                            },
                                                                            "parameters": [],
                                                                            "closeParenToken": {
                                                                                "kind": "CloseParenToken",
                                                                                "fullStart": 772,
                                                                                "fullEnd": 774,
                                                                                "start": 772,
                                                                                "end": 773,
                                                                                "fullWidth": 2,
                                                                                "width": 1,
                                                                                "text": ")",
                                                                                "value": ")",
                                                                                "valueText": ")",
                                                                                "hasTrailingTrivia": true,
                                                                                "trailingTrivia": [
                                                                                    {
                                                                                        "kind": "WhitespaceTrivia",
                                                                                        "text": " "
                                                                                    }
                                                                                ]
                                                                            }
                                                                        }
                                                                    },
                                                                    "block": {
                                                                        "kind": "Block",
                                                                        "fullStart": 774,
                                                                        "fullEnd": 826,
                                                                        "start": 774,
                                                                        "end": 826,
                                                                        "fullWidth": 52,
                                                                        "width": 52,
                                                                        "openBraceToken": {
                                                                            "kind": "OpenBraceToken",
                                                                            "fullStart": 774,
                                                                            "fullEnd": 777,
                                                                            "start": 774,
                                                                            "end": 775,
                                                                            "fullWidth": 3,
                                                                            "width": 1,
                                                                            "text": "{",
                                                                            "value": "{",
                                                                            "valueText": "{",
                                                                            "hasTrailingTrivia": true,
                                                                            "hasTrailingNewLine": true,
                                                                            "trailingTrivia": [
                                                                                {
                                                                                    "kind": "NewLineTrivia",
                                                                                    "text": "\r\n"
                                                                                }
                                                                            ]
                                                                        },
                                                                        "statements": [
                                                                            {
                                                                                "kind": "ReturnStatement",
                                                                                "fullStart": 777,
                                                                                "fullEnd": 809,
                                                                                "start": 797,
                                                                                "end": 807,
                                                                                "fullWidth": 32,
                                                                                "width": 10,
                                                                                "returnKeyword": {
                                                                                    "kind": "ReturnKeyword",
                                                                                    "fullStart": 777,
                                                                                    "fullEnd": 804,
                                                                                    "start": 797,
                                                                                    "end": 803,
                                                                                    "fullWidth": 27,
                                                                                    "width": 6,
                                                                                    "text": "return",
                                                                                    "value": "return",
                                                                                    "valueText": "return",
                                                                                    "hasLeadingTrivia": true,
                                                                                    "hasTrailingTrivia": true,
                                                                                    "leadingTrivia": [
                                                                                        {
                                                                                            "kind": "WhitespaceTrivia",
                                                                                            "text": "                    "
                                                                                        }
                                                                                    ],
                                                                                    "trailingTrivia": [
                                                                                        {
                                                                                            "kind": "WhitespaceTrivia",
                                                                                            "text": " "
                                                                                        }
                                                                                    ]
                                                                                },
                                                                                "expression": {
                                                                                    "kind": "NumericLiteral",
                                                                                    "fullStart": 804,
                                                                                    "fullEnd": 806,
                                                                                    "start": 804,
                                                                                    "end": 806,
                                                                                    "fullWidth": 2,
                                                                                    "width": 2,
                                                                                    "text": "11",
                                                                                    "value": 11,
                                                                                    "valueText": "11"
                                                                                },
                                                                                "semicolonToken": {
                                                                                    "kind": "SemicolonToken",
                                                                                    "fullStart": 806,
                                                                                    "fullEnd": 809,
                                                                                    "start": 806,
                                                                                    "end": 807,
                                                                                    "fullWidth": 3,
                                                                                    "width": 1,
                                                                                    "text": ";",
                                                                                    "value": ";",
                                                                                    "valueText": ";",
                                                                                    "hasTrailingTrivia": true,
                                                                                    "hasTrailingNewLine": true,
                                                                                    "trailingTrivia": [
                                                                                        {
                                                                                            "kind": "NewLineTrivia",
                                                                                            "text": "\r\n"
                                                                                        }
                                                                                    ]
                                                                                }
                                                                            }
                                                                        ],
                                                                        "closeBraceToken": {
                                                                            "kind": "CloseBraceToken",
                                                                            "fullStart": 809,
                                                                            "fullEnd": 826,
                                                                            "start": 825,
                                                                            "end": 826,
                                                                            "fullWidth": 17,
                                                                            "width": 1,
                                                                            "text": "}",
                                                                            "value": "}",
                                                                            "valueText": "}",
                                                                            "hasLeadingTrivia": true,
                                                                            "leadingTrivia": [
                                                                                {
                                                                                    "kind": "WhitespaceTrivia",
                                                                                    "text": "                "
                                                                                }
                                                                            ]
                                                                        }
                                                                    }
                                                                }
                                                            },
                                                            {
                                                                "kind": "CommaToken",
                                                                "fullStart": 826,
                                                                "fullEnd": 829,
                                                                "start": 826,
                                                                "end": 827,
                                                                "fullWidth": 3,
                                                                "width": 1,
                                                                "text": ",",
                                                                "value": ",",
                                                                "valueText": ",",
                                                                "hasTrailingTrivia": true,
                                                                "hasTrailingNewLine": true,
                                                                "trailingTrivia": [
                                                                    {
                                                                        "kind": "NewLineTrivia",
                                                                        "text": "\r\n"
                                                                    }
                                                                ]
                                                            },
                                                            {
                                                                "kind": "SimplePropertyAssignment",
                                                                "fullStart": 829,
                                                                "fullEnd": 865,
                                                                "start": 845,
                                                                "end": 863,
                                                                "fullWidth": 36,
                                                                "width": 18,
                                                                "propertyName": {
                                                                    "kind": "IdentifierName",
                                                                    "fullStart": 829,
                                                                    "fullEnd": 857,
                                                                    "start": 845,
                                                                    "end": 857,
                                                                    "fullWidth": 28,
                                                                    "width": 12,
                                                                    "text": "configurable",
                                                                    "value": "configurable",
                                                                    "valueText": "configurable",
                                                                    "hasLeadingTrivia": true,
                                                                    "leadingTrivia": [
                                                                        {
                                                                            "kind": "WhitespaceTrivia",
                                                                            "text": "                "
                                                                        }
                                                                    ]
                                                                },
                                                                "colonToken": {
                                                                    "kind": "ColonToken",
                                                                    "fullStart": 857,
                                                                    "fullEnd": 859,
                                                                    "start": 857,
                                                                    "end": 858,
                                                                    "fullWidth": 2,
                                                                    "width": 1,
                                                                    "text": ":",
                                                                    "value": ":",
                                                                    "valueText": ":",
                                                                    "hasTrailingTrivia": true,
                                                                    "trailingTrivia": [
                                                                        {
                                                                            "kind": "WhitespaceTrivia",
                                                                            "text": " "
                                                                        }
                                                                    ]
                                                                },
                                                                "expression": {
                                                                    "kind": "TrueKeyword",
                                                                    "fullStart": 859,
                                                                    "fullEnd": 865,
                                                                    "start": 859,
                                                                    "end": 863,
                                                                    "fullWidth": 6,
                                                                    "width": 4,
                                                                    "text": "true",
                                                                    "value": true,
                                                                    "valueText": "true",
                                                                    "hasTrailingTrivia": true,
                                                                    "hasTrailingNewLine": true,
                                                                    "trailingTrivia": [
                                                                        {
                                                                            "kind": "NewLineTrivia",
                                                                            "text": "\r\n"
                                                                        }
                                                                    ]
                                                                }
                                                            }
                                                        ],
                                                        "closeBraceToken": {
                                                            "kind": "CloseBraceToken",
                                                            "fullStart": 865,
                                                            "fullEnd": 878,
                                                            "start": 877,
                                                            "end": 878,
                                                            "fullWidth": 13,
                                                            "width": 1,
                                                            "text": "}",
                                                            "value": "}",
                                                            "valueText": "}",
                                                            "hasLeadingTrivia": true,
                                                            "leadingTrivia": [
                                                                {
                                                                    "kind": "WhitespaceTrivia",
                                                                    "text": "            "
                                                                }
                                                            ]
                                                        }
                                                    }
                                                ],
                                                "closeParenToken": {
                                                    "kind": "CloseParenToken",
                                                    "fullStart": 878,
                                                    "fullEnd": 879,
                                                    "start": 878,
                                                    "end": 879,
                                                    "fullWidth": 1,
                                                    "width": 1,
                                                    "text": ")",
                                                    "value": ")",
                                                    "valueText": ")"
                                                }
                                            }
                                        },
                                        "semicolonToken": {
                                            "kind": "SemicolonToken",
                                            "fullStart": 879,
                                            "fullEnd": 882,
                                            "start": 879,
                                            "end": 880,
                                            "fullWidth": 3,
                                            "width": 1,
                                            "text": ";",
                                            "value": ";",
                                            "valueText": ";",
                                            "hasTrailingTrivia": true,
                                            "hasTrailingNewLine": true,
                                            "trailingTrivia": [
                                                {
                                                    "kind": "NewLineTrivia",
                                                    "text": "\r\n"
                                                }
                                            ]
                                        }
                                    },
                                    {
                                        "kind": "VariableStatement",
                                        "fullStart": 882,
                                        "fullEnd": 911,
                                        "start": 896,
                                        "end": 909,
                                        "fullWidth": 29,
                                        "width": 13,
                                        "modifiers": [],
                                        "variableDeclaration": {
                                            "kind": "VariableDeclaration",
                                            "fullStart": 882,
                                            "fullEnd": 908,
                                            "start": 896,
                                            "end": 908,
                                            "fullWidth": 26,
                                            "width": 12,
                                            "varKeyword": {
                                                "kind": "VarKeyword",
                                                "fullStart": 882,
                                                "fullEnd": 900,
                                                "start": 896,
                                                "end": 899,
                                                "fullWidth": 18,
                                                "width": 3,
                                                "text": "var",
                                                "value": "var",
                                                "valueText": "var",
                                                "hasLeadingTrivia": true,
                                                "hasLeadingNewLine": true,
                                                "hasTrailingTrivia": true,
                                                "leadingTrivia": [
                                                    {
                                                        "kind": "NewLineTrivia",
                                                        "text": "\r\n"
                                                    },
                                                    {
                                                        "kind": "WhitespaceTrivia",
                                                        "text": "            "
                                                    }
                                                ],
                                                "trailingTrivia": [
                                                    {
                                                        "kind": "WhitespaceTrivia",
                                                        "text": " "
                                                    }
                                                ]
                                            },
                                            "variableDeclarators": [
                                                {
                                                    "kind": "VariableDeclarator",
                                                    "fullStart": 900,
                                                    "fullEnd": 908,
                                                    "start": 900,
                                                    "end": 908,
                                                    "fullWidth": 8,
<<<<<<< HEAD
                                                    "width": 8,
                                                    "identifier": {
=======
                                                    "propertyName": {
>>>>>>> 85e84683
                                                        "kind": "IdentifierName",
                                                        "fullStart": 900,
                                                        "fullEnd": 904,
                                                        "start": 900,
                                                        "end": 903,
                                                        "fullWidth": 4,
                                                        "width": 3,
                                                        "text": "arr",
                                                        "value": "arr",
                                                        "valueText": "arr",
                                                        "hasTrailingTrivia": true,
                                                        "trailingTrivia": [
                                                            {
                                                                "kind": "WhitespaceTrivia",
                                                                "text": " "
                                                            }
                                                        ]
                                                    },
                                                    "equalsValueClause": {
                                                        "kind": "EqualsValueClause",
                                                        "fullStart": 904,
                                                        "fullEnd": 908,
                                                        "start": 904,
                                                        "end": 908,
                                                        "fullWidth": 4,
                                                        "width": 4,
                                                        "equalsToken": {
                                                            "kind": "EqualsToken",
                                                            "fullStart": 904,
                                                            "fullEnd": 906,
                                                            "start": 904,
                                                            "end": 905,
                                                            "fullWidth": 2,
                                                            "width": 1,
                                                            "text": "=",
                                                            "value": "=",
                                                            "valueText": "=",
                                                            "hasTrailingTrivia": true,
                                                            "trailingTrivia": [
                                                                {
                                                                    "kind": "WhitespaceTrivia",
                                                                    "text": " "
                                                                }
                                                            ]
                                                        },
                                                        "value": {
                                                            "kind": "ArrayLiteralExpression",
                                                            "fullStart": 906,
                                                            "fullEnd": 908,
                                                            "start": 906,
                                                            "end": 908,
                                                            "fullWidth": 2,
                                                            "width": 2,
                                                            "openBracketToken": {
                                                                "kind": "OpenBracketToken",
                                                                "fullStart": 906,
                                                                "fullEnd": 907,
                                                                "start": 906,
                                                                "end": 907,
                                                                "fullWidth": 1,
                                                                "width": 1,
                                                                "text": "[",
                                                                "value": "[",
                                                                "valueText": "["
                                                            },
                                                            "expressions": [],
                                                            "closeBracketToken": {
                                                                "kind": "CloseBracketToken",
                                                                "fullStart": 907,
                                                                "fullEnd": 908,
                                                                "start": 907,
                                                                "end": 908,
                                                                "fullWidth": 1,
                                                                "width": 1,
                                                                "text": "]",
                                                                "value": "]",
                                                                "valueText": "]"
                                                            }
                                                        }
                                                    }
                                                }
                                            ]
                                        },
                                        "semicolonToken": {
                                            "kind": "SemicolonToken",
                                            "fullStart": 908,
                                            "fullEnd": 911,
                                            "start": 908,
                                            "end": 909,
                                            "fullWidth": 3,
                                            "width": 1,
                                            "text": ";",
                                            "value": ";",
                                            "valueText": ";",
                                            "hasTrailingTrivia": true,
                                            "hasTrailingNewLine": true,
                                            "trailingTrivia": [
                                                {
                                                    "kind": "NewLineTrivia",
                                                    "text": "\r\n"
                                                }
                                            ]
                                        }
                                    },
                                    {
                                        "kind": "ExpressionStatement",
                                        "fullStart": 911,
                                        "fullEnd": 1100,
                                        "start": 923,
                                        "end": 1098,
                                        "fullWidth": 189,
                                        "width": 175,
                                        "isIncrementallyUnusable": true,
                                        "expression": {
                                            "kind": "InvocationExpression",
                                            "fullStart": 911,
                                            "fullEnd": 1097,
                                            "start": 923,
                                            "end": 1097,
                                            "fullWidth": 186,
                                            "width": 174,
                                            "isIncrementallyUnusable": true,
                                            "expression": {
                                                "kind": "MemberAccessExpression",
                                                "fullStart": 911,
                                                "fullEnd": 944,
                                                "start": 923,
                                                "end": 944,
                                                "fullWidth": 33,
                                                "width": 21,
                                                "expression": {
                                                    "kind": "IdentifierName",
                                                    "fullStart": 911,
                                                    "fullEnd": 929,
                                                    "start": 923,
                                                    "end": 929,
                                                    "fullWidth": 18,
                                                    "width": 6,
                                                    "text": "Object",
                                                    "value": "Object",
                                                    "valueText": "Object",
                                                    "hasLeadingTrivia": true,
                                                    "leadingTrivia": [
                                                        {
                                                            "kind": "WhitespaceTrivia",
                                                            "text": "            "
                                                        }
                                                    ]
                                                },
                                                "dotToken": {
                                                    "kind": "DotToken",
                                                    "fullStart": 929,
                                                    "fullEnd": 930,
                                                    "start": 929,
                                                    "end": 930,
                                                    "fullWidth": 1,
                                                    "width": 1,
                                                    "text": ".",
                                                    "value": ".",
                                                    "valueText": "."
                                                },
                                                "name": {
                                                    "kind": "IdentifierName",
                                                    "fullStart": 930,
                                                    "fullEnd": 944,
                                                    "start": 930,
                                                    "end": 944,
                                                    "fullWidth": 14,
                                                    "width": 14,
                                                    "text": "defineProperty",
                                                    "value": "defineProperty",
                                                    "valueText": "defineProperty"
                                                }
                                            },
                                            "argumentList": {
                                                "kind": "ArgumentList",
                                                "fullStart": 944,
                                                "fullEnd": 1097,
                                                "start": 944,
                                                "end": 1097,
                                                "fullWidth": 153,
                                                "width": 153,
                                                "isIncrementallyUnusable": true,
                                                "openParenToken": {
                                                    "kind": "OpenParenToken",
                                                    "fullStart": 944,
                                                    "fullEnd": 945,
                                                    "start": 944,
                                                    "end": 945,
                                                    "fullWidth": 1,
                                                    "width": 1,
                                                    "text": "(",
                                                    "value": "(",
                                                    "valueText": "("
                                                },
                                                "arguments": [
                                                    {
                                                        "kind": "IdentifierName",
                                                        "fullStart": 945,
                                                        "fullEnd": 948,
                                                        "start": 945,
                                                        "end": 948,
                                                        "fullWidth": 3,
                                                        "width": 3,
                                                        "text": "arr",
                                                        "value": "arr",
                                                        "valueText": "arr"
                                                    },
                                                    {
                                                        "kind": "CommaToken",
                                                        "fullStart": 948,
                                                        "fullEnd": 950,
                                                        "start": 948,
                                                        "end": 949,
                                                        "fullWidth": 2,
                                                        "width": 1,
                                                        "text": ",",
                                                        "value": ",",
                                                        "valueText": ",",
                                                        "hasTrailingTrivia": true,
                                                        "trailingTrivia": [
                                                            {
                                                                "kind": "WhitespaceTrivia",
                                                                "text": " "
                                                            }
                                                        ]
                                                    },
                                                    {
                                                        "kind": "StringLiteral",
                                                        "fullStart": 950,
                                                        "fullEnd": 953,
                                                        "start": 950,
                                                        "end": 953,
                                                        "fullWidth": 3,
                                                        "width": 3,
                                                        "text": "\"0\"",
                                                        "value": "0",
                                                        "valueText": "0"
                                                    },
                                                    {
                                                        "kind": "CommaToken",
                                                        "fullStart": 953,
                                                        "fullEnd": 955,
                                                        "start": 953,
                                                        "end": 954,
                                                        "fullWidth": 2,
                                                        "width": 1,
                                                        "text": ",",
                                                        "value": ",",
                                                        "valueText": ",",
                                                        "hasTrailingTrivia": true,
                                                        "trailingTrivia": [
                                                            {
                                                                "kind": "WhitespaceTrivia",
                                                                "text": " "
                                                            }
                                                        ]
                                                    },
                                                    {
                                                        "kind": "ObjectLiteralExpression",
                                                        "fullStart": 955,
                                                        "fullEnd": 1096,
                                                        "start": 955,
                                                        "end": 1096,
                                                        "fullWidth": 141,
                                                        "width": 141,
                                                        "isIncrementallyUnusable": true,
                                                        "openBraceToken": {
                                                            "kind": "OpenBraceToken",
                                                            "fullStart": 955,
                                                            "fullEnd": 958,
                                                            "start": 955,
                                                            "end": 956,
                                                            "fullWidth": 3,
                                                            "width": 1,
                                                            "text": "{",
                                                            "value": "{",
                                                            "valueText": "{",
                                                            "hasTrailingTrivia": true,
                                                            "hasTrailingNewLine": true,
                                                            "trailingTrivia": [
                                                                {
                                                                    "kind": "NewLineTrivia",
                                                                    "text": "\r\n"
                                                                }
                                                            ]
                                                        },
                                                        "propertyAssignments": [
                                                            {
                                                                "kind": "SimplePropertyAssignment",
                                                                "fullStart": 958,
                                                                "fullEnd": 1043,
                                                                "start": 974,
                                                                "end": 1043,
                                                                "fullWidth": 85,
                                                                "width": 69,
                                                                "isIncrementallyUnusable": true,
                                                                "propertyName": {
                                                                    "kind": "IdentifierName",
                                                                    "fullStart": 958,
                                                                    "fullEnd": 977,
                                                                    "start": 974,
                                                                    "end": 977,
                                                                    "fullWidth": 19,
                                                                    "width": 3,
                                                                    "text": "get",
                                                                    "value": "get",
                                                                    "valueText": "get",
                                                                    "hasLeadingTrivia": true,
                                                                    "leadingTrivia": [
                                                                        {
                                                                            "kind": "WhitespaceTrivia",
                                                                            "text": "                "
                                                                        }
                                                                    ]
                                                                },
                                                                "colonToken": {
                                                                    "kind": "ColonToken",
                                                                    "fullStart": 977,
                                                                    "fullEnd": 979,
                                                                    "start": 977,
                                                                    "end": 978,
                                                                    "fullWidth": 2,
                                                                    "width": 1,
                                                                    "text": ":",
                                                                    "value": ":",
                                                                    "valueText": ":",
                                                                    "hasTrailingTrivia": true,
                                                                    "trailingTrivia": [
                                                                        {
                                                                            "kind": "WhitespaceTrivia",
                                                                            "text": " "
                                                                        }
                                                                    ]
                                                                },
                                                                "expression": {
                                                                    "kind": "FunctionExpression",
                                                                    "fullStart": 979,
                                                                    "fullEnd": 1043,
                                                                    "start": 979,
                                                                    "end": 1043,
                                                                    "fullWidth": 64,
                                                                    "width": 64,
                                                                    "functionKeyword": {
                                                                        "kind": "FunctionKeyword",
                                                                        "fullStart": 979,
                                                                        "fullEnd": 988,
                                                                        "start": 979,
                                                                        "end": 987,
                                                                        "fullWidth": 9,
                                                                        "width": 8,
                                                                        "text": "function",
                                                                        "value": "function",
                                                                        "valueText": "function",
                                                                        "hasTrailingTrivia": true,
                                                                        "trailingTrivia": [
                                                                            {
                                                                                "kind": "WhitespaceTrivia",
                                                                                "text": " "
                                                                            }
                                                                        ]
                                                                    },
                                                                    "callSignature": {
                                                                        "kind": "CallSignature",
                                                                        "fullStart": 988,
                                                                        "fullEnd": 991,
                                                                        "start": 988,
                                                                        "end": 990,
                                                                        "fullWidth": 3,
                                                                        "width": 2,
                                                                        "parameterList": {
                                                                            "kind": "ParameterList",
                                                                            "fullStart": 988,
                                                                            "fullEnd": 991,
                                                                            "start": 988,
                                                                            "end": 990,
                                                                            "fullWidth": 3,
                                                                            "width": 2,
                                                                            "openParenToken": {
                                                                                "kind": "OpenParenToken",
                                                                                "fullStart": 988,
                                                                                "fullEnd": 989,
                                                                                "start": 988,
                                                                                "end": 989,
                                                                                "fullWidth": 1,
                                                                                "width": 1,
                                                                                "text": "(",
                                                                                "value": "(",
                                                                                "valueText": "("
                                                                            },
                                                                            "parameters": [],
                                                                            "closeParenToken": {
                                                                                "kind": "CloseParenToken",
                                                                                "fullStart": 989,
                                                                                "fullEnd": 991,
                                                                                "start": 989,
                                                                                "end": 990,
                                                                                "fullWidth": 2,
                                                                                "width": 1,
                                                                                "text": ")",
                                                                                "value": ")",
                                                                                "valueText": ")",
                                                                                "hasTrailingTrivia": true,
                                                                                "trailingTrivia": [
                                                                                    {
                                                                                        "kind": "WhitespaceTrivia",
                                                                                        "text": " "
                                                                                    }
                                                                                ]
                                                                            }
                                                                        }
                                                                    },
                                                                    "block": {
                                                                        "kind": "Block",
                                                                        "fullStart": 991,
                                                                        "fullEnd": 1043,
                                                                        "start": 991,
                                                                        "end": 1043,
                                                                        "fullWidth": 52,
                                                                        "width": 52,
                                                                        "openBraceToken": {
                                                                            "kind": "OpenBraceToken",
                                                                            "fullStart": 991,
                                                                            "fullEnd": 994,
                                                                            "start": 991,
                                                                            "end": 992,
                                                                            "fullWidth": 3,
                                                                            "width": 1,
                                                                            "text": "{",
                                                                            "value": "{",
                                                                            "valueText": "{",
                                                                            "hasTrailingTrivia": true,
                                                                            "hasTrailingNewLine": true,
                                                                            "trailingTrivia": [
                                                                                {
                                                                                    "kind": "NewLineTrivia",
                                                                                    "text": "\r\n"
                                                                                }
                                                                            ]
                                                                        },
                                                                        "statements": [
                                                                            {
                                                                                "kind": "ReturnStatement",
                                                                                "fullStart": 994,
                                                                                "fullEnd": 1026,
                                                                                "start": 1014,
                                                                                "end": 1024,
                                                                                "fullWidth": 32,
                                                                                "width": 10,
                                                                                "returnKeyword": {
                                                                                    "kind": "ReturnKeyword",
                                                                                    "fullStart": 994,
                                                                                    "fullEnd": 1021,
                                                                                    "start": 1014,
                                                                                    "end": 1020,
                                                                                    "fullWidth": 27,
                                                                                    "width": 6,
                                                                                    "text": "return",
                                                                                    "value": "return",
                                                                                    "valueText": "return",
                                                                                    "hasLeadingTrivia": true,
                                                                                    "hasTrailingTrivia": true,
                                                                                    "leadingTrivia": [
                                                                                        {
                                                                                            "kind": "WhitespaceTrivia",
                                                                                            "text": "                    "
                                                                                        }
                                                                                    ],
                                                                                    "trailingTrivia": [
                                                                                        {
                                                                                            "kind": "WhitespaceTrivia",
                                                                                            "text": " "
                                                                                        }
                                                                                    ]
                                                                                },
                                                                                "expression": {
                                                                                    "kind": "NumericLiteral",
                                                                                    "fullStart": 1021,
                                                                                    "fullEnd": 1023,
                                                                                    "start": 1021,
                                                                                    "end": 1023,
                                                                                    "fullWidth": 2,
                                                                                    "width": 2,
                                                                                    "text": "12",
                                                                                    "value": 12,
                                                                                    "valueText": "12"
                                                                                },
                                                                                "semicolonToken": {
                                                                                    "kind": "SemicolonToken",
                                                                                    "fullStart": 1023,
                                                                                    "fullEnd": 1026,
                                                                                    "start": 1023,
                                                                                    "end": 1024,
                                                                                    "fullWidth": 3,
                                                                                    "width": 1,
                                                                                    "text": ";",
                                                                                    "value": ";",
                                                                                    "valueText": ";",
                                                                                    "hasTrailingTrivia": true,
                                                                                    "hasTrailingNewLine": true,
                                                                                    "trailingTrivia": [
                                                                                        {
                                                                                            "kind": "NewLineTrivia",
                                                                                            "text": "\r\n"
                                                                                        }
                                                                                    ]
                                                                                }
                                                                            }
                                                                        ],
                                                                        "closeBraceToken": {
                                                                            "kind": "CloseBraceToken",
                                                                            "fullStart": 1026,
                                                                            "fullEnd": 1043,
                                                                            "start": 1042,
                                                                            "end": 1043,
                                                                            "fullWidth": 17,
                                                                            "width": 1,
                                                                            "text": "}",
                                                                            "value": "}",
                                                                            "valueText": "}",
                                                                            "hasLeadingTrivia": true,
                                                                            "leadingTrivia": [
                                                                                {
                                                                                    "kind": "WhitespaceTrivia",
                                                                                    "text": "                "
                                                                                }
                                                                            ]
                                                                        }
                                                                    }
                                                                }
                                                            },
                                                            {
                                                                "kind": "CommaToken",
                                                                "fullStart": 1043,
                                                                "fullEnd": 1046,
                                                                "start": 1043,
                                                                "end": 1044,
                                                                "fullWidth": 3,
                                                                "width": 1,
                                                                "text": ",",
                                                                "value": ",",
                                                                "valueText": ",",
                                                                "hasTrailingTrivia": true,
                                                                "hasTrailingNewLine": true,
                                                                "trailingTrivia": [
                                                                    {
                                                                        "kind": "NewLineTrivia",
                                                                        "text": "\r\n"
                                                                    }
                                                                ]
                                                            },
                                                            {
                                                                "kind": "SimplePropertyAssignment",
                                                                "fullStart": 1046,
                                                                "fullEnd": 1083,
                                                                "start": 1062,
                                                                "end": 1081,
                                                                "fullWidth": 37,
                                                                "width": 19,
                                                                "propertyName": {
                                                                    "kind": "IdentifierName",
                                                                    "fullStart": 1046,
                                                                    "fullEnd": 1074,
                                                                    "start": 1062,
                                                                    "end": 1074,
                                                                    "fullWidth": 28,
                                                                    "width": 12,
                                                                    "text": "configurable",
                                                                    "value": "configurable",
                                                                    "valueText": "configurable",
                                                                    "hasLeadingTrivia": true,
                                                                    "leadingTrivia": [
                                                                        {
                                                                            "kind": "WhitespaceTrivia",
                                                                            "text": "                "
                                                                        }
                                                                    ]
                                                                },
                                                                "colonToken": {
                                                                    "kind": "ColonToken",
                                                                    "fullStart": 1074,
                                                                    "fullEnd": 1076,
                                                                    "start": 1074,
                                                                    "end": 1075,
                                                                    "fullWidth": 2,
                                                                    "width": 1,
                                                                    "text": ":",
                                                                    "value": ":",
                                                                    "valueText": ":",
                                                                    "hasTrailingTrivia": true,
                                                                    "trailingTrivia": [
                                                                        {
                                                                            "kind": "WhitespaceTrivia",
                                                                            "text": " "
                                                                        }
                                                                    ]
                                                                },
                                                                "expression": {
                                                                    "kind": "FalseKeyword",
                                                                    "fullStart": 1076,
                                                                    "fullEnd": 1083,
                                                                    "start": 1076,
                                                                    "end": 1081,
                                                                    "fullWidth": 7,
                                                                    "width": 5,
                                                                    "text": "false",
                                                                    "value": false,
                                                                    "valueText": "false",
                                                                    "hasTrailingTrivia": true,
                                                                    "hasTrailingNewLine": true,
                                                                    "trailingTrivia": [
                                                                        {
                                                                            "kind": "NewLineTrivia",
                                                                            "text": "\r\n"
                                                                        }
                                                                    ]
                                                                }
                                                            }
                                                        ],
                                                        "closeBraceToken": {
                                                            "kind": "CloseBraceToken",
                                                            "fullStart": 1083,
                                                            "fullEnd": 1096,
                                                            "start": 1095,
                                                            "end": 1096,
                                                            "fullWidth": 13,
                                                            "width": 1,
                                                            "text": "}",
                                                            "value": "}",
                                                            "valueText": "}",
                                                            "hasLeadingTrivia": true,
                                                            "leadingTrivia": [
                                                                {
                                                                    "kind": "WhitespaceTrivia",
                                                                    "text": "            "
                                                                }
                                                            ]
                                                        }
                                                    }
                                                ],
                                                "closeParenToken": {
                                                    "kind": "CloseParenToken",
                                                    "fullStart": 1096,
                                                    "fullEnd": 1097,
                                                    "start": 1096,
                                                    "end": 1097,
                                                    "fullWidth": 1,
                                                    "width": 1,
                                                    "text": ")",
                                                    "value": ")",
                                                    "valueText": ")"
                                                }
                                            }
                                        },
                                        "semicolonToken": {
                                            "kind": "SemicolonToken",
                                            "fullStart": 1097,
                                            "fullEnd": 1100,
                                            "start": 1097,
                                            "end": 1098,
                                            "fullWidth": 3,
                                            "width": 1,
                                            "text": ";",
                                            "value": ";",
                                            "valueText": ";",
                                            "hasTrailingTrivia": true,
                                            "hasTrailingNewLine": true,
                                            "trailingTrivia": [
                                                {
                                                    "kind": "NewLineTrivia",
                                                    "text": "\r\n"
                                                }
                                            ]
                                        }
                                    },
                                    {
                                        "kind": "ExpressionStatement",
                                        "fullStart": 1100,
                                        "fullEnd": 1246,
                                        "start": 1114,
                                        "end": 1244,
                                        "fullWidth": 146,
                                        "width": 130,
                                        "expression": {
                                            "kind": "InvocationExpression",
                                            "fullStart": 1100,
                                            "fullEnd": 1243,
                                            "start": 1114,
                                            "end": 1243,
                                            "fullWidth": 143,
                                            "width": 129,
                                            "expression": {
                                                "kind": "MemberAccessExpression",
                                                "fullStart": 1100,
                                                "fullEnd": 1137,
                                                "start": 1114,
                                                "end": 1137,
                                                "fullWidth": 37,
                                                "width": 23,
                                                "expression": {
                                                    "kind": "IdentifierName",
                                                    "fullStart": 1100,
                                                    "fullEnd": 1120,
                                                    "start": 1114,
                                                    "end": 1120,
                                                    "fullWidth": 20,
                                                    "width": 6,
                                                    "text": "Object",
                                                    "value": "Object",
                                                    "valueText": "Object",
                                                    "hasLeadingTrivia": true,
                                                    "hasLeadingNewLine": true,
                                                    "leadingTrivia": [
                                                        {
                                                            "kind": "NewLineTrivia",
                                                            "text": "\r\n"
                                                        },
                                                        {
                                                            "kind": "WhitespaceTrivia",
                                                            "text": "            "
                                                        }
                                                    ]
                                                },
                                                "dotToken": {
                                                    "kind": "DotToken",
                                                    "fullStart": 1120,
                                                    "fullEnd": 1121,
                                                    "start": 1120,
                                                    "end": 1121,
                                                    "fullWidth": 1,
                                                    "width": 1,
                                                    "text": ".",
                                                    "value": ".",
                                                    "valueText": "."
                                                },
                                                "name": {
                                                    "kind": "IdentifierName",
                                                    "fullStart": 1121,
                                                    "fullEnd": 1137,
                                                    "start": 1121,
                                                    "end": 1137,
                                                    "fullWidth": 16,
                                                    "width": 16,
                                                    "text": "defineProperties",
                                                    "value": "defineProperties",
                                                    "valueText": "defineProperties"
                                                }
                                            },
                                            "argumentList": {
                                                "kind": "ArgumentList",
                                                "fullStart": 1137,
                                                "fullEnd": 1243,
                                                "start": 1137,
                                                "end": 1243,
                                                "fullWidth": 106,
                                                "width": 106,
                                                "openParenToken": {
                                                    "kind": "OpenParenToken",
                                                    "fullStart": 1137,
                                                    "fullEnd": 1138,
                                                    "start": 1137,
                                                    "end": 1138,
                                                    "fullWidth": 1,
                                                    "width": 1,
                                                    "text": "(",
                                                    "value": "(",
                                                    "valueText": "("
                                                },
                                                "arguments": [
                                                    {
                                                        "kind": "IdentifierName",
                                                        "fullStart": 1138,
                                                        "fullEnd": 1141,
                                                        "start": 1138,
                                                        "end": 1141,
                                                        "fullWidth": 3,
                                                        "width": 3,
                                                        "text": "arr",
                                                        "value": "arr",
                                                        "valueText": "arr"
                                                    },
                                                    {
                                                        "kind": "CommaToken",
                                                        "fullStart": 1141,
                                                        "fullEnd": 1143,
                                                        "start": 1141,
                                                        "end": 1142,
                                                        "fullWidth": 2,
                                                        "width": 1,
                                                        "text": ",",
                                                        "value": ",",
                                                        "valueText": ",",
                                                        "hasTrailingTrivia": true,
                                                        "trailingTrivia": [
                                                            {
                                                                "kind": "WhitespaceTrivia",
                                                                "text": " "
                                                            }
                                                        ]
                                                    },
                                                    {
                                                        "kind": "ObjectLiteralExpression",
                                                        "fullStart": 1143,
                                                        "fullEnd": 1242,
                                                        "start": 1143,
                                                        "end": 1242,
                                                        "fullWidth": 99,
                                                        "width": 99,
                                                        "openBraceToken": {
                                                            "kind": "OpenBraceToken",
                                                            "fullStart": 1143,
                                                            "fullEnd": 1146,
                                                            "start": 1143,
                                                            "end": 1144,
                                                            "fullWidth": 3,
                                                            "width": 1,
                                                            "text": "{",
                                                            "value": "{",
                                                            "valueText": "{",
                                                            "hasTrailingTrivia": true,
                                                            "hasTrailingNewLine": true,
                                                            "trailingTrivia": [
                                                                {
                                                                    "kind": "NewLineTrivia",
                                                                    "text": "\r\n"
                                                                }
                                                            ]
                                                        },
                                                        "propertyAssignments": [
                                                            {
                                                                "kind": "SimplePropertyAssignment",
                                                                "fullStart": 1146,
                                                                "fullEnd": 1229,
                                                                "start": 1162,
                                                                "end": 1227,
                                                                "fullWidth": 83,
                                                                "width": 65,
                                                                "propertyName": {
                                                                    "kind": "StringLiteral",
                                                                    "fullStart": 1146,
                                                                    "fullEnd": 1165,
                                                                    "start": 1162,
                                                                    "end": 1165,
                                                                    "fullWidth": 19,
                                                                    "width": 3,
                                                                    "text": "\"0\"",
                                                                    "value": "0",
                                                                    "valueText": "0",
                                                                    "hasLeadingTrivia": true,
                                                                    "leadingTrivia": [
                                                                        {
                                                                            "kind": "WhitespaceTrivia",
                                                                            "text": "                "
                                                                        }
                                                                    ]
                                                                },
                                                                "colonToken": {
                                                                    "kind": "ColonToken",
                                                                    "fullStart": 1165,
                                                                    "fullEnd": 1167,
                                                                    "start": 1165,
                                                                    "end": 1166,
                                                                    "fullWidth": 2,
                                                                    "width": 1,
                                                                    "text": ":",
                                                                    "value": ":",
                                                                    "valueText": ":",
                                                                    "hasTrailingTrivia": true,
                                                                    "trailingTrivia": [
                                                                        {
                                                                            "kind": "WhitespaceTrivia",
                                                                            "text": " "
                                                                        }
                                                                    ]
                                                                },
                                                                "expression": {
                                                                    "kind": "ObjectLiteralExpression",
                                                                    "fullStart": 1167,
                                                                    "fullEnd": 1229,
                                                                    "start": 1167,
                                                                    "end": 1227,
                                                                    "fullWidth": 62,
                                                                    "width": 60,
                                                                    "openBraceToken": {
                                                                        "kind": "OpenBraceToken",
                                                                        "fullStart": 1167,
                                                                        "fullEnd": 1170,
                                                                        "start": 1167,
                                                                        "end": 1168,
                                                                        "fullWidth": 3,
                                                                        "width": 1,
                                                                        "text": "{",
                                                                        "value": "{",
                                                                        "valueText": "{",
                                                                        "hasTrailingTrivia": true,
                                                                        "hasTrailingNewLine": true,
                                                                        "trailingTrivia": [
                                                                            {
                                                                                "kind": "NewLineTrivia",
                                                                                "text": "\r\n"
                                                                            }
                                                                        ]
                                                                    },
                                                                    "propertyAssignments": [
                                                                        {
                                                                            "kind": "SimplePropertyAssignment",
                                                                            "fullStart": 1170,
                                                                            "fullEnd": 1210,
                                                                            "start": 1190,
                                                                            "end": 1208,
                                                                            "fullWidth": 40,
                                                                            "width": 18,
                                                                            "propertyName": {
                                                                                "kind": "IdentifierName",
                                                                                "fullStart": 1170,
                                                                                "fullEnd": 1202,
                                                                                "start": 1190,
                                                                                "end": 1202,
                                                                                "fullWidth": 32,
                                                                                "width": 12,
                                                                                "text": "configurable",
                                                                                "value": "configurable",
                                                                                "valueText": "configurable",
                                                                                "hasLeadingTrivia": true,
                                                                                "leadingTrivia": [
                                                                                    {
                                                                                        "kind": "WhitespaceTrivia",
                                                                                        "text": "                    "
                                                                                    }
                                                                                ]
                                                                            },
                                                                            "colonToken": {
                                                                                "kind": "ColonToken",
                                                                                "fullStart": 1202,
                                                                                "fullEnd": 1204,
                                                                                "start": 1202,
                                                                                "end": 1203,
                                                                                "fullWidth": 2,
                                                                                "width": 1,
                                                                                "text": ":",
                                                                                "value": ":",
                                                                                "valueText": ":",
                                                                                "hasTrailingTrivia": true,
                                                                                "trailingTrivia": [
                                                                                    {
                                                                                        "kind": "WhitespaceTrivia",
                                                                                        "text": " "
                                                                                    }
                                                                                ]
                                                                            },
                                                                            "expression": {
                                                                                "kind": "TrueKeyword",
                                                                                "fullStart": 1204,
                                                                                "fullEnd": 1210,
                                                                                "start": 1204,
                                                                                "end": 1208,
                                                                                "fullWidth": 6,
                                                                                "width": 4,
                                                                                "text": "true",
                                                                                "value": true,
                                                                                "valueText": "true",
                                                                                "hasTrailingTrivia": true,
                                                                                "hasTrailingNewLine": true,
                                                                                "trailingTrivia": [
                                                                                    {
                                                                                        "kind": "NewLineTrivia",
                                                                                        "text": "\r\n"
                                                                                    }
                                                                                ]
                                                                            }
                                                                        }
                                                                    ],
                                                                    "closeBraceToken": {
                                                                        "kind": "CloseBraceToken",
                                                                        "fullStart": 1210,
                                                                        "fullEnd": 1229,
                                                                        "start": 1226,
                                                                        "end": 1227,
                                                                        "fullWidth": 19,
                                                                        "width": 1,
                                                                        "text": "}",
                                                                        "value": "}",
                                                                        "valueText": "}",
                                                                        "hasLeadingTrivia": true,
                                                                        "hasTrailingTrivia": true,
                                                                        "hasTrailingNewLine": true,
                                                                        "leadingTrivia": [
                                                                            {
                                                                                "kind": "WhitespaceTrivia",
                                                                                "text": "                "
                                                                            }
                                                                        ],
                                                                        "trailingTrivia": [
                                                                            {
                                                                                "kind": "NewLineTrivia",
                                                                                "text": "\r\n"
                                                                            }
                                                                        ]
                                                                    }
                                                                }
                                                            }
                                                        ],
                                                        "closeBraceToken": {
                                                            "kind": "CloseBraceToken",
                                                            "fullStart": 1229,
                                                            "fullEnd": 1242,
                                                            "start": 1241,
                                                            "end": 1242,
                                                            "fullWidth": 13,
                                                            "width": 1,
                                                            "text": "}",
                                                            "value": "}",
                                                            "valueText": "}",
                                                            "hasLeadingTrivia": true,
                                                            "leadingTrivia": [
                                                                {
                                                                    "kind": "WhitespaceTrivia",
                                                                    "text": "            "
                                                                }
                                                            ]
                                                        }
                                                    }
                                                ],
                                                "closeParenToken": {
                                                    "kind": "CloseParenToken",
                                                    "fullStart": 1242,
                                                    "fullEnd": 1243,
                                                    "start": 1242,
                                                    "end": 1243,
                                                    "fullWidth": 1,
                                                    "width": 1,
                                                    "text": ")",
                                                    "value": ")",
                                                    "valueText": ")"
                                                }
                                            }
                                        },
                                        "semicolonToken": {
                                            "kind": "SemicolonToken",
                                            "fullStart": 1243,
                                            "fullEnd": 1246,
                                            "start": 1243,
                                            "end": 1244,
                                            "fullWidth": 3,
                                            "width": 1,
                                            "text": ";",
                                            "value": ";",
                                            "valueText": ";",
                                            "hasTrailingTrivia": true,
                                            "hasTrailingNewLine": true,
                                            "trailingTrivia": [
                                                {
                                                    "kind": "NewLineTrivia",
                                                    "text": "\r\n"
                                                }
                                            ]
                                        }
                                    },
                                    {
                                        "kind": "ReturnStatement",
                                        "fullStart": 1246,
                                        "fullEnd": 1273,
                                        "start": 1258,
                                        "end": 1271,
                                        "fullWidth": 27,
                                        "width": 13,
                                        "returnKeyword": {
                                            "kind": "ReturnKeyword",
                                            "fullStart": 1246,
                                            "fullEnd": 1265,
                                            "start": 1258,
                                            "end": 1264,
                                            "fullWidth": 19,
                                            "width": 6,
                                            "text": "return",
                                            "value": "return",
                                            "valueText": "return",
                                            "hasLeadingTrivia": true,
                                            "hasTrailingTrivia": true,
                                            "leadingTrivia": [
                                                {
                                                    "kind": "WhitespaceTrivia",
                                                    "text": "            "
                                                }
                                            ],
                                            "trailingTrivia": [
                                                {
                                                    "kind": "WhitespaceTrivia",
                                                    "text": " "
                                                }
                                            ]
                                        },
                                        "expression": {
                                            "kind": "FalseKeyword",
                                            "fullStart": 1265,
                                            "fullEnd": 1270,
                                            "start": 1265,
                                            "end": 1270,
                                            "fullWidth": 5,
                                            "width": 5,
                                            "text": "false",
                                            "value": false,
                                            "valueText": "false"
                                        },
                                        "semicolonToken": {
                                            "kind": "SemicolonToken",
                                            "fullStart": 1270,
                                            "fullEnd": 1273,
                                            "start": 1270,
                                            "end": 1271,
                                            "fullWidth": 3,
                                            "width": 1,
                                            "text": ";",
                                            "value": ";",
                                            "valueText": ";",
                                            "hasTrailingTrivia": true,
                                            "hasTrailingNewLine": true,
                                            "trailingTrivia": [
                                                {
                                                    "kind": "NewLineTrivia",
                                                    "text": "\r\n"
                                                }
                                            ]
                                        }
                                    }
                                ],
                                "closeBraceToken": {
                                    "kind": "CloseBraceToken",
                                    "fullStart": 1273,
                                    "fullEnd": 1283,
                                    "start": 1281,
                                    "end": 1282,
                                    "fullWidth": 10,
                                    "width": 1,
                                    "text": "}",
                                    "value": "}",
                                    "valueText": "}",
                                    "hasLeadingTrivia": true,
                                    "hasTrailingTrivia": true,
                                    "leadingTrivia": [
                                        {
                                            "kind": "WhitespaceTrivia",
                                            "text": "        "
                                        }
                                    ],
                                    "trailingTrivia": [
                                        {
                                            "kind": "WhitespaceTrivia",
                                            "text": " "
                                        }
                                    ]
                                }
                            },
                            "catchClause": {
                                "kind": "CatchClause",
                                "fullStart": 1283,
                                "fullEnd": 1396,
                                "start": 1283,
                                "end": 1395,
                                "fullWidth": 113,
                                "width": 112,
                                "catchKeyword": {
                                    "kind": "CatchKeyword",
                                    "fullStart": 1283,
                                    "fullEnd": 1289,
                                    "start": 1283,
                                    "end": 1288,
                                    "fullWidth": 6,
                                    "width": 5,
                                    "text": "catch",
                                    "value": "catch",
                                    "valueText": "catch",
                                    "hasTrailingTrivia": true,
                                    "trailingTrivia": [
                                        {
                                            "kind": "WhitespaceTrivia",
                                            "text": " "
                                        }
                                    ]
                                },
                                "openParenToken": {
                                    "kind": "OpenParenToken",
                                    "fullStart": 1289,
                                    "fullEnd": 1290,
                                    "start": 1289,
                                    "end": 1290,
                                    "fullWidth": 1,
                                    "width": 1,
                                    "text": "(",
                                    "value": "(",
                                    "valueText": "("
                                },
                                "identifier": {
                                    "kind": "IdentifierName",
                                    "fullStart": 1290,
                                    "fullEnd": 1291,
                                    "start": 1290,
                                    "end": 1291,
                                    "fullWidth": 1,
                                    "width": 1,
                                    "text": "e",
                                    "value": "e",
                                    "valueText": "e"
                                },
                                "closeParenToken": {
                                    "kind": "CloseParenToken",
                                    "fullStart": 1291,
                                    "fullEnd": 1293,
                                    "start": 1291,
                                    "end": 1292,
                                    "fullWidth": 2,
                                    "width": 1,
                                    "text": ")",
                                    "value": ")",
                                    "valueText": ")",
                                    "hasTrailingTrivia": true,
                                    "trailingTrivia": [
                                        {
                                            "kind": "WhitespaceTrivia",
                                            "text": " "
                                        }
                                    ]
                                },
                                "block": {
                                    "kind": "Block",
                                    "fullStart": 1293,
                                    "fullEnd": 1396,
                                    "start": 1293,
                                    "end": 1395,
                                    "fullWidth": 103,
                                    "width": 102,
                                    "openBraceToken": {
                                        "kind": "OpenBraceToken",
                                        "fullStart": 1293,
                                        "fullEnd": 1296,
                                        "start": 1293,
                                        "end": 1294,
                                        "fullWidth": 3,
                                        "width": 1,
                                        "text": "{",
                                        "value": "{",
                                        "valueText": "{",
                                        "hasTrailingTrivia": true,
                                        "hasTrailingNewLine": true,
                                        "trailingTrivia": [
                                            {
                                                "kind": "NewLineTrivia",
                                                "text": "\r\n"
                                            }
                                        ]
                                    },
                                    "statements": [
                                        {
                                            "kind": "ReturnStatement",
                                            "fullStart": 1296,
                                            "fullEnd": 1386,
                                            "start": 1308,
                                            "end": 1384,
                                            "fullWidth": 90,
                                            "width": 76,
                                            "returnKeyword": {
                                                "kind": "ReturnKeyword",
                                                "fullStart": 1296,
                                                "fullEnd": 1315,
                                                "start": 1308,
                                                "end": 1314,
                                                "fullWidth": 19,
                                                "width": 6,
                                                "text": "return",
                                                "value": "return",
                                                "valueText": "return",
                                                "hasLeadingTrivia": true,
                                                "hasTrailingTrivia": true,
                                                "leadingTrivia": [
                                                    {
                                                        "kind": "WhitespaceTrivia",
                                                        "text": "            "
                                                    }
                                                ],
                                                "trailingTrivia": [
                                                    {
                                                        "kind": "WhitespaceTrivia",
                                                        "text": " "
                                                    }
                                                ]
                                            },
                                            "expression": {
                                                "kind": "LogicalAndExpression",
                                                "fullStart": 1315,
                                                "fullEnd": 1383,
                                                "start": 1315,
                                                "end": 1383,
                                                "fullWidth": 68,
                                                "width": 68,
                                                "left": {
                                                    "kind": "LogicalAndExpression",
                                                    "fullStart": 1315,
                                                    "fullEnd": 1355,
                                                    "start": 1315,
                                                    "end": 1354,
                                                    "fullWidth": 40,
                                                    "width": 39,
                                                    "left": {
                                                        "kind": "InstanceOfExpression",
                                                        "fullStart": 1315,
                                                        "fullEnd": 1338,
                                                        "start": 1315,
                                                        "end": 1337,
                                                        "fullWidth": 23,
                                                        "width": 22,
                                                        "left": {
                                                            "kind": "IdentifierName",
                                                            "fullStart": 1315,
                                                            "fullEnd": 1317,
                                                            "start": 1315,
                                                            "end": 1316,
                                                            "fullWidth": 2,
                                                            "width": 1,
                                                            "text": "e",
                                                            "value": "e",
                                                            "valueText": "e",
                                                            "hasTrailingTrivia": true,
                                                            "trailingTrivia": [
                                                                {
                                                                    "kind": "WhitespaceTrivia",
                                                                    "text": " "
                                                                }
                                                            ]
                                                        },
                                                        "operatorToken": {
                                                            "kind": "InstanceOfKeyword",
                                                            "fullStart": 1317,
                                                            "fullEnd": 1328,
                                                            "start": 1317,
                                                            "end": 1327,
                                                            "fullWidth": 11,
                                                            "width": 10,
                                                            "text": "instanceof",
                                                            "value": "instanceof",
                                                            "valueText": "instanceof",
                                                            "hasTrailingTrivia": true,
                                                            "trailingTrivia": [
                                                                {
                                                                    "kind": "WhitespaceTrivia",
                                                                    "text": " "
                                                                }
                                                            ]
                                                        },
                                                        "right": {
                                                            "kind": "IdentifierName",
                                                            "fullStart": 1328,
                                                            "fullEnd": 1338,
                                                            "start": 1328,
                                                            "end": 1337,
                                                            "fullWidth": 10,
                                                            "width": 9,
                                                            "text": "TypeError",
                                                            "value": "TypeError",
                                                            "valueText": "TypeError",
                                                            "hasTrailingTrivia": true,
                                                            "trailingTrivia": [
                                                                {
                                                                    "kind": "WhitespaceTrivia",
                                                                    "text": " "
                                                                }
                                                            ]
                                                        }
                                                    },
                                                    "operatorToken": {
                                                        "kind": "AmpersandAmpersandToken",
                                                        "fullStart": 1338,
                                                        "fullEnd": 1341,
                                                        "start": 1338,
                                                        "end": 1340,
                                                        "fullWidth": 3,
                                                        "width": 2,
                                                        "text": "&&",
                                                        "value": "&&",
                                                        "valueText": "&&",
                                                        "hasTrailingTrivia": true,
                                                        "trailingTrivia": [
                                                            {
                                                                "kind": "WhitespaceTrivia",
                                                                "text": " "
                                                            }
                                                        ]
                                                    },
                                                    "right": {
                                                        "kind": "EqualsExpression",
                                                        "fullStart": 1341,
                                                        "fullEnd": 1355,
                                                        "start": 1341,
                                                        "end": 1354,
                                                        "fullWidth": 14,
                                                        "width": 13,
                                                        "left": {
                                                            "kind": "ElementAccessExpression",
                                                            "fullStart": 1341,
                                                            "fullEnd": 1348,
                                                            "start": 1341,
                                                            "end": 1347,
                                                            "fullWidth": 7,
                                                            "width": 6,
                                                            "expression": {
                                                                "kind": "IdentifierName",
                                                                "fullStart": 1341,
                                                                "fullEnd": 1344,
                                                                "start": 1341,
                                                                "end": 1344,
                                                                "fullWidth": 3,
                                                                "width": 3,
                                                                "text": "arr",
                                                                "value": "arr",
                                                                "valueText": "arr"
                                                            },
                                                            "openBracketToken": {
                                                                "kind": "OpenBracketToken",
                                                                "fullStart": 1344,
                                                                "fullEnd": 1345,
                                                                "start": 1344,
                                                                "end": 1345,
                                                                "fullWidth": 1,
                                                                "width": 1,
                                                                "text": "[",
                                                                "value": "[",
                                                                "valueText": "["
                                                            },
                                                            "argumentExpression": {
                                                                "kind": "NumericLiteral",
                                                                "fullStart": 1345,
                                                                "fullEnd": 1346,
                                                                "start": 1345,
                                                                "end": 1346,
                                                                "fullWidth": 1,
                                                                "width": 1,
                                                                "text": "0",
                                                                "value": 0,
                                                                "valueText": "0"
                                                            },
                                                            "closeBracketToken": {
                                                                "kind": "CloseBracketToken",
                                                                "fullStart": 1346,
                                                                "fullEnd": 1348,
                                                                "start": 1346,
                                                                "end": 1347,
                                                                "fullWidth": 2,
                                                                "width": 1,
                                                                "text": "]",
                                                                "value": "]",
                                                                "valueText": "]",
                                                                "hasTrailingTrivia": true,
                                                                "trailingTrivia": [
                                                                    {
                                                                        "kind": "WhitespaceTrivia",
                                                                        "text": " "
                                                                    }
                                                                ]
                                                            }
                                                        },
                                                        "operatorToken": {
                                                            "kind": "EqualsEqualsEqualsToken",
                                                            "fullStart": 1348,
                                                            "fullEnd": 1352,
                                                            "start": 1348,
                                                            "end": 1351,
                                                            "fullWidth": 4,
                                                            "width": 3,
                                                            "text": "===",
                                                            "value": "===",
                                                            "valueText": "===",
                                                            "hasTrailingTrivia": true,
                                                            "trailingTrivia": [
                                                                {
                                                                    "kind": "WhitespaceTrivia",
                                                                    "text": " "
                                                                }
                                                            ]
                                                        },
                                                        "right": {
                                                            "kind": "NumericLiteral",
                                                            "fullStart": 1352,
                                                            "fullEnd": 1355,
                                                            "start": 1352,
                                                            "end": 1354,
                                                            "fullWidth": 3,
                                                            "width": 2,
                                                            "text": "12",
                                                            "value": 12,
                                                            "valueText": "12",
                                                            "hasTrailingTrivia": true,
                                                            "trailingTrivia": [
                                                                {
                                                                    "kind": "WhitespaceTrivia",
                                                                    "text": " "
                                                                }
                                                            ]
                                                        }
                                                    }
                                                },
                                                "operatorToken": {
                                                    "kind": "AmpersandAmpersandToken",
                                                    "fullStart": 1355,
                                                    "fullEnd": 1358,
                                                    "start": 1355,
                                                    "end": 1357,
                                                    "fullWidth": 3,
                                                    "width": 2,
                                                    "text": "&&",
                                                    "value": "&&",
                                                    "valueText": "&&",
                                                    "hasTrailingTrivia": true,
                                                    "trailingTrivia": [
                                                        {
                                                            "kind": "WhitespaceTrivia",
                                                            "text": " "
                                                        }
                                                    ]
                                                },
                                                "right": {
                                                    "kind": "EqualsExpression",
                                                    "fullStart": 1358,
                                                    "fullEnd": 1383,
                                                    "start": 1358,
                                                    "end": 1383,
                                                    "fullWidth": 25,
                                                    "width": 25,
                                                    "left": {
                                                        "kind": "ElementAccessExpression",
                                                        "fullStart": 1358,
                                                        "fullEnd": 1377,
                                                        "start": 1358,
                                                        "end": 1376,
                                                        "fullWidth": 19,
                                                        "width": 18,
                                                        "expression": {
                                                            "kind": "MemberAccessExpression",
                                                            "fullStart": 1358,
                                                            "fullEnd": 1373,
                                                            "start": 1358,
                                                            "end": 1373,
                                                            "fullWidth": 15,
                                                            "width": 15,
                                                            "expression": {
                                                                "kind": "IdentifierName",
                                                                "fullStart": 1358,
                                                                "fullEnd": 1363,
                                                                "start": 1358,
                                                                "end": 1363,
                                                                "fullWidth": 5,
                                                                "width": 5,
                                                                "text": "Array",
                                                                "value": "Array",
                                                                "valueText": "Array"
                                                            },
                                                            "dotToken": {
                                                                "kind": "DotToken",
                                                                "fullStart": 1363,
                                                                "fullEnd": 1364,
                                                                "start": 1363,
                                                                "end": 1364,
                                                                "fullWidth": 1,
                                                                "width": 1,
                                                                "text": ".",
                                                                "value": ".",
                                                                "valueText": "."
                                                            },
                                                            "name": {
                                                                "kind": "IdentifierName",
                                                                "fullStart": 1364,
                                                                "fullEnd": 1373,
                                                                "start": 1364,
                                                                "end": 1373,
                                                                "fullWidth": 9,
                                                                "width": 9,
                                                                "text": "prototype",
                                                                "value": "prototype",
                                                                "valueText": "prototype"
                                                            }
                                                        },
                                                        "openBracketToken": {
                                                            "kind": "OpenBracketToken",
                                                            "fullStart": 1373,
                                                            "fullEnd": 1374,
                                                            "start": 1373,
                                                            "end": 1374,
                                                            "fullWidth": 1,
                                                            "width": 1,
                                                            "text": "[",
                                                            "value": "[",
                                                            "valueText": "["
                                                        },
                                                        "argumentExpression": {
                                                            "kind": "NumericLiteral",
                                                            "fullStart": 1374,
                                                            "fullEnd": 1375,
                                                            "start": 1374,
                                                            "end": 1375,
                                                            "fullWidth": 1,
                                                            "width": 1,
                                                            "text": "0",
                                                            "value": 0,
                                                            "valueText": "0"
                                                        },
                                                        "closeBracketToken": {
                                                            "kind": "CloseBracketToken",
                                                            "fullStart": 1375,
                                                            "fullEnd": 1377,
                                                            "start": 1375,
                                                            "end": 1376,
                                                            "fullWidth": 2,
                                                            "width": 1,
                                                            "text": "]",
                                                            "value": "]",
                                                            "valueText": "]",
                                                            "hasTrailingTrivia": true,
                                                            "trailingTrivia": [
                                                                {
                                                                    "kind": "WhitespaceTrivia",
                                                                    "text": " "
                                                                }
                                                            ]
                                                        }
                                                    },
                                                    "operatorToken": {
                                                        "kind": "EqualsEqualsEqualsToken",
                                                        "fullStart": 1377,
                                                        "fullEnd": 1381,
                                                        "start": 1377,
                                                        "end": 1380,
                                                        "fullWidth": 4,
                                                        "width": 3,
                                                        "text": "===",
                                                        "value": "===",
                                                        "valueText": "===",
                                                        "hasTrailingTrivia": true,
                                                        "trailingTrivia": [
                                                            {
                                                                "kind": "WhitespaceTrivia",
                                                                "text": " "
                                                            }
                                                        ]
                                                    },
                                                    "right": {
                                                        "kind": "NumericLiteral",
                                                        "fullStart": 1381,
                                                        "fullEnd": 1383,
                                                        "start": 1381,
                                                        "end": 1383,
                                                        "fullWidth": 2,
                                                        "width": 2,
                                                        "text": "11",
                                                        "value": 11,
                                                        "valueText": "11"
                                                    }
                                                }
                                            },
                                            "semicolonToken": {
                                                "kind": "SemicolonToken",
                                                "fullStart": 1383,
                                                "fullEnd": 1386,
                                                "start": 1383,
                                                "end": 1384,
                                                "fullWidth": 3,
                                                "width": 1,
                                                "text": ";",
                                                "value": ";",
                                                "valueText": ";",
                                                "hasTrailingTrivia": true,
                                                "hasTrailingNewLine": true,
                                                "trailingTrivia": [
                                                    {
                                                        "kind": "NewLineTrivia",
                                                        "text": "\r\n"
                                                    }
                                                ]
                                            }
                                        }
                                    ],
                                    "closeBraceToken": {
                                        "kind": "CloseBraceToken",
                                        "fullStart": 1386,
                                        "fullEnd": 1396,
                                        "start": 1394,
                                        "end": 1395,
                                        "fullWidth": 10,
                                        "width": 1,
                                        "text": "}",
                                        "value": "}",
                                        "valueText": "}",
                                        "hasLeadingTrivia": true,
                                        "hasTrailingTrivia": true,
                                        "leadingTrivia": [
                                            {
                                                "kind": "WhitespaceTrivia",
                                                "text": "        "
                                            }
                                        ],
                                        "trailingTrivia": [
                                            {
                                                "kind": "WhitespaceTrivia",
                                                "text": " "
                                            }
                                        ]
                                    }
                                }
                            },
                            "finallyClause": {
                                "kind": "FinallyClause",
                                "fullStart": 1396,
                                "fullEnd": 1458,
                                "start": 1396,
                                "end": 1456,
                                "fullWidth": 62,
                                "width": 60,
                                "finallyKeyword": {
                                    "kind": "FinallyKeyword",
                                    "fullStart": 1396,
                                    "fullEnd": 1404,
                                    "start": 1396,
                                    "end": 1403,
                                    "fullWidth": 8,
                                    "width": 7,
                                    "text": "finally",
                                    "value": "finally",
                                    "valueText": "finally",
                                    "hasTrailingTrivia": true,
                                    "trailingTrivia": [
                                        {
                                            "kind": "WhitespaceTrivia",
                                            "text": " "
                                        }
                                    ]
                                },
                                "block": {
                                    "kind": "Block",
                                    "fullStart": 1404,
                                    "fullEnd": 1458,
                                    "start": 1404,
                                    "end": 1456,
                                    "fullWidth": 54,
                                    "width": 52,
                                    "openBraceToken": {
                                        "kind": "OpenBraceToken",
                                        "fullStart": 1404,
                                        "fullEnd": 1407,
                                        "start": 1404,
                                        "end": 1405,
                                        "fullWidth": 3,
                                        "width": 1,
                                        "text": "{",
                                        "value": "{",
                                        "valueText": "{",
                                        "hasTrailingTrivia": true,
                                        "hasTrailingNewLine": true,
                                        "trailingTrivia": [
                                            {
                                                "kind": "NewLineTrivia",
                                                "text": "\r\n"
                                            }
                                        ]
                                    },
                                    "statements": [
                                        {
                                            "kind": "ExpressionStatement",
                                            "fullStart": 1407,
                                            "fullEnd": 1447,
                                            "start": 1419,
                                            "end": 1445,
                                            "fullWidth": 40,
                                            "width": 26,
                                            "expression": {
                                                "kind": "DeleteExpression",
                                                "fullStart": 1407,
                                                "fullEnd": 1444,
                                                "start": 1419,
                                                "end": 1444,
                                                "fullWidth": 37,
                                                "width": 25,
                                                "deleteKeyword": {
                                                    "kind": "DeleteKeyword",
                                                    "fullStart": 1407,
                                                    "fullEnd": 1426,
                                                    "start": 1419,
                                                    "end": 1425,
                                                    "fullWidth": 19,
                                                    "width": 6,
                                                    "text": "delete",
                                                    "value": "delete",
                                                    "valueText": "delete",
                                                    "hasLeadingTrivia": true,
                                                    "hasTrailingTrivia": true,
                                                    "leadingTrivia": [
                                                        {
                                                            "kind": "WhitespaceTrivia",
                                                            "text": "            "
                                                        }
                                                    ],
                                                    "trailingTrivia": [
                                                        {
                                                            "kind": "WhitespaceTrivia",
                                                            "text": " "
                                                        }
                                                    ]
                                                },
                                                "expression": {
                                                    "kind": "ElementAccessExpression",
                                                    "fullStart": 1426,
                                                    "fullEnd": 1444,
                                                    "start": 1426,
                                                    "end": 1444,
                                                    "fullWidth": 18,
                                                    "width": 18,
                                                    "expression": {
                                                        "kind": "MemberAccessExpression",
                                                        "fullStart": 1426,
                                                        "fullEnd": 1441,
                                                        "start": 1426,
                                                        "end": 1441,
                                                        "fullWidth": 15,
                                                        "width": 15,
                                                        "expression": {
                                                            "kind": "IdentifierName",
                                                            "fullStart": 1426,
                                                            "fullEnd": 1431,
                                                            "start": 1426,
                                                            "end": 1431,
                                                            "fullWidth": 5,
                                                            "width": 5,
                                                            "text": "Array",
                                                            "value": "Array",
                                                            "valueText": "Array"
                                                        },
                                                        "dotToken": {
                                                            "kind": "DotToken",
                                                            "fullStart": 1431,
                                                            "fullEnd": 1432,
                                                            "start": 1431,
                                                            "end": 1432,
                                                            "fullWidth": 1,
                                                            "width": 1,
                                                            "text": ".",
                                                            "value": ".",
                                                            "valueText": "."
                                                        },
                                                        "name": {
                                                            "kind": "IdentifierName",
                                                            "fullStart": 1432,
                                                            "fullEnd": 1441,
                                                            "start": 1432,
                                                            "end": 1441,
                                                            "fullWidth": 9,
                                                            "width": 9,
                                                            "text": "prototype",
                                                            "value": "prototype",
                                                            "valueText": "prototype"
                                                        }
                                                    },
                                                    "openBracketToken": {
                                                        "kind": "OpenBracketToken",
                                                        "fullStart": 1441,
                                                        "fullEnd": 1442,
                                                        "start": 1441,
                                                        "end": 1442,
                                                        "fullWidth": 1,
                                                        "width": 1,
                                                        "text": "[",
                                                        "value": "[",
                                                        "valueText": "["
                                                    },
                                                    "argumentExpression": {
                                                        "kind": "NumericLiteral",
                                                        "fullStart": 1442,
                                                        "fullEnd": 1443,
                                                        "start": 1442,
                                                        "end": 1443,
                                                        "fullWidth": 1,
                                                        "width": 1,
                                                        "text": "0",
                                                        "value": 0,
                                                        "valueText": "0"
                                                    },
                                                    "closeBracketToken": {
                                                        "kind": "CloseBracketToken",
                                                        "fullStart": 1443,
                                                        "fullEnd": 1444,
                                                        "start": 1443,
                                                        "end": 1444,
                                                        "fullWidth": 1,
                                                        "width": 1,
                                                        "text": "]",
                                                        "value": "]",
                                                        "valueText": "]"
                                                    }
                                                }
                                            },
                                            "semicolonToken": {
                                                "kind": "SemicolonToken",
                                                "fullStart": 1444,
                                                "fullEnd": 1447,
                                                "start": 1444,
                                                "end": 1445,
                                                "fullWidth": 3,
                                                "width": 1,
                                                "text": ";",
                                                "value": ";",
                                                "valueText": ";",
                                                "hasTrailingTrivia": true,
                                                "hasTrailingNewLine": true,
                                                "trailingTrivia": [
                                                    {
                                                        "kind": "NewLineTrivia",
                                                        "text": "\r\n"
                                                    }
                                                ]
                                            }
                                        }
                                    ],
                                    "closeBraceToken": {
                                        "kind": "CloseBraceToken",
                                        "fullStart": 1447,
                                        "fullEnd": 1458,
                                        "start": 1455,
                                        "end": 1456,
                                        "fullWidth": 11,
                                        "width": 1,
                                        "text": "}",
                                        "value": "}",
                                        "valueText": "}",
                                        "hasLeadingTrivia": true,
                                        "hasTrailingTrivia": true,
                                        "hasTrailingNewLine": true,
                                        "leadingTrivia": [
                                            {
                                                "kind": "WhitespaceTrivia",
                                                "text": "        "
                                            }
                                        ],
                                        "trailingTrivia": [
                                            {
                                                "kind": "NewLineTrivia",
                                                "text": "\r\n"
                                            }
                                        ]
                                    }
                                }
                            }
                        }
                    ],
                    "closeBraceToken": {
                        "kind": "CloseBraceToken",
                        "fullStart": 1458,
                        "fullEnd": 1465,
                        "start": 1462,
                        "end": 1463,
                        "fullWidth": 7,
                        "width": 1,
                        "text": "}",
                        "value": "}",
                        "valueText": "}",
                        "hasLeadingTrivia": true,
                        "hasTrailingTrivia": true,
                        "hasTrailingNewLine": true,
                        "leadingTrivia": [
                            {
                                "kind": "WhitespaceTrivia",
                                "text": "    "
                            }
                        ],
                        "trailingTrivia": [
                            {
                                "kind": "NewLineTrivia",
                                "text": "\r\n"
                            }
                        ]
                    }
                }
            },
            {
                "kind": "ExpressionStatement",
                "fullStart": 1465,
                "fullEnd": 1489,
                "start": 1465,
                "end": 1487,
                "fullWidth": 24,
                "width": 22,
                "expression": {
                    "kind": "InvocationExpression",
                    "fullStart": 1465,
                    "fullEnd": 1486,
                    "start": 1465,
                    "end": 1486,
                    "fullWidth": 21,
                    "width": 21,
                    "expression": {
                        "kind": "IdentifierName",
                        "fullStart": 1465,
                        "fullEnd": 1476,
                        "start": 1465,
                        "end": 1476,
                        "fullWidth": 11,
                        "width": 11,
                        "text": "runTestCase",
                        "value": "runTestCase",
                        "valueText": "runTestCase"
                    },
                    "argumentList": {
                        "kind": "ArgumentList",
                        "fullStart": 1476,
                        "fullEnd": 1486,
                        "start": 1476,
                        "end": 1486,
                        "fullWidth": 10,
                        "width": 10,
                        "openParenToken": {
                            "kind": "OpenParenToken",
                            "fullStart": 1476,
                            "fullEnd": 1477,
                            "start": 1476,
                            "end": 1477,
                            "fullWidth": 1,
                            "width": 1,
                            "text": "(",
                            "value": "(",
                            "valueText": "("
                        },
                        "arguments": [
                            {
                                "kind": "IdentifierName",
                                "fullStart": 1477,
                                "fullEnd": 1485,
                                "start": 1477,
                                "end": 1485,
                                "fullWidth": 8,
                                "width": 8,
                                "text": "testcase",
                                "value": "testcase",
                                "valueText": "testcase"
                            }
                        ],
                        "closeParenToken": {
                            "kind": "CloseParenToken",
                            "fullStart": 1485,
                            "fullEnd": 1486,
                            "start": 1485,
                            "end": 1486,
                            "fullWidth": 1,
                            "width": 1,
                            "text": ")",
                            "value": ")",
                            "valueText": ")"
                        }
                    }
                },
                "semicolonToken": {
                    "kind": "SemicolonToken",
                    "fullStart": 1486,
                    "fullEnd": 1489,
                    "start": 1486,
                    "end": 1487,
                    "fullWidth": 3,
                    "width": 1,
                    "text": ";",
                    "value": ";",
                    "valueText": ";",
                    "hasTrailingTrivia": true,
                    "hasTrailingNewLine": true,
                    "trailingTrivia": [
                        {
                            "kind": "NewLineTrivia",
                            "text": "\r\n"
                        }
                    ]
                }
            }
        ],
        "endOfFileToken": {
            "kind": "EndOfFileToken",
            "fullStart": 1489,
            "fullEnd": 1489,
            "start": 1489,
            "end": 1489,
            "fullWidth": 0,
            "width": 0,
            "text": ""
        }
    },
    "lineMap": {
        "lineStarts": [
            0,
            67,
            152,
            232,
            308,
            380,
            385,
            441,
            635,
            640,
            642,
            644,
            667,
            682,
            741,
            777,
            809,
            829,
            865,
            882,
            884,
            911,
            958,
            994,
            1026,
            1046,
            1083,
            1100,
            1102,
            1146,
            1170,
            1210,
            1229,
            1246,
            1273,
            1296,
            1386,
            1407,
            1447,
            1458,
            1465,
            1489
        ],
        "length": 1489
    }
}<|MERGE_RESOLUTION|>--- conflicted
+++ resolved
@@ -921,12 +921,8 @@
                                                     "start": 900,
                                                     "end": 908,
                                                     "fullWidth": 8,
-<<<<<<< HEAD
                                                     "width": 8,
-                                                    "identifier": {
-=======
                                                     "propertyName": {
->>>>>>> 85e84683
                                                         "kind": "IdentifierName",
                                                         "fullStart": 900,
                                                         "fullEnd": 904,
