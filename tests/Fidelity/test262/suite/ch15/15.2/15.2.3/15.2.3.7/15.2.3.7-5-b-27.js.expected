{
    "isDeclaration": false,
    "languageVersion": "EcmaScript5",
    "parseOptions": {
        "allowAutomaticSemicolonInsertion": true
    },
    "sourceUnit": {
        "kind": "SourceUnit",
        "fullStart": 0,
        "fullEnd": 1119,
        "start": 608,
        "end": 1119,
        "fullWidth": 1119,
        "width": 511,
        "isIncrementallyUnusable": true,
        "moduleElements": [
            {
                "kind": "FunctionDeclaration",
                "fullStart": 0,
                "fullEnd": 1095,
                "start": 608,
                "end": 1093,
                "fullWidth": 1095,
                "width": 485,
                "modifiers": [],
                "functionKeyword": {
                    "kind": "FunctionKeyword",
                    "fullStart": 0,
                    "fullEnd": 617,
                    "start": 608,
                    "end": 616,
                    "fullWidth": 617,
                    "width": 8,
                    "text": "function",
                    "value": "function",
                    "valueText": "function",
                    "hasLeadingTrivia": true,
                    "hasLeadingComment": true,
                    "hasLeadingNewLine": true,
                    "hasTrailingTrivia": true,
                    "leadingTrivia": [
                        {
                            "kind": "SingleLineCommentTrivia",
                            "text": "/// Copyright (c) 2012 Ecma International.  All rights reserved. "
                        },
                        {
                            "kind": "NewLineTrivia",
                            "text": "\r\n"
                        },
                        {
                            "kind": "SingleLineCommentTrivia",
                            "text": "/// Ecma International makes this code available under the terms and conditions set"
                        },
                        {
                            "kind": "NewLineTrivia",
                            "text": "\r\n"
                        },
                        {
                            "kind": "SingleLineCommentTrivia",
                            "text": "/// forth on http://hg.ecmascript.org/tests/test262/raw-file/tip/LICENSE (the "
                        },
                        {
                            "kind": "NewLineTrivia",
                            "text": "\r\n"
                        },
                        {
                            "kind": "SingleLineCommentTrivia",
                            "text": "/// \"Use Terms\").   Any redistribution of this code must retain the above "
                        },
                        {
                            "kind": "NewLineTrivia",
                            "text": "\r\n"
                        },
                        {
                            "kind": "SingleLineCommentTrivia",
                            "text": "/// copyright and this notice and otherwise comply with the Use Terms."
                        },
                        {
                            "kind": "NewLineTrivia",
                            "text": "\r\n"
                        },
                        {
                            "kind": "MultiLineCommentTrivia",
                            "text": "/**\r\n * @path ch15/15.2/15.2.3/15.2.3.7/15.2.3.7-5-b-27.js\r\n * @description Object.defineProperties - 'descObj' is the JSON object which implements its own [[Get]] method to get 'enumerable' property (8.10.5 step 3.a)\r\n */"
                        },
                        {
                            "kind": "NewLineTrivia",
                            "text": "\r\n"
                        },
                        {
                            "kind": "NewLineTrivia",
                            "text": "\r\n"
                        },
                        {
                            "kind": "NewLineTrivia",
                            "text": "\r\n"
                        }
                    ],
                    "trailingTrivia": [
                        {
                            "kind": "WhitespaceTrivia",
                            "text": " "
                        }
                    ]
                },
                "identifier": {
                    "kind": "IdentifierName",
                    "fullStart": 617,
                    "fullEnd": 625,
                    "start": 617,
                    "end": 625,
                    "fullWidth": 8,
                    "width": 8,
                    "text": "testcase",
                    "value": "testcase",
                    "valueText": "testcase"
                },
                "callSignature": {
                    "kind": "CallSignature",
                    "fullStart": 625,
                    "fullEnd": 628,
                    "start": 625,
                    "end": 627,
                    "fullWidth": 3,
                    "width": 2,
                    "parameterList": {
                        "kind": "ParameterList",
                        "fullStart": 625,
                        "fullEnd": 628,
                        "start": 625,
                        "end": 627,
                        "fullWidth": 3,
                        "width": 2,
                        "openParenToken": {
                            "kind": "OpenParenToken",
                            "fullStart": 625,
                            "fullEnd": 626,
                            "start": 625,
                            "end": 626,
                            "fullWidth": 1,
                            "width": 1,
                            "text": "(",
                            "value": "(",
                            "valueText": "("
                        },
                        "parameters": [],
                        "closeParenToken": {
                            "kind": "CloseParenToken",
                            "fullStart": 626,
                            "fullEnd": 628,
                            "start": 626,
                            "end": 627,
                            "fullWidth": 2,
                            "width": 1,
                            "text": ")",
                            "value": ")",
                            "valueText": ")",
                            "hasTrailingTrivia": true,
                            "trailingTrivia": [
                                {
                                    "kind": "WhitespaceTrivia",
                                    "text": " "
                                }
                            ]
                        }
                    }
                },
                "block": {
                    "kind": "Block",
                    "fullStart": 628,
                    "fullEnd": 1095,
                    "start": 628,
                    "end": 1093,
                    "fullWidth": 467,
                    "width": 465,
                    "openBraceToken": {
                        "kind": "OpenBraceToken",
                        "fullStart": 628,
                        "fullEnd": 631,
                        "start": 628,
                        "end": 629,
                        "fullWidth": 3,
                        "width": 1,
                        "text": "{",
                        "value": "{",
                        "valueText": "{",
                        "hasTrailingTrivia": true,
                        "hasTrailingNewLine": true,
                        "trailingTrivia": [
                            {
                                "kind": "NewLineTrivia",
                                "text": "\r\n"
                            }
                        ]
                    },
                    "statements": [
                        {
                            "kind": "VariableStatement",
                            "fullStart": 631,
                            "fullEnd": 656,
                            "start": 641,
                            "end": 654,
                            "fullWidth": 25,
                            "width": 13,
                            "modifiers": [],
                            "variableDeclaration": {
                                "kind": "VariableDeclaration",
                                "fullStart": 631,
                                "fullEnd": 653,
                                "start": 641,
                                "end": 653,
                                "fullWidth": 22,
                                "width": 12,
                                "varKeyword": {
                                    "kind": "VarKeyword",
                                    "fullStart": 631,
                                    "fullEnd": 645,
                                    "start": 641,
                                    "end": 644,
                                    "fullWidth": 14,
                                    "width": 3,
                                    "text": "var",
                                    "value": "var",
                                    "valueText": "var",
                                    "hasLeadingTrivia": true,
                                    "hasLeadingNewLine": true,
                                    "hasTrailingTrivia": true,
                                    "leadingTrivia": [
                                        {
                                            "kind": "NewLineTrivia",
                                            "text": "\r\n"
                                        },
                                        {
                                            "kind": "WhitespaceTrivia",
                                            "text": "        "
                                        }
                                    ],
                                    "trailingTrivia": [
                                        {
                                            "kind": "WhitespaceTrivia",
                                            "text": " "
                                        }
                                    ]
                                },
                                "variableDeclarators": [
                                    {
                                        "kind": "VariableDeclarator",
                                        "fullStart": 645,
                                        "fullEnd": 653,
                                        "start": 645,
                                        "end": 653,
                                        "fullWidth": 8,
<<<<<<< HEAD
                                        "width": 8,
                                        "identifier": {
=======
                                        "propertyName": {
>>>>>>> 85e84683
                                            "kind": "IdentifierName",
                                            "fullStart": 645,
                                            "fullEnd": 649,
                                            "start": 645,
                                            "end": 648,
                                            "fullWidth": 4,
                                            "width": 3,
                                            "text": "obj",
                                            "value": "obj",
                                            "valueText": "obj",
                                            "hasTrailingTrivia": true,
                                            "trailingTrivia": [
                                                {
                                                    "kind": "WhitespaceTrivia",
                                                    "text": " "
                                                }
                                            ]
                                        },
                                        "equalsValueClause": {
                                            "kind": "EqualsValueClause",
                                            "fullStart": 649,
                                            "fullEnd": 653,
                                            "start": 649,
                                            "end": 653,
                                            "fullWidth": 4,
                                            "width": 4,
                                            "equalsToken": {
                                                "kind": "EqualsToken",
                                                "fullStart": 649,
                                                "fullEnd": 651,
                                                "start": 649,
                                                "end": 650,
                                                "fullWidth": 2,
                                                "width": 1,
                                                "text": "=",
                                                "value": "=",
                                                "valueText": "=",
                                                "hasTrailingTrivia": true,
                                                "trailingTrivia": [
                                                    {
                                                        "kind": "WhitespaceTrivia",
                                                        "text": " "
                                                    }
                                                ]
                                            },
                                            "value": {
                                                "kind": "ObjectLiteralExpression",
                                                "fullStart": 651,
                                                "fullEnd": 653,
                                                "start": 651,
                                                "end": 653,
                                                "fullWidth": 2,
                                                "width": 2,
                                                "openBraceToken": {
                                                    "kind": "OpenBraceToken",
                                                    "fullStart": 651,
                                                    "fullEnd": 652,
                                                    "start": 651,
                                                    "end": 652,
                                                    "fullWidth": 1,
                                                    "width": 1,
                                                    "text": "{",
                                                    "value": "{",
                                                    "valueText": "{"
                                                },
                                                "propertyAssignments": [],
                                                "closeBraceToken": {
                                                    "kind": "CloseBraceToken",
                                                    "fullStart": 652,
                                                    "fullEnd": 653,
                                                    "start": 652,
                                                    "end": 653,
                                                    "fullWidth": 1,
                                                    "width": 1,
                                                    "text": "}",
                                                    "value": "}",
                                                    "valueText": "}"
                                                }
                                            }
                                        }
                                    }
                                ]
                            },
                            "semicolonToken": {
                                "kind": "SemicolonToken",
                                "fullStart": 653,
                                "fullEnd": 656,
                                "start": 653,
                                "end": 654,
                                "fullWidth": 3,
                                "width": 1,
                                "text": ";",
                                "value": ";",
                                "valueText": ";",
                                "hasTrailingTrivia": true,
                                "hasTrailingNewLine": true,
                                "trailingTrivia": [
                                    {
                                        "kind": "NewLineTrivia",
                                        "text": "\r\n"
                                    }
                                ]
                            }
                        },
                        {
                            "kind": "VariableStatement",
                            "fullStart": 656,
                            "fullEnd": 687,
                            "start": 664,
                            "end": 685,
                            "fullWidth": 31,
                            "width": 21,
                            "modifiers": [],
                            "variableDeclaration": {
                                "kind": "VariableDeclaration",
                                "fullStart": 656,
                                "fullEnd": 684,
                                "start": 664,
                                "end": 684,
                                "fullWidth": 28,
                                "width": 20,
                                "varKeyword": {
                                    "kind": "VarKeyword",
                                    "fullStart": 656,
                                    "fullEnd": 668,
                                    "start": 664,
                                    "end": 667,
                                    "fullWidth": 12,
                                    "width": 3,
                                    "text": "var",
                                    "value": "var",
                                    "valueText": "var",
                                    "hasLeadingTrivia": true,
                                    "hasTrailingTrivia": true,
                                    "leadingTrivia": [
                                        {
                                            "kind": "WhitespaceTrivia",
                                            "text": "        "
                                        }
                                    ],
                                    "trailingTrivia": [
                                        {
                                            "kind": "WhitespaceTrivia",
                                            "text": " "
                                        }
                                    ]
                                },
                                "variableDeclarators": [
                                    {
                                        "kind": "VariableDeclarator",
                                        "fullStart": 668,
                                        "fullEnd": 684,
                                        "start": 668,
                                        "end": 684,
                                        "fullWidth": 16,
<<<<<<< HEAD
                                        "width": 16,
                                        "identifier": {
=======
                                        "propertyName": {
>>>>>>> 85e84683
                                            "kind": "IdentifierName",
                                            "fullStart": 668,
                                            "fullEnd": 677,
                                            "start": 668,
                                            "end": 676,
                                            "fullWidth": 9,
                                            "width": 8,
                                            "text": "accessed",
                                            "value": "accessed",
                                            "valueText": "accessed",
                                            "hasTrailingTrivia": true,
                                            "trailingTrivia": [
                                                {
                                                    "kind": "WhitespaceTrivia",
                                                    "text": " "
                                                }
                                            ]
                                        },
                                        "equalsValueClause": {
                                            "kind": "EqualsValueClause",
                                            "fullStart": 677,
                                            "fullEnd": 684,
                                            "start": 677,
                                            "end": 684,
                                            "fullWidth": 7,
                                            "width": 7,
                                            "equalsToken": {
                                                "kind": "EqualsToken",
                                                "fullStart": 677,
                                                "fullEnd": 679,
                                                "start": 677,
                                                "end": 678,
                                                "fullWidth": 2,
                                                "width": 1,
                                                "text": "=",
                                                "value": "=",
                                                "valueText": "=",
                                                "hasTrailingTrivia": true,
                                                "trailingTrivia": [
                                                    {
                                                        "kind": "WhitespaceTrivia",
                                                        "text": " "
                                                    }
                                                ]
                                            },
                                            "value": {
                                                "kind": "FalseKeyword",
                                                "fullStart": 679,
                                                "fullEnd": 684,
                                                "start": 679,
                                                "end": 684,
                                                "fullWidth": 5,
                                                "width": 5,
                                                "text": "false",
                                                "value": false,
                                                "valueText": "false"
                                            }
                                        }
                                    }
                                ]
                            },
                            "semicolonToken": {
                                "kind": "SemicolonToken",
                                "fullStart": 684,
                                "fullEnd": 687,
                                "start": 684,
                                "end": 685,
                                "fullWidth": 3,
                                "width": 1,
                                "text": ";",
                                "value": ";",
                                "valueText": ";",
                                "hasTrailingTrivia": true,
                                "hasTrailingNewLine": true,
                                "trailingTrivia": [
                                    {
                                        "kind": "NewLineTrivia",
                                        "text": "\r\n"
                                    }
                                ]
                            }
                        },
                        {
                            "kind": "TryStatement",
                            "fullStart": 687,
                            "fullEnd": 1088,
                            "start": 697,
                            "end": 1086,
                            "fullWidth": 401,
                            "width": 389,
                            "tryKeyword": {
                                "kind": "TryKeyword",
                                "fullStart": 687,
                                "fullEnd": 701,
                                "start": 697,
                                "end": 700,
                                "fullWidth": 14,
                                "width": 3,
                                "text": "try",
                                "value": "try",
                                "valueText": "try",
                                "hasLeadingTrivia": true,
                                "hasLeadingNewLine": true,
                                "hasTrailingTrivia": true,
                                "leadingTrivia": [
                                    {
                                        "kind": "NewLineTrivia",
                                        "text": "\r\n"
                                    },
                                    {
                                        "kind": "WhitespaceTrivia",
                                        "text": "        "
                                    }
                                ],
                                "trailingTrivia": [
                                    {
                                        "kind": "WhitespaceTrivia",
                                        "text": " "
                                    }
                                ]
                            },
                            "block": {
                                "kind": "Block",
                                "fullStart": 701,
                                "fullEnd": 1029,
                                "start": 701,
                                "end": 1028,
                                "fullWidth": 328,
                                "width": 327,
                                "openBraceToken": {
                                    "kind": "OpenBraceToken",
                                    "fullStart": 701,
                                    "fullEnd": 704,
                                    "start": 701,
                                    "end": 702,
                                    "fullWidth": 3,
                                    "width": 1,
                                    "text": "{",
                                    "value": "{",
                                    "valueText": "{",
                                    "hasTrailingTrivia": true,
                                    "hasTrailingNewLine": true,
                                    "trailingTrivia": [
                                        {
                                            "kind": "NewLineTrivia",
                                            "text": "\r\n"
                                        }
                                    ]
                                },
                                "statements": [
                                    {
                                        "kind": "ExpressionStatement",
                                        "fullStart": 704,
                                        "fullEnd": 741,
                                        "start": 716,
                                        "end": 739,
                                        "fullWidth": 37,
                                        "width": 23,
                                        "expression": {
                                            "kind": "AssignmentExpression",
                                            "fullStart": 704,
                                            "fullEnd": 738,
                                            "start": 716,
                                            "end": 738,
                                            "fullWidth": 34,
                                            "width": 22,
                                            "left": {
                                                "kind": "MemberAccessExpression",
                                                "fullStart": 704,
                                                "fullEnd": 732,
                                                "start": 716,
                                                "end": 731,
                                                "fullWidth": 28,
                                                "width": 15,
                                                "expression": {
                                                    "kind": "IdentifierName",
                                                    "fullStart": 704,
                                                    "fullEnd": 720,
                                                    "start": 716,
                                                    "end": 720,
                                                    "fullWidth": 16,
                                                    "width": 4,
                                                    "text": "JSON",
                                                    "value": "JSON",
                                                    "valueText": "JSON",
                                                    "hasLeadingTrivia": true,
                                                    "leadingTrivia": [
                                                        {
                                                            "kind": "WhitespaceTrivia",
                                                            "text": "            "
                                                        }
                                                    ]
                                                },
                                                "dotToken": {
                                                    "kind": "DotToken",
                                                    "fullStart": 720,
                                                    "fullEnd": 721,
                                                    "start": 720,
                                                    "end": 721,
                                                    "fullWidth": 1,
                                                    "width": 1,
                                                    "text": ".",
                                                    "value": ".",
                                                    "valueText": "."
                                                },
                                                "name": {
                                                    "kind": "IdentifierName",
                                                    "fullStart": 721,
                                                    "fullEnd": 732,
                                                    "start": 721,
                                                    "end": 731,
                                                    "fullWidth": 11,
                                                    "width": 10,
                                                    "text": "enumerable",
                                                    "value": "enumerable",
                                                    "valueText": "enumerable",
                                                    "hasTrailingTrivia": true,
                                                    "trailingTrivia": [
                                                        {
                                                            "kind": "WhitespaceTrivia",
                                                            "text": " "
                                                        }
                                                    ]
                                                }
                                            },
                                            "operatorToken": {
                                                "kind": "EqualsToken",
                                                "fullStart": 732,
                                                "fullEnd": 734,
                                                "start": 732,
                                                "end": 733,
                                                "fullWidth": 2,
                                                "width": 1,
                                                "text": "=",
                                                "value": "=",
                                                "valueText": "=",
                                                "hasTrailingTrivia": true,
                                                "trailingTrivia": [
                                                    {
                                                        "kind": "WhitespaceTrivia",
                                                        "text": " "
                                                    }
                                                ]
                                            },
                                            "right": {
                                                "kind": "TrueKeyword",
                                                "fullStart": 734,
                                                "fullEnd": 738,
                                                "start": 734,
                                                "end": 738,
                                                "fullWidth": 4,
                                                "width": 4,
                                                "text": "true",
                                                "value": true,
                                                "valueText": "true"
                                            }
                                        },
                                        "semicolonToken": {
                                            "kind": "SemicolonToken",
                                            "fullStart": 738,
                                            "fullEnd": 741,
                                            "start": 738,
                                            "end": 739,
                                            "fullWidth": 3,
                                            "width": 1,
                                            "text": ";",
                                            "value": ";",
                                            "valueText": ";",
                                            "hasTrailingTrivia": true,
                                            "hasTrailingNewLine": true,
                                            "trailingTrivia": [
                                                {
                                                    "kind": "NewLineTrivia",
                                                    "text": "\r\n"
                                                }
                                            ]
                                        }
                                    },
                                    {
                                        "kind": "ExpressionStatement",
                                        "fullStart": 741,
                                        "fullEnd": 832,
                                        "start": 755,
                                        "end": 830,
                                        "fullWidth": 91,
                                        "width": 75,
                                        "expression": {
                                            "kind": "InvocationExpression",
                                            "fullStart": 741,
                                            "fullEnd": 829,
                                            "start": 755,
                                            "end": 829,
                                            "fullWidth": 88,
                                            "width": 74,
                                            "expression": {
                                                "kind": "MemberAccessExpression",
                                                "fullStart": 741,
                                                "fullEnd": 778,
                                                "start": 755,
                                                "end": 778,
                                                "fullWidth": 37,
                                                "width": 23,
                                                "expression": {
                                                    "kind": "IdentifierName",
                                                    "fullStart": 741,
                                                    "fullEnd": 761,
                                                    "start": 755,
                                                    "end": 761,
                                                    "fullWidth": 20,
                                                    "width": 6,
                                                    "text": "Object",
                                                    "value": "Object",
                                                    "valueText": "Object",
                                                    "hasLeadingTrivia": true,
                                                    "hasLeadingNewLine": true,
                                                    "leadingTrivia": [
                                                        {
                                                            "kind": "NewLineTrivia",
                                                            "text": "\r\n"
                                                        },
                                                        {
                                                            "kind": "WhitespaceTrivia",
                                                            "text": "            "
                                                        }
                                                    ]
                                                },
                                                "dotToken": {
                                                    "kind": "DotToken",
                                                    "fullStart": 761,
                                                    "fullEnd": 762,
                                                    "start": 761,
                                                    "end": 762,
                                                    "fullWidth": 1,
                                                    "width": 1,
                                                    "text": ".",
                                                    "value": ".",
                                                    "valueText": "."
                                                },
                                                "name": {
                                                    "kind": "IdentifierName",
                                                    "fullStart": 762,
                                                    "fullEnd": 778,
                                                    "start": 762,
                                                    "end": 778,
                                                    "fullWidth": 16,
                                                    "width": 16,
                                                    "text": "defineProperties",
                                                    "value": "defineProperties",
                                                    "valueText": "defineProperties"
                                                }
                                            },
                                            "argumentList": {
                                                "kind": "ArgumentList",
                                                "fullStart": 778,
                                                "fullEnd": 829,
                                                "start": 778,
                                                "end": 829,
                                                "fullWidth": 51,
                                                "width": 51,
                                                "openParenToken": {
                                                    "kind": "OpenParenToken",
                                                    "fullStart": 778,
                                                    "fullEnd": 779,
                                                    "start": 778,
                                                    "end": 779,
                                                    "fullWidth": 1,
                                                    "width": 1,
                                                    "text": "(",
                                                    "value": "(",
                                                    "valueText": "("
                                                },
                                                "arguments": [
                                                    {
                                                        "kind": "IdentifierName",
                                                        "fullStart": 779,
                                                        "fullEnd": 782,
                                                        "start": 779,
                                                        "end": 782,
                                                        "fullWidth": 3,
                                                        "width": 3,
                                                        "text": "obj",
                                                        "value": "obj",
                                                        "valueText": "obj"
                                                    },
                                                    {
                                                        "kind": "CommaToken",
                                                        "fullStart": 782,
                                                        "fullEnd": 784,
                                                        "start": 782,
                                                        "end": 783,
                                                        "fullWidth": 2,
                                                        "width": 1,
                                                        "text": ",",
                                                        "value": ",",
                                                        "valueText": ",",
                                                        "hasTrailingTrivia": true,
                                                        "trailingTrivia": [
                                                            {
                                                                "kind": "WhitespaceTrivia",
                                                                "text": " "
                                                            }
                                                        ]
                                                    },
                                                    {
                                                        "kind": "ObjectLiteralExpression",
                                                        "fullStart": 784,
                                                        "fullEnd": 828,
                                                        "start": 784,
                                                        "end": 828,
                                                        "fullWidth": 44,
                                                        "width": 44,
                                                        "openBraceToken": {
                                                            "kind": "OpenBraceToken",
                                                            "fullStart": 784,
                                                            "fullEnd": 787,
                                                            "start": 784,
                                                            "end": 785,
                                                            "fullWidth": 3,
                                                            "width": 1,
                                                            "text": "{",
                                                            "value": "{",
                                                            "valueText": "{",
                                                            "hasTrailingTrivia": true,
                                                            "hasTrailingNewLine": true,
                                                            "trailingTrivia": [
                                                                {
                                                                    "kind": "NewLineTrivia",
                                                                    "text": "\r\n"
                                                                }
                                                            ]
                                                        },
                                                        "propertyAssignments": [
                                                            {
                                                                "kind": "SimplePropertyAssignment",
                                                                "fullStart": 787,
                                                                "fullEnd": 815,
                                                                "start": 803,
                                                                "end": 813,
                                                                "fullWidth": 28,
                                                                "width": 10,
                                                                "propertyName": {
                                                                    "kind": "IdentifierName",
                                                                    "fullStart": 787,
                                                                    "fullEnd": 807,
                                                                    "start": 803,
                                                                    "end": 807,
                                                                    "fullWidth": 20,
                                                                    "width": 4,
                                                                    "text": "prop",
                                                                    "value": "prop",
                                                                    "valueText": "prop",
                                                                    "hasLeadingTrivia": true,
                                                                    "leadingTrivia": [
                                                                        {
                                                                            "kind": "WhitespaceTrivia",
                                                                            "text": "                "
                                                                        }
                                                                    ]
                                                                },
                                                                "colonToken": {
                                                                    "kind": "ColonToken",
                                                                    "fullStart": 807,
                                                                    "fullEnd": 809,
                                                                    "start": 807,
                                                                    "end": 808,
                                                                    "fullWidth": 2,
                                                                    "width": 1,
                                                                    "text": ":",
                                                                    "value": ":",
                                                                    "valueText": ":",
                                                                    "hasTrailingTrivia": true,
                                                                    "trailingTrivia": [
                                                                        {
                                                                            "kind": "WhitespaceTrivia",
                                                                            "text": " "
                                                                        }
                                                                    ]
                                                                },
                                                                "expression": {
                                                                    "kind": "IdentifierName",
                                                                    "fullStart": 809,
                                                                    "fullEnd": 815,
                                                                    "start": 809,
                                                                    "end": 813,
                                                                    "fullWidth": 6,
                                                                    "width": 4,
                                                                    "text": "JSON",
                                                                    "value": "JSON",
                                                                    "valueText": "JSON",
                                                                    "hasTrailingTrivia": true,
                                                                    "hasTrailingNewLine": true,
                                                                    "trailingTrivia": [
                                                                        {
                                                                            "kind": "NewLineTrivia",
                                                                            "text": "\r\n"
                                                                        }
                                                                    ]
                                                                }
                                                            }
                                                        ],
                                                        "closeBraceToken": {
                                                            "kind": "CloseBraceToken",
                                                            "fullStart": 815,
                                                            "fullEnd": 828,
                                                            "start": 827,
                                                            "end": 828,
                                                            "fullWidth": 13,
                                                            "width": 1,
                                                            "text": "}",
                                                            "value": "}",
                                                            "valueText": "}",
                                                            "hasLeadingTrivia": true,
                                                            "leadingTrivia": [
                                                                {
                                                                    "kind": "WhitespaceTrivia",
                                                                    "text": "            "
                                                                }
                                                            ]
                                                        }
                                                    }
                                                ],
                                                "closeParenToken": {
                                                    "kind": "CloseParenToken",
                                                    "fullStart": 828,
                                                    "fullEnd": 829,
                                                    "start": 828,
                                                    "end": 829,
                                                    "fullWidth": 1,
                                                    "width": 1,
                                                    "text": ")",
                                                    "value": ")",
                                                    "valueText": ")"
                                                }
                                            }
                                        },
                                        "semicolonToken": {
                                            "kind": "SemicolonToken",
                                            "fullStart": 829,
                                            "fullEnd": 832,
                                            "start": 829,
                                            "end": 830,
                                            "fullWidth": 3,
                                            "width": 1,
                                            "text": ";",
                                            "value": ";",
                                            "valueText": ";",
                                            "hasTrailingTrivia": true,
                                            "hasTrailingNewLine": true,
                                            "trailingTrivia": [
                                                {
                                                    "kind": "NewLineTrivia",
                                                    "text": "\r\n"
                                                }
                                            ]
                                        }
                                    },
                                    {
                                        "kind": "ForInStatement",
                                        "fullStart": 832,
                                        "fullEnd": 989,
                                        "start": 844,
                                        "end": 987,
                                        "fullWidth": 157,
                                        "width": 143,
                                        "forKeyword": {
                                            "kind": "ForKeyword",
                                            "fullStart": 832,
                                            "fullEnd": 848,
                                            "start": 844,
                                            "end": 847,
                                            "fullWidth": 16,
                                            "width": 3,
                                            "text": "for",
                                            "value": "for",
                                            "valueText": "for",
                                            "hasLeadingTrivia": true,
                                            "hasTrailingTrivia": true,
                                            "leadingTrivia": [
                                                {
                                                    "kind": "WhitespaceTrivia",
                                                    "text": "            "
                                                }
                                            ],
                                            "trailingTrivia": [
                                                {
                                                    "kind": "WhitespaceTrivia",
                                                    "text": " "
                                                }
                                            ]
                                        },
                                        "openParenToken": {
                                            "kind": "OpenParenToken",
                                            "fullStart": 848,
                                            "fullEnd": 849,
                                            "start": 848,
                                            "end": 849,
                                            "fullWidth": 1,
                                            "width": 1,
                                            "text": "(",
                                            "value": "(",
                                            "valueText": "("
                                        },
                                        "variableDeclaration": {
                                            "kind": "VariableDeclaration",
                                            "fullStart": 849,
                                            "fullEnd": 862,
                                            "start": 849,
                                            "end": 861,
                                            "fullWidth": 13,
                                            "width": 12,
                                            "varKeyword": {
                                                "kind": "VarKeyword",
                                                "fullStart": 849,
                                                "fullEnd": 853,
                                                "start": 849,
                                                "end": 852,
                                                "fullWidth": 4,
                                                "width": 3,
                                                "text": "var",
                                                "value": "var",
                                                "valueText": "var",
                                                "hasTrailingTrivia": true,
                                                "trailingTrivia": [
                                                    {
                                                        "kind": "WhitespaceTrivia",
                                                        "text": " "
                                                    }
                                                ]
                                            },
                                            "variableDeclarators": [
                                                {
                                                    "kind": "VariableDeclarator",
                                                    "fullStart": 853,
                                                    "fullEnd": 862,
                                                    "start": 853,
                                                    "end": 861,
                                                    "fullWidth": 9,
<<<<<<< HEAD
                                                    "width": 8,
                                                    "identifier": {
=======
                                                    "propertyName": {
>>>>>>> 85e84683
                                                        "kind": "IdentifierName",
                                                        "fullStart": 853,
                                                        "fullEnd": 862,
                                                        "start": 853,
                                                        "end": 861,
                                                        "fullWidth": 9,
                                                        "width": 8,
                                                        "text": "property",
                                                        "value": "property",
                                                        "valueText": "property",
                                                        "hasTrailingTrivia": true,
                                                        "trailingTrivia": [
                                                            {
                                                                "kind": "WhitespaceTrivia",
                                                                "text": " "
                                                            }
                                                        ]
                                                    }
                                                }
                                            ]
                                        },
                                        "inKeyword": {
                                            "kind": "InKeyword",
                                            "fullStart": 862,
                                            "fullEnd": 865,
                                            "start": 862,
                                            "end": 864,
                                            "fullWidth": 3,
                                            "width": 2,
                                            "text": "in",
                                            "value": "in",
                                            "valueText": "in",
                                            "hasTrailingTrivia": true,
                                            "trailingTrivia": [
                                                {
                                                    "kind": "WhitespaceTrivia",
                                                    "text": " "
                                                }
                                            ]
                                        },
                                        "expression": {
                                            "kind": "IdentifierName",
                                            "fullStart": 865,
                                            "fullEnd": 868,
                                            "start": 865,
                                            "end": 868,
                                            "fullWidth": 3,
                                            "width": 3,
                                            "text": "obj",
                                            "value": "obj",
                                            "valueText": "obj"
                                        },
                                        "closeParenToken": {
                                            "kind": "CloseParenToken",
                                            "fullStart": 868,
                                            "fullEnd": 870,
                                            "start": 868,
                                            "end": 869,
                                            "fullWidth": 2,
                                            "width": 1,
                                            "text": ")",
                                            "value": ")",
                                            "valueText": ")",
                                            "hasTrailingTrivia": true,
                                            "trailingTrivia": [
                                                {
                                                    "kind": "WhitespaceTrivia",
                                                    "text": " "
                                                }
                                            ]
                                        },
                                        "statement": {
                                            "kind": "Block",
                                            "fullStart": 870,
                                            "fullEnd": 989,
                                            "start": 870,
                                            "end": 987,
                                            "fullWidth": 119,
                                            "width": 117,
                                            "openBraceToken": {
                                                "kind": "OpenBraceToken",
                                                "fullStart": 870,
                                                "fullEnd": 873,
                                                "start": 870,
                                                "end": 871,
                                                "fullWidth": 3,
                                                "width": 1,
                                                "text": "{",
                                                "value": "{",
                                                "valueText": "{",
                                                "hasTrailingTrivia": true,
                                                "hasTrailingNewLine": true,
                                                "trailingTrivia": [
                                                    {
                                                        "kind": "NewLineTrivia",
                                                        "text": "\r\n"
                                                    }
                                                ]
                                            },
                                            "statements": [
                                                {
                                                    "kind": "IfStatement",
                                                    "fullStart": 873,
                                                    "fullEnd": 974,
                                                    "start": 889,
                                                    "end": 972,
                                                    "fullWidth": 101,
                                                    "width": 83,
                                                    "ifKeyword": {
                                                        "kind": "IfKeyword",
                                                        "fullStart": 873,
                                                        "fullEnd": 892,
                                                        "start": 889,
                                                        "end": 891,
                                                        "fullWidth": 19,
                                                        "width": 2,
                                                        "text": "if",
                                                        "value": "if",
                                                        "valueText": "if",
                                                        "hasLeadingTrivia": true,
                                                        "hasTrailingTrivia": true,
                                                        "leadingTrivia": [
                                                            {
                                                                "kind": "WhitespaceTrivia",
                                                                "text": "                "
                                                            }
                                                        ],
                                                        "trailingTrivia": [
                                                            {
                                                                "kind": "WhitespaceTrivia",
                                                                "text": " "
                                                            }
                                                        ]
                                                    },
                                                    "openParenToken": {
                                                        "kind": "OpenParenToken",
                                                        "fullStart": 892,
                                                        "fullEnd": 893,
                                                        "start": 892,
                                                        "end": 893,
                                                        "fullWidth": 1,
                                                        "width": 1,
                                                        "text": "(",
                                                        "value": "(",
                                                        "valueText": "("
                                                    },
                                                    "condition": {
                                                        "kind": "EqualsExpression",
                                                        "fullStart": 893,
                                                        "fullEnd": 912,
                                                        "start": 893,
                                                        "end": 912,
                                                        "fullWidth": 19,
                                                        "width": 19,
                                                        "left": {
                                                            "kind": "IdentifierName",
                                                            "fullStart": 893,
                                                            "fullEnd": 902,
                                                            "start": 893,
                                                            "end": 901,
                                                            "fullWidth": 9,
                                                            "width": 8,
                                                            "text": "property",
                                                            "value": "property",
                                                            "valueText": "property",
                                                            "hasTrailingTrivia": true,
                                                            "trailingTrivia": [
                                                                {
                                                                    "kind": "WhitespaceTrivia",
                                                                    "text": " "
                                                                }
                                                            ]
                                                        },
                                                        "operatorToken": {
                                                            "kind": "EqualsEqualsEqualsToken",
                                                            "fullStart": 902,
                                                            "fullEnd": 906,
                                                            "start": 902,
                                                            "end": 905,
                                                            "fullWidth": 4,
                                                            "width": 3,
                                                            "text": "===",
                                                            "value": "===",
                                                            "valueText": "===",
                                                            "hasTrailingTrivia": true,
                                                            "trailingTrivia": [
                                                                {
                                                                    "kind": "WhitespaceTrivia",
                                                                    "text": " "
                                                                }
                                                            ]
                                                        },
                                                        "right": {
                                                            "kind": "StringLiteral",
                                                            "fullStart": 906,
                                                            "fullEnd": 912,
                                                            "start": 906,
                                                            "end": 912,
                                                            "fullWidth": 6,
                                                            "width": 6,
                                                            "text": "\"prop\"",
                                                            "value": "prop",
                                                            "valueText": "prop"
                                                        }
                                                    },
                                                    "closeParenToken": {
                                                        "kind": "CloseParenToken",
                                                        "fullStart": 912,
                                                        "fullEnd": 914,
                                                        "start": 912,
                                                        "end": 913,
                                                        "fullWidth": 2,
                                                        "width": 1,
                                                        "text": ")",
                                                        "value": ")",
                                                        "valueText": ")",
                                                        "hasTrailingTrivia": true,
                                                        "trailingTrivia": [
                                                            {
                                                                "kind": "WhitespaceTrivia",
                                                                "text": " "
                                                            }
                                                        ]
                                                    },
                                                    "statement": {
                                                        "kind": "Block",
                                                        "fullStart": 914,
                                                        "fullEnd": 974,
                                                        "start": 914,
                                                        "end": 972,
                                                        "fullWidth": 60,
                                                        "width": 58,
                                                        "openBraceToken": {
                                                            "kind": "OpenBraceToken",
                                                            "fullStart": 914,
                                                            "fullEnd": 917,
                                                            "start": 914,
                                                            "end": 915,
                                                            "fullWidth": 3,
                                                            "width": 1,
                                                            "text": "{",
                                                            "value": "{",
                                                            "valueText": "{",
                                                            "hasTrailingTrivia": true,
                                                            "hasTrailingNewLine": true,
                                                            "trailingTrivia": [
                                                                {
                                                                    "kind": "NewLineTrivia",
                                                                    "text": "\r\n"
                                                                }
                                                            ]
                                                        },
                                                        "statements": [
                                                            {
                                                                "kind": "ExpressionStatement",
                                                                "fullStart": 917,
                                                                "fullEnd": 955,
                                                                "start": 937,
                                                                "end": 953,
                                                                "fullWidth": 38,
                                                                "width": 16,
                                                                "expression": {
                                                                    "kind": "AssignmentExpression",
                                                                    "fullStart": 917,
                                                                    "fullEnd": 952,
                                                                    "start": 937,
                                                                    "end": 952,
                                                                    "fullWidth": 35,
                                                                    "width": 15,
                                                                    "left": {
                                                                        "kind": "IdentifierName",
                                                                        "fullStart": 917,
                                                                        "fullEnd": 946,
                                                                        "start": 937,
                                                                        "end": 945,
                                                                        "fullWidth": 29,
                                                                        "width": 8,
                                                                        "text": "accessed",
                                                                        "value": "accessed",
                                                                        "valueText": "accessed",
                                                                        "hasLeadingTrivia": true,
                                                                        "hasTrailingTrivia": true,
                                                                        "leadingTrivia": [
                                                                            {
                                                                                "kind": "WhitespaceTrivia",
                                                                                "text": "                    "
                                                                            }
                                                                        ],
                                                                        "trailingTrivia": [
                                                                            {
                                                                                "kind": "WhitespaceTrivia",
                                                                                "text": " "
                                                                            }
                                                                        ]
                                                                    },
                                                                    "operatorToken": {
                                                                        "kind": "EqualsToken",
                                                                        "fullStart": 946,
                                                                        "fullEnd": 948,
                                                                        "start": 946,
                                                                        "end": 947,
                                                                        "fullWidth": 2,
                                                                        "width": 1,
                                                                        "text": "=",
                                                                        "value": "=",
                                                                        "valueText": "=",
                                                                        "hasTrailingTrivia": true,
                                                                        "trailingTrivia": [
                                                                            {
                                                                                "kind": "WhitespaceTrivia",
                                                                                "text": " "
                                                                            }
                                                                        ]
                                                                    },
                                                                    "right": {
                                                                        "kind": "TrueKeyword",
                                                                        "fullStart": 948,
                                                                        "fullEnd": 952,
                                                                        "start": 948,
                                                                        "end": 952,
                                                                        "fullWidth": 4,
                                                                        "width": 4,
                                                                        "text": "true",
                                                                        "value": true,
                                                                        "valueText": "true"
                                                                    }
                                                                },
                                                                "semicolonToken": {
                                                                    "kind": "SemicolonToken",
                                                                    "fullStart": 952,
                                                                    "fullEnd": 955,
                                                                    "start": 952,
                                                                    "end": 953,
                                                                    "fullWidth": 3,
                                                                    "width": 1,
                                                                    "text": ";",
                                                                    "value": ";",
                                                                    "valueText": ";",
                                                                    "hasTrailingTrivia": true,
                                                                    "hasTrailingNewLine": true,
                                                                    "trailingTrivia": [
                                                                        {
                                                                            "kind": "NewLineTrivia",
                                                                            "text": "\r\n"
                                                                        }
                                                                    ]
                                                                }
                                                            }
                                                        ],
                                                        "closeBraceToken": {
                                                            "kind": "CloseBraceToken",
                                                            "fullStart": 955,
                                                            "fullEnd": 974,
                                                            "start": 971,
                                                            "end": 972,
                                                            "fullWidth": 19,
                                                            "width": 1,
                                                            "text": "}",
                                                            "value": "}",
                                                            "valueText": "}",
                                                            "hasLeadingTrivia": true,
                                                            "hasTrailingTrivia": true,
                                                            "hasTrailingNewLine": true,
                                                            "leadingTrivia": [
                                                                {
                                                                    "kind": "WhitespaceTrivia",
                                                                    "text": "                "
                                                                }
                                                            ],
                                                            "trailingTrivia": [
                                                                {
                                                                    "kind": "NewLineTrivia",
                                                                    "text": "\r\n"
                                                                }
                                                            ]
                                                        }
                                                    }
                                                }
                                            ],
                                            "closeBraceToken": {
                                                "kind": "CloseBraceToken",
                                                "fullStart": 974,
                                                "fullEnd": 989,
                                                "start": 986,
                                                "end": 987,
                                                "fullWidth": 15,
                                                "width": 1,
                                                "text": "}",
                                                "value": "}",
                                                "valueText": "}",
                                                "hasLeadingTrivia": true,
                                                "hasTrailingTrivia": true,
                                                "hasTrailingNewLine": true,
                                                "leadingTrivia": [
                                                    {
                                                        "kind": "WhitespaceTrivia",
                                                        "text": "            "
                                                    }
                                                ],
                                                "trailingTrivia": [
                                                    {
                                                        "kind": "NewLineTrivia",
                                                        "text": "\r\n"
                                                    }
                                                ]
                                            }
                                        }
                                    },
                                    {
                                        "kind": "ReturnStatement",
                                        "fullStart": 989,
                                        "fullEnd": 1019,
                                        "start": 1001,
                                        "end": 1017,
                                        "fullWidth": 30,
                                        "width": 16,
                                        "returnKeyword": {
                                            "kind": "ReturnKeyword",
                                            "fullStart": 989,
                                            "fullEnd": 1008,
                                            "start": 1001,
                                            "end": 1007,
                                            "fullWidth": 19,
                                            "width": 6,
                                            "text": "return",
                                            "value": "return",
                                            "valueText": "return",
                                            "hasLeadingTrivia": true,
                                            "hasTrailingTrivia": true,
                                            "leadingTrivia": [
                                                {
                                                    "kind": "WhitespaceTrivia",
                                                    "text": "            "
                                                }
                                            ],
                                            "trailingTrivia": [
                                                {
                                                    "kind": "WhitespaceTrivia",
                                                    "text": " "
                                                }
                                            ]
                                        },
                                        "expression": {
                                            "kind": "IdentifierName",
                                            "fullStart": 1008,
                                            "fullEnd": 1016,
                                            "start": 1008,
                                            "end": 1016,
                                            "fullWidth": 8,
                                            "width": 8,
                                            "text": "accessed",
                                            "value": "accessed",
                                            "valueText": "accessed"
                                        },
                                        "semicolonToken": {
                                            "kind": "SemicolonToken",
                                            "fullStart": 1016,
                                            "fullEnd": 1019,
                                            "start": 1016,
                                            "end": 1017,
                                            "fullWidth": 3,
                                            "width": 1,
                                            "text": ";",
                                            "value": ";",
                                            "valueText": ";",
                                            "hasTrailingTrivia": true,
                                            "hasTrailingNewLine": true,
                                            "trailingTrivia": [
                                                {
                                                    "kind": "NewLineTrivia",
                                                    "text": "\r\n"
                                                }
                                            ]
                                        }
                                    }
                                ],
                                "closeBraceToken": {
                                    "kind": "CloseBraceToken",
                                    "fullStart": 1019,
                                    "fullEnd": 1029,
                                    "start": 1027,
                                    "end": 1028,
                                    "fullWidth": 10,
                                    "width": 1,
                                    "text": "}",
                                    "value": "}",
                                    "valueText": "}",
                                    "hasLeadingTrivia": true,
                                    "hasTrailingTrivia": true,
                                    "leadingTrivia": [
                                        {
                                            "kind": "WhitespaceTrivia",
                                            "text": "        "
                                        }
                                    ],
                                    "trailingTrivia": [
                                        {
                                            "kind": "WhitespaceTrivia",
                                            "text": " "
                                        }
                                    ]
                                }
                            },
                            "finallyClause": {
                                "kind": "FinallyClause",
                                "fullStart": 1029,
                                "fullEnd": 1088,
                                "start": 1029,
                                "end": 1086,
                                "fullWidth": 59,
                                "width": 57,
                                "finallyKeyword": {
                                    "kind": "FinallyKeyword",
                                    "fullStart": 1029,
                                    "fullEnd": 1037,
                                    "start": 1029,
                                    "end": 1036,
                                    "fullWidth": 8,
                                    "width": 7,
                                    "text": "finally",
                                    "value": "finally",
                                    "valueText": "finally",
                                    "hasTrailingTrivia": true,
                                    "trailingTrivia": [
                                        {
                                            "kind": "WhitespaceTrivia",
                                            "text": " "
                                        }
                                    ]
                                },
                                "block": {
                                    "kind": "Block",
                                    "fullStart": 1037,
                                    "fullEnd": 1088,
                                    "start": 1037,
                                    "end": 1086,
                                    "fullWidth": 51,
                                    "width": 49,
                                    "openBraceToken": {
                                        "kind": "OpenBraceToken",
                                        "fullStart": 1037,
                                        "fullEnd": 1040,
                                        "start": 1037,
                                        "end": 1038,
                                        "fullWidth": 3,
                                        "width": 1,
                                        "text": "{",
                                        "value": "{",
                                        "valueText": "{",
                                        "hasTrailingTrivia": true,
                                        "hasTrailingNewLine": true,
                                        "trailingTrivia": [
                                            {
                                                "kind": "NewLineTrivia",
                                                "text": "\r\n"
                                            }
                                        ]
                                    },
                                    "statements": [
                                        {
                                            "kind": "ExpressionStatement",
                                            "fullStart": 1040,
                                            "fullEnd": 1077,
                                            "start": 1052,
                                            "end": 1075,
                                            "fullWidth": 37,
                                            "width": 23,
                                            "expression": {
                                                "kind": "DeleteExpression",
                                                "fullStart": 1040,
                                                "fullEnd": 1074,
                                                "start": 1052,
                                                "end": 1074,
                                                "fullWidth": 34,
                                                "width": 22,
                                                "deleteKeyword": {
                                                    "kind": "DeleteKeyword",
                                                    "fullStart": 1040,
                                                    "fullEnd": 1059,
                                                    "start": 1052,
                                                    "end": 1058,
                                                    "fullWidth": 19,
                                                    "width": 6,
                                                    "text": "delete",
                                                    "value": "delete",
                                                    "valueText": "delete",
                                                    "hasLeadingTrivia": true,
                                                    "hasTrailingTrivia": true,
                                                    "leadingTrivia": [
                                                        {
                                                            "kind": "WhitespaceTrivia",
                                                            "text": "            "
                                                        }
                                                    ],
                                                    "trailingTrivia": [
                                                        {
                                                            "kind": "WhitespaceTrivia",
                                                            "text": " "
                                                        }
                                                    ]
                                                },
                                                "expression": {
                                                    "kind": "MemberAccessExpression",
                                                    "fullStart": 1059,
                                                    "fullEnd": 1074,
                                                    "start": 1059,
                                                    "end": 1074,
                                                    "fullWidth": 15,
                                                    "width": 15,
                                                    "expression": {
                                                        "kind": "IdentifierName",
                                                        "fullStart": 1059,
                                                        "fullEnd": 1063,
                                                        "start": 1059,
                                                        "end": 1063,
                                                        "fullWidth": 4,
                                                        "width": 4,
                                                        "text": "JSON",
                                                        "value": "JSON",
                                                        "valueText": "JSON"
                                                    },
                                                    "dotToken": {
                                                        "kind": "DotToken",
                                                        "fullStart": 1063,
                                                        "fullEnd": 1064,
                                                        "start": 1063,
                                                        "end": 1064,
                                                        "fullWidth": 1,
                                                        "width": 1,
                                                        "text": ".",
                                                        "value": ".",
                                                        "valueText": "."
                                                    },
                                                    "name": {
                                                        "kind": "IdentifierName",
                                                        "fullStart": 1064,
                                                        "fullEnd": 1074,
                                                        "start": 1064,
                                                        "end": 1074,
                                                        "fullWidth": 10,
                                                        "width": 10,
                                                        "text": "enumerable",
                                                        "value": "enumerable",
                                                        "valueText": "enumerable"
                                                    }
                                                }
                                            },
                                            "semicolonToken": {
                                                "kind": "SemicolonToken",
                                                "fullStart": 1074,
                                                "fullEnd": 1077,
                                                "start": 1074,
                                                "end": 1075,
                                                "fullWidth": 3,
                                                "width": 1,
                                                "text": ";",
                                                "value": ";",
                                                "valueText": ";",
                                                "hasTrailingTrivia": true,
                                                "hasTrailingNewLine": true,
                                                "trailingTrivia": [
                                                    {
                                                        "kind": "NewLineTrivia",
                                                        "text": "\r\n"
                                                    }
                                                ]
                                            }
                                        }
                                    ],
                                    "closeBraceToken": {
                                        "kind": "CloseBraceToken",
                                        "fullStart": 1077,
                                        "fullEnd": 1088,
                                        "start": 1085,
                                        "end": 1086,
                                        "fullWidth": 11,
                                        "width": 1,
                                        "text": "}",
                                        "value": "}",
                                        "valueText": "}",
                                        "hasLeadingTrivia": true,
                                        "hasTrailingTrivia": true,
                                        "hasTrailingNewLine": true,
                                        "leadingTrivia": [
                                            {
                                                "kind": "WhitespaceTrivia",
                                                "text": "        "
                                            }
                                        ],
                                        "trailingTrivia": [
                                            {
                                                "kind": "NewLineTrivia",
                                                "text": "\r\n"
                                            }
                                        ]
                                    }
                                }
                            }
                        }
                    ],
                    "closeBraceToken": {
                        "kind": "CloseBraceToken",
                        "fullStart": 1088,
                        "fullEnd": 1095,
                        "start": 1092,
                        "end": 1093,
                        "fullWidth": 7,
                        "width": 1,
                        "text": "}",
                        "value": "}",
                        "valueText": "}",
                        "hasLeadingTrivia": true,
                        "hasTrailingTrivia": true,
                        "hasTrailingNewLine": true,
                        "leadingTrivia": [
                            {
                                "kind": "WhitespaceTrivia",
                                "text": "    "
                            }
                        ],
                        "trailingTrivia": [
                            {
                                "kind": "NewLineTrivia",
                                "text": "\r\n"
                            }
                        ]
                    }
                }
            },
            {
                "kind": "ExpressionStatement",
                "fullStart": 1095,
                "fullEnd": 1119,
                "start": 1095,
                "end": 1117,
                "fullWidth": 24,
                "width": 22,
                "expression": {
                    "kind": "InvocationExpression",
                    "fullStart": 1095,
                    "fullEnd": 1116,
                    "start": 1095,
                    "end": 1116,
                    "fullWidth": 21,
                    "width": 21,
                    "expression": {
                        "kind": "IdentifierName",
                        "fullStart": 1095,
                        "fullEnd": 1106,
                        "start": 1095,
                        "end": 1106,
                        "fullWidth": 11,
                        "width": 11,
                        "text": "runTestCase",
                        "value": "runTestCase",
                        "valueText": "runTestCase"
                    },
                    "argumentList": {
                        "kind": "ArgumentList",
                        "fullStart": 1106,
                        "fullEnd": 1116,
                        "start": 1106,
                        "end": 1116,
                        "fullWidth": 10,
                        "width": 10,
                        "openParenToken": {
                            "kind": "OpenParenToken",
                            "fullStart": 1106,
                            "fullEnd": 1107,
                            "start": 1106,
                            "end": 1107,
                            "fullWidth": 1,
                            "width": 1,
                            "text": "(",
                            "value": "(",
                            "valueText": "("
                        },
                        "arguments": [
                            {
                                "kind": "IdentifierName",
                                "fullStart": 1107,
                                "fullEnd": 1115,
                                "start": 1107,
                                "end": 1115,
                                "fullWidth": 8,
                                "width": 8,
                                "text": "testcase",
                                "value": "testcase",
                                "valueText": "testcase"
                            }
                        ],
                        "closeParenToken": {
                            "kind": "CloseParenToken",
                            "fullStart": 1115,
                            "fullEnd": 1116,
                            "start": 1115,
                            "end": 1116,
                            "fullWidth": 1,
                            "width": 1,
                            "text": ")",
                            "value": ")",
                            "valueText": ")"
                        }
                    }
                },
                "semicolonToken": {
                    "kind": "SemicolonToken",
                    "fullStart": 1116,
                    "fullEnd": 1119,
                    "start": 1116,
                    "end": 1117,
                    "fullWidth": 3,
                    "width": 1,
                    "text": ";",
                    "value": ";",
                    "valueText": ";",
                    "hasTrailingTrivia": true,
                    "hasTrailingNewLine": true,
                    "trailingTrivia": [
                        {
                            "kind": "NewLineTrivia",
                            "text": "\r\n"
                        }
                    ]
                }
            }
        ],
        "endOfFileToken": {
            "kind": "EndOfFileToken",
            "fullStart": 1119,
            "fullEnd": 1119,
            "start": 1119,
            "end": 1119,
            "fullWidth": 0,
            "width": 0,
            "text": ""
        }
    },
    "lineMap": {
        "lineStarts": [
            0,
            67,
            152,
            232,
            308,
            380,
            385,
            440,
            599,
            604,
            606,
            608,
            631,
            633,
            656,
            687,
            689,
            704,
            741,
            743,
            787,
            815,
            832,
            873,
            917,
            955,
            974,
            989,
            1019,
            1040,
            1077,
            1088,
            1095,
            1119
        ],
        "length": 1119
    }
}<|MERGE_RESOLUTION|>--- conflicted
+++ resolved
@@ -250,12 +250,8 @@
                                         "start": 645,
                                         "end": 653,
                                         "fullWidth": 8,
-<<<<<<< HEAD
                                         "width": 8,
-                                        "identifier": {
-=======
                                         "propertyName": {
->>>>>>> 85e84683
                                             "kind": "IdentifierName",
                                             "fullStart": 645,
                                             "fullEnd": 649,
@@ -411,12 +407,8 @@
                                         "start": 668,
                                         "end": 684,
                                         "fullWidth": 16,
-<<<<<<< HEAD
                                         "width": 16,
-                                        "identifier": {
-=======
                                         "propertyName": {
->>>>>>> 85e84683
                                             "kind": "IdentifierName",
                                             "fullStart": 668,
                                             "fullEnd": 677,
@@ -1054,12 +1046,8 @@
                                                     "start": 853,
                                                     "end": 861,
                                                     "fullWidth": 9,
-<<<<<<< HEAD
                                                     "width": 8,
-                                                    "identifier": {
-=======
                                                     "propertyName": {
->>>>>>> 85e84683
                                                         "kind": "IdentifierName",
                                                         "fullStart": 853,
                                                         "fullEnd": 862,
