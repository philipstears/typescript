{
    "isDeclaration": false,
    "languageVersion": "EcmaScript5",
    "parseOptions": {
        "allowAutomaticSemicolonInsertion": true
    },
    "sourceUnit": {
        "kind": "SourceUnit",
        "fullStart": 0,
        "fullEnd": 1037,
        "start": 567,
        "end": 1037,
        "fullWidth": 1037,
        "width": 470,
        "isIncrementallyUnusable": true,
        "moduleElements": [
            {
                "kind": "FunctionDeclaration",
                "fullStart": 0,
                "fullEnd": 1013,
                "start": 567,
                "end": 1011,
                "fullWidth": 1013,
                "width": 444,
                "isIncrementallyUnusable": true,
                "modifiers": [],
                "functionKeyword": {
                    "kind": "FunctionKeyword",
                    "fullStart": 0,
                    "fullEnd": 576,
                    "start": 567,
                    "end": 575,
                    "fullWidth": 576,
                    "width": 8,
                    "text": "function",
                    "value": "function",
                    "valueText": "function",
                    "hasLeadingTrivia": true,
                    "hasLeadingComment": true,
                    "hasLeadingNewLine": true,
                    "hasTrailingTrivia": true,
                    "leadingTrivia": [
                        {
                            "kind": "SingleLineCommentTrivia",
                            "text": "/// Copyright (c) 2012 Ecma International.  All rights reserved. "
                        },
                        {
                            "kind": "NewLineTrivia",
                            "text": "\r\n"
                        },
                        {
                            "kind": "SingleLineCommentTrivia",
                            "text": "/// Ecma International makes this code available under the terms and conditions set"
                        },
                        {
                            "kind": "NewLineTrivia",
                            "text": "\r\n"
                        },
                        {
                            "kind": "SingleLineCommentTrivia",
                            "text": "/// forth on http://hg.ecmascript.org/tests/test262/raw-file/tip/LICENSE (the "
                        },
                        {
                            "kind": "NewLineTrivia",
                            "text": "\r\n"
                        },
                        {
                            "kind": "SingleLineCommentTrivia",
                            "text": "/// \"Use Terms\").   Any redistribution of this code must retain the above "
                        },
                        {
                            "kind": "NewLineTrivia",
                            "text": "\r\n"
                        },
                        {
                            "kind": "SingleLineCommentTrivia",
                            "text": "/// copyright and this notice and otherwise comply with the Use Terms."
                        },
                        {
                            "kind": "NewLineTrivia",
                            "text": "\r\n"
                        },
                        {
                            "kind": "MultiLineCommentTrivia",
                            "text": "/**\r\n * @path ch15/15.2/15.2.3/15.2.3.7/15.2.3.7-3-6.js\r\n * @description Object.defineProperties - enumerable inherited accessor property of 'Properties' is not defined in 'O' \r\n */"
                        },
                        {
                            "kind": "NewLineTrivia",
                            "text": "\r\n"
                        },
                        {
                            "kind": "NewLineTrivia",
                            "text": "\r\n"
                        },
                        {
                            "kind": "NewLineTrivia",
                            "text": "\r\n"
                        }
                    ],
                    "trailingTrivia": [
                        {
                            "kind": "WhitespaceTrivia",
                            "text": " "
                        }
                    ]
                },
                "identifier": {
                    "kind": "IdentifierName",
                    "fullStart": 576,
                    "fullEnd": 584,
                    "start": 576,
                    "end": 584,
                    "fullWidth": 8,
                    "width": 8,
                    "text": "testcase",
                    "value": "testcase",
                    "valueText": "testcase"
                },
                "callSignature": {
                    "kind": "CallSignature",
                    "fullStart": 584,
                    "fullEnd": 587,
                    "start": 584,
                    "end": 586,
                    "fullWidth": 3,
                    "width": 2,
                    "parameterList": {
                        "kind": "ParameterList",
                        "fullStart": 584,
                        "fullEnd": 587,
                        "start": 584,
                        "end": 586,
                        "fullWidth": 3,
                        "width": 2,
                        "openParenToken": {
                            "kind": "OpenParenToken",
                            "fullStart": 584,
                            "fullEnd": 585,
                            "start": 584,
                            "end": 585,
                            "fullWidth": 1,
                            "width": 1,
                            "text": "(",
                            "value": "(",
                            "valueText": "("
                        },
                        "parameters": [],
                        "closeParenToken": {
                            "kind": "CloseParenToken",
                            "fullStart": 585,
                            "fullEnd": 587,
                            "start": 585,
                            "end": 586,
                            "fullWidth": 2,
                            "width": 1,
                            "text": ")",
                            "value": ")",
                            "valueText": ")",
                            "hasTrailingTrivia": true,
                            "trailingTrivia": [
                                {
                                    "kind": "WhitespaceTrivia",
                                    "text": " "
                                }
                            ]
                        }
                    }
                },
                "block": {
                    "kind": "Block",
                    "fullStart": 587,
                    "fullEnd": 1013,
                    "start": 587,
                    "end": 1011,
                    "fullWidth": 426,
                    "width": 424,
                    "isIncrementallyUnusable": true,
                    "openBraceToken": {
                        "kind": "OpenBraceToken",
                        "fullStart": 587,
                        "fullEnd": 590,
                        "start": 587,
                        "end": 588,
                        "fullWidth": 3,
                        "width": 1,
                        "text": "{",
                        "value": "{",
                        "valueText": "{",
                        "hasTrailingTrivia": true,
                        "hasTrailingNewLine": true,
                        "trailingTrivia": [
                            {
                                "kind": "NewLineTrivia",
                                "text": "\r\n"
                            }
                        ]
                    },
                    "statements": [
                        {
                            "kind": "VariableStatement",
                            "fullStart": 590,
                            "fullEnd": 615,
                            "start": 600,
                            "end": 613,
                            "fullWidth": 25,
                            "width": 13,
                            "modifiers": [],
                            "variableDeclaration": {
                                "kind": "VariableDeclaration",
                                "fullStart": 590,
                                "fullEnd": 612,
                                "start": 600,
                                "end": 612,
                                "fullWidth": 22,
                                "width": 12,
                                "varKeyword": {
                                    "kind": "VarKeyword",
                                    "fullStart": 590,
                                    "fullEnd": 604,
                                    "start": 600,
                                    "end": 603,
                                    "fullWidth": 14,
                                    "width": 3,
                                    "text": "var",
                                    "value": "var",
                                    "valueText": "var",
                                    "hasLeadingTrivia": true,
                                    "hasLeadingNewLine": true,
                                    "hasTrailingTrivia": true,
                                    "leadingTrivia": [
                                        {
                                            "kind": "NewLineTrivia",
                                            "text": "\r\n"
                                        },
                                        {
                                            "kind": "WhitespaceTrivia",
                                            "text": "        "
                                        }
                                    ],
                                    "trailingTrivia": [
                                        {
                                            "kind": "WhitespaceTrivia",
                                            "text": " "
                                        }
                                    ]
                                },
                                "variableDeclarators": [
                                    {
                                        "kind": "VariableDeclarator",
                                        "fullStart": 604,
                                        "fullEnd": 612,
                                        "start": 604,
                                        "end": 612,
                                        "fullWidth": 8,
<<<<<<< HEAD
                                        "width": 8,
                                        "identifier": {
=======
                                        "propertyName": {
>>>>>>> 85e84683
                                            "kind": "IdentifierName",
                                            "fullStart": 604,
                                            "fullEnd": 608,
                                            "start": 604,
                                            "end": 607,
                                            "fullWidth": 4,
                                            "width": 3,
                                            "text": "obj",
                                            "value": "obj",
                                            "valueText": "obj",
                                            "hasTrailingTrivia": true,
                                            "trailingTrivia": [
                                                {
                                                    "kind": "WhitespaceTrivia",
                                                    "text": " "
                                                }
                                            ]
                                        },
                                        "equalsValueClause": {
                                            "kind": "EqualsValueClause",
                                            "fullStart": 608,
                                            "fullEnd": 612,
                                            "start": 608,
                                            "end": 612,
                                            "fullWidth": 4,
                                            "width": 4,
                                            "equalsToken": {
                                                "kind": "EqualsToken",
                                                "fullStart": 608,
                                                "fullEnd": 610,
                                                "start": 608,
                                                "end": 609,
                                                "fullWidth": 2,
                                                "width": 1,
                                                "text": "=",
                                                "value": "=",
                                                "valueText": "=",
                                                "hasTrailingTrivia": true,
                                                "trailingTrivia": [
                                                    {
                                                        "kind": "WhitespaceTrivia",
                                                        "text": " "
                                                    }
                                                ]
                                            },
                                            "value": {
                                                "kind": "ObjectLiteralExpression",
                                                "fullStart": 610,
                                                "fullEnd": 612,
                                                "start": 610,
                                                "end": 612,
                                                "fullWidth": 2,
                                                "width": 2,
                                                "openBraceToken": {
                                                    "kind": "OpenBraceToken",
                                                    "fullStart": 610,
                                                    "fullEnd": 611,
                                                    "start": 610,
                                                    "end": 611,
                                                    "fullWidth": 1,
                                                    "width": 1,
                                                    "text": "{",
                                                    "value": "{",
                                                    "valueText": "{"
                                                },
                                                "propertyAssignments": [],
                                                "closeBraceToken": {
                                                    "kind": "CloseBraceToken",
                                                    "fullStart": 611,
                                                    "fullEnd": 612,
                                                    "start": 611,
                                                    "end": 612,
                                                    "fullWidth": 1,
                                                    "width": 1,
                                                    "text": "}",
                                                    "value": "}",
                                                    "valueText": "}"
                                                }
                                            }
                                        }
                                    }
                                ]
                            },
                            "semicolonToken": {
                                "kind": "SemicolonToken",
                                "fullStart": 612,
                                "fullEnd": 615,
                                "start": 612,
                                "end": 613,
                                "fullWidth": 3,
                                "width": 1,
                                "text": ";",
                                "value": ";",
                                "valueText": ";",
                                "hasTrailingTrivia": true,
                                "hasTrailingNewLine": true,
                                "trailingTrivia": [
                                    {
                                        "kind": "NewLineTrivia",
                                        "text": "\r\n"
                                    }
                                ]
                            }
                        },
                        {
                            "kind": "VariableStatement",
                            "fullStart": 615,
                            "fullEnd": 640,
                            "start": 623,
                            "end": 638,
                            "fullWidth": 25,
                            "width": 15,
                            "modifiers": [],
                            "variableDeclaration": {
                                "kind": "VariableDeclaration",
                                "fullStart": 615,
                                "fullEnd": 637,
                                "start": 623,
                                "end": 637,
                                "fullWidth": 22,
                                "width": 14,
                                "varKeyword": {
                                    "kind": "VarKeyword",
                                    "fullStart": 615,
                                    "fullEnd": 627,
                                    "start": 623,
                                    "end": 626,
                                    "fullWidth": 12,
                                    "width": 3,
                                    "text": "var",
                                    "value": "var",
                                    "valueText": "var",
                                    "hasLeadingTrivia": true,
                                    "hasTrailingTrivia": true,
                                    "leadingTrivia": [
                                        {
                                            "kind": "WhitespaceTrivia",
                                            "text": "        "
                                        }
                                    ],
                                    "trailingTrivia": [
                                        {
                                            "kind": "WhitespaceTrivia",
                                            "text": " "
                                        }
                                    ]
                                },
                                "variableDeclarators": [
                                    {
                                        "kind": "VariableDeclarator",
                                        "fullStart": 627,
                                        "fullEnd": 637,
                                        "start": 627,
                                        "end": 637,
                                        "fullWidth": 10,
<<<<<<< HEAD
                                        "width": 10,
                                        "identifier": {
=======
                                        "propertyName": {
>>>>>>> 85e84683
                                            "kind": "IdentifierName",
                                            "fullStart": 627,
                                            "fullEnd": 633,
                                            "start": 627,
                                            "end": 632,
                                            "fullWidth": 6,
                                            "width": 5,
                                            "text": "proto",
                                            "value": "proto",
                                            "valueText": "proto",
                                            "hasTrailingTrivia": true,
                                            "trailingTrivia": [
                                                {
                                                    "kind": "WhitespaceTrivia",
                                                    "text": " "
                                                }
                                            ]
                                        },
                                        "equalsValueClause": {
                                            "kind": "EqualsValueClause",
                                            "fullStart": 633,
                                            "fullEnd": 637,
                                            "start": 633,
                                            "end": 637,
                                            "fullWidth": 4,
                                            "width": 4,
                                            "equalsToken": {
                                                "kind": "EqualsToken",
                                                "fullStart": 633,
                                                "fullEnd": 635,
                                                "start": 633,
                                                "end": 634,
                                                "fullWidth": 2,
                                                "width": 1,
                                                "text": "=",
                                                "value": "=",
                                                "valueText": "=",
                                                "hasTrailingTrivia": true,
                                                "trailingTrivia": [
                                                    {
                                                        "kind": "WhitespaceTrivia",
                                                        "text": " "
                                                    }
                                                ]
                                            },
                                            "value": {
                                                "kind": "ObjectLiteralExpression",
                                                "fullStart": 635,
                                                "fullEnd": 637,
                                                "start": 635,
                                                "end": 637,
                                                "fullWidth": 2,
                                                "width": 2,
                                                "openBraceToken": {
                                                    "kind": "OpenBraceToken",
                                                    "fullStart": 635,
                                                    "fullEnd": 636,
                                                    "start": 635,
                                                    "end": 636,
                                                    "fullWidth": 1,
                                                    "width": 1,
                                                    "text": "{",
                                                    "value": "{",
                                                    "valueText": "{"
                                                },
                                                "propertyAssignments": [],
                                                "closeBraceToken": {
                                                    "kind": "CloseBraceToken",
                                                    "fullStart": 636,
                                                    "fullEnd": 637,
                                                    "start": 636,
                                                    "end": 637,
                                                    "fullWidth": 1,
                                                    "width": 1,
                                                    "text": "}",
                                                    "value": "}",
                                                    "valueText": "}"
                                                }
                                            }
                                        }
                                    }
                                ]
                            },
                            "semicolonToken": {
                                "kind": "SemicolonToken",
                                "fullStart": 637,
                                "fullEnd": 640,
                                "start": 637,
                                "end": 638,
                                "fullWidth": 3,
                                "width": 1,
                                "text": ";",
                                "value": ";",
                                "valueText": ";",
                                "hasTrailingTrivia": true,
                                "hasTrailingNewLine": true,
                                "trailingTrivia": [
                                    {
                                        "kind": "NewLineTrivia",
                                        "text": "\r\n"
                                    }
                                ]
                            }
                        },
                        {
                            "kind": "ExpressionStatement",
                            "fullStart": 640,
                            "fullEnd": 809,
                            "start": 650,
                            "end": 807,
                            "fullWidth": 169,
                            "width": 157,
                            "isIncrementallyUnusable": true,
                            "expression": {
                                "kind": "InvocationExpression",
                                "fullStart": 640,
                                "fullEnd": 806,
                                "start": 650,
                                "end": 806,
                                "fullWidth": 166,
                                "width": 156,
                                "isIncrementallyUnusable": true,
                                "expression": {
                                    "kind": "MemberAccessExpression",
                                    "fullStart": 640,
                                    "fullEnd": 671,
                                    "start": 650,
                                    "end": 671,
                                    "fullWidth": 31,
                                    "width": 21,
                                    "expression": {
                                        "kind": "IdentifierName",
                                        "fullStart": 640,
                                        "fullEnd": 656,
                                        "start": 650,
                                        "end": 656,
                                        "fullWidth": 16,
                                        "width": 6,
                                        "text": "Object",
                                        "value": "Object",
                                        "valueText": "Object",
                                        "hasLeadingTrivia": true,
                                        "hasLeadingNewLine": true,
                                        "leadingTrivia": [
                                            {
                                                "kind": "NewLineTrivia",
                                                "text": "\r\n"
                                            },
                                            {
                                                "kind": "WhitespaceTrivia",
                                                "text": "        "
                                            }
                                        ]
                                    },
                                    "dotToken": {
                                        "kind": "DotToken",
                                        "fullStart": 656,
                                        "fullEnd": 657,
                                        "start": 656,
                                        "end": 657,
                                        "fullWidth": 1,
                                        "width": 1,
                                        "text": ".",
                                        "value": ".",
                                        "valueText": "."
                                    },
                                    "name": {
                                        "kind": "IdentifierName",
                                        "fullStart": 657,
                                        "fullEnd": 671,
                                        "start": 657,
                                        "end": 671,
                                        "fullWidth": 14,
                                        "width": 14,
                                        "text": "defineProperty",
                                        "value": "defineProperty",
                                        "valueText": "defineProperty"
                                    }
                                },
                                "argumentList": {
                                    "kind": "ArgumentList",
                                    "fullStart": 671,
                                    "fullEnd": 806,
                                    "start": 671,
                                    "end": 806,
                                    "fullWidth": 135,
                                    "width": 135,
                                    "isIncrementallyUnusable": true,
                                    "openParenToken": {
                                        "kind": "OpenParenToken",
                                        "fullStart": 671,
                                        "fullEnd": 672,
                                        "start": 671,
                                        "end": 672,
                                        "fullWidth": 1,
                                        "width": 1,
                                        "text": "(",
                                        "value": "(",
                                        "valueText": "("
                                    },
                                    "arguments": [
                                        {
                                            "kind": "IdentifierName",
                                            "fullStart": 672,
                                            "fullEnd": 677,
                                            "start": 672,
                                            "end": 677,
                                            "fullWidth": 5,
                                            "width": 5,
                                            "text": "proto",
                                            "value": "proto",
                                            "valueText": "proto"
                                        },
                                        {
                                            "kind": "CommaToken",
                                            "fullStart": 677,
                                            "fullEnd": 679,
                                            "start": 677,
                                            "end": 678,
                                            "fullWidth": 2,
                                            "width": 1,
                                            "text": ",",
                                            "value": ",",
                                            "valueText": ",",
                                            "hasTrailingTrivia": true,
                                            "trailingTrivia": [
                                                {
                                                    "kind": "WhitespaceTrivia",
                                                    "text": " "
                                                }
                                            ]
                                        },
                                        {
                                            "kind": "StringLiteral",
                                            "fullStart": 679,
                                            "fullEnd": 685,
                                            "start": 679,
                                            "end": 685,
                                            "fullWidth": 6,
                                            "width": 6,
                                            "text": "\"prop\"",
                                            "value": "prop",
                                            "valueText": "prop"
                                        },
                                        {
                                            "kind": "CommaToken",
                                            "fullStart": 685,
                                            "fullEnd": 687,
                                            "start": 685,
                                            "end": 686,
                                            "fullWidth": 2,
                                            "width": 1,
                                            "text": ",",
                                            "value": ",",
                                            "valueText": ",",
                                            "hasTrailingTrivia": true,
                                            "trailingTrivia": [
                                                {
                                                    "kind": "WhitespaceTrivia",
                                                    "text": " "
                                                }
                                            ]
                                        },
                                        {
                                            "kind": "ObjectLiteralExpression",
                                            "fullStart": 687,
                                            "fullEnd": 805,
                                            "start": 687,
                                            "end": 805,
                                            "fullWidth": 118,
                                            "width": 118,
                                            "isIncrementallyUnusable": true,
                                            "openBraceToken": {
                                                "kind": "OpenBraceToken",
                                                "fullStart": 687,
                                                "fullEnd": 690,
                                                "start": 687,
                                                "end": 688,
                                                "fullWidth": 3,
                                                "width": 1,
                                                "text": "{",
                                                "value": "{",
                                                "valueText": "{",
                                                "hasTrailingTrivia": true,
                                                "hasTrailingNewLine": true,
                                                "trailingTrivia": [
                                                    {
                                                        "kind": "NewLineTrivia",
                                                        "text": "\r\n"
                                                    }
                                                ]
                                            },
                                            "propertyAssignments": [
                                                {
                                                    "kind": "SimplePropertyAssignment",
                                                    "fullStart": 690,
                                                    "fullEnd": 763,
                                                    "start": 702,
                                                    "end": 763,
                                                    "fullWidth": 73,
                                                    "width": 61,
                                                    "isIncrementallyUnusable": true,
                                                    "propertyName": {
                                                        "kind": "IdentifierName",
                                                        "fullStart": 690,
                                                        "fullEnd": 705,
                                                        "start": 702,
                                                        "end": 705,
                                                        "fullWidth": 15,
                                                        "width": 3,
                                                        "text": "get",
                                                        "value": "get",
                                                        "valueText": "get",
                                                        "hasLeadingTrivia": true,
                                                        "leadingTrivia": [
                                                            {
                                                                "kind": "WhitespaceTrivia",
                                                                "text": "            "
                                                            }
                                                        ]
                                                    },
                                                    "colonToken": {
                                                        "kind": "ColonToken",
                                                        "fullStart": 705,
                                                        "fullEnd": 707,
                                                        "start": 705,
                                                        "end": 706,
                                                        "fullWidth": 2,
                                                        "width": 1,
                                                        "text": ":",
                                                        "value": ":",
                                                        "valueText": ":",
                                                        "hasTrailingTrivia": true,
                                                        "trailingTrivia": [
                                                            {
                                                                "kind": "WhitespaceTrivia",
                                                                "text": " "
                                                            }
                                                        ]
                                                    },
                                                    "expression": {
                                                        "kind": "FunctionExpression",
                                                        "fullStart": 707,
                                                        "fullEnd": 763,
                                                        "start": 707,
                                                        "end": 763,
                                                        "fullWidth": 56,
                                                        "width": 56,
                                                        "functionKeyword": {
                                                            "kind": "FunctionKeyword",
                                                            "fullStart": 707,
                                                            "fullEnd": 716,
                                                            "start": 707,
                                                            "end": 715,
                                                            "fullWidth": 9,
                                                            "width": 8,
                                                            "text": "function",
                                                            "value": "function",
                                                            "valueText": "function",
                                                            "hasTrailingTrivia": true,
                                                            "trailingTrivia": [
                                                                {
                                                                    "kind": "WhitespaceTrivia",
                                                                    "text": " "
                                                                }
                                                            ]
                                                        },
                                                        "callSignature": {
                                                            "kind": "CallSignature",
                                                            "fullStart": 716,
                                                            "fullEnd": 719,
                                                            "start": 716,
                                                            "end": 718,
                                                            "fullWidth": 3,
                                                            "width": 2,
                                                            "parameterList": {
                                                                "kind": "ParameterList",
                                                                "fullStart": 716,
                                                                "fullEnd": 719,
                                                                "start": 716,
                                                                "end": 718,
                                                                "fullWidth": 3,
                                                                "width": 2,
                                                                "openParenToken": {
                                                                    "kind": "OpenParenToken",
                                                                    "fullStart": 716,
                                                                    "fullEnd": 717,
                                                                    "start": 716,
                                                                    "end": 717,
                                                                    "fullWidth": 1,
                                                                    "width": 1,
                                                                    "text": "(",
                                                                    "value": "(",
                                                                    "valueText": "("
                                                                },
                                                                "parameters": [],
                                                                "closeParenToken": {
                                                                    "kind": "CloseParenToken",
                                                                    "fullStart": 717,
                                                                    "fullEnd": 719,
                                                                    "start": 717,
                                                                    "end": 718,
                                                                    "fullWidth": 2,
                                                                    "width": 1,
                                                                    "text": ")",
                                                                    "value": ")",
                                                                    "valueText": ")",
                                                                    "hasTrailingTrivia": true,
                                                                    "trailingTrivia": [
                                                                        {
                                                                            "kind": "WhitespaceTrivia",
                                                                            "text": " "
                                                                        }
                                                                    ]
                                                                }
                                                            }
                                                        },
                                                        "block": {
                                                            "kind": "Block",
                                                            "fullStart": 719,
                                                            "fullEnd": 763,
                                                            "start": 719,
                                                            "end": 763,
                                                            "fullWidth": 44,
                                                            "width": 44,
                                                            "openBraceToken": {
                                                                "kind": "OpenBraceToken",
                                                                "fullStart": 719,
                                                                "fullEnd": 722,
                                                                "start": 719,
                                                                "end": 720,
                                                                "fullWidth": 3,
                                                                "width": 1,
                                                                "text": "{",
                                                                "value": "{",
                                                                "valueText": "{",
                                                                "hasTrailingTrivia": true,
                                                                "hasTrailingNewLine": true,
                                                                "trailingTrivia": [
                                                                    {
                                                                        "kind": "NewLineTrivia",
                                                                        "text": "\r\n"
                                                                    }
                                                                ]
                                                            },
                                                            "statements": [
                                                                {
                                                                    "kind": "ReturnStatement",
                                                                    "fullStart": 722,
                                                                    "fullEnd": 750,
                                                                    "start": 738,
                                                                    "end": 748,
                                                                    "fullWidth": 28,
                                                                    "width": 10,
                                                                    "returnKeyword": {
                                                                        "kind": "ReturnKeyword",
                                                                        "fullStart": 722,
                                                                        "fullEnd": 745,
                                                                        "start": 738,
                                                                        "end": 744,
                                                                        "fullWidth": 23,
                                                                        "width": 6,
                                                                        "text": "return",
                                                                        "value": "return",
                                                                        "valueText": "return",
                                                                        "hasLeadingTrivia": true,
                                                                        "hasTrailingTrivia": true,
                                                                        "leadingTrivia": [
                                                                            {
                                                                                "kind": "WhitespaceTrivia",
                                                                                "text": "                "
                                                                            }
                                                                        ],
                                                                        "trailingTrivia": [
                                                                            {
                                                                                "kind": "WhitespaceTrivia",
                                                                                "text": " "
                                                                            }
                                                                        ]
                                                                    },
                                                                    "expression": {
                                                                        "kind": "ObjectLiteralExpression",
                                                                        "fullStart": 745,
                                                                        "fullEnd": 747,
                                                                        "start": 745,
                                                                        "end": 747,
                                                                        "fullWidth": 2,
                                                                        "width": 2,
                                                                        "openBraceToken": {
                                                                            "kind": "OpenBraceToken",
                                                                            "fullStart": 745,
                                                                            "fullEnd": 746,
                                                                            "start": 745,
                                                                            "end": 746,
                                                                            "fullWidth": 1,
                                                                            "width": 1,
                                                                            "text": "{",
                                                                            "value": "{",
                                                                            "valueText": "{"
                                                                        },
                                                                        "propertyAssignments": [],
                                                                        "closeBraceToken": {
                                                                            "kind": "CloseBraceToken",
                                                                            "fullStart": 746,
                                                                            "fullEnd": 747,
                                                                            "start": 746,
                                                                            "end": 747,
                                                                            "fullWidth": 1,
                                                                            "width": 1,
                                                                            "text": "}",
                                                                            "value": "}",
                                                                            "valueText": "}"
                                                                        }
                                                                    },
                                                                    "semicolonToken": {
                                                                        "kind": "SemicolonToken",
                                                                        "fullStart": 747,
                                                                        "fullEnd": 750,
                                                                        "start": 747,
                                                                        "end": 748,
                                                                        "fullWidth": 3,
                                                                        "width": 1,
                                                                        "text": ";",
                                                                        "value": ";",
                                                                        "valueText": ";",
                                                                        "hasTrailingTrivia": true,
                                                                        "hasTrailingNewLine": true,
                                                                        "trailingTrivia": [
                                                                            {
                                                                                "kind": "NewLineTrivia",
                                                                                "text": "\r\n"
                                                                            }
                                                                        ]
                                                                    }
                                                                }
                                                            ],
                                                            "closeBraceToken": {
                                                                "kind": "CloseBraceToken",
                                                                "fullStart": 750,
                                                                "fullEnd": 763,
                                                                "start": 762,
                                                                "end": 763,
                                                                "fullWidth": 13,
                                                                "width": 1,
                                                                "text": "}",
                                                                "value": "}",
                                                                "valueText": "}",
                                                                "hasLeadingTrivia": true,
                                                                "leadingTrivia": [
                                                                    {
                                                                        "kind": "WhitespaceTrivia",
                                                                        "text": "            "
                                                                    }
                                                                ]
                                                            }
                                                        }
                                                    }
                                                },
                                                {
                                                    "kind": "CommaToken",
                                                    "fullStart": 763,
                                                    "fullEnd": 766,
                                                    "start": 763,
                                                    "end": 764,
                                                    "fullWidth": 3,
                                                    "width": 1,
                                                    "text": ",",
                                                    "value": ",",
                                                    "valueText": ",",
                                                    "hasTrailingTrivia": true,
                                                    "hasTrailingNewLine": true,
                                                    "trailingTrivia": [
                                                        {
                                                            "kind": "NewLineTrivia",
                                                            "text": "\r\n"
                                                        }
                                                    ]
                                                },
                                                {
                                                    "kind": "SimplePropertyAssignment",
                                                    "fullStart": 766,
                                                    "fullEnd": 796,
                                                    "start": 778,
                                                    "end": 794,
                                                    "fullWidth": 30,
                                                    "width": 16,
                                                    "propertyName": {
                                                        "kind": "IdentifierName",
                                                        "fullStart": 766,
                                                        "fullEnd": 788,
                                                        "start": 778,
                                                        "end": 788,
                                                        "fullWidth": 22,
                                                        "width": 10,
                                                        "text": "enumerable",
                                                        "value": "enumerable",
                                                        "valueText": "enumerable",
                                                        "hasLeadingTrivia": true,
                                                        "leadingTrivia": [
                                                            {
                                                                "kind": "WhitespaceTrivia",
                                                                "text": "            "
                                                            }
                                                        ]
                                                    },
                                                    "colonToken": {
                                                        "kind": "ColonToken",
                                                        "fullStart": 788,
                                                        "fullEnd": 790,
                                                        "start": 788,
                                                        "end": 789,
                                                        "fullWidth": 2,
                                                        "width": 1,
                                                        "text": ":",
                                                        "value": ":",
                                                        "valueText": ":",
                                                        "hasTrailingTrivia": true,
                                                        "trailingTrivia": [
                                                            {
                                                                "kind": "WhitespaceTrivia",
                                                                "text": " "
                                                            }
                                                        ]
                                                    },
                                                    "expression": {
                                                        "kind": "TrueKeyword",
                                                        "fullStart": 790,
                                                        "fullEnd": 796,
                                                        "start": 790,
                                                        "end": 794,
                                                        "fullWidth": 6,
                                                        "width": 4,
                                                        "text": "true",
                                                        "value": true,
                                                        "valueText": "true",
                                                        "hasTrailingTrivia": true,
                                                        "hasTrailingNewLine": true,
                                                        "trailingTrivia": [
                                                            {
                                                                "kind": "NewLineTrivia",
                                                                "text": "\r\n"
                                                            }
                                                        ]
                                                    }
                                                }
                                            ],
                                            "closeBraceToken": {
                                                "kind": "CloseBraceToken",
                                                "fullStart": 796,
                                                "fullEnd": 805,
                                                "start": 804,
                                                "end": 805,
                                                "fullWidth": 9,
                                                "width": 1,
                                                "text": "}",
                                                "value": "}",
                                                "valueText": "}",
                                                "hasLeadingTrivia": true,
                                                "leadingTrivia": [
                                                    {
                                                        "kind": "WhitespaceTrivia",
                                                        "text": "        "
                                                    }
                                                ]
                                            }
                                        }
                                    ],
                                    "closeParenToken": {
                                        "kind": "CloseParenToken",
                                        "fullStart": 805,
                                        "fullEnd": 806,
                                        "start": 805,
                                        "end": 806,
                                        "fullWidth": 1,
                                        "width": 1,
                                        "text": ")",
                                        "value": ")",
                                        "valueText": ")"
                                    }
                                }
                            },
                            "semicolonToken": {
                                "kind": "SemicolonToken",
                                "fullStart": 806,
                                "fullEnd": 809,
                                "start": 806,
                                "end": 807,
                                "fullWidth": 3,
                                "width": 1,
                                "text": ";",
                                "value": ";",
                                "valueText": ";",
                                "hasTrailingTrivia": true,
                                "hasTrailingNewLine": true,
                                "trailingTrivia": [
                                    {
                                        "kind": "NewLineTrivia",
                                        "text": "\r\n"
                                    }
                                ]
                            }
                        },
                        {
                            "kind": "VariableStatement",
                            "fullStart": 809,
                            "fullEnd": 847,
                            "start": 819,
                            "end": 845,
                            "fullWidth": 38,
                            "width": 26,
                            "modifiers": [],
                            "variableDeclaration": {
                                "kind": "VariableDeclaration",
                                "fullStart": 809,
                                "fullEnd": 844,
                                "start": 819,
                                "end": 844,
                                "fullWidth": 35,
                                "width": 25,
                                "varKeyword": {
                                    "kind": "VarKeyword",
                                    "fullStart": 809,
                                    "fullEnd": 823,
                                    "start": 819,
                                    "end": 822,
                                    "fullWidth": 14,
                                    "width": 3,
                                    "text": "var",
                                    "value": "var",
                                    "valueText": "var",
                                    "hasLeadingTrivia": true,
                                    "hasLeadingNewLine": true,
                                    "hasTrailingTrivia": true,
                                    "leadingTrivia": [
                                        {
                                            "kind": "NewLineTrivia",
                                            "text": "\r\n"
                                        },
                                        {
                                            "kind": "WhitespaceTrivia",
                                            "text": "        "
                                        }
                                    ],
                                    "trailingTrivia": [
                                        {
                                            "kind": "WhitespaceTrivia",
                                            "text": " "
                                        }
                                    ]
                                },
                                "variableDeclarators": [
                                    {
                                        "kind": "VariableDeclarator",
                                        "fullStart": 823,
                                        "fullEnd": 844,
                                        "start": 823,
                                        "end": 844,
                                        "fullWidth": 21,
<<<<<<< HEAD
                                        "width": 21,
                                        "identifier": {
=======
                                        "propertyName": {
>>>>>>> 85e84683
                                            "kind": "IdentifierName",
                                            "fullStart": 823,
                                            "fullEnd": 827,
                                            "start": 823,
                                            "end": 826,
                                            "fullWidth": 4,
                                            "width": 3,
                                            "text": "Con",
                                            "value": "Con",
                                            "valueText": "Con",
                                            "hasTrailingTrivia": true,
                                            "trailingTrivia": [
                                                {
                                                    "kind": "WhitespaceTrivia",
                                                    "text": " "
                                                }
                                            ]
                                        },
                                        "equalsValueClause": {
                                            "kind": "EqualsValueClause",
                                            "fullStart": 827,
                                            "fullEnd": 844,
                                            "start": 827,
                                            "end": 844,
                                            "fullWidth": 17,
                                            "width": 17,
                                            "equalsToken": {
                                                "kind": "EqualsToken",
                                                "fullStart": 827,
                                                "fullEnd": 829,
                                                "start": 827,
                                                "end": 828,
                                                "fullWidth": 2,
                                                "width": 1,
                                                "text": "=",
                                                "value": "=",
                                                "valueText": "=",
                                                "hasTrailingTrivia": true,
                                                "trailingTrivia": [
                                                    {
                                                        "kind": "WhitespaceTrivia",
                                                        "text": " "
                                                    }
                                                ]
                                            },
                                            "value": {
                                                "kind": "FunctionExpression",
                                                "fullStart": 829,
                                                "fullEnd": 844,
                                                "start": 829,
                                                "end": 844,
                                                "fullWidth": 15,
                                                "width": 15,
                                                "functionKeyword": {
                                                    "kind": "FunctionKeyword",
                                                    "fullStart": 829,
                                                    "fullEnd": 838,
                                                    "start": 829,
                                                    "end": 837,
                                                    "fullWidth": 9,
                                                    "width": 8,
                                                    "text": "function",
                                                    "value": "function",
                                                    "valueText": "function",
                                                    "hasTrailingTrivia": true,
                                                    "trailingTrivia": [
                                                        {
                                                            "kind": "WhitespaceTrivia",
                                                            "text": " "
                                                        }
                                                    ]
                                                },
                                                "callSignature": {
                                                    "kind": "CallSignature",
                                                    "fullStart": 838,
                                                    "fullEnd": 841,
                                                    "start": 838,
                                                    "end": 840,
                                                    "fullWidth": 3,
                                                    "width": 2,
                                                    "parameterList": {
                                                        "kind": "ParameterList",
                                                        "fullStart": 838,
                                                        "fullEnd": 841,
                                                        "start": 838,
                                                        "end": 840,
                                                        "fullWidth": 3,
                                                        "width": 2,
                                                        "openParenToken": {
                                                            "kind": "OpenParenToken",
                                                            "fullStart": 838,
                                                            "fullEnd": 839,
                                                            "start": 838,
                                                            "end": 839,
                                                            "fullWidth": 1,
                                                            "width": 1,
                                                            "text": "(",
                                                            "value": "(",
                                                            "valueText": "("
                                                        },
                                                        "parameters": [],
                                                        "closeParenToken": {
                                                            "kind": "CloseParenToken",
                                                            "fullStart": 839,
                                                            "fullEnd": 841,
                                                            "start": 839,
                                                            "end": 840,
                                                            "fullWidth": 2,
                                                            "width": 1,
                                                            "text": ")",
                                                            "value": ")",
                                                            "valueText": ")",
                                                            "hasTrailingTrivia": true,
                                                            "trailingTrivia": [
                                                                {
                                                                    "kind": "WhitespaceTrivia",
                                                                    "text": " "
                                                                }
                                                            ]
                                                        }
                                                    }
                                                },
                                                "block": {
                                                    "kind": "Block",
                                                    "fullStart": 841,
                                                    "fullEnd": 844,
                                                    "start": 841,
                                                    "end": 844,
                                                    "fullWidth": 3,
                                                    "width": 3,
                                                    "openBraceToken": {
                                                        "kind": "OpenBraceToken",
                                                        "fullStart": 841,
                                                        "fullEnd": 843,
                                                        "start": 841,
                                                        "end": 842,
                                                        "fullWidth": 2,
                                                        "width": 1,
                                                        "text": "{",
                                                        "value": "{",
                                                        "valueText": "{",
                                                        "hasTrailingTrivia": true,
                                                        "trailingTrivia": [
                                                            {
                                                                "kind": "WhitespaceTrivia",
                                                                "text": " "
                                                            }
                                                        ]
                                                    },
                                                    "statements": [],
                                                    "closeBraceToken": {
                                                        "kind": "CloseBraceToken",
                                                        "fullStart": 843,
                                                        "fullEnd": 844,
                                                        "start": 843,
                                                        "end": 844,
                                                        "fullWidth": 1,
                                                        "width": 1,
                                                        "text": "}",
                                                        "value": "}",
                                                        "valueText": "}"
                                                    }
                                                }
                                            }
                                        }
                                    }
                                ]
                            },
                            "semicolonToken": {
                                "kind": "SemicolonToken",
                                "fullStart": 844,
                                "fullEnd": 847,
                                "start": 844,
                                "end": 845,
                                "fullWidth": 3,
                                "width": 1,
                                "text": ";",
                                "value": ";",
                                "valueText": ";",
                                "hasTrailingTrivia": true,
                                "hasTrailingNewLine": true,
                                "trailingTrivia": [
                                    {
                                        "kind": "NewLineTrivia",
                                        "text": "\r\n"
                                    }
                                ]
                            }
                        },
                        {
                            "kind": "ExpressionStatement",
                            "fullStart": 847,
                            "fullEnd": 879,
                            "start": 855,
                            "end": 877,
                            "fullWidth": 32,
                            "width": 22,
                            "expression": {
                                "kind": "AssignmentExpression",
                                "fullStart": 847,
                                "fullEnd": 876,
                                "start": 855,
                                "end": 876,
                                "fullWidth": 29,
                                "width": 21,
                                "left": {
                                    "kind": "MemberAccessExpression",
                                    "fullStart": 847,
                                    "fullEnd": 869,
                                    "start": 855,
                                    "end": 868,
                                    "fullWidth": 22,
                                    "width": 13,
                                    "expression": {
                                        "kind": "IdentifierName",
                                        "fullStart": 847,
                                        "fullEnd": 858,
                                        "start": 855,
                                        "end": 858,
                                        "fullWidth": 11,
                                        "width": 3,
                                        "text": "Con",
                                        "value": "Con",
                                        "valueText": "Con",
                                        "hasLeadingTrivia": true,
                                        "leadingTrivia": [
                                            {
                                                "kind": "WhitespaceTrivia",
                                                "text": "        "
                                            }
                                        ]
                                    },
                                    "dotToken": {
                                        "kind": "DotToken",
                                        "fullStart": 858,
                                        "fullEnd": 859,
                                        "start": 858,
                                        "end": 859,
                                        "fullWidth": 1,
                                        "width": 1,
                                        "text": ".",
                                        "value": ".",
                                        "valueText": "."
                                    },
                                    "name": {
                                        "kind": "IdentifierName",
                                        "fullStart": 859,
                                        "fullEnd": 869,
                                        "start": 859,
                                        "end": 868,
                                        "fullWidth": 10,
                                        "width": 9,
                                        "text": "prototype",
                                        "value": "prototype",
                                        "valueText": "prototype",
                                        "hasTrailingTrivia": true,
                                        "trailingTrivia": [
                                            {
                                                "kind": "WhitespaceTrivia",
                                                "text": " "
                                            }
                                        ]
                                    }
                                },
                                "operatorToken": {
                                    "kind": "EqualsToken",
                                    "fullStart": 869,
                                    "fullEnd": 871,
                                    "start": 869,
                                    "end": 870,
                                    "fullWidth": 2,
                                    "width": 1,
                                    "text": "=",
                                    "value": "=",
                                    "valueText": "=",
                                    "hasTrailingTrivia": true,
                                    "trailingTrivia": [
                                        {
                                            "kind": "WhitespaceTrivia",
                                            "text": " "
                                        }
                                    ]
                                },
                                "right": {
                                    "kind": "IdentifierName",
                                    "fullStart": 871,
                                    "fullEnd": 876,
                                    "start": 871,
                                    "end": 876,
                                    "fullWidth": 5,
                                    "width": 5,
                                    "text": "proto",
                                    "value": "proto",
                                    "valueText": "proto"
                                }
                            },
                            "semicolonToken": {
                                "kind": "SemicolonToken",
                                "fullStart": 876,
                                "fullEnd": 879,
                                "start": 876,
                                "end": 877,
                                "fullWidth": 3,
                                "width": 1,
                                "text": ";",
                                "value": ";",
                                "valueText": ";",
                                "hasTrailingTrivia": true,
                                "hasTrailingNewLine": true,
                                "trailingTrivia": [
                                    {
                                        "kind": "NewLineTrivia",
                                        "text": "\r\n"
                                    }
                                ]
                            }
                        },
                        {
                            "kind": "VariableStatement",
                            "fullStart": 879,
                            "fullEnd": 911,
                            "start": 887,
                            "end": 909,
                            "fullWidth": 32,
                            "width": 22,
                            "modifiers": [],
                            "variableDeclaration": {
                                "kind": "VariableDeclaration",
                                "fullStart": 879,
                                "fullEnd": 908,
                                "start": 887,
                                "end": 908,
                                "fullWidth": 29,
                                "width": 21,
                                "varKeyword": {
                                    "kind": "VarKeyword",
                                    "fullStart": 879,
                                    "fullEnd": 891,
                                    "start": 887,
                                    "end": 890,
                                    "fullWidth": 12,
                                    "width": 3,
                                    "text": "var",
                                    "value": "var",
                                    "valueText": "var",
                                    "hasLeadingTrivia": true,
                                    "hasTrailingTrivia": true,
                                    "leadingTrivia": [
                                        {
                                            "kind": "WhitespaceTrivia",
                                            "text": "        "
                                        }
                                    ],
                                    "trailingTrivia": [
                                        {
                                            "kind": "WhitespaceTrivia",
                                            "text": " "
                                        }
                                    ]
                                },
                                "variableDeclarators": [
                                    {
                                        "kind": "VariableDeclarator",
                                        "fullStart": 891,
                                        "fullEnd": 908,
                                        "start": 891,
                                        "end": 908,
                                        "fullWidth": 17,
<<<<<<< HEAD
                                        "width": 17,
                                        "identifier": {
=======
                                        "propertyName": {
>>>>>>> 85e84683
                                            "kind": "IdentifierName",
                                            "fullStart": 891,
                                            "fullEnd": 897,
                                            "start": 891,
                                            "end": 896,
                                            "fullWidth": 6,
                                            "width": 5,
                                            "text": "child",
                                            "value": "child",
                                            "valueText": "child",
                                            "hasTrailingTrivia": true,
                                            "trailingTrivia": [
                                                {
                                                    "kind": "WhitespaceTrivia",
                                                    "text": " "
                                                }
                                            ]
                                        },
                                        "equalsValueClause": {
                                            "kind": "EqualsValueClause",
                                            "fullStart": 897,
                                            "fullEnd": 908,
                                            "start": 897,
                                            "end": 908,
                                            "fullWidth": 11,
                                            "width": 11,
                                            "equalsToken": {
                                                "kind": "EqualsToken",
                                                "fullStart": 897,
                                                "fullEnd": 899,
                                                "start": 897,
                                                "end": 898,
                                                "fullWidth": 2,
                                                "width": 1,
                                                "text": "=",
                                                "value": "=",
                                                "valueText": "=",
                                                "hasTrailingTrivia": true,
                                                "trailingTrivia": [
                                                    {
                                                        "kind": "WhitespaceTrivia",
                                                        "text": " "
                                                    }
                                                ]
                                            },
                                            "value": {
                                                "kind": "ObjectCreationExpression",
                                                "fullStart": 899,
                                                "fullEnd": 908,
                                                "start": 899,
                                                "end": 908,
                                                "fullWidth": 9,
                                                "width": 9,
                                                "newKeyword": {
                                                    "kind": "NewKeyword",
                                                    "fullStart": 899,
                                                    "fullEnd": 903,
                                                    "start": 899,
                                                    "end": 902,
                                                    "fullWidth": 4,
                                                    "width": 3,
                                                    "text": "new",
                                                    "value": "new",
                                                    "valueText": "new",
                                                    "hasTrailingTrivia": true,
                                                    "trailingTrivia": [
                                                        {
                                                            "kind": "WhitespaceTrivia",
                                                            "text": " "
                                                        }
                                                    ]
                                                },
                                                "expression": {
                                                    "kind": "IdentifierName",
                                                    "fullStart": 903,
                                                    "fullEnd": 906,
                                                    "start": 903,
                                                    "end": 906,
                                                    "fullWidth": 3,
                                                    "width": 3,
                                                    "text": "Con",
                                                    "value": "Con",
                                                    "valueText": "Con"
                                                },
                                                "argumentList": {
                                                    "kind": "ArgumentList",
                                                    "fullStart": 906,
                                                    "fullEnd": 908,
                                                    "start": 906,
                                                    "end": 908,
                                                    "fullWidth": 2,
                                                    "width": 2,
                                                    "openParenToken": {
                                                        "kind": "OpenParenToken",
                                                        "fullStart": 906,
                                                        "fullEnd": 907,
                                                        "start": 906,
                                                        "end": 907,
                                                        "fullWidth": 1,
                                                        "width": 1,
                                                        "text": "(",
                                                        "value": "(",
                                                        "valueText": "("
                                                    },
                                                    "arguments": [],
                                                    "closeParenToken": {
                                                        "kind": "CloseParenToken",
                                                        "fullStart": 907,
                                                        "fullEnd": 908,
                                                        "start": 907,
                                                        "end": 908,
                                                        "fullWidth": 1,
                                                        "width": 1,
                                                        "text": ")",
                                                        "value": ")",
                                                        "valueText": ")"
                                                    }
                                                }
                                            }
                                        }
                                    }
                                ]
                            },
                            "semicolonToken": {
                                "kind": "SemicolonToken",
                                "fullStart": 908,
                                "fullEnd": 911,
                                "start": 908,
                                "end": 909,
                                "fullWidth": 3,
                                "width": 1,
                                "text": ";",
                                "value": ";",
                                "valueText": ";",
                                "hasTrailingTrivia": true,
                                "hasTrailingNewLine": true,
                                "trailingTrivia": [
                                    {
                                        "kind": "NewLineTrivia",
                                        "text": "\r\n"
                                    }
                                ]
                            }
                        },
                        {
                            "kind": "ExpressionStatement",
                            "fullStart": 911,
                            "fullEnd": 959,
                            "start": 921,
                            "end": 957,
                            "fullWidth": 48,
                            "width": 36,
                            "expression": {
                                "kind": "InvocationExpression",
                                "fullStart": 911,
                                "fullEnd": 956,
                                "start": 921,
                                "end": 956,
                                "fullWidth": 45,
                                "width": 35,
                                "expression": {
                                    "kind": "MemberAccessExpression",
                                    "fullStart": 911,
                                    "fullEnd": 944,
                                    "start": 921,
                                    "end": 944,
                                    "fullWidth": 33,
                                    "width": 23,
                                    "expression": {
                                        "kind": "IdentifierName",
                                        "fullStart": 911,
                                        "fullEnd": 927,
                                        "start": 921,
                                        "end": 927,
                                        "fullWidth": 16,
                                        "width": 6,
                                        "text": "Object",
                                        "value": "Object",
                                        "valueText": "Object",
                                        "hasLeadingTrivia": true,
                                        "hasLeadingNewLine": true,
                                        "leadingTrivia": [
                                            {
                                                "kind": "NewLineTrivia",
                                                "text": "\r\n"
                                            },
                                            {
                                                "kind": "WhitespaceTrivia",
                                                "text": "        "
                                            }
                                        ]
                                    },
                                    "dotToken": {
                                        "kind": "DotToken",
                                        "fullStart": 927,
                                        "fullEnd": 928,
                                        "start": 927,
                                        "end": 928,
                                        "fullWidth": 1,
                                        "width": 1,
                                        "text": ".",
                                        "value": ".",
                                        "valueText": "."
                                    },
                                    "name": {
                                        "kind": "IdentifierName",
                                        "fullStart": 928,
                                        "fullEnd": 944,
                                        "start": 928,
                                        "end": 944,
                                        "fullWidth": 16,
                                        "width": 16,
                                        "text": "defineProperties",
                                        "value": "defineProperties",
                                        "valueText": "defineProperties"
                                    }
                                },
                                "argumentList": {
                                    "kind": "ArgumentList",
                                    "fullStart": 944,
                                    "fullEnd": 956,
                                    "start": 944,
                                    "end": 956,
                                    "fullWidth": 12,
                                    "width": 12,
                                    "openParenToken": {
                                        "kind": "OpenParenToken",
                                        "fullStart": 944,
                                        "fullEnd": 945,
                                        "start": 944,
                                        "end": 945,
                                        "fullWidth": 1,
                                        "width": 1,
                                        "text": "(",
                                        "value": "(",
                                        "valueText": "("
                                    },
                                    "arguments": [
                                        {
                                            "kind": "IdentifierName",
                                            "fullStart": 945,
                                            "fullEnd": 948,
                                            "start": 945,
                                            "end": 948,
                                            "fullWidth": 3,
                                            "width": 3,
                                            "text": "obj",
                                            "value": "obj",
                                            "valueText": "obj"
                                        },
                                        {
                                            "kind": "CommaToken",
                                            "fullStart": 948,
                                            "fullEnd": 950,
                                            "start": 948,
                                            "end": 949,
                                            "fullWidth": 2,
                                            "width": 1,
                                            "text": ",",
                                            "value": ",",
                                            "valueText": ",",
                                            "hasTrailingTrivia": true,
                                            "trailingTrivia": [
                                                {
                                                    "kind": "WhitespaceTrivia",
                                                    "text": " "
                                                }
                                            ]
                                        },
                                        {
                                            "kind": "IdentifierName",
                                            "fullStart": 950,
                                            "fullEnd": 955,
                                            "start": 950,
                                            "end": 955,
                                            "fullWidth": 5,
                                            "width": 5,
                                            "text": "child",
                                            "value": "child",
                                            "valueText": "child"
                                        }
                                    ],
                                    "closeParenToken": {
                                        "kind": "CloseParenToken",
                                        "fullStart": 955,
                                        "fullEnd": 956,
                                        "start": 955,
                                        "end": 956,
                                        "fullWidth": 1,
                                        "width": 1,
                                        "text": ")",
                                        "value": ")",
                                        "valueText": ")"
                                    }
                                }
                            },
                            "semicolonToken": {
                                "kind": "SemicolonToken",
                                "fullStart": 956,
                                "fullEnd": 959,
                                "start": 956,
                                "end": 957,
                                "fullWidth": 3,
                                "width": 1,
                                "text": ";",
                                "value": ";",
                                "valueText": ";",
                                "hasTrailingTrivia": true,
                                "hasTrailingNewLine": true,
                                "trailingTrivia": [
                                    {
                                        "kind": "NewLineTrivia",
                                        "text": "\r\n"
                                    }
                                ]
                            }
                        },
                        {
                            "kind": "ReturnStatement",
                            "fullStart": 959,
                            "fullEnd": 1006,
                            "start": 969,
                            "end": 1004,
                            "fullWidth": 47,
                            "width": 35,
                            "returnKeyword": {
                                "kind": "ReturnKeyword",
                                "fullStart": 959,
                                "fullEnd": 976,
                                "start": 969,
                                "end": 975,
                                "fullWidth": 17,
                                "width": 6,
                                "text": "return",
                                "value": "return",
                                "valueText": "return",
                                "hasLeadingTrivia": true,
                                "hasLeadingNewLine": true,
                                "hasTrailingTrivia": true,
                                "leadingTrivia": [
                                    {
                                        "kind": "NewLineTrivia",
                                        "text": "\r\n"
                                    },
                                    {
                                        "kind": "WhitespaceTrivia",
                                        "text": "        "
                                    }
                                ],
                                "trailingTrivia": [
                                    {
                                        "kind": "WhitespaceTrivia",
                                        "text": " "
                                    }
                                ]
                            },
                            "expression": {
                                "kind": "LogicalNotExpression",
                                "fullStart": 976,
                                "fullEnd": 1003,
                                "start": 976,
                                "end": 1003,
                                "fullWidth": 27,
                                "width": 27,
                                "operatorToken": {
                                    "kind": "ExclamationToken",
                                    "fullStart": 976,
                                    "fullEnd": 977,
                                    "start": 976,
                                    "end": 977,
                                    "fullWidth": 1,
                                    "width": 1,
                                    "text": "!",
                                    "value": "!",
                                    "valueText": "!"
                                },
                                "operand": {
                                    "kind": "InvocationExpression",
                                    "fullStart": 977,
                                    "fullEnd": 1003,
                                    "start": 977,
                                    "end": 1003,
                                    "fullWidth": 26,
                                    "width": 26,
                                    "expression": {
                                        "kind": "MemberAccessExpression",
                                        "fullStart": 977,
                                        "fullEnd": 995,
                                        "start": 977,
                                        "end": 995,
                                        "fullWidth": 18,
                                        "width": 18,
                                        "expression": {
                                            "kind": "IdentifierName",
                                            "fullStart": 977,
                                            "fullEnd": 980,
                                            "start": 977,
                                            "end": 980,
                                            "fullWidth": 3,
                                            "width": 3,
                                            "text": "obj",
                                            "value": "obj",
                                            "valueText": "obj"
                                        },
                                        "dotToken": {
                                            "kind": "DotToken",
                                            "fullStart": 980,
                                            "fullEnd": 981,
                                            "start": 980,
                                            "end": 981,
                                            "fullWidth": 1,
                                            "width": 1,
                                            "text": ".",
                                            "value": ".",
                                            "valueText": "."
                                        },
                                        "name": {
                                            "kind": "IdentifierName",
                                            "fullStart": 981,
                                            "fullEnd": 995,
                                            "start": 981,
                                            "end": 995,
                                            "fullWidth": 14,
                                            "width": 14,
                                            "text": "hasOwnProperty",
                                            "value": "hasOwnProperty",
                                            "valueText": "hasOwnProperty"
                                        }
                                    },
                                    "argumentList": {
                                        "kind": "ArgumentList",
                                        "fullStart": 995,
                                        "fullEnd": 1003,
                                        "start": 995,
                                        "end": 1003,
                                        "fullWidth": 8,
                                        "width": 8,
                                        "openParenToken": {
                                            "kind": "OpenParenToken",
                                            "fullStart": 995,
                                            "fullEnd": 996,
                                            "start": 995,
                                            "end": 996,
                                            "fullWidth": 1,
                                            "width": 1,
                                            "text": "(",
                                            "value": "(",
                                            "valueText": "("
                                        },
                                        "arguments": [
                                            {
                                                "kind": "StringLiteral",
                                                "fullStart": 996,
                                                "fullEnd": 1002,
                                                "start": 996,
                                                "end": 1002,
                                                "fullWidth": 6,
                                                "width": 6,
                                                "text": "\"prop\"",
                                                "value": "prop",
                                                "valueText": "prop"
                                            }
                                        ],
                                        "closeParenToken": {
                                            "kind": "CloseParenToken",
                                            "fullStart": 1002,
                                            "fullEnd": 1003,
                                            "start": 1002,
                                            "end": 1003,
                                            "fullWidth": 1,
                                            "width": 1,
                                            "text": ")",
                                            "value": ")",
                                            "valueText": ")"
                                        }
                                    }
                                }
                            },
                            "semicolonToken": {
                                "kind": "SemicolonToken",
                                "fullStart": 1003,
                                "fullEnd": 1006,
                                "start": 1003,
                                "end": 1004,
                                "fullWidth": 3,
                                "width": 1,
                                "text": ";",
                                "value": ";",
                                "valueText": ";",
                                "hasTrailingTrivia": true,
                                "hasTrailingNewLine": true,
                                "trailingTrivia": [
                                    {
                                        "kind": "NewLineTrivia",
                                        "text": "\r\n"
                                    }
                                ]
                            }
                        }
                    ],
                    "closeBraceToken": {
                        "kind": "CloseBraceToken",
                        "fullStart": 1006,
                        "fullEnd": 1013,
                        "start": 1010,
                        "end": 1011,
                        "fullWidth": 7,
                        "width": 1,
                        "text": "}",
                        "value": "}",
                        "valueText": "}",
                        "hasLeadingTrivia": true,
                        "hasTrailingTrivia": true,
                        "hasTrailingNewLine": true,
                        "leadingTrivia": [
                            {
                                "kind": "WhitespaceTrivia",
                                "text": "    "
                            }
                        ],
                        "trailingTrivia": [
                            {
                                "kind": "NewLineTrivia",
                                "text": "\r\n"
                            }
                        ]
                    }
                }
            },
            {
                "kind": "ExpressionStatement",
                "fullStart": 1013,
                "fullEnd": 1037,
                "start": 1013,
                "end": 1035,
                "fullWidth": 24,
                "width": 22,
                "expression": {
                    "kind": "InvocationExpression",
                    "fullStart": 1013,
                    "fullEnd": 1034,
                    "start": 1013,
                    "end": 1034,
                    "fullWidth": 21,
                    "width": 21,
                    "expression": {
                        "kind": "IdentifierName",
                        "fullStart": 1013,
                        "fullEnd": 1024,
                        "start": 1013,
                        "end": 1024,
                        "fullWidth": 11,
                        "width": 11,
                        "text": "runTestCase",
                        "value": "runTestCase",
                        "valueText": "runTestCase"
                    },
                    "argumentList": {
                        "kind": "ArgumentList",
                        "fullStart": 1024,
                        "fullEnd": 1034,
                        "start": 1024,
                        "end": 1034,
                        "fullWidth": 10,
                        "width": 10,
                        "openParenToken": {
                            "kind": "OpenParenToken",
                            "fullStart": 1024,
                            "fullEnd": 1025,
                            "start": 1024,
                            "end": 1025,
                            "fullWidth": 1,
                            "width": 1,
                            "text": "(",
                            "value": "(",
                            "valueText": "("
                        },
                        "arguments": [
                            {
                                "kind": "IdentifierName",
                                "fullStart": 1025,
                                "fullEnd": 1033,
                                "start": 1025,
                                "end": 1033,
                                "fullWidth": 8,
                                "width": 8,
                                "text": "testcase",
                                "value": "testcase",
                                "valueText": "testcase"
                            }
                        ],
                        "closeParenToken": {
                            "kind": "CloseParenToken",
                            "fullStart": 1033,
                            "fullEnd": 1034,
                            "start": 1033,
                            "end": 1034,
                            "fullWidth": 1,
                            "width": 1,
                            "text": ")",
                            "value": ")",
                            "valueText": ")"
                        }
                    }
                },
                "semicolonToken": {
                    "kind": "SemicolonToken",
                    "fullStart": 1034,
                    "fullEnd": 1037,
                    "start": 1034,
                    "end": 1035,
                    "fullWidth": 3,
                    "width": 1,
                    "text": ";",
                    "value": ";",
                    "valueText": ";",
                    "hasTrailingTrivia": true,
                    "hasTrailingNewLine": true,
                    "trailingTrivia": [
                        {
                            "kind": "NewLineTrivia",
                            "text": "\r\n"
                        }
                    ]
                }
            }
        ],
        "endOfFileToken": {
            "kind": "EndOfFileToken",
            "fullStart": 1037,
            "fullEnd": 1037,
            "start": 1037,
            "end": 1037,
            "fullWidth": 0,
            "width": 0,
            "text": ""
        }
    },
    "lineMap": {
        "lineStarts": [
            0,
            67,
            152,
            232,
            308,
            380,
            385,
            437,
            558,
            563,
            565,
            567,
            590,
            592,
            615,
            640,
            642,
            690,
            722,
            750,
            766,
            796,
            809,
            811,
            847,
            879,
            911,
            913,
            959,
            961,
            1006,
            1013,
            1037
        ],
        "length": 1037
    }
}<|MERGE_RESOLUTION|>--- conflicted
+++ resolved
@@ -252,12 +252,8 @@
                                         "start": 604,
                                         "end": 612,
                                         "fullWidth": 8,
-<<<<<<< HEAD
                                         "width": 8,
-                                        "identifier": {
-=======
                                         "propertyName": {
->>>>>>> 85e84683
                                             "kind": "IdentifierName",
                                             "fullStart": 604,
                                             "fullEnd": 608,
@@ -413,12 +409,8 @@
                                         "start": 627,
                                         "end": 637,
                                         "fullWidth": 10,
-<<<<<<< HEAD
                                         "width": 10,
-                                        "identifier": {
-=======
                                         "propertyName": {
->>>>>>> 85e84683
                                             "kind": "IdentifierName",
                                             "fullStart": 627,
                                             "fullEnd": 633,
@@ -1177,12 +1169,8 @@
                                         "start": 823,
                                         "end": 844,
                                         "fullWidth": 21,
-<<<<<<< HEAD
                                         "width": 21,
-                                        "identifier": {
-=======
                                         "propertyName": {
->>>>>>> 85e84683
                                             "kind": "IdentifierName",
                                             "fullStart": 823,
                                             "fullEnd": 827,
@@ -1551,12 +1539,8 @@
                                         "start": 891,
                                         "end": 908,
                                         "fullWidth": 17,
-<<<<<<< HEAD
                                         "width": 17,
-                                        "identifier": {
-=======
                                         "propertyName": {
->>>>>>> 85e84683
                                             "kind": "IdentifierName",
                                             "fullStart": 891,
                                             "fullEnd": 897,
