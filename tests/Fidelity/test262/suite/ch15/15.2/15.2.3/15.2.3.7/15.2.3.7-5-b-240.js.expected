--- conflicted
+++ resolved
@@ -252,12 +252,8 @@
                                         "start": 639,
                                         "end": 652,
                                         "fullWidth": 13,
-<<<<<<< HEAD
                                         "width": 13,
-                                        "identifier": {
-=======
                                         "propertyName": {
->>>>>>> 85e84683
                                             "kind": "IdentifierName",
                                             "fullStart": 639,
                                             "fullEnd": 644,
@@ -391,12 +387,8 @@
                                         "start": 667,
                                         "end": 675,
                                         "fullWidth": 8,
-<<<<<<< HEAD
                                         "width": 8,
-                                        "identifier": {
-=======
                                         "propertyName": {
->>>>>>> 85e84683
                                             "kind": "IdentifierName",
                                             "fullStart": 667,
                                             "fullEnd": 671,
@@ -552,12 +544,8 @@
                                         "start": 690,
                                         "end": 755,
                                         "fullWidth": 65,
-<<<<<<< HEAD
                                         "width": 65,
-                                        "identifier": {
-=======
                                         "propertyName": {
->>>>>>> 85e84683
                                             "kind": "IdentifierName",
                                             "fullStart": 690,
                                             "fullEnd": 697,
@@ -1167,12 +1155,8 @@
                                         "start": 831,
                                         "end": 839,
                                         "fullWidth": 8,
-<<<<<<< HEAD
                                         "width": 8,
-                                        "identifier": {
-=======
                                         "propertyName": {
->>>>>>> 85e84683
                                             "kind": "IdentifierName",
                                             "fullStart": 831,
                                             "fullEnd": 835,
