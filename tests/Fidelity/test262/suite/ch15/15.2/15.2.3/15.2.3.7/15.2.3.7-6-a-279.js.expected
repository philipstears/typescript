--- conflicted
+++ resolved
@@ -412,11 +412,8 @@
                                                         "start": 832,
                                                         "end": 833,
                                                         "fullWidth": 1,
-<<<<<<< HEAD
                                                         "width": 1,
-=======
                                                         "modifiers": [],
->>>>>>> e3c38734
                                                         "identifier": {
                                                             "kind": "IdentifierName",
                                                             "fullStart": 832,
@@ -456,11 +453,8 @@
                                                         "start": 835,
                                                         "end": 836,
                                                         "fullWidth": 1,
-<<<<<<< HEAD
                                                         "width": 1,
-=======
                                                         "modifiers": [],
->>>>>>> e3c38734
                                                         "identifier": {
                                                             "kind": "IdentifierName",
                                                             "fullStart": 835,
@@ -500,11 +494,8 @@
                                                         "start": 838,
                                                         "end": 839,
                                                         "fullWidth": 1,
-<<<<<<< HEAD
                                                         "width": 1,
-=======
                                                         "modifiers": [],
->>>>>>> e3c38734
                                                         "identifier": {
                                                             "kind": "IdentifierName",
                                                             "fullStart": 838,
@@ -1267,11 +1258,8 @@
                                             "start": 1016,
                                             "end": 1021,
                                             "fullWidth": 5,
-<<<<<<< HEAD
                                             "width": 5,
-=======
                                             "modifiers": [],
->>>>>>> e3c38734
                                             "identifier": {
                                                 "kind": "IdentifierName",
                                                 "fullStart": 1016,
