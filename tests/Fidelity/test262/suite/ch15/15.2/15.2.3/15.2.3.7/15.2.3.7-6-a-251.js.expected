--- conflicted
+++ resolved
@@ -250,12 +250,8 @@
                                         "start": 736,
                                         "end": 746,
                                         "fullWidth": 10,
-<<<<<<< HEAD
                                         "width": 10,
-                                        "identifier": {
-=======
                                         "propertyName": {
->>>>>>> 85e84683
                                             "kind": "IdentifierName",
                                             "fullStart": 736,
                                             "fullEnd": 740,
