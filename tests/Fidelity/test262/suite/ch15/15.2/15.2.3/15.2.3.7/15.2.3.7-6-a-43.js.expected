{
    "isDeclaration": false,
    "languageVersion": "EcmaScript5",
    "parseOptions": {
        "allowAutomaticSemicolonInsertion": true
    },
    "sourceUnit": {
        "kind": "SourceUnit",
        "fullStart": 0,
        "fullEnd": 923,
        "start": 545,
        "end": 923,
        "fullWidth": 923,
        "width": 378,
        "isIncrementallyUnusable": true,
        "moduleElements": [
            {
                "kind": "FunctionDeclaration",
                "fullStart": 0,
                "fullEnd": 899,
                "start": 545,
                "end": 897,
                "fullWidth": 899,
                "width": 352,
                "modifiers": [],
                "functionKeyword": {
                    "kind": "FunctionKeyword",
                    "fullStart": 0,
                    "fullEnd": 554,
                    "start": 545,
                    "end": 553,
                    "fullWidth": 554,
                    "width": 8,
                    "text": "function",
                    "value": "function",
                    "valueText": "function",
                    "hasLeadingTrivia": true,
                    "hasLeadingComment": true,
                    "hasLeadingNewLine": true,
                    "hasTrailingTrivia": true,
                    "leadingTrivia": [
                        {
                            "kind": "SingleLineCommentTrivia",
                            "text": "/// Copyright (c) 2012 Ecma International.  All rights reserved. "
                        },
                        {
                            "kind": "NewLineTrivia",
                            "text": "\r\n"
                        },
                        {
                            "kind": "SingleLineCommentTrivia",
                            "text": "/// Ecma International makes this code available under the terms and conditions set"
                        },
                        {
                            "kind": "NewLineTrivia",
                            "text": "\r\n"
                        },
                        {
                            "kind": "SingleLineCommentTrivia",
                            "text": "/// forth on http://hg.ecmascript.org/tests/test262/raw-file/tip/LICENSE (the "
                        },
                        {
                            "kind": "NewLineTrivia",
                            "text": "\r\n"
                        },
                        {
                            "kind": "SingleLineCommentTrivia",
                            "text": "/// \"Use Terms\").   Any redistribution of this code must retain the above "
                        },
                        {
                            "kind": "NewLineTrivia",
                            "text": "\r\n"
                        },
                        {
                            "kind": "SingleLineCommentTrivia",
                            "text": "/// copyright and this notice and otherwise comply with the Use Terms."
                        },
                        {
                            "kind": "NewLineTrivia",
                            "text": "\r\n"
                        },
                        {
                            "kind": "MultiLineCommentTrivia",
                            "text": "/**\r\n * @path ch15/15.2/15.2.3/15.2.3.7/15.2.3.7-6-a-43.js\r\n * @description Object.defineProperties - both desc.value and P.value are null (8.12.9 step 6)\r\n */"
                        },
                        {
                            "kind": "NewLineTrivia",
                            "text": "\r\n"
                        },
                        {
                            "kind": "NewLineTrivia",
                            "text": "\r\n"
                        },
                        {
                            "kind": "NewLineTrivia",
                            "text": "\r\n"
                        }
                    ],
                    "trailingTrivia": [
                        {
                            "kind": "WhitespaceTrivia",
                            "text": " "
                        }
                    ]
                },
                "identifier": {
                    "kind": "IdentifierName",
                    "fullStart": 554,
                    "fullEnd": 562,
                    "start": 554,
                    "end": 562,
                    "fullWidth": 8,
                    "width": 8,
                    "text": "testcase",
                    "value": "testcase",
                    "valueText": "testcase"
                },
                "callSignature": {
                    "kind": "CallSignature",
                    "fullStart": 562,
                    "fullEnd": 565,
                    "start": 562,
                    "end": 564,
                    "fullWidth": 3,
                    "width": 2,
                    "parameterList": {
                        "kind": "ParameterList",
                        "fullStart": 562,
                        "fullEnd": 565,
                        "start": 562,
                        "end": 564,
                        "fullWidth": 3,
                        "width": 2,
                        "openParenToken": {
                            "kind": "OpenParenToken",
                            "fullStart": 562,
                            "fullEnd": 563,
                            "start": 562,
                            "end": 563,
                            "fullWidth": 1,
                            "width": 1,
                            "text": "(",
                            "value": "(",
                            "valueText": "("
                        },
                        "parameters": [],
                        "closeParenToken": {
                            "kind": "CloseParenToken",
                            "fullStart": 563,
                            "fullEnd": 565,
                            "start": 563,
                            "end": 564,
                            "fullWidth": 2,
                            "width": 1,
                            "text": ")",
                            "value": ")",
                            "valueText": ")",
                            "hasTrailingTrivia": true,
                            "trailingTrivia": [
                                {
                                    "kind": "WhitespaceTrivia",
                                    "text": " "
                                }
                            ]
                        }
                    }
                },
                "block": {
                    "kind": "Block",
                    "fullStart": 565,
                    "fullEnd": 899,
                    "start": 565,
                    "end": 897,
                    "fullWidth": 334,
                    "width": 332,
                    "openBraceToken": {
                        "kind": "OpenBraceToken",
                        "fullStart": 565,
                        "fullEnd": 568,
                        "start": 565,
                        "end": 566,
                        "fullWidth": 3,
                        "width": 1,
                        "text": "{",
                        "value": "{",
                        "valueText": "{",
                        "hasTrailingTrivia": true,
                        "hasTrailingNewLine": true,
                        "trailingTrivia": [
                            {
                                "kind": "NewLineTrivia",
                                "text": "\r\n"
                            }
                        ]
                    },
                    "statements": [
                        {
                            "kind": "VariableStatement",
                            "fullStart": 568,
                            "fullEnd": 593,
                            "start": 578,
                            "end": 591,
                            "fullWidth": 25,
                            "width": 13,
                            "modifiers": [],
                            "variableDeclaration": {
                                "kind": "VariableDeclaration",
                                "fullStart": 568,
                                "fullEnd": 590,
                                "start": 578,
                                "end": 590,
                                "fullWidth": 22,
                                "width": 12,
                                "varKeyword": {
                                    "kind": "VarKeyword",
                                    "fullStart": 568,
                                    "fullEnd": 582,
                                    "start": 578,
                                    "end": 581,
                                    "fullWidth": 14,
                                    "width": 3,
                                    "text": "var",
                                    "value": "var",
                                    "valueText": "var",
                                    "hasLeadingTrivia": true,
                                    "hasLeadingNewLine": true,
                                    "hasTrailingTrivia": true,
                                    "leadingTrivia": [
                                        {
                                            "kind": "NewLineTrivia",
                                            "text": "\r\n"
                                        },
                                        {
                                            "kind": "WhitespaceTrivia",
                                            "text": "        "
                                        }
                                    ],
                                    "trailingTrivia": [
                                        {
                                            "kind": "WhitespaceTrivia",
                                            "text": " "
                                        }
                                    ]
                                },
                                "variableDeclarators": [
                                    {
                                        "kind": "VariableDeclarator",
                                        "fullStart": 582,
                                        "fullEnd": 590,
                                        "start": 582,
                                        "end": 590,
                                        "fullWidth": 8,
<<<<<<< HEAD
                                        "width": 8,
                                        "identifier": {
=======
                                        "propertyName": {
>>>>>>> 85e84683
                                            "kind": "IdentifierName",
                                            "fullStart": 582,
                                            "fullEnd": 586,
                                            "start": 582,
                                            "end": 585,
                                            "fullWidth": 4,
                                            "width": 3,
                                            "text": "obj",
                                            "value": "obj",
                                            "valueText": "obj",
                                            "hasTrailingTrivia": true,
                                            "trailingTrivia": [
                                                {
                                                    "kind": "WhitespaceTrivia",
                                                    "text": " "
                                                }
                                            ]
                                        },
                                        "equalsValueClause": {
                                            "kind": "EqualsValueClause",
                                            "fullStart": 586,
                                            "fullEnd": 590,
                                            "start": 586,
                                            "end": 590,
                                            "fullWidth": 4,
                                            "width": 4,
                                            "equalsToken": {
                                                "kind": "EqualsToken",
                                                "fullStart": 586,
                                                "fullEnd": 588,
                                                "start": 586,
                                                "end": 587,
                                                "fullWidth": 2,
                                                "width": 1,
                                                "text": "=",
                                                "value": "=",
                                                "valueText": "=",
                                                "hasTrailingTrivia": true,
                                                "trailingTrivia": [
                                                    {
                                                        "kind": "WhitespaceTrivia",
                                                        "text": " "
                                                    }
                                                ]
                                            },
                                            "value": {
                                                "kind": "ObjectLiteralExpression",
                                                "fullStart": 588,
                                                "fullEnd": 590,
                                                "start": 588,
                                                "end": 590,
                                                "fullWidth": 2,
                                                "width": 2,
                                                "openBraceToken": {
                                                    "kind": "OpenBraceToken",
                                                    "fullStart": 588,
                                                    "fullEnd": 589,
                                                    "start": 588,
                                                    "end": 589,
                                                    "fullWidth": 1,
                                                    "width": 1,
                                                    "text": "{",
                                                    "value": "{",
                                                    "valueText": "{"
                                                },
                                                "propertyAssignments": [],
                                                "closeBraceToken": {
                                                    "kind": "CloseBraceToken",
                                                    "fullStart": 589,
                                                    "fullEnd": 590,
                                                    "start": 589,
                                                    "end": 590,
                                                    "fullWidth": 1,
                                                    "width": 1,
                                                    "text": "}",
                                                    "value": "}",
                                                    "valueText": "}"
                                                }
                                            }
                                        }
                                    }
                                ]
                            },
                            "semicolonToken": {
                                "kind": "SemicolonToken",
                                "fullStart": 590,
                                "fullEnd": 593,
                                "start": 590,
                                "end": 591,
                                "fullWidth": 3,
                                "width": 1,
                                "text": ";",
                                "value": ";",
                                "valueText": ";",
                                "hasTrailingTrivia": true,
                                "hasTrailingNewLine": true,
                                "trailingTrivia": [
                                    {
                                        "kind": "NewLineTrivia",
                                        "text": "\r\n"
                                    }
                                ]
                            }
                        },
                        {
                            "kind": "VariableStatement",
                            "fullStart": 593,
                            "fullEnd": 632,
                            "start": 603,
                            "end": 630,
                            "fullWidth": 39,
                            "width": 27,
                            "modifiers": [],
                            "variableDeclaration": {
                                "kind": "VariableDeclaration",
                                "fullStart": 593,
                                "fullEnd": 629,
                                "start": 603,
                                "end": 629,
                                "fullWidth": 36,
                                "width": 26,
                                "varKeyword": {
                                    "kind": "VarKeyword",
                                    "fullStart": 593,
                                    "fullEnd": 607,
                                    "start": 603,
                                    "end": 606,
                                    "fullWidth": 14,
                                    "width": 3,
                                    "text": "var",
                                    "value": "var",
                                    "valueText": "var",
                                    "hasLeadingTrivia": true,
                                    "hasLeadingNewLine": true,
                                    "hasTrailingTrivia": true,
                                    "leadingTrivia": [
                                        {
                                            "kind": "NewLineTrivia",
                                            "text": "\r\n"
                                        },
                                        {
                                            "kind": "WhitespaceTrivia",
                                            "text": "        "
                                        }
                                    ],
                                    "trailingTrivia": [
                                        {
                                            "kind": "WhitespaceTrivia",
                                            "text": " "
                                        }
                                    ]
                                },
                                "variableDeclarators": [
                                    {
                                        "kind": "VariableDeclarator",
                                        "fullStart": 607,
                                        "fullEnd": 629,
                                        "start": 607,
                                        "end": 629,
                                        "fullWidth": 22,
<<<<<<< HEAD
                                        "width": 22,
                                        "identifier": {
=======
                                        "propertyName": {
>>>>>>> 85e84683
                                            "kind": "IdentifierName",
                                            "fullStart": 607,
                                            "fullEnd": 612,
                                            "start": 607,
                                            "end": 611,
                                            "fullWidth": 5,
                                            "width": 4,
                                            "text": "desc",
                                            "value": "desc",
                                            "valueText": "desc",
                                            "hasTrailingTrivia": true,
                                            "trailingTrivia": [
                                                {
                                                    "kind": "WhitespaceTrivia",
                                                    "text": " "
                                                }
                                            ]
                                        },
                                        "equalsValueClause": {
                                            "kind": "EqualsValueClause",
                                            "fullStart": 612,
                                            "fullEnd": 629,
                                            "start": 612,
                                            "end": 629,
                                            "fullWidth": 17,
                                            "width": 17,
                                            "equalsToken": {
                                                "kind": "EqualsToken",
                                                "fullStart": 612,
                                                "fullEnd": 614,
                                                "start": 612,
                                                "end": 613,
                                                "fullWidth": 2,
                                                "width": 1,
                                                "text": "=",
                                                "value": "=",
                                                "valueText": "=",
                                                "hasTrailingTrivia": true,
                                                "trailingTrivia": [
                                                    {
                                                        "kind": "WhitespaceTrivia",
                                                        "text": " "
                                                    }
                                                ]
                                            },
                                            "value": {
                                                "kind": "ObjectLiteralExpression",
                                                "fullStart": 614,
                                                "fullEnd": 629,
                                                "start": 614,
                                                "end": 629,
                                                "fullWidth": 15,
                                                "width": 15,
                                                "openBraceToken": {
                                                    "kind": "OpenBraceToken",
                                                    "fullStart": 614,
                                                    "fullEnd": 616,
                                                    "start": 614,
                                                    "end": 615,
                                                    "fullWidth": 2,
                                                    "width": 1,
                                                    "text": "{",
                                                    "value": "{",
                                                    "valueText": "{",
                                                    "hasTrailingTrivia": true,
                                                    "trailingTrivia": [
                                                        {
                                                            "kind": "WhitespaceTrivia",
                                                            "text": " "
                                                        }
                                                    ]
                                                },
                                                "propertyAssignments": [
                                                    {
                                                        "kind": "SimplePropertyAssignment",
                                                        "fullStart": 616,
                                                        "fullEnd": 628,
                                                        "start": 616,
                                                        "end": 627,
                                                        "fullWidth": 12,
                                                        "width": 11,
                                                        "propertyName": {
                                                            "kind": "IdentifierName",
                                                            "fullStart": 616,
                                                            "fullEnd": 621,
                                                            "start": 616,
                                                            "end": 621,
                                                            "fullWidth": 5,
                                                            "width": 5,
                                                            "text": "value",
                                                            "value": "value",
                                                            "valueText": "value"
                                                        },
                                                        "colonToken": {
                                                            "kind": "ColonToken",
                                                            "fullStart": 621,
                                                            "fullEnd": 623,
                                                            "start": 621,
                                                            "end": 622,
                                                            "fullWidth": 2,
                                                            "width": 1,
                                                            "text": ":",
                                                            "value": ":",
                                                            "valueText": ":",
                                                            "hasTrailingTrivia": true,
                                                            "trailingTrivia": [
                                                                {
                                                                    "kind": "WhitespaceTrivia",
                                                                    "text": " "
                                                                }
                                                            ]
                                                        },
                                                        "expression": {
                                                            "kind": "NullKeyword",
                                                            "fullStart": 623,
                                                            "fullEnd": 628,
                                                            "start": 623,
                                                            "end": 627,
                                                            "fullWidth": 5,
                                                            "width": 4,
                                                            "text": "null",
                                                            "hasTrailingTrivia": true,
                                                            "trailingTrivia": [
                                                                {
                                                                    "kind": "WhitespaceTrivia",
                                                                    "text": " "
                                                                }
                                                            ]
                                                        }
                                                    }
                                                ],
                                                "closeBraceToken": {
                                                    "kind": "CloseBraceToken",
                                                    "fullStart": 628,
                                                    "fullEnd": 629,
                                                    "start": 628,
                                                    "end": 629,
                                                    "fullWidth": 1,
                                                    "width": 1,
                                                    "text": "}",
                                                    "value": "}",
                                                    "valueText": "}"
                                                }
                                            }
                                        }
                                    }
                                ]
                            },
                            "semicolonToken": {
                                "kind": "SemicolonToken",
                                "fullStart": 629,
                                "fullEnd": 632,
                                "start": 629,
                                "end": 630,
                                "fullWidth": 3,
                                "width": 1,
                                "text": ";",
                                "value": ";",
                                "valueText": ";",
                                "hasTrailingTrivia": true,
                                "hasTrailingNewLine": true,
                                "trailingTrivia": [
                                    {
                                        "kind": "NewLineTrivia",
                                        "text": "\r\n"
                                    }
                                ]
                            }
                        },
                        {
                            "kind": "ExpressionStatement",
                            "fullStart": 632,
                            "fullEnd": 682,
                            "start": 640,
                            "end": 680,
                            "fullWidth": 50,
                            "width": 40,
                            "expression": {
                                "kind": "InvocationExpression",
                                "fullStart": 632,
                                "fullEnd": 679,
                                "start": 640,
                                "end": 679,
                                "fullWidth": 47,
                                "width": 39,
                                "expression": {
                                    "kind": "MemberAccessExpression",
                                    "fullStart": 632,
                                    "fullEnd": 661,
                                    "start": 640,
                                    "end": 661,
                                    "fullWidth": 29,
                                    "width": 21,
                                    "expression": {
                                        "kind": "IdentifierName",
                                        "fullStart": 632,
                                        "fullEnd": 646,
                                        "start": 640,
                                        "end": 646,
                                        "fullWidth": 14,
                                        "width": 6,
                                        "text": "Object",
                                        "value": "Object",
                                        "valueText": "Object",
                                        "hasLeadingTrivia": true,
                                        "leadingTrivia": [
                                            {
                                                "kind": "WhitespaceTrivia",
                                                "text": "        "
                                            }
                                        ]
                                    },
                                    "dotToken": {
                                        "kind": "DotToken",
                                        "fullStart": 646,
                                        "fullEnd": 647,
                                        "start": 646,
                                        "end": 647,
                                        "fullWidth": 1,
                                        "width": 1,
                                        "text": ".",
                                        "value": ".",
                                        "valueText": "."
                                    },
                                    "name": {
                                        "kind": "IdentifierName",
                                        "fullStart": 647,
                                        "fullEnd": 661,
                                        "start": 647,
                                        "end": 661,
                                        "fullWidth": 14,
                                        "width": 14,
                                        "text": "defineProperty",
                                        "value": "defineProperty",
                                        "valueText": "defineProperty"
                                    }
                                },
                                "argumentList": {
                                    "kind": "ArgumentList",
                                    "fullStart": 661,
                                    "fullEnd": 679,
                                    "start": 661,
                                    "end": 679,
                                    "fullWidth": 18,
                                    "width": 18,
                                    "openParenToken": {
                                        "kind": "OpenParenToken",
                                        "fullStart": 661,
                                        "fullEnd": 662,
                                        "start": 661,
                                        "end": 662,
                                        "fullWidth": 1,
                                        "width": 1,
                                        "text": "(",
                                        "value": "(",
                                        "valueText": "("
                                    },
                                    "arguments": [
                                        {
                                            "kind": "IdentifierName",
                                            "fullStart": 662,
                                            "fullEnd": 665,
                                            "start": 662,
                                            "end": 665,
                                            "fullWidth": 3,
                                            "width": 3,
                                            "text": "obj",
                                            "value": "obj",
                                            "valueText": "obj"
                                        },
                                        {
                                            "kind": "CommaToken",
                                            "fullStart": 665,
                                            "fullEnd": 667,
                                            "start": 665,
                                            "end": 666,
                                            "fullWidth": 2,
                                            "width": 1,
                                            "text": ",",
                                            "value": ",",
                                            "valueText": ",",
                                            "hasTrailingTrivia": true,
                                            "trailingTrivia": [
                                                {
                                                    "kind": "WhitespaceTrivia",
                                                    "text": " "
                                                }
                                            ]
                                        },
                                        {
                                            "kind": "StringLiteral",
                                            "fullStart": 667,
                                            "fullEnd": 672,
                                            "start": 667,
                                            "end": 672,
                                            "fullWidth": 5,
                                            "width": 5,
                                            "text": "\"foo\"",
                                            "value": "foo",
                                            "valueText": "foo"
                                        },
                                        {
                                            "kind": "CommaToken",
                                            "fullStart": 672,
                                            "fullEnd": 674,
                                            "start": 672,
                                            "end": 673,
                                            "fullWidth": 2,
                                            "width": 1,
                                            "text": ",",
                                            "value": ",",
                                            "valueText": ",",
                                            "hasTrailingTrivia": true,
                                            "trailingTrivia": [
                                                {
                                                    "kind": "WhitespaceTrivia",
                                                    "text": " "
                                                }
                                            ]
                                        },
                                        {
                                            "kind": "IdentifierName",
                                            "fullStart": 674,
                                            "fullEnd": 678,
                                            "start": 674,
                                            "end": 678,
                                            "fullWidth": 4,
                                            "width": 4,
                                            "text": "desc",
                                            "value": "desc",
                                            "valueText": "desc"
                                        }
                                    ],
                                    "closeParenToken": {
                                        "kind": "CloseParenToken",
                                        "fullStart": 678,
                                        "fullEnd": 679,
                                        "start": 678,
                                        "end": 679,
                                        "fullWidth": 1,
                                        "width": 1,
                                        "text": ")",
                                        "value": ")",
                                        "valueText": ")"
                                    }
                                }
                            },
                            "semicolonToken": {
                                "kind": "SemicolonToken",
                                "fullStart": 679,
                                "fullEnd": 682,
                                "start": 679,
                                "end": 680,
                                "fullWidth": 3,
                                "width": 1,
                                "text": ";",
                                "value": ";",
                                "valueText": ";",
                                "hasTrailingTrivia": true,
                                "hasTrailingNewLine": true,
                                "trailingTrivia": [
                                    {
                                        "kind": "NewLineTrivia",
                                        "text": "\r\n"
                                    }
                                ]
                            }
                        },
                        {
                            "kind": "ExpressionStatement",
                            "fullStart": 682,
                            "fullEnd": 801,
                            "start": 692,
                            "end": 799,
                            "fullWidth": 119,
                            "width": 107,
                            "expression": {
                                "kind": "InvocationExpression",
                                "fullStart": 682,
                                "fullEnd": 798,
                                "start": 692,
                                "end": 798,
                                "fullWidth": 116,
                                "width": 106,
                                "expression": {
                                    "kind": "MemberAccessExpression",
                                    "fullStart": 682,
                                    "fullEnd": 715,
                                    "start": 692,
                                    "end": 715,
                                    "fullWidth": 33,
                                    "width": 23,
                                    "expression": {
                                        "kind": "IdentifierName",
                                        "fullStart": 682,
                                        "fullEnd": 698,
                                        "start": 692,
                                        "end": 698,
                                        "fullWidth": 16,
                                        "width": 6,
                                        "text": "Object",
                                        "value": "Object",
                                        "valueText": "Object",
                                        "hasLeadingTrivia": true,
                                        "hasLeadingNewLine": true,
                                        "leadingTrivia": [
                                            {
                                                "kind": "NewLineTrivia",
                                                "text": "\r\n"
                                            },
                                            {
                                                "kind": "WhitespaceTrivia",
                                                "text": "        "
                                            }
                                        ]
                                    },
                                    "dotToken": {
                                        "kind": "DotToken",
                                        "fullStart": 698,
                                        "fullEnd": 699,
                                        "start": 698,
                                        "end": 699,
                                        "fullWidth": 1,
                                        "width": 1,
                                        "text": ".",
                                        "value": ".",
                                        "valueText": "."
                                    },
                                    "name": {
                                        "kind": "IdentifierName",
                                        "fullStart": 699,
                                        "fullEnd": 715,
                                        "start": 699,
                                        "end": 715,
                                        "fullWidth": 16,
                                        "width": 16,
                                        "text": "defineProperties",
                                        "value": "defineProperties",
                                        "valueText": "defineProperties"
                                    }
                                },
                                "argumentList": {
                                    "kind": "ArgumentList",
                                    "fullStart": 715,
                                    "fullEnd": 798,
                                    "start": 715,
                                    "end": 798,
                                    "fullWidth": 83,
                                    "width": 83,
                                    "openParenToken": {
                                        "kind": "OpenParenToken",
                                        "fullStart": 715,
                                        "fullEnd": 716,
                                        "start": 715,
                                        "end": 716,
                                        "fullWidth": 1,
                                        "width": 1,
                                        "text": "(",
                                        "value": "(",
                                        "valueText": "("
                                    },
                                    "arguments": [
                                        {
                                            "kind": "IdentifierName",
                                            "fullStart": 716,
                                            "fullEnd": 719,
                                            "start": 716,
                                            "end": 719,
                                            "fullWidth": 3,
                                            "width": 3,
                                            "text": "obj",
                                            "value": "obj",
                                            "valueText": "obj"
                                        },
                                        {
                                            "kind": "CommaToken",
                                            "fullStart": 719,
                                            "fullEnd": 721,
                                            "start": 719,
                                            "end": 720,
                                            "fullWidth": 2,
                                            "width": 1,
                                            "text": ",",
                                            "value": ",",
                                            "valueText": ",",
                                            "hasTrailingTrivia": true,
                                            "trailingTrivia": [
                                                {
                                                    "kind": "WhitespaceTrivia",
                                                    "text": " "
                                                }
                                            ]
                                        },
                                        {
                                            "kind": "ObjectLiteralExpression",
                                            "fullStart": 721,
                                            "fullEnd": 797,
                                            "start": 721,
                                            "end": 797,
                                            "fullWidth": 76,
                                            "width": 76,
                                            "openBraceToken": {
                                                "kind": "OpenBraceToken",
                                                "fullStart": 721,
                                                "fullEnd": 724,
                                                "start": 721,
                                                "end": 722,
                                                "fullWidth": 3,
                                                "width": 1,
                                                "text": "{",
                                                "value": "{",
                                                "valueText": "{",
                                                "hasTrailingTrivia": true,
                                                "hasTrailingNewLine": true,
                                                "trailingTrivia": [
                                                    {
                                                        "kind": "NewLineTrivia",
                                                        "text": "\r\n"
                                                    }
                                                ]
                                            },
                                            "propertyAssignments": [
                                                {
                                                    "kind": "SimplePropertyAssignment",
                                                    "fullStart": 724,
                                                    "fullEnd": 788,
                                                    "start": 736,
                                                    "end": 786,
                                                    "fullWidth": 64,
                                                    "width": 50,
                                                    "propertyName": {
                                                        "kind": "IdentifierName",
                                                        "fullStart": 724,
                                                        "fullEnd": 739,
                                                        "start": 736,
                                                        "end": 739,
                                                        "fullWidth": 15,
                                                        "width": 3,
                                                        "text": "foo",
                                                        "value": "foo",
                                                        "valueText": "foo",
                                                        "hasLeadingTrivia": true,
                                                        "leadingTrivia": [
                                                            {
                                                                "kind": "WhitespaceTrivia",
                                                                "text": "            "
                                                            }
                                                        ]
                                                    },
                                                    "colonToken": {
                                                        "kind": "ColonToken",
                                                        "fullStart": 739,
                                                        "fullEnd": 741,
                                                        "start": 739,
                                                        "end": 740,
                                                        "fullWidth": 2,
                                                        "width": 1,
                                                        "text": ":",
                                                        "value": ":",
                                                        "valueText": ":",
                                                        "hasTrailingTrivia": true,
                                                        "trailingTrivia": [
                                                            {
                                                                "kind": "WhitespaceTrivia",
                                                                "text": " "
                                                            }
                                                        ]
                                                    },
                                                    "expression": {
                                                        "kind": "ObjectLiteralExpression",
                                                        "fullStart": 741,
                                                        "fullEnd": 788,
                                                        "start": 741,
                                                        "end": 786,
                                                        "fullWidth": 47,
                                                        "width": 45,
                                                        "openBraceToken": {
                                                            "kind": "OpenBraceToken",
                                                            "fullStart": 741,
                                                            "fullEnd": 744,
                                                            "start": 741,
                                                            "end": 742,
                                                            "fullWidth": 3,
                                                            "width": 1,
                                                            "text": "{",
                                                            "value": "{",
                                                            "valueText": "{",
                                                            "hasTrailingTrivia": true,
                                                            "hasTrailingNewLine": true,
                                                            "trailingTrivia": [
                                                                {
                                                                    "kind": "NewLineTrivia",
                                                                    "text": "\r\n"
                                                                }
                                                            ]
                                                        },
                                                        "propertyAssignments": [
                                                            {
                                                                "kind": "SimplePropertyAssignment",
                                                                "fullStart": 744,
                                                                "fullEnd": 773,
                                                                "start": 760,
                                                                "end": 771,
                                                                "fullWidth": 29,
                                                                "width": 11,
                                                                "propertyName": {
                                                                    "kind": "IdentifierName",
                                                                    "fullStart": 744,
                                                                    "fullEnd": 765,
                                                                    "start": 760,
                                                                    "end": 765,
                                                                    "fullWidth": 21,
                                                                    "width": 5,
                                                                    "text": "value",
                                                                    "value": "value",
                                                                    "valueText": "value",
                                                                    "hasLeadingTrivia": true,
                                                                    "leadingTrivia": [
                                                                        {
                                                                            "kind": "WhitespaceTrivia",
                                                                            "text": "                "
                                                                        }
                                                                    ]
                                                                },
                                                                "colonToken": {
                                                                    "kind": "ColonToken",
                                                                    "fullStart": 765,
                                                                    "fullEnd": 767,
                                                                    "start": 765,
                                                                    "end": 766,
                                                                    "fullWidth": 2,
                                                                    "width": 1,
                                                                    "text": ":",
                                                                    "value": ":",
                                                                    "valueText": ":",
                                                                    "hasTrailingTrivia": true,
                                                                    "trailingTrivia": [
                                                                        {
                                                                            "kind": "WhitespaceTrivia",
                                                                            "text": " "
                                                                        }
                                                                    ]
                                                                },
                                                                "expression": {
                                                                    "kind": "NullKeyword",
                                                                    "fullStart": 767,
                                                                    "fullEnd": 773,
                                                                    "start": 767,
                                                                    "end": 771,
                                                                    "fullWidth": 6,
                                                                    "width": 4,
                                                                    "text": "null",
                                                                    "hasTrailingTrivia": true,
                                                                    "hasTrailingNewLine": true,
                                                                    "trailingTrivia": [
                                                                        {
                                                                            "kind": "NewLineTrivia",
                                                                            "text": "\r\n"
                                                                        }
                                                                    ]
                                                                }
                                                            }
                                                        ],
                                                        "closeBraceToken": {
                                                            "kind": "CloseBraceToken",
                                                            "fullStart": 773,
                                                            "fullEnd": 788,
                                                            "start": 785,
                                                            "end": 786,
                                                            "fullWidth": 15,
                                                            "width": 1,
                                                            "text": "}",
                                                            "value": "}",
                                                            "valueText": "}",
                                                            "hasLeadingTrivia": true,
                                                            "hasTrailingTrivia": true,
                                                            "hasTrailingNewLine": true,
                                                            "leadingTrivia": [
                                                                {
                                                                    "kind": "WhitespaceTrivia",
                                                                    "text": "            "
                                                                }
                                                            ],
                                                            "trailingTrivia": [
                                                                {
                                                                    "kind": "NewLineTrivia",
                                                                    "text": "\r\n"
                                                                }
                                                            ]
                                                        }
                                                    }
                                                }
                                            ],
                                            "closeBraceToken": {
                                                "kind": "CloseBraceToken",
                                                "fullStart": 788,
                                                "fullEnd": 797,
                                                "start": 796,
                                                "end": 797,
                                                "fullWidth": 9,
                                                "width": 1,
                                                "text": "}",
                                                "value": "}",
                                                "valueText": "}",
                                                "hasLeadingTrivia": true,
                                                "leadingTrivia": [
                                                    {
                                                        "kind": "WhitespaceTrivia",
                                                        "text": "        "
                                                    }
                                                ]
                                            }
                                        }
                                    ],
                                    "closeParenToken": {
                                        "kind": "CloseParenToken",
                                        "fullStart": 797,
                                        "fullEnd": 798,
                                        "start": 797,
                                        "end": 798,
                                        "fullWidth": 1,
                                        "width": 1,
                                        "text": ")",
                                        "value": ")",
                                        "valueText": ")"
                                    }
                                }
                            },
                            "semicolonToken": {
                                "kind": "SemicolonToken",
                                "fullStart": 798,
                                "fullEnd": 801,
                                "start": 798,
                                "end": 799,
                                "fullWidth": 3,
                                "width": 1,
                                "text": ";",
                                "value": ";",
                                "valueText": ";",
                                "hasTrailingTrivia": true,
                                "hasTrailingNewLine": true,
                                "trailingTrivia": [
                                    {
                                        "kind": "NewLineTrivia",
                                        "text": "\r\n"
                                    }
                                ]
                            }
                        },
                        {
                            "kind": "ReturnStatement",
                            "fullStart": 801,
                            "fullEnd": 890,
                            "start": 809,
                            "end": 888,
                            "fullWidth": 89,
                            "width": 79,
                            "returnKeyword": {
                                "kind": "ReturnKeyword",
                                "fullStart": 801,
                                "fullEnd": 816,
                                "start": 809,
                                "end": 815,
                                "fullWidth": 15,
                                "width": 6,
                                "text": "return",
                                "value": "return",
                                "valueText": "return",
                                "hasLeadingTrivia": true,
                                "hasTrailingTrivia": true,
                                "leadingTrivia": [
                                    {
                                        "kind": "WhitespaceTrivia",
                                        "text": "        "
                                    }
                                ],
                                "trailingTrivia": [
                                    {
                                        "kind": "WhitespaceTrivia",
                                        "text": " "
                                    }
                                ]
                            },
                            "expression": {
                                "kind": "InvocationExpression",
                                "fullStart": 816,
                                "fullEnd": 887,
                                "start": 816,
                                "end": 887,
                                "fullWidth": 71,
                                "width": 71,
                                "expression": {
                                    "kind": "IdentifierName",
                                    "fullStart": 816,
                                    "fullEnd": 848,
                                    "start": 816,
                                    "end": 848,
                                    "fullWidth": 32,
                                    "width": 32,
                                    "text": "dataPropertyAttributesAreCorrect",
                                    "value": "dataPropertyAttributesAreCorrect",
                                    "valueText": "dataPropertyAttributesAreCorrect"
                                },
                                "argumentList": {
                                    "kind": "ArgumentList",
                                    "fullStart": 848,
                                    "fullEnd": 887,
                                    "start": 848,
                                    "end": 887,
                                    "fullWidth": 39,
                                    "width": 39,
                                    "openParenToken": {
                                        "kind": "OpenParenToken",
                                        "fullStart": 848,
                                        "fullEnd": 849,
                                        "start": 848,
                                        "end": 849,
                                        "fullWidth": 1,
                                        "width": 1,
                                        "text": "(",
                                        "value": "(",
                                        "valueText": "("
                                    },
                                    "arguments": [
                                        {
                                            "kind": "IdentifierName",
                                            "fullStart": 849,
                                            "fullEnd": 852,
                                            "start": 849,
                                            "end": 852,
                                            "fullWidth": 3,
                                            "width": 3,
                                            "text": "obj",
                                            "value": "obj",
                                            "valueText": "obj"
                                        },
                                        {
                                            "kind": "CommaToken",
                                            "fullStart": 852,
                                            "fullEnd": 854,
                                            "start": 852,
                                            "end": 853,
                                            "fullWidth": 2,
                                            "width": 1,
                                            "text": ",",
                                            "value": ",",
                                            "valueText": ",",
                                            "hasTrailingTrivia": true,
                                            "trailingTrivia": [
                                                {
                                                    "kind": "WhitespaceTrivia",
                                                    "text": " "
                                                }
                                            ]
                                        },
                                        {
                                            "kind": "StringLiteral",
                                            "fullStart": 854,
                                            "fullEnd": 859,
                                            "start": 854,
                                            "end": 859,
                                            "fullWidth": 5,
                                            "width": 5,
                                            "text": "\"foo\"",
                                            "value": "foo",
                                            "valueText": "foo"
                                        },
                                        {
                                            "kind": "CommaToken",
                                            "fullStart": 859,
                                            "fullEnd": 861,
                                            "start": 859,
                                            "end": 860,
                                            "fullWidth": 2,
                                            "width": 1,
                                            "text": ",",
                                            "value": ",",
                                            "valueText": ",",
                                            "hasTrailingTrivia": true,
                                            "trailingTrivia": [
                                                {
                                                    "kind": "WhitespaceTrivia",
                                                    "text": " "
                                                }
                                            ]
                                        },
                                        {
                                            "kind": "NullKeyword",
                                            "fullStart": 861,
                                            "fullEnd": 865,
                                            "start": 861,
                                            "end": 865,
                                            "fullWidth": 4,
                                            "width": 4,
                                            "text": "null"
                                        },
                                        {
                                            "kind": "CommaToken",
                                            "fullStart": 865,
                                            "fullEnd": 867,
                                            "start": 865,
                                            "end": 866,
                                            "fullWidth": 2,
                                            "width": 1,
                                            "text": ",",
                                            "value": ",",
                                            "valueText": ",",
                                            "hasTrailingTrivia": true,
                                            "trailingTrivia": [
                                                {
                                                    "kind": "WhitespaceTrivia",
                                                    "text": " "
                                                }
                                            ]
                                        },
                                        {
                                            "kind": "FalseKeyword",
                                            "fullStart": 867,
                                            "fullEnd": 872,
                                            "start": 867,
                                            "end": 872,
                                            "fullWidth": 5,
                                            "width": 5,
                                            "text": "false",
                                            "value": false,
                                            "valueText": "false"
                                        },
                                        {
                                            "kind": "CommaToken",
                                            "fullStart": 872,
                                            "fullEnd": 874,
                                            "start": 872,
                                            "end": 873,
                                            "fullWidth": 2,
                                            "width": 1,
                                            "text": ",",
                                            "value": ",",
                                            "valueText": ",",
                                            "hasTrailingTrivia": true,
                                            "trailingTrivia": [
                                                {
                                                    "kind": "WhitespaceTrivia",
                                                    "text": " "
                                                }
                                            ]
                                        },
                                        {
                                            "kind": "FalseKeyword",
                                            "fullStart": 874,
                                            "fullEnd": 879,
                                            "start": 874,
                                            "end": 879,
                                            "fullWidth": 5,
                                            "width": 5,
                                            "text": "false",
                                            "value": false,
                                            "valueText": "false"
                                        },
                                        {
                                            "kind": "CommaToken",
                                            "fullStart": 879,
                                            "fullEnd": 881,
                                            "start": 879,
                                            "end": 880,
                                            "fullWidth": 2,
                                            "width": 1,
                                            "text": ",",
                                            "value": ",",
                                            "valueText": ",",
                                            "hasTrailingTrivia": true,
                                            "trailingTrivia": [
                                                {
                                                    "kind": "WhitespaceTrivia",
                                                    "text": " "
                                                }
                                            ]
                                        },
                                        {
                                            "kind": "FalseKeyword",
                                            "fullStart": 881,
                                            "fullEnd": 886,
                                            "start": 881,
                                            "end": 886,
                                            "fullWidth": 5,
                                            "width": 5,
                                            "text": "false",
                                            "value": false,
                                            "valueText": "false"
                                        }
                                    ],
                                    "closeParenToken": {
                                        "kind": "CloseParenToken",
                                        "fullStart": 886,
                                        "fullEnd": 887,
                                        "start": 886,
                                        "end": 887,
                                        "fullWidth": 1,
                                        "width": 1,
                                        "text": ")",
                                        "value": ")",
                                        "valueText": ")"
                                    }
                                }
                            },
                            "semicolonToken": {
                                "kind": "SemicolonToken",
                                "fullStart": 887,
                                "fullEnd": 890,
                                "start": 887,
                                "end": 888,
                                "fullWidth": 3,
                                "width": 1,
                                "text": ";",
                                "value": ";",
                                "valueText": ";",
                                "hasTrailingTrivia": true,
                                "hasTrailingNewLine": true,
                                "trailingTrivia": [
                                    {
                                        "kind": "NewLineTrivia",
                                        "text": "\r\n"
                                    }
                                ]
                            }
                        }
                    ],
                    "closeBraceToken": {
                        "kind": "CloseBraceToken",
                        "fullStart": 890,
                        "fullEnd": 899,
                        "start": 896,
                        "end": 897,
                        "fullWidth": 9,
                        "width": 1,
                        "text": "}",
                        "value": "}",
                        "valueText": "}",
                        "hasLeadingTrivia": true,
                        "hasLeadingNewLine": true,
                        "hasTrailingTrivia": true,
                        "hasTrailingNewLine": true,
                        "leadingTrivia": [
                            {
                                "kind": "NewLineTrivia",
                                "text": "\r\n"
                            },
                            {
                                "kind": "WhitespaceTrivia",
                                "text": "    "
                            }
                        ],
                        "trailingTrivia": [
                            {
                                "kind": "NewLineTrivia",
                                "text": "\r\n"
                            }
                        ]
                    }
                }
            },
            {
                "kind": "ExpressionStatement",
                "fullStart": 899,
                "fullEnd": 923,
                "start": 899,
                "end": 921,
                "fullWidth": 24,
                "width": 22,
                "expression": {
                    "kind": "InvocationExpression",
                    "fullStart": 899,
                    "fullEnd": 920,
                    "start": 899,
                    "end": 920,
                    "fullWidth": 21,
                    "width": 21,
                    "expression": {
                        "kind": "IdentifierName",
                        "fullStart": 899,
                        "fullEnd": 910,
                        "start": 899,
                        "end": 910,
                        "fullWidth": 11,
                        "width": 11,
                        "text": "runTestCase",
                        "value": "runTestCase",
                        "valueText": "runTestCase"
                    },
                    "argumentList": {
                        "kind": "ArgumentList",
                        "fullStart": 910,
                        "fullEnd": 920,
                        "start": 910,
                        "end": 920,
                        "fullWidth": 10,
                        "width": 10,
                        "openParenToken": {
                            "kind": "OpenParenToken",
                            "fullStart": 910,
                            "fullEnd": 911,
                            "start": 910,
                            "end": 911,
                            "fullWidth": 1,
                            "width": 1,
                            "text": "(",
                            "value": "(",
                            "valueText": "("
                        },
                        "arguments": [
                            {
                                "kind": "IdentifierName",
                                "fullStart": 911,
                                "fullEnd": 919,
                                "start": 911,
                                "end": 919,
                                "fullWidth": 8,
                                "width": 8,
                                "text": "testcase",
                                "value": "testcase",
                                "valueText": "testcase"
                            }
                        ],
                        "closeParenToken": {
                            "kind": "CloseParenToken",
                            "fullStart": 919,
                            "fullEnd": 920,
                            "start": 919,
                            "end": 920,
                            "fullWidth": 1,
                            "width": 1,
                            "text": ")",
                            "value": ")",
                            "valueText": ")"
                        }
                    }
                },
                "semicolonToken": {
                    "kind": "SemicolonToken",
                    "fullStart": 920,
                    "fullEnd": 923,
                    "start": 920,
                    "end": 921,
                    "fullWidth": 3,
                    "width": 1,
                    "text": ";",
                    "value": ";",
                    "valueText": ";",
                    "hasTrailingTrivia": true,
                    "hasTrailingNewLine": true,
                    "trailingTrivia": [
                        {
                            "kind": "NewLineTrivia",
                            "text": "\r\n"
                        }
                    ]
                }
            }
        ],
        "endOfFileToken": {
            "kind": "EndOfFileToken",
            "fullStart": 923,
            "fullEnd": 923,
            "start": 923,
            "end": 923,
            "fullWidth": 0,
            "width": 0,
            "text": ""
        }
    },
    "lineMap": {
        "lineStarts": [
            0,
            67,
            152,
            232,
            308,
            380,
            385,
            440,
            536,
            541,
            543,
            545,
            568,
            570,
            593,
            595,
            632,
            682,
            684,
            724,
            744,
            773,
            788,
            801,
            890,
            892,
            899,
            923
        ],
        "length": 923
    }
}<|MERGE_RESOLUTION|>--- conflicted
+++ resolved
@@ -250,12 +250,8 @@
                                         "start": 582,
                                         "end": 590,
                                         "fullWidth": 8,
-<<<<<<< HEAD
                                         "width": 8,
-                                        "identifier": {
-=======
                                         "propertyName": {
->>>>>>> 85e84683
                                             "kind": "IdentifierName",
                                             "fullStart": 582,
                                             "fullEnd": 586,
@@ -416,12 +412,8 @@
                                         "start": 607,
                                         "end": 629,
                                         "fullWidth": 22,
-<<<<<<< HEAD
                                         "width": 22,
-                                        "identifier": {
-=======
                                         "propertyName": {
->>>>>>> 85e84683
                                             "kind": "IdentifierName",
                                             "fullStart": 607,
                                             "fullEnd": 612,
