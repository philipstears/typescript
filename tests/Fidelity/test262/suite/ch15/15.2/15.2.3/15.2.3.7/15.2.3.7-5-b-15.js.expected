{
    "isDeclaration": false,
    "languageVersion": "EcmaScript5",
    "parseOptions": {
        "allowAutomaticSemicolonInsertion": true
    },
    "sourceUnit": {
        "kind": "SourceUnit",
        "fullStart": 0,
        "fullEnd": 1394,
        "start": 616,
        "end": 1394,
        "fullWidth": 1394,
        "width": 778,
        "isIncrementallyUnusable": true,
        "moduleElements": [
            {
                "kind": "FunctionDeclaration",
                "fullStart": 0,
                "fullEnd": 1370,
                "start": 616,
                "end": 1368,
                "fullWidth": 1370,
                "width": 752,
                "isIncrementallyUnusable": true,
                "modifiers": [],
                "functionKeyword": {
                    "kind": "FunctionKeyword",
                    "fullStart": 0,
                    "fullEnd": 625,
                    "start": 616,
                    "end": 624,
                    "fullWidth": 625,
                    "width": 8,
                    "text": "function",
                    "value": "function",
                    "valueText": "function",
                    "hasLeadingTrivia": true,
                    "hasLeadingComment": true,
                    "hasLeadingNewLine": true,
                    "hasTrailingTrivia": true,
                    "leadingTrivia": [
                        {
                            "kind": "SingleLineCommentTrivia",
                            "text": "/// Copyright (c) 2012 Ecma International.  All rights reserved. "
                        },
                        {
                            "kind": "NewLineTrivia",
                            "text": "\r\n"
                        },
                        {
                            "kind": "SingleLineCommentTrivia",
                            "text": "/// Ecma International makes this code available under the terms and conditions set"
                        },
                        {
                            "kind": "NewLineTrivia",
                            "text": "\r\n"
                        },
                        {
                            "kind": "SingleLineCommentTrivia",
                            "text": "/// forth on http://hg.ecmascript.org/tests/test262/raw-file/tip/LICENSE (the "
                        },
                        {
                            "kind": "NewLineTrivia",
                            "text": "\r\n"
                        },
                        {
                            "kind": "SingleLineCommentTrivia",
                            "text": "/// \"Use Terms\").   Any redistribution of this code must retain the above "
                        },
                        {
                            "kind": "NewLineTrivia",
                            "text": "\r\n"
                        },
                        {
                            "kind": "SingleLineCommentTrivia",
                            "text": "/// copyright and this notice and otherwise comply with the Use Terms."
                        },
                        {
                            "kind": "NewLineTrivia",
                            "text": "\r\n"
                        },
                        {
                            "kind": "MultiLineCommentTrivia",
                            "text": "/**\r\n * @path ch15/15.2/15.2.3/15.2.3.7/15.2.3.7-5-b-15.js\r\n * @description Object.defineProperties - 'enumerable' property of 'descObj' is own accessor property that overrides an inherited accessor property (8.10.5 step 3.a)\r\n */"
                        },
                        {
                            "kind": "NewLineTrivia",
                            "text": "\r\n"
                        },
                        {
                            "kind": "NewLineTrivia",
                            "text": "\r\n"
                        },
                        {
                            "kind": "NewLineTrivia",
                            "text": "\r\n"
                        }
                    ],
                    "trailingTrivia": [
                        {
                            "kind": "WhitespaceTrivia",
                            "text": " "
                        }
                    ]
                },
                "identifier": {
                    "kind": "IdentifierName",
                    "fullStart": 625,
                    "fullEnd": 633,
                    "start": 625,
                    "end": 633,
                    "fullWidth": 8,
                    "width": 8,
                    "text": "testcase",
                    "value": "testcase",
                    "valueText": "testcase"
                },
                "callSignature": {
                    "kind": "CallSignature",
                    "fullStart": 633,
                    "fullEnd": 636,
                    "start": 633,
                    "end": 635,
                    "fullWidth": 3,
                    "width": 2,
                    "parameterList": {
                        "kind": "ParameterList",
                        "fullStart": 633,
                        "fullEnd": 636,
                        "start": 633,
                        "end": 635,
                        "fullWidth": 3,
                        "width": 2,
                        "openParenToken": {
                            "kind": "OpenParenToken",
                            "fullStart": 633,
                            "fullEnd": 634,
                            "start": 633,
                            "end": 634,
                            "fullWidth": 1,
                            "width": 1,
                            "text": "(",
                            "value": "(",
                            "valueText": "("
                        },
                        "parameters": [],
                        "closeParenToken": {
                            "kind": "CloseParenToken",
                            "fullStart": 634,
                            "fullEnd": 636,
                            "start": 634,
                            "end": 635,
                            "fullWidth": 2,
                            "width": 1,
                            "text": ")",
                            "value": ")",
                            "valueText": ")",
                            "hasTrailingTrivia": true,
                            "trailingTrivia": [
                                {
                                    "kind": "WhitespaceTrivia",
                                    "text": " "
                                }
                            ]
                        }
                    }
                },
                "block": {
                    "kind": "Block",
                    "fullStart": 636,
                    "fullEnd": 1370,
                    "start": 636,
                    "end": 1368,
                    "fullWidth": 734,
                    "width": 732,
                    "isIncrementallyUnusable": true,
                    "openBraceToken": {
                        "kind": "OpenBraceToken",
                        "fullStart": 636,
                        "fullEnd": 639,
                        "start": 636,
                        "end": 637,
                        "fullWidth": 3,
                        "width": 1,
                        "text": "{",
                        "value": "{",
                        "valueText": "{",
                        "hasTrailingTrivia": true,
                        "hasTrailingNewLine": true,
                        "trailingTrivia": [
                            {
                                "kind": "NewLineTrivia",
                                "text": "\r\n"
                            }
                        ]
                    },
                    "statements": [
                        {
                            "kind": "VariableStatement",
                            "fullStart": 639,
                            "fullEnd": 664,
                            "start": 649,
                            "end": 662,
                            "fullWidth": 25,
                            "width": 13,
                            "modifiers": [],
                            "variableDeclaration": {
                                "kind": "VariableDeclaration",
                                "fullStart": 639,
                                "fullEnd": 661,
                                "start": 649,
                                "end": 661,
                                "fullWidth": 22,
                                "width": 12,
                                "varKeyword": {
                                    "kind": "VarKeyword",
                                    "fullStart": 639,
                                    "fullEnd": 653,
                                    "start": 649,
                                    "end": 652,
                                    "fullWidth": 14,
                                    "width": 3,
                                    "text": "var",
                                    "value": "var",
                                    "valueText": "var",
                                    "hasLeadingTrivia": true,
                                    "hasLeadingNewLine": true,
                                    "hasTrailingTrivia": true,
                                    "leadingTrivia": [
                                        {
                                            "kind": "NewLineTrivia",
                                            "text": "\r\n"
                                        },
                                        {
                                            "kind": "WhitespaceTrivia",
                                            "text": "        "
                                        }
                                    ],
                                    "trailingTrivia": [
                                        {
                                            "kind": "WhitespaceTrivia",
                                            "text": " "
                                        }
                                    ]
                                },
                                "variableDeclarators": [
                                    {
                                        "kind": "VariableDeclarator",
                                        "fullStart": 653,
                                        "fullEnd": 661,
                                        "start": 653,
                                        "end": 661,
                                        "fullWidth": 8,
<<<<<<< HEAD
                                        "width": 8,
                                        "identifier": {
=======
                                        "propertyName": {
>>>>>>> 85e84683
                                            "kind": "IdentifierName",
                                            "fullStart": 653,
                                            "fullEnd": 657,
                                            "start": 653,
                                            "end": 656,
                                            "fullWidth": 4,
                                            "width": 3,
                                            "text": "obj",
                                            "value": "obj",
                                            "valueText": "obj",
                                            "hasTrailingTrivia": true,
                                            "trailingTrivia": [
                                                {
                                                    "kind": "WhitespaceTrivia",
                                                    "text": " "
                                                }
                                            ]
                                        },
                                        "equalsValueClause": {
                                            "kind": "EqualsValueClause",
                                            "fullStart": 657,
                                            "fullEnd": 661,
                                            "start": 657,
                                            "end": 661,
                                            "fullWidth": 4,
                                            "width": 4,
                                            "equalsToken": {
                                                "kind": "EqualsToken",
                                                "fullStart": 657,
                                                "fullEnd": 659,
                                                "start": 657,
                                                "end": 658,
                                                "fullWidth": 2,
                                                "width": 1,
                                                "text": "=",
                                                "value": "=",
                                                "valueText": "=",
                                                "hasTrailingTrivia": true,
                                                "trailingTrivia": [
                                                    {
                                                        "kind": "WhitespaceTrivia",
                                                        "text": " "
                                                    }
                                                ]
                                            },
                                            "value": {
                                                "kind": "ObjectLiteralExpression",
                                                "fullStart": 659,
                                                "fullEnd": 661,
                                                "start": 659,
                                                "end": 661,
                                                "fullWidth": 2,
                                                "width": 2,
                                                "openBraceToken": {
                                                    "kind": "OpenBraceToken",
                                                    "fullStart": 659,
                                                    "fullEnd": 660,
                                                    "start": 659,
                                                    "end": 660,
                                                    "fullWidth": 1,
                                                    "width": 1,
                                                    "text": "{",
                                                    "value": "{",
                                                    "valueText": "{"
                                                },
                                                "propertyAssignments": [],
                                                "closeBraceToken": {
                                                    "kind": "CloseBraceToken",
                                                    "fullStart": 660,
                                                    "fullEnd": 661,
                                                    "start": 660,
                                                    "end": 661,
                                                    "fullWidth": 1,
                                                    "width": 1,
                                                    "text": "}",
                                                    "value": "}",
                                                    "valueText": "}"
                                                }
                                            }
                                        }
                                    }
                                ]
                            },
                            "semicolonToken": {
                                "kind": "SemicolonToken",
                                "fullStart": 661,
                                "fullEnd": 664,
                                "start": 661,
                                "end": 662,
                                "fullWidth": 3,
                                "width": 1,
                                "text": ";",
                                "value": ";",
                                "valueText": ";",
                                "hasTrailingTrivia": true,
                                "hasTrailingNewLine": true,
                                "trailingTrivia": [
                                    {
                                        "kind": "NewLineTrivia",
                                        "text": "\r\n"
                                    }
                                ]
                            }
                        },
                        {
                            "kind": "VariableStatement",
                            "fullStart": 664,
                            "fullEnd": 689,
                            "start": 672,
                            "end": 687,
                            "fullWidth": 25,
                            "width": 15,
                            "modifiers": [],
                            "variableDeclaration": {
                                "kind": "VariableDeclaration",
                                "fullStart": 664,
                                "fullEnd": 686,
                                "start": 672,
                                "end": 686,
                                "fullWidth": 22,
                                "width": 14,
                                "varKeyword": {
                                    "kind": "VarKeyword",
                                    "fullStart": 664,
                                    "fullEnd": 676,
                                    "start": 672,
                                    "end": 675,
                                    "fullWidth": 12,
                                    "width": 3,
                                    "text": "var",
                                    "value": "var",
                                    "valueText": "var",
                                    "hasLeadingTrivia": true,
                                    "hasTrailingTrivia": true,
                                    "leadingTrivia": [
                                        {
                                            "kind": "WhitespaceTrivia",
                                            "text": "        "
                                        }
                                    ],
                                    "trailingTrivia": [
                                        {
                                            "kind": "WhitespaceTrivia",
                                            "text": " "
                                        }
                                    ]
                                },
                                "variableDeclarators": [
                                    {
                                        "kind": "VariableDeclarator",
                                        "fullStart": 676,
                                        "fullEnd": 686,
                                        "start": 676,
                                        "end": 686,
                                        "fullWidth": 10,
<<<<<<< HEAD
                                        "width": 10,
                                        "identifier": {
=======
                                        "propertyName": {
>>>>>>> 85e84683
                                            "kind": "IdentifierName",
                                            "fullStart": 676,
                                            "fullEnd": 682,
                                            "start": 676,
                                            "end": 681,
                                            "fullWidth": 6,
                                            "width": 5,
                                            "text": "proto",
                                            "value": "proto",
                                            "valueText": "proto",
                                            "hasTrailingTrivia": true,
                                            "trailingTrivia": [
                                                {
                                                    "kind": "WhitespaceTrivia",
                                                    "text": " "
                                                }
                                            ]
                                        },
                                        "equalsValueClause": {
                                            "kind": "EqualsValueClause",
                                            "fullStart": 682,
                                            "fullEnd": 686,
                                            "start": 682,
                                            "end": 686,
                                            "fullWidth": 4,
                                            "width": 4,
                                            "equalsToken": {
                                                "kind": "EqualsToken",
                                                "fullStart": 682,
                                                "fullEnd": 684,
                                                "start": 682,
                                                "end": 683,
                                                "fullWidth": 2,
                                                "width": 1,
                                                "text": "=",
                                                "value": "=",
                                                "valueText": "=",
                                                "hasTrailingTrivia": true,
                                                "trailingTrivia": [
                                                    {
                                                        "kind": "WhitespaceTrivia",
                                                        "text": " "
                                                    }
                                                ]
                                            },
                                            "value": {
                                                "kind": "ObjectLiteralExpression",
                                                "fullStart": 684,
                                                "fullEnd": 686,
                                                "start": 684,
                                                "end": 686,
                                                "fullWidth": 2,
                                                "width": 2,
                                                "openBraceToken": {
                                                    "kind": "OpenBraceToken",
                                                    "fullStart": 684,
                                                    "fullEnd": 685,
                                                    "start": 684,
                                                    "end": 685,
                                                    "fullWidth": 1,
                                                    "width": 1,
                                                    "text": "{",
                                                    "value": "{",
                                                    "valueText": "{"
                                                },
                                                "propertyAssignments": [],
                                                "closeBraceToken": {
                                                    "kind": "CloseBraceToken",
                                                    "fullStart": 685,
                                                    "fullEnd": 686,
                                                    "start": 685,
                                                    "end": 686,
                                                    "fullWidth": 1,
                                                    "width": 1,
                                                    "text": "}",
                                                    "value": "}",
                                                    "valueText": "}"
                                                }
                                            }
                                        }
                                    }
                                ]
                            },
                            "semicolonToken": {
                                "kind": "SemicolonToken",
                                "fullStart": 686,
                                "fullEnd": 689,
                                "start": 686,
                                "end": 687,
                                "fullWidth": 3,
                                "width": 1,
                                "text": ";",
                                "value": ";",
                                "valueText": ";",
                                "hasTrailingTrivia": true,
                                "hasTrailingNewLine": true,
                                "trailingTrivia": [
                                    {
                                        "kind": "NewLineTrivia",
                                        "text": "\r\n"
                                    }
                                ]
                            }
                        },
                        {
                            "kind": "VariableStatement",
                            "fullStart": 689,
                            "fullEnd": 720,
                            "start": 697,
                            "end": 718,
                            "fullWidth": 31,
                            "width": 21,
                            "modifiers": [],
                            "variableDeclaration": {
                                "kind": "VariableDeclaration",
                                "fullStart": 689,
                                "fullEnd": 717,
                                "start": 697,
                                "end": 717,
                                "fullWidth": 28,
                                "width": 20,
                                "varKeyword": {
                                    "kind": "VarKeyword",
                                    "fullStart": 689,
                                    "fullEnd": 701,
                                    "start": 697,
                                    "end": 700,
                                    "fullWidth": 12,
                                    "width": 3,
                                    "text": "var",
                                    "value": "var",
                                    "valueText": "var",
                                    "hasLeadingTrivia": true,
                                    "hasTrailingTrivia": true,
                                    "leadingTrivia": [
                                        {
                                            "kind": "WhitespaceTrivia",
                                            "text": "        "
                                        }
                                    ],
                                    "trailingTrivia": [
                                        {
                                            "kind": "WhitespaceTrivia",
                                            "text": " "
                                        }
                                    ]
                                },
                                "variableDeclarators": [
                                    {
                                        "kind": "VariableDeclarator",
                                        "fullStart": 701,
                                        "fullEnd": 717,
                                        "start": 701,
                                        "end": 717,
                                        "fullWidth": 16,
<<<<<<< HEAD
                                        "width": 16,
                                        "identifier": {
=======
                                        "propertyName": {
>>>>>>> 85e84683
                                            "kind": "IdentifierName",
                                            "fullStart": 701,
                                            "fullEnd": 710,
                                            "start": 701,
                                            "end": 709,
                                            "fullWidth": 9,
                                            "width": 8,
                                            "text": "accessed",
                                            "value": "accessed",
                                            "valueText": "accessed",
                                            "hasTrailingTrivia": true,
                                            "trailingTrivia": [
                                                {
                                                    "kind": "WhitespaceTrivia",
                                                    "text": " "
                                                }
                                            ]
                                        },
                                        "equalsValueClause": {
                                            "kind": "EqualsValueClause",
                                            "fullStart": 710,
                                            "fullEnd": 717,
                                            "start": 710,
                                            "end": 717,
                                            "fullWidth": 7,
                                            "width": 7,
                                            "equalsToken": {
                                                "kind": "EqualsToken",
                                                "fullStart": 710,
                                                "fullEnd": 712,
                                                "start": 710,
                                                "end": 711,
                                                "fullWidth": 2,
                                                "width": 1,
                                                "text": "=",
                                                "value": "=",
                                                "valueText": "=",
                                                "hasTrailingTrivia": true,
                                                "trailingTrivia": [
                                                    {
                                                        "kind": "WhitespaceTrivia",
                                                        "text": " "
                                                    }
                                                ]
                                            },
                                            "value": {
                                                "kind": "FalseKeyword",
                                                "fullStart": 712,
                                                "fullEnd": 717,
                                                "start": 712,
                                                "end": 717,
                                                "fullWidth": 5,
                                                "width": 5,
                                                "text": "false",
                                                "value": false,
                                                "valueText": "false"
                                            }
                                        }
                                    }
                                ]
                            },
                            "semicolonToken": {
                                "kind": "SemicolonToken",
                                "fullStart": 717,
                                "fullEnd": 720,
                                "start": 717,
                                "end": 718,
                                "fullWidth": 3,
                                "width": 1,
                                "text": ";",
                                "value": ";",
                                "valueText": ";",
                                "hasTrailingTrivia": true,
                                "hasTrailingNewLine": true,
                                "trailingTrivia": [
                                    {
                                        "kind": "NewLineTrivia",
                                        "text": "\r\n"
                                    }
                                ]
                            }
                        },
                        {
                            "kind": "ExpressionStatement",
                            "fullStart": 720,
                            "fullEnd": 864,
                            "start": 728,
                            "end": 862,
                            "fullWidth": 144,
                            "width": 134,
                            "isIncrementallyUnusable": true,
                            "expression": {
                                "kind": "InvocationExpression",
                                "fullStart": 720,
                                "fullEnd": 861,
                                "start": 728,
                                "end": 861,
                                "fullWidth": 141,
                                "width": 133,
                                "isIncrementallyUnusable": true,
                                "expression": {
                                    "kind": "MemberAccessExpression",
                                    "fullStart": 720,
                                    "fullEnd": 749,
                                    "start": 728,
                                    "end": 749,
                                    "fullWidth": 29,
                                    "width": 21,
                                    "expression": {
                                        "kind": "IdentifierName",
                                        "fullStart": 720,
                                        "fullEnd": 734,
                                        "start": 728,
                                        "end": 734,
                                        "fullWidth": 14,
                                        "width": 6,
                                        "text": "Object",
                                        "value": "Object",
                                        "valueText": "Object",
                                        "hasLeadingTrivia": true,
                                        "leadingTrivia": [
                                            {
                                                "kind": "WhitespaceTrivia",
                                                "text": "        "
                                            }
                                        ]
                                    },
                                    "dotToken": {
                                        "kind": "DotToken",
                                        "fullStart": 734,
                                        "fullEnd": 735,
                                        "start": 734,
                                        "end": 735,
                                        "fullWidth": 1,
                                        "width": 1,
                                        "text": ".",
                                        "value": ".",
                                        "valueText": "."
                                    },
                                    "name": {
                                        "kind": "IdentifierName",
                                        "fullStart": 735,
                                        "fullEnd": 749,
                                        "start": 735,
                                        "end": 749,
                                        "fullWidth": 14,
                                        "width": 14,
                                        "text": "defineProperty",
                                        "value": "defineProperty",
                                        "valueText": "defineProperty"
                                    }
                                },
                                "argumentList": {
                                    "kind": "ArgumentList",
                                    "fullStart": 749,
                                    "fullEnd": 861,
                                    "start": 749,
                                    "end": 861,
                                    "fullWidth": 112,
                                    "width": 112,
                                    "isIncrementallyUnusable": true,
                                    "openParenToken": {
                                        "kind": "OpenParenToken",
                                        "fullStart": 749,
                                        "fullEnd": 750,
                                        "start": 749,
                                        "end": 750,
                                        "fullWidth": 1,
                                        "width": 1,
                                        "text": "(",
                                        "value": "(",
                                        "valueText": "("
                                    },
                                    "arguments": [
                                        {
                                            "kind": "IdentifierName",
                                            "fullStart": 750,
                                            "fullEnd": 755,
                                            "start": 750,
                                            "end": 755,
                                            "fullWidth": 5,
                                            "width": 5,
                                            "text": "proto",
                                            "value": "proto",
                                            "valueText": "proto"
                                        },
                                        {
                                            "kind": "CommaToken",
                                            "fullStart": 755,
                                            "fullEnd": 757,
                                            "start": 755,
                                            "end": 756,
                                            "fullWidth": 2,
                                            "width": 1,
                                            "text": ",",
                                            "value": ",",
                                            "valueText": ",",
                                            "hasTrailingTrivia": true,
                                            "trailingTrivia": [
                                                {
                                                    "kind": "WhitespaceTrivia",
                                                    "text": " "
                                                }
                                            ]
                                        },
                                        {
                                            "kind": "StringLiteral",
                                            "fullStart": 757,
                                            "fullEnd": 769,
                                            "start": 757,
                                            "end": 769,
                                            "fullWidth": 12,
                                            "width": 12,
                                            "text": "\"enumerable\"",
                                            "value": "enumerable",
                                            "valueText": "enumerable"
                                        },
                                        {
                                            "kind": "CommaToken",
                                            "fullStart": 769,
                                            "fullEnd": 771,
                                            "start": 769,
                                            "end": 770,
                                            "fullWidth": 2,
                                            "width": 1,
                                            "text": ",",
                                            "value": ",",
                                            "valueText": ",",
                                            "hasTrailingTrivia": true,
                                            "trailingTrivia": [
                                                {
                                                    "kind": "WhitespaceTrivia",
                                                    "text": " "
                                                }
                                            ]
                                        },
                                        {
                                            "kind": "ObjectLiteralExpression",
                                            "fullStart": 771,
                                            "fullEnd": 860,
                                            "start": 771,
                                            "end": 860,
                                            "fullWidth": 89,
                                            "width": 89,
                                            "isIncrementallyUnusable": true,
                                            "openBraceToken": {
                                                "kind": "OpenBraceToken",
                                                "fullStart": 771,
                                                "fullEnd": 774,
                                                "start": 771,
                                                "end": 772,
                                                "fullWidth": 3,
                                                "width": 1,
                                                "text": "{",
                                                "value": "{",
                                                "valueText": "{",
                                                "hasTrailingTrivia": true,
                                                "hasTrailingNewLine": true,
                                                "trailingTrivia": [
                                                    {
                                                        "kind": "NewLineTrivia",
                                                        "text": "\r\n"
                                                    }
                                                ]
                                            },
                                            "propertyAssignments": [
                                                {
                                                    "kind": "SimplePropertyAssignment",
                                                    "fullStart": 774,
                                                    "fullEnd": 851,
                                                    "start": 786,
                                                    "end": 849,
                                                    "fullWidth": 77,
                                                    "width": 63,
                                                    "isIncrementallyUnusable": true,
                                                    "propertyName": {
                                                        "kind": "IdentifierName",
                                                        "fullStart": 774,
                                                        "fullEnd": 789,
                                                        "start": 786,
                                                        "end": 789,
                                                        "fullWidth": 15,
                                                        "width": 3,
                                                        "text": "get",
                                                        "value": "get",
                                                        "valueText": "get",
                                                        "hasLeadingTrivia": true,
                                                        "leadingTrivia": [
                                                            {
                                                                "kind": "WhitespaceTrivia",
                                                                "text": "            "
                                                            }
                                                        ]
                                                    },
                                                    "colonToken": {
                                                        "kind": "ColonToken",
                                                        "fullStart": 789,
                                                        "fullEnd": 791,
                                                        "start": 789,
                                                        "end": 790,
                                                        "fullWidth": 2,
                                                        "width": 1,
                                                        "text": ":",
                                                        "value": ":",
                                                        "valueText": ":",
                                                        "hasTrailingTrivia": true,
                                                        "trailingTrivia": [
                                                            {
                                                                "kind": "WhitespaceTrivia",
                                                                "text": " "
                                                            }
                                                        ]
                                                    },
                                                    "expression": {
                                                        "kind": "FunctionExpression",
                                                        "fullStart": 791,
                                                        "fullEnd": 851,
                                                        "start": 791,
                                                        "end": 849,
                                                        "fullWidth": 60,
                                                        "width": 58,
                                                        "functionKeyword": {
                                                            "kind": "FunctionKeyword",
                                                            "fullStart": 791,
                                                            "fullEnd": 800,
                                                            "start": 791,
                                                            "end": 799,
                                                            "fullWidth": 9,
                                                            "width": 8,
                                                            "text": "function",
                                                            "value": "function",
                                                            "valueText": "function",
                                                            "hasTrailingTrivia": true,
                                                            "trailingTrivia": [
                                                                {
                                                                    "kind": "WhitespaceTrivia",
                                                                    "text": " "
                                                                }
                                                            ]
                                                        },
                                                        "callSignature": {
                                                            "kind": "CallSignature",
                                                            "fullStart": 800,
                                                            "fullEnd": 803,
                                                            "start": 800,
                                                            "end": 802,
                                                            "fullWidth": 3,
                                                            "width": 2,
                                                            "parameterList": {
                                                                "kind": "ParameterList",
                                                                "fullStart": 800,
                                                                "fullEnd": 803,
                                                                "start": 800,
                                                                "end": 802,
                                                                "fullWidth": 3,
                                                                "width": 2,
                                                                "openParenToken": {
                                                                    "kind": "OpenParenToken",
                                                                    "fullStart": 800,
                                                                    "fullEnd": 801,
                                                                    "start": 800,
                                                                    "end": 801,
                                                                    "fullWidth": 1,
                                                                    "width": 1,
                                                                    "text": "(",
                                                                    "value": "(",
                                                                    "valueText": "("
                                                                },
                                                                "parameters": [],
                                                                "closeParenToken": {
                                                                    "kind": "CloseParenToken",
                                                                    "fullStart": 801,
                                                                    "fullEnd": 803,
                                                                    "start": 801,
                                                                    "end": 802,
                                                                    "fullWidth": 2,
                                                                    "width": 1,
                                                                    "text": ")",
                                                                    "value": ")",
                                                                    "valueText": ")",
                                                                    "hasTrailingTrivia": true,
                                                                    "trailingTrivia": [
                                                                        {
                                                                            "kind": "WhitespaceTrivia",
                                                                            "text": " "
                                                                        }
                                                                    ]
                                                                }
                                                            }
                                                        },
                                                        "block": {
                                                            "kind": "Block",
                                                            "fullStart": 803,
                                                            "fullEnd": 851,
                                                            "start": 803,
                                                            "end": 849,
                                                            "fullWidth": 48,
                                                            "width": 46,
                                                            "openBraceToken": {
                                                                "kind": "OpenBraceToken",
                                                                "fullStart": 803,
                                                                "fullEnd": 806,
                                                                "start": 803,
                                                                "end": 804,
                                                                "fullWidth": 3,
                                                                "width": 1,
                                                                "text": "{",
                                                                "value": "{",
                                                                "valueText": "{",
                                                                "hasTrailingTrivia": true,
                                                                "hasTrailingNewLine": true,
                                                                "trailingTrivia": [
                                                                    {
                                                                        "kind": "NewLineTrivia",
                                                                        "text": "\r\n"
                                                                    }
                                                                ]
                                                            },
                                                            "statements": [
                                                                {
                                                                    "kind": "ReturnStatement",
                                                                    "fullStart": 806,
                                                                    "fullEnd": 836,
                                                                    "start": 822,
                                                                    "end": 834,
                                                                    "fullWidth": 30,
                                                                    "width": 12,
                                                                    "returnKeyword": {
                                                                        "kind": "ReturnKeyword",
                                                                        "fullStart": 806,
                                                                        "fullEnd": 829,
                                                                        "start": 822,
                                                                        "end": 828,
                                                                        "fullWidth": 23,
                                                                        "width": 6,
                                                                        "text": "return",
                                                                        "value": "return",
                                                                        "valueText": "return",
                                                                        "hasLeadingTrivia": true,
                                                                        "hasTrailingTrivia": true,
                                                                        "leadingTrivia": [
                                                                            {
                                                                                "kind": "WhitespaceTrivia",
                                                                                "text": "                "
                                                                            }
                                                                        ],
                                                                        "trailingTrivia": [
                                                                            {
                                                                                "kind": "WhitespaceTrivia",
                                                                                "text": " "
                                                                            }
                                                                        ]
                                                                    },
                                                                    "expression": {
                                                                        "kind": "TrueKeyword",
                                                                        "fullStart": 829,
                                                                        "fullEnd": 833,
                                                                        "start": 829,
                                                                        "end": 833,
                                                                        "fullWidth": 4,
                                                                        "width": 4,
                                                                        "text": "true",
                                                                        "value": true,
                                                                        "valueText": "true"
                                                                    },
                                                                    "semicolonToken": {
                                                                        "kind": "SemicolonToken",
                                                                        "fullStart": 833,
                                                                        "fullEnd": 836,
                                                                        "start": 833,
                                                                        "end": 834,
                                                                        "fullWidth": 3,
                                                                        "width": 1,
                                                                        "text": ";",
                                                                        "value": ";",
                                                                        "valueText": ";",
                                                                        "hasTrailingTrivia": true,
                                                                        "hasTrailingNewLine": true,
                                                                        "trailingTrivia": [
                                                                            {
                                                                                "kind": "NewLineTrivia",
                                                                                "text": "\r\n"
                                                                            }
                                                                        ]
                                                                    }
                                                                }
                                                            ],
                                                            "closeBraceToken": {
                                                                "kind": "CloseBraceToken",
                                                                "fullStart": 836,
                                                                "fullEnd": 851,
                                                                "start": 848,
                                                                "end": 849,
                                                                "fullWidth": 15,
                                                                "width": 1,
                                                                "text": "}",
                                                                "value": "}",
                                                                "valueText": "}",
                                                                "hasLeadingTrivia": true,
                                                                "hasTrailingTrivia": true,
                                                                "hasTrailingNewLine": true,
                                                                "leadingTrivia": [
                                                                    {
                                                                        "kind": "WhitespaceTrivia",
                                                                        "text": "            "
                                                                    }
                                                                ],
                                                                "trailingTrivia": [
                                                                    {
                                                                        "kind": "NewLineTrivia",
                                                                        "text": "\r\n"
                                                                    }
                                                                ]
                                                            }
                                                        }
                                                    }
                                                }
                                            ],
                                            "closeBraceToken": {
                                                "kind": "CloseBraceToken",
                                                "fullStart": 851,
                                                "fullEnd": 860,
                                                "start": 859,
                                                "end": 860,
                                                "fullWidth": 9,
                                                "width": 1,
                                                "text": "}",
                                                "value": "}",
                                                "valueText": "}",
                                                "hasLeadingTrivia": true,
                                                "leadingTrivia": [
                                                    {
                                                        "kind": "WhitespaceTrivia",
                                                        "text": "        "
                                                    }
                                                ]
                                            }
                                        }
                                    ],
                                    "closeParenToken": {
                                        "kind": "CloseParenToken",
                                        "fullStart": 860,
                                        "fullEnd": 861,
                                        "start": 860,
                                        "end": 861,
                                        "fullWidth": 1,
                                        "width": 1,
                                        "text": ")",
                                        "value": ")",
                                        "valueText": ")"
                                    }
                                }
                            },
                            "semicolonToken": {
                                "kind": "SemicolonToken",
                                "fullStart": 861,
                                "fullEnd": 864,
                                "start": 861,
                                "end": 862,
                                "fullWidth": 3,
                                "width": 1,
                                "text": ";",
                                "value": ";",
                                "valueText": ";",
                                "hasTrailingTrivia": true,
                                "hasTrailingNewLine": true,
                                "trailingTrivia": [
                                    {
                                        "kind": "NewLineTrivia",
                                        "text": "\r\n"
                                    }
                                ]
                            }
                        },
                        {
                            "kind": "VariableStatement",
                            "fullStart": 864,
                            "fullEnd": 902,
                            "start": 874,
                            "end": 900,
                            "fullWidth": 38,
                            "width": 26,
                            "modifiers": [],
                            "variableDeclaration": {
                                "kind": "VariableDeclaration",
                                "fullStart": 864,
                                "fullEnd": 899,
                                "start": 874,
                                "end": 899,
                                "fullWidth": 35,
                                "width": 25,
                                "varKeyword": {
                                    "kind": "VarKeyword",
                                    "fullStart": 864,
                                    "fullEnd": 878,
                                    "start": 874,
                                    "end": 877,
                                    "fullWidth": 14,
                                    "width": 3,
                                    "text": "var",
                                    "value": "var",
                                    "valueText": "var",
                                    "hasLeadingTrivia": true,
                                    "hasLeadingNewLine": true,
                                    "hasTrailingTrivia": true,
                                    "leadingTrivia": [
                                        {
                                            "kind": "NewLineTrivia",
                                            "text": "\r\n"
                                        },
                                        {
                                            "kind": "WhitespaceTrivia",
                                            "text": "        "
                                        }
                                    ],
                                    "trailingTrivia": [
                                        {
                                            "kind": "WhitespaceTrivia",
                                            "text": " "
                                        }
                                    ]
                                },
                                "variableDeclarators": [
                                    {
                                        "kind": "VariableDeclarator",
                                        "fullStart": 878,
                                        "fullEnd": 899,
                                        "start": 878,
                                        "end": 899,
                                        "fullWidth": 21,
<<<<<<< HEAD
                                        "width": 21,
                                        "identifier": {
=======
                                        "propertyName": {
>>>>>>> 85e84683
                                            "kind": "IdentifierName",
                                            "fullStart": 878,
                                            "fullEnd": 882,
                                            "start": 878,
                                            "end": 881,
                                            "fullWidth": 4,
                                            "width": 3,
                                            "text": "Con",
                                            "value": "Con",
                                            "valueText": "Con",
                                            "hasTrailingTrivia": true,
                                            "trailingTrivia": [
                                                {
                                                    "kind": "WhitespaceTrivia",
                                                    "text": " "
                                                }
                                            ]
                                        },
                                        "equalsValueClause": {
                                            "kind": "EqualsValueClause",
                                            "fullStart": 882,
                                            "fullEnd": 899,
                                            "start": 882,
                                            "end": 899,
                                            "fullWidth": 17,
                                            "width": 17,
                                            "equalsToken": {
                                                "kind": "EqualsToken",
                                                "fullStart": 882,
                                                "fullEnd": 884,
                                                "start": 882,
                                                "end": 883,
                                                "fullWidth": 2,
                                                "width": 1,
                                                "text": "=",
                                                "value": "=",
                                                "valueText": "=",
                                                "hasTrailingTrivia": true,
                                                "trailingTrivia": [
                                                    {
                                                        "kind": "WhitespaceTrivia",
                                                        "text": " "
                                                    }
                                                ]
                                            },
                                            "value": {
                                                "kind": "FunctionExpression",
                                                "fullStart": 884,
                                                "fullEnd": 899,
                                                "start": 884,
                                                "end": 899,
                                                "fullWidth": 15,
                                                "width": 15,
                                                "functionKeyword": {
                                                    "kind": "FunctionKeyword",
                                                    "fullStart": 884,
                                                    "fullEnd": 893,
                                                    "start": 884,
                                                    "end": 892,
                                                    "fullWidth": 9,
                                                    "width": 8,
                                                    "text": "function",
                                                    "value": "function",
                                                    "valueText": "function",
                                                    "hasTrailingTrivia": true,
                                                    "trailingTrivia": [
                                                        {
                                                            "kind": "WhitespaceTrivia",
                                                            "text": " "
                                                        }
                                                    ]
                                                },
                                                "callSignature": {
                                                    "kind": "CallSignature",
                                                    "fullStart": 893,
                                                    "fullEnd": 896,
                                                    "start": 893,
                                                    "end": 895,
                                                    "fullWidth": 3,
                                                    "width": 2,
                                                    "parameterList": {
                                                        "kind": "ParameterList",
                                                        "fullStart": 893,
                                                        "fullEnd": 896,
                                                        "start": 893,
                                                        "end": 895,
                                                        "fullWidth": 3,
                                                        "width": 2,
                                                        "openParenToken": {
                                                            "kind": "OpenParenToken",
                                                            "fullStart": 893,
                                                            "fullEnd": 894,
                                                            "start": 893,
                                                            "end": 894,
                                                            "fullWidth": 1,
                                                            "width": 1,
                                                            "text": "(",
                                                            "value": "(",
                                                            "valueText": "("
                                                        },
                                                        "parameters": [],
                                                        "closeParenToken": {
                                                            "kind": "CloseParenToken",
                                                            "fullStart": 894,
                                                            "fullEnd": 896,
                                                            "start": 894,
                                                            "end": 895,
                                                            "fullWidth": 2,
                                                            "width": 1,
                                                            "text": ")",
                                                            "value": ")",
                                                            "valueText": ")",
                                                            "hasTrailingTrivia": true,
                                                            "trailingTrivia": [
                                                                {
                                                                    "kind": "WhitespaceTrivia",
                                                                    "text": " "
                                                                }
                                                            ]
                                                        }
                                                    }
                                                },
                                                "block": {
                                                    "kind": "Block",
                                                    "fullStart": 896,
                                                    "fullEnd": 899,
                                                    "start": 896,
                                                    "end": 899,
                                                    "fullWidth": 3,
                                                    "width": 3,
                                                    "openBraceToken": {
                                                        "kind": "OpenBraceToken",
                                                        "fullStart": 896,
                                                        "fullEnd": 898,
                                                        "start": 896,
                                                        "end": 897,
                                                        "fullWidth": 2,
                                                        "width": 1,
                                                        "text": "{",
                                                        "value": "{",
                                                        "valueText": "{",
                                                        "hasTrailingTrivia": true,
                                                        "trailingTrivia": [
                                                            {
                                                                "kind": "WhitespaceTrivia",
                                                                "text": " "
                                                            }
                                                        ]
                                                    },
                                                    "statements": [],
                                                    "closeBraceToken": {
                                                        "kind": "CloseBraceToken",
                                                        "fullStart": 898,
                                                        "fullEnd": 899,
                                                        "start": 898,
                                                        "end": 899,
                                                        "fullWidth": 1,
                                                        "width": 1,
                                                        "text": "}",
                                                        "value": "}",
                                                        "valueText": "}"
                                                    }
                                                }
                                            }
                                        }
                                    }
                                ]
                            },
                            "semicolonToken": {
                                "kind": "SemicolonToken",
                                "fullStart": 899,
                                "fullEnd": 902,
                                "start": 899,
                                "end": 900,
                                "fullWidth": 3,
                                "width": 1,
                                "text": ";",
                                "value": ";",
                                "valueText": ";",
                                "hasTrailingTrivia": true,
                                "hasTrailingNewLine": true,
                                "trailingTrivia": [
                                    {
                                        "kind": "NewLineTrivia",
                                        "text": "\r\n"
                                    }
                                ]
                            }
                        },
                        {
                            "kind": "ExpressionStatement",
                            "fullStart": 902,
                            "fullEnd": 934,
                            "start": 910,
                            "end": 932,
                            "fullWidth": 32,
                            "width": 22,
                            "expression": {
                                "kind": "AssignmentExpression",
                                "fullStart": 902,
                                "fullEnd": 931,
                                "start": 910,
                                "end": 931,
                                "fullWidth": 29,
                                "width": 21,
                                "left": {
                                    "kind": "MemberAccessExpression",
                                    "fullStart": 902,
                                    "fullEnd": 924,
                                    "start": 910,
                                    "end": 923,
                                    "fullWidth": 22,
                                    "width": 13,
                                    "expression": {
                                        "kind": "IdentifierName",
                                        "fullStart": 902,
                                        "fullEnd": 913,
                                        "start": 910,
                                        "end": 913,
                                        "fullWidth": 11,
                                        "width": 3,
                                        "text": "Con",
                                        "value": "Con",
                                        "valueText": "Con",
                                        "hasLeadingTrivia": true,
                                        "leadingTrivia": [
                                            {
                                                "kind": "WhitespaceTrivia",
                                                "text": "        "
                                            }
                                        ]
                                    },
                                    "dotToken": {
                                        "kind": "DotToken",
                                        "fullStart": 913,
                                        "fullEnd": 914,
                                        "start": 913,
                                        "end": 914,
                                        "fullWidth": 1,
                                        "width": 1,
                                        "text": ".",
                                        "value": ".",
                                        "valueText": "."
                                    },
                                    "name": {
                                        "kind": "IdentifierName",
                                        "fullStart": 914,
                                        "fullEnd": 924,
                                        "start": 914,
                                        "end": 923,
                                        "fullWidth": 10,
                                        "width": 9,
                                        "text": "prototype",
                                        "value": "prototype",
                                        "valueText": "prototype",
                                        "hasTrailingTrivia": true,
                                        "trailingTrivia": [
                                            {
                                                "kind": "WhitespaceTrivia",
                                                "text": " "
                                            }
                                        ]
                                    }
                                },
                                "operatorToken": {
                                    "kind": "EqualsToken",
                                    "fullStart": 924,
                                    "fullEnd": 926,
                                    "start": 924,
                                    "end": 925,
                                    "fullWidth": 2,
                                    "width": 1,
                                    "text": "=",
                                    "value": "=",
                                    "valueText": "=",
                                    "hasTrailingTrivia": true,
                                    "trailingTrivia": [
                                        {
                                            "kind": "WhitespaceTrivia",
                                            "text": " "
                                        }
                                    ]
                                },
                                "right": {
                                    "kind": "IdentifierName",
                                    "fullStart": 926,
                                    "fullEnd": 931,
                                    "start": 926,
                                    "end": 931,
                                    "fullWidth": 5,
                                    "width": 5,
                                    "text": "proto",
                                    "value": "proto",
                                    "valueText": "proto"
                                }
                            },
                            "semicolonToken": {
                                "kind": "SemicolonToken",
                                "fullStart": 931,
                                "fullEnd": 934,
                                "start": 931,
                                "end": 932,
                                "fullWidth": 3,
                                "width": 1,
                                "text": ";",
                                "value": ";",
                                "valueText": ";",
                                "hasTrailingTrivia": true,
                                "hasTrailingNewLine": true,
                                "trailingTrivia": [
                                    {
                                        "kind": "NewLineTrivia",
                                        "text": "\r\n"
                                    }
                                ]
                            }
                        },
                        {
                            "kind": "VariableStatement",
                            "fullStart": 934,
                            "fullEnd": 968,
                            "start": 942,
                            "end": 966,
                            "fullWidth": 34,
                            "width": 24,
                            "modifiers": [],
                            "variableDeclaration": {
                                "kind": "VariableDeclaration",
                                "fullStart": 934,
                                "fullEnd": 965,
                                "start": 942,
                                "end": 965,
                                "fullWidth": 31,
                                "width": 23,
                                "varKeyword": {
                                    "kind": "VarKeyword",
                                    "fullStart": 934,
                                    "fullEnd": 946,
                                    "start": 942,
                                    "end": 945,
                                    "fullWidth": 12,
                                    "width": 3,
                                    "text": "var",
                                    "value": "var",
                                    "valueText": "var",
                                    "hasLeadingTrivia": true,
                                    "hasTrailingTrivia": true,
                                    "leadingTrivia": [
                                        {
                                            "kind": "WhitespaceTrivia",
                                            "text": "        "
                                        }
                                    ],
                                    "trailingTrivia": [
                                        {
                                            "kind": "WhitespaceTrivia",
                                            "text": " "
                                        }
                                    ]
                                },
                                "variableDeclarators": [
                                    {
                                        "kind": "VariableDeclarator",
                                        "fullStart": 946,
                                        "fullEnd": 965,
                                        "start": 946,
                                        "end": 965,
                                        "fullWidth": 19,
<<<<<<< HEAD
                                        "width": 19,
                                        "identifier": {
=======
                                        "propertyName": {
>>>>>>> 85e84683
                                            "kind": "IdentifierName",
                                            "fullStart": 946,
                                            "fullEnd": 954,
                                            "start": 946,
                                            "end": 953,
                                            "fullWidth": 8,
                                            "width": 7,
                                            "text": "descObj",
                                            "value": "descObj",
                                            "valueText": "descObj",
                                            "hasTrailingTrivia": true,
                                            "trailingTrivia": [
                                                {
                                                    "kind": "WhitespaceTrivia",
                                                    "text": " "
                                                }
                                            ]
                                        },
                                        "equalsValueClause": {
                                            "kind": "EqualsValueClause",
                                            "fullStart": 954,
                                            "fullEnd": 965,
                                            "start": 954,
                                            "end": 965,
                                            "fullWidth": 11,
                                            "width": 11,
                                            "equalsToken": {
                                                "kind": "EqualsToken",
                                                "fullStart": 954,
                                                "fullEnd": 956,
                                                "start": 954,
                                                "end": 955,
                                                "fullWidth": 2,
                                                "width": 1,
                                                "text": "=",
                                                "value": "=",
                                                "valueText": "=",
                                                "hasTrailingTrivia": true,
                                                "trailingTrivia": [
                                                    {
                                                        "kind": "WhitespaceTrivia",
                                                        "text": " "
                                                    }
                                                ]
                                            },
                                            "value": {
                                                "kind": "ObjectCreationExpression",
                                                "fullStart": 956,
                                                "fullEnd": 965,
                                                "start": 956,
                                                "end": 965,
                                                "fullWidth": 9,
                                                "width": 9,
                                                "newKeyword": {
                                                    "kind": "NewKeyword",
                                                    "fullStart": 956,
                                                    "fullEnd": 960,
                                                    "start": 956,
                                                    "end": 959,
                                                    "fullWidth": 4,
                                                    "width": 3,
                                                    "text": "new",
                                                    "value": "new",
                                                    "valueText": "new",
                                                    "hasTrailingTrivia": true,
                                                    "trailingTrivia": [
                                                        {
                                                            "kind": "WhitespaceTrivia",
                                                            "text": " "
                                                        }
                                                    ]
                                                },
                                                "expression": {
                                                    "kind": "IdentifierName",
                                                    "fullStart": 960,
                                                    "fullEnd": 963,
                                                    "start": 960,
                                                    "end": 963,
                                                    "fullWidth": 3,
                                                    "width": 3,
                                                    "text": "Con",
                                                    "value": "Con",
                                                    "valueText": "Con"
                                                },
                                                "argumentList": {
                                                    "kind": "ArgumentList",
                                                    "fullStart": 963,
                                                    "fullEnd": 965,
                                                    "start": 963,
                                                    "end": 965,
                                                    "fullWidth": 2,
                                                    "width": 2,
                                                    "openParenToken": {
                                                        "kind": "OpenParenToken",
                                                        "fullStart": 963,
                                                        "fullEnd": 964,
                                                        "start": 963,
                                                        "end": 964,
                                                        "fullWidth": 1,
                                                        "width": 1,
                                                        "text": "(",
                                                        "value": "(",
                                                        "valueText": "("
                                                    },
                                                    "arguments": [],
                                                    "closeParenToken": {
                                                        "kind": "CloseParenToken",
                                                        "fullStart": 964,
                                                        "fullEnd": 965,
                                                        "start": 964,
                                                        "end": 965,
                                                        "fullWidth": 1,
                                                        "width": 1,
                                                        "text": ")",
                                                        "value": ")",
                                                        "valueText": ")"
                                                    }
                                                }
                                            }
                                        }
                                    }
                                ]
                            },
                            "semicolonToken": {
                                "kind": "SemicolonToken",
                                "fullStart": 965,
                                "fullEnd": 968,
                                "start": 965,
                                "end": 966,
                                "fullWidth": 3,
                                "width": 1,
                                "text": ";",
                                "value": ";",
                                "valueText": ";",
                                "hasTrailingTrivia": true,
                                "hasTrailingNewLine": true,
                                "trailingTrivia": [
                                    {
                                        "kind": "NewLineTrivia",
                                        "text": "\r\n"
                                    }
                                ]
                            }
                        },
                        {
                            "kind": "ExpressionStatement",
                            "fullStart": 968,
                            "fullEnd": 1117,
                            "start": 978,
                            "end": 1115,
                            "fullWidth": 149,
                            "width": 137,
                            "isIncrementallyUnusable": true,
                            "expression": {
                                "kind": "InvocationExpression",
                                "fullStart": 968,
                                "fullEnd": 1114,
                                "start": 978,
                                "end": 1114,
                                "fullWidth": 146,
                                "width": 136,
                                "isIncrementallyUnusable": true,
                                "expression": {
                                    "kind": "MemberAccessExpression",
                                    "fullStart": 968,
                                    "fullEnd": 999,
                                    "start": 978,
                                    "end": 999,
                                    "fullWidth": 31,
                                    "width": 21,
                                    "expression": {
                                        "kind": "IdentifierName",
                                        "fullStart": 968,
                                        "fullEnd": 984,
                                        "start": 978,
                                        "end": 984,
                                        "fullWidth": 16,
                                        "width": 6,
                                        "text": "Object",
                                        "value": "Object",
                                        "valueText": "Object",
                                        "hasLeadingTrivia": true,
                                        "hasLeadingNewLine": true,
                                        "leadingTrivia": [
                                            {
                                                "kind": "NewLineTrivia",
                                                "text": "\r\n"
                                            },
                                            {
                                                "kind": "WhitespaceTrivia",
                                                "text": "        "
                                            }
                                        ]
                                    },
                                    "dotToken": {
                                        "kind": "DotToken",
                                        "fullStart": 984,
                                        "fullEnd": 985,
                                        "start": 984,
                                        "end": 985,
                                        "fullWidth": 1,
                                        "width": 1,
                                        "text": ".",
                                        "value": ".",
                                        "valueText": "."
                                    },
                                    "name": {
                                        "kind": "IdentifierName",
                                        "fullStart": 985,
                                        "fullEnd": 999,
                                        "start": 985,
                                        "end": 999,
                                        "fullWidth": 14,
                                        "width": 14,
                                        "text": "defineProperty",
                                        "value": "defineProperty",
                                        "valueText": "defineProperty"
                                    }
                                },
                                "argumentList": {
                                    "kind": "ArgumentList",
                                    "fullStart": 999,
                                    "fullEnd": 1114,
                                    "start": 999,
                                    "end": 1114,
                                    "fullWidth": 115,
                                    "width": 115,
                                    "isIncrementallyUnusable": true,
                                    "openParenToken": {
                                        "kind": "OpenParenToken",
                                        "fullStart": 999,
                                        "fullEnd": 1000,
                                        "start": 999,
                                        "end": 1000,
                                        "fullWidth": 1,
                                        "width": 1,
                                        "text": "(",
                                        "value": "(",
                                        "valueText": "("
                                    },
                                    "arguments": [
                                        {
                                            "kind": "IdentifierName",
                                            "fullStart": 1000,
                                            "fullEnd": 1007,
                                            "start": 1000,
                                            "end": 1007,
                                            "fullWidth": 7,
                                            "width": 7,
                                            "text": "descObj",
                                            "value": "descObj",
                                            "valueText": "descObj"
                                        },
                                        {
                                            "kind": "CommaToken",
                                            "fullStart": 1007,
                                            "fullEnd": 1009,
                                            "start": 1007,
                                            "end": 1008,
                                            "fullWidth": 2,
                                            "width": 1,
                                            "text": ",",
                                            "value": ",",
                                            "valueText": ",",
                                            "hasTrailingTrivia": true,
                                            "trailingTrivia": [
                                                {
                                                    "kind": "WhitespaceTrivia",
                                                    "text": " "
                                                }
                                            ]
                                        },
                                        {
                                            "kind": "StringLiteral",
                                            "fullStart": 1009,
                                            "fullEnd": 1021,
                                            "start": 1009,
                                            "end": 1021,
                                            "fullWidth": 12,
                                            "width": 12,
                                            "text": "\"enumerable\"",
                                            "value": "enumerable",
                                            "valueText": "enumerable"
                                        },
                                        {
                                            "kind": "CommaToken",
                                            "fullStart": 1021,
                                            "fullEnd": 1023,
                                            "start": 1021,
                                            "end": 1022,
                                            "fullWidth": 2,
                                            "width": 1,
                                            "text": ",",
                                            "value": ",",
                                            "valueText": ",",
                                            "hasTrailingTrivia": true,
                                            "trailingTrivia": [
                                                {
                                                    "kind": "WhitespaceTrivia",
                                                    "text": " "
                                                }
                                            ]
                                        },
                                        {
                                            "kind": "ObjectLiteralExpression",
                                            "fullStart": 1023,
                                            "fullEnd": 1113,
                                            "start": 1023,
                                            "end": 1113,
                                            "fullWidth": 90,
                                            "width": 90,
                                            "isIncrementallyUnusable": true,
                                            "openBraceToken": {
                                                "kind": "OpenBraceToken",
                                                "fullStart": 1023,
                                                "fullEnd": 1026,
                                                "start": 1023,
                                                "end": 1024,
                                                "fullWidth": 3,
                                                "width": 1,
                                                "text": "{",
                                                "value": "{",
                                                "valueText": "{",
                                                "hasTrailingTrivia": true,
                                                "hasTrailingNewLine": true,
                                                "trailingTrivia": [
                                                    {
                                                        "kind": "NewLineTrivia",
                                                        "text": "\r\n"
                                                    }
                                                ]
                                            },
                                            "propertyAssignments": [
                                                {
                                                    "kind": "SimplePropertyAssignment",
                                                    "fullStart": 1026,
                                                    "fullEnd": 1104,
                                                    "start": 1038,
                                                    "end": 1102,
                                                    "fullWidth": 78,
                                                    "width": 64,
                                                    "isIncrementallyUnusable": true,
                                                    "propertyName": {
                                                        "kind": "IdentifierName",
                                                        "fullStart": 1026,
                                                        "fullEnd": 1041,
                                                        "start": 1038,
                                                        "end": 1041,
                                                        "fullWidth": 15,
                                                        "width": 3,
                                                        "text": "get",
                                                        "value": "get",
                                                        "valueText": "get",
                                                        "hasLeadingTrivia": true,
                                                        "leadingTrivia": [
                                                            {
                                                                "kind": "WhitespaceTrivia",
                                                                "text": "            "
                                                            }
                                                        ]
                                                    },
                                                    "colonToken": {
                                                        "kind": "ColonToken",
                                                        "fullStart": 1041,
                                                        "fullEnd": 1043,
                                                        "start": 1041,
                                                        "end": 1042,
                                                        "fullWidth": 2,
                                                        "width": 1,
                                                        "text": ":",
                                                        "value": ":",
                                                        "valueText": ":",
                                                        "hasTrailingTrivia": true,
                                                        "trailingTrivia": [
                                                            {
                                                                "kind": "WhitespaceTrivia",
                                                                "text": " "
                                                            }
                                                        ]
                                                    },
                                                    "expression": {
                                                        "kind": "FunctionExpression",
                                                        "fullStart": 1043,
                                                        "fullEnd": 1104,
                                                        "start": 1043,
                                                        "end": 1102,
                                                        "fullWidth": 61,
                                                        "width": 59,
                                                        "functionKeyword": {
                                                            "kind": "FunctionKeyword",
                                                            "fullStart": 1043,
                                                            "fullEnd": 1052,
                                                            "start": 1043,
                                                            "end": 1051,
                                                            "fullWidth": 9,
                                                            "width": 8,
                                                            "text": "function",
                                                            "value": "function",
                                                            "valueText": "function",
                                                            "hasTrailingTrivia": true,
                                                            "trailingTrivia": [
                                                                {
                                                                    "kind": "WhitespaceTrivia",
                                                                    "text": " "
                                                                }
                                                            ]
                                                        },
                                                        "callSignature": {
                                                            "kind": "CallSignature",
                                                            "fullStart": 1052,
                                                            "fullEnd": 1055,
                                                            "start": 1052,
                                                            "end": 1054,
                                                            "fullWidth": 3,
                                                            "width": 2,
                                                            "parameterList": {
                                                                "kind": "ParameterList",
                                                                "fullStart": 1052,
                                                                "fullEnd": 1055,
                                                                "start": 1052,
                                                                "end": 1054,
                                                                "fullWidth": 3,
                                                                "width": 2,
                                                                "openParenToken": {
                                                                    "kind": "OpenParenToken",
                                                                    "fullStart": 1052,
                                                                    "fullEnd": 1053,
                                                                    "start": 1052,
                                                                    "end": 1053,
                                                                    "fullWidth": 1,
                                                                    "width": 1,
                                                                    "text": "(",
                                                                    "value": "(",
                                                                    "valueText": "("
                                                                },
                                                                "parameters": [],
                                                                "closeParenToken": {
                                                                    "kind": "CloseParenToken",
                                                                    "fullStart": 1053,
                                                                    "fullEnd": 1055,
                                                                    "start": 1053,
                                                                    "end": 1054,
                                                                    "fullWidth": 2,
                                                                    "width": 1,
                                                                    "text": ")",
                                                                    "value": ")",
                                                                    "valueText": ")",
                                                                    "hasTrailingTrivia": true,
                                                                    "trailingTrivia": [
                                                                        {
                                                                            "kind": "WhitespaceTrivia",
                                                                            "text": " "
                                                                        }
                                                                    ]
                                                                }
                                                            }
                                                        },
                                                        "block": {
                                                            "kind": "Block",
                                                            "fullStart": 1055,
                                                            "fullEnd": 1104,
                                                            "start": 1055,
                                                            "end": 1102,
                                                            "fullWidth": 49,
                                                            "width": 47,
                                                            "openBraceToken": {
                                                                "kind": "OpenBraceToken",
                                                                "fullStart": 1055,
                                                                "fullEnd": 1058,
                                                                "start": 1055,
                                                                "end": 1056,
                                                                "fullWidth": 3,
                                                                "width": 1,
                                                                "text": "{",
                                                                "value": "{",
                                                                "valueText": "{",
                                                                "hasTrailingTrivia": true,
                                                                "hasTrailingNewLine": true,
                                                                "trailingTrivia": [
                                                                    {
                                                                        "kind": "NewLineTrivia",
                                                                        "text": "\r\n"
                                                                    }
                                                                ]
                                                            },
                                                            "statements": [
                                                                {
                                                                    "kind": "ReturnStatement",
                                                                    "fullStart": 1058,
                                                                    "fullEnd": 1089,
                                                                    "start": 1074,
                                                                    "end": 1087,
                                                                    "fullWidth": 31,
                                                                    "width": 13,
                                                                    "returnKeyword": {
                                                                        "kind": "ReturnKeyword",
                                                                        "fullStart": 1058,
                                                                        "fullEnd": 1081,
                                                                        "start": 1074,
                                                                        "end": 1080,
                                                                        "fullWidth": 23,
                                                                        "width": 6,
                                                                        "text": "return",
                                                                        "value": "return",
                                                                        "valueText": "return",
                                                                        "hasLeadingTrivia": true,
                                                                        "hasTrailingTrivia": true,
                                                                        "leadingTrivia": [
                                                                            {
                                                                                "kind": "WhitespaceTrivia",
                                                                                "text": "                "
                                                                            }
                                                                        ],
                                                                        "trailingTrivia": [
                                                                            {
                                                                                "kind": "WhitespaceTrivia",
                                                                                "text": " "
                                                                            }
                                                                        ]
                                                                    },
                                                                    "expression": {
                                                                        "kind": "FalseKeyword",
                                                                        "fullStart": 1081,
                                                                        "fullEnd": 1086,
                                                                        "start": 1081,
                                                                        "end": 1086,
                                                                        "fullWidth": 5,
                                                                        "width": 5,
                                                                        "text": "false",
                                                                        "value": false,
                                                                        "valueText": "false"
                                                                    },
                                                                    "semicolonToken": {
                                                                        "kind": "SemicolonToken",
                                                                        "fullStart": 1086,
                                                                        "fullEnd": 1089,
                                                                        "start": 1086,
                                                                        "end": 1087,
                                                                        "fullWidth": 3,
                                                                        "width": 1,
                                                                        "text": ";",
                                                                        "value": ";",
                                                                        "valueText": ";",
                                                                        "hasTrailingTrivia": true,
                                                                        "hasTrailingNewLine": true,
                                                                        "trailingTrivia": [
                                                                            {
                                                                                "kind": "NewLineTrivia",
                                                                                "text": "\r\n"
                                                                            }
                                                                        ]
                                                                    }
                                                                }
                                                            ],
                                                            "closeBraceToken": {
                                                                "kind": "CloseBraceToken",
                                                                "fullStart": 1089,
                                                                "fullEnd": 1104,
                                                                "start": 1101,
                                                                "end": 1102,
                                                                "fullWidth": 15,
                                                                "width": 1,
                                                                "text": "}",
                                                                "value": "}",
                                                                "valueText": "}",
                                                                "hasLeadingTrivia": true,
                                                                "hasTrailingTrivia": true,
                                                                "hasTrailingNewLine": true,
                                                                "leadingTrivia": [
                                                                    {
                                                                        "kind": "WhitespaceTrivia",
                                                                        "text": "            "
                                                                    }
                                                                ],
                                                                "trailingTrivia": [
                                                                    {
                                                                        "kind": "NewLineTrivia",
                                                                        "text": "\r\n"
                                                                    }
                                                                ]
                                                            }
                                                        }
                                                    }
                                                }
                                            ],
                                            "closeBraceToken": {
                                                "kind": "CloseBraceToken",
                                                "fullStart": 1104,
                                                "fullEnd": 1113,
                                                "start": 1112,
                                                "end": 1113,
                                                "fullWidth": 9,
                                                "width": 1,
                                                "text": "}",
                                                "value": "}",
                                                "valueText": "}",
                                                "hasLeadingTrivia": true,
                                                "leadingTrivia": [
                                                    {
                                                        "kind": "WhitespaceTrivia",
                                                        "text": "        "
                                                    }
                                                ]
                                            }
                                        }
                                    ],
                                    "closeParenToken": {
                                        "kind": "CloseParenToken",
                                        "fullStart": 1113,
                                        "fullEnd": 1114,
                                        "start": 1113,
                                        "end": 1114,
                                        "fullWidth": 1,
                                        "width": 1,
                                        "text": ")",
                                        "value": ")",
                                        "valueText": ")"
                                    }
                                }
                            },
                            "semicolonToken": {
                                "kind": "SemicolonToken",
                                "fullStart": 1114,
                                "fullEnd": 1117,
                                "start": 1114,
                                "end": 1115,
                                "fullWidth": 3,
                                "width": 1,
                                "text": ";",
                                "value": ";",
                                "valueText": ";",
                                "hasTrailingTrivia": true,
                                "hasTrailingNewLine": true,
                                "trailingTrivia": [
                                    {
                                        "kind": "NewLineTrivia",
                                        "text": "\r\n"
                                    }
                                ]
                            }
                        },
                        {
                            "kind": "ExpressionStatement",
                            "fullStart": 1117,
                            "fullEnd": 1199,
                            "start": 1127,
                            "end": 1197,
                            "fullWidth": 82,
                            "width": 70,
                            "expression": {
                                "kind": "InvocationExpression",
                                "fullStart": 1117,
                                "fullEnd": 1196,
                                "start": 1127,
                                "end": 1196,
                                "fullWidth": 79,
                                "width": 69,
                                "expression": {
                                    "kind": "MemberAccessExpression",
                                    "fullStart": 1117,
                                    "fullEnd": 1150,
                                    "start": 1127,
                                    "end": 1150,
                                    "fullWidth": 33,
                                    "width": 23,
                                    "expression": {
                                        "kind": "IdentifierName",
                                        "fullStart": 1117,
                                        "fullEnd": 1133,
                                        "start": 1127,
                                        "end": 1133,
                                        "fullWidth": 16,
                                        "width": 6,
                                        "text": "Object",
                                        "value": "Object",
                                        "valueText": "Object",
                                        "hasLeadingTrivia": true,
                                        "hasLeadingNewLine": true,
                                        "leadingTrivia": [
                                            {
                                                "kind": "NewLineTrivia",
                                                "text": "\r\n"
                                            },
                                            {
                                                "kind": "WhitespaceTrivia",
                                                "text": "        "
                                            }
                                        ]
                                    },
                                    "dotToken": {
                                        "kind": "DotToken",
                                        "fullStart": 1133,
                                        "fullEnd": 1134,
                                        "start": 1133,
                                        "end": 1134,
                                        "fullWidth": 1,
                                        "width": 1,
                                        "text": ".",
                                        "value": ".",
                                        "valueText": "."
                                    },
                                    "name": {
                                        "kind": "IdentifierName",
                                        "fullStart": 1134,
                                        "fullEnd": 1150,
                                        "start": 1134,
                                        "end": 1150,
                                        "fullWidth": 16,
                                        "width": 16,
                                        "text": "defineProperties",
                                        "value": "defineProperties",
                                        "valueText": "defineProperties"
                                    }
                                },
                                "argumentList": {
                                    "kind": "ArgumentList",
                                    "fullStart": 1150,
                                    "fullEnd": 1196,
                                    "start": 1150,
                                    "end": 1196,
                                    "fullWidth": 46,
                                    "width": 46,
                                    "openParenToken": {
                                        "kind": "OpenParenToken",
                                        "fullStart": 1150,
                                        "fullEnd": 1151,
                                        "start": 1150,
                                        "end": 1151,
                                        "fullWidth": 1,
                                        "width": 1,
                                        "text": "(",
                                        "value": "(",
                                        "valueText": "("
                                    },
                                    "arguments": [
                                        {
                                            "kind": "IdentifierName",
                                            "fullStart": 1151,
                                            "fullEnd": 1154,
                                            "start": 1151,
                                            "end": 1154,
                                            "fullWidth": 3,
                                            "width": 3,
                                            "text": "obj",
                                            "value": "obj",
                                            "valueText": "obj"
                                        },
                                        {
                                            "kind": "CommaToken",
                                            "fullStart": 1154,
                                            "fullEnd": 1156,
                                            "start": 1154,
                                            "end": 1155,
                                            "fullWidth": 2,
                                            "width": 1,
                                            "text": ",",
                                            "value": ",",
                                            "valueText": ",",
                                            "hasTrailingTrivia": true,
                                            "trailingTrivia": [
                                                {
                                                    "kind": "WhitespaceTrivia",
                                                    "text": " "
                                                }
                                            ]
                                        },
                                        {
                                            "kind": "ObjectLiteralExpression",
                                            "fullStart": 1156,
                                            "fullEnd": 1195,
                                            "start": 1156,
                                            "end": 1195,
                                            "fullWidth": 39,
                                            "width": 39,
                                            "openBraceToken": {
                                                "kind": "OpenBraceToken",
                                                "fullStart": 1156,
                                                "fullEnd": 1159,
                                                "start": 1156,
                                                "end": 1157,
                                                "fullWidth": 3,
                                                "width": 1,
                                                "text": "{",
                                                "value": "{",
                                                "valueText": "{",
                                                "hasTrailingTrivia": true,
                                                "hasTrailingNewLine": true,
                                                "trailingTrivia": [
                                                    {
                                                        "kind": "NewLineTrivia",
                                                        "text": "\r\n"
                                                    }
                                                ]
                                            },
                                            "propertyAssignments": [
                                                {
                                                    "kind": "SimplePropertyAssignment",
                                                    "fullStart": 1159,
                                                    "fullEnd": 1186,
                                                    "start": 1171,
                                                    "end": 1184,
                                                    "fullWidth": 27,
                                                    "width": 13,
                                                    "propertyName": {
                                                        "kind": "IdentifierName",
                                                        "fullStart": 1159,
                                                        "fullEnd": 1175,
                                                        "start": 1171,
                                                        "end": 1175,
                                                        "fullWidth": 16,
                                                        "width": 4,
                                                        "text": "prop",
                                                        "value": "prop",
                                                        "valueText": "prop",
                                                        "hasLeadingTrivia": true,
                                                        "leadingTrivia": [
                                                            {
                                                                "kind": "WhitespaceTrivia",
                                                                "text": "            "
                                                            }
                                                        ]
                                                    },
                                                    "colonToken": {
                                                        "kind": "ColonToken",
                                                        "fullStart": 1175,
                                                        "fullEnd": 1177,
                                                        "start": 1175,
                                                        "end": 1176,
                                                        "fullWidth": 2,
                                                        "width": 1,
                                                        "text": ":",
                                                        "value": ":",
                                                        "valueText": ":",
                                                        "hasTrailingTrivia": true,
                                                        "trailingTrivia": [
                                                            {
                                                                "kind": "WhitespaceTrivia",
                                                                "text": " "
                                                            }
                                                        ]
                                                    },
                                                    "expression": {
                                                        "kind": "IdentifierName",
                                                        "fullStart": 1177,
                                                        "fullEnd": 1186,
                                                        "start": 1177,
                                                        "end": 1184,
                                                        "fullWidth": 9,
                                                        "width": 7,
                                                        "text": "descObj",
                                                        "value": "descObj",
                                                        "valueText": "descObj",
                                                        "hasTrailingTrivia": true,
                                                        "hasTrailingNewLine": true,
                                                        "trailingTrivia": [
                                                            {
                                                                "kind": "NewLineTrivia",
                                                                "text": "\r\n"
                                                            }
                                                        ]
                                                    }
                                                }
                                            ],
                                            "closeBraceToken": {
                                                "kind": "CloseBraceToken",
                                                "fullStart": 1186,
                                                "fullEnd": 1195,
                                                "start": 1194,
                                                "end": 1195,
                                                "fullWidth": 9,
                                                "width": 1,
                                                "text": "}",
                                                "value": "}",
                                                "valueText": "}",
                                                "hasLeadingTrivia": true,
                                                "leadingTrivia": [
                                                    {
                                                        "kind": "WhitespaceTrivia",
                                                        "text": "        "
                                                    }
                                                ]
                                            }
                                        }
                                    ],
                                    "closeParenToken": {
                                        "kind": "CloseParenToken",
                                        "fullStart": 1195,
                                        "fullEnd": 1196,
                                        "start": 1195,
                                        "end": 1196,
                                        "fullWidth": 1,
                                        "width": 1,
                                        "text": ")",
                                        "value": ")",
                                        "valueText": ")"
                                    }
                                }
                            },
                            "semicolonToken": {
                                "kind": "SemicolonToken",
                                "fullStart": 1196,
                                "fullEnd": 1199,
                                "start": 1196,
                                "end": 1197,
                                "fullWidth": 3,
                                "width": 1,
                                "text": ";",
                                "value": ";",
                                "valueText": ";",
                                "hasTrailingTrivia": true,
                                "hasTrailingNewLine": true,
                                "trailingTrivia": [
                                    {
                                        "kind": "NewLineTrivia",
                                        "text": "\r\n"
                                    }
                                ]
                            }
                        },
                        {
                            "kind": "ForInStatement",
                            "fullStart": 1199,
                            "fullEnd": 1336,
                            "start": 1207,
                            "end": 1334,
                            "fullWidth": 137,
                            "width": 127,
                            "forKeyword": {
                                "kind": "ForKeyword",
                                "fullStart": 1199,
                                "fullEnd": 1211,
                                "start": 1207,
                                "end": 1210,
                                "fullWidth": 12,
                                "width": 3,
                                "text": "for",
                                "value": "for",
                                "valueText": "for",
                                "hasLeadingTrivia": true,
                                "hasTrailingTrivia": true,
                                "leadingTrivia": [
                                    {
                                        "kind": "WhitespaceTrivia",
                                        "text": "        "
                                    }
                                ],
                                "trailingTrivia": [
                                    {
                                        "kind": "WhitespaceTrivia",
                                        "text": " "
                                    }
                                ]
                            },
                            "openParenToken": {
                                "kind": "OpenParenToken",
                                "fullStart": 1211,
                                "fullEnd": 1212,
                                "start": 1211,
                                "end": 1212,
                                "fullWidth": 1,
                                "width": 1,
                                "text": "(",
                                "value": "(",
                                "valueText": "("
                            },
                            "variableDeclaration": {
                                "kind": "VariableDeclaration",
                                "fullStart": 1212,
                                "fullEnd": 1225,
                                "start": 1212,
                                "end": 1224,
                                "fullWidth": 13,
                                "width": 12,
                                "varKeyword": {
                                    "kind": "VarKeyword",
                                    "fullStart": 1212,
                                    "fullEnd": 1216,
                                    "start": 1212,
                                    "end": 1215,
                                    "fullWidth": 4,
                                    "width": 3,
                                    "text": "var",
                                    "value": "var",
                                    "valueText": "var",
                                    "hasTrailingTrivia": true,
                                    "trailingTrivia": [
                                        {
                                            "kind": "WhitespaceTrivia",
                                            "text": " "
                                        }
                                    ]
                                },
                                "variableDeclarators": [
                                    {
                                        "kind": "VariableDeclarator",
                                        "fullStart": 1216,
                                        "fullEnd": 1225,
                                        "start": 1216,
                                        "end": 1224,
                                        "fullWidth": 9,
<<<<<<< HEAD
                                        "width": 8,
                                        "identifier": {
=======
                                        "propertyName": {
>>>>>>> 85e84683
                                            "kind": "IdentifierName",
                                            "fullStart": 1216,
                                            "fullEnd": 1225,
                                            "start": 1216,
                                            "end": 1224,
                                            "fullWidth": 9,
                                            "width": 8,
                                            "text": "property",
                                            "value": "property",
                                            "valueText": "property",
                                            "hasTrailingTrivia": true,
                                            "trailingTrivia": [
                                                {
                                                    "kind": "WhitespaceTrivia",
                                                    "text": " "
                                                }
                                            ]
                                        }
                                    }
                                ]
                            },
                            "inKeyword": {
                                "kind": "InKeyword",
                                "fullStart": 1225,
                                "fullEnd": 1228,
                                "start": 1225,
                                "end": 1227,
                                "fullWidth": 3,
                                "width": 2,
                                "text": "in",
                                "value": "in",
                                "valueText": "in",
                                "hasTrailingTrivia": true,
                                "trailingTrivia": [
                                    {
                                        "kind": "WhitespaceTrivia",
                                        "text": " "
                                    }
                                ]
                            },
                            "expression": {
                                "kind": "IdentifierName",
                                "fullStart": 1228,
                                "fullEnd": 1231,
                                "start": 1228,
                                "end": 1231,
                                "fullWidth": 3,
                                "width": 3,
                                "text": "obj",
                                "value": "obj",
                                "valueText": "obj"
                            },
                            "closeParenToken": {
                                "kind": "CloseParenToken",
                                "fullStart": 1231,
                                "fullEnd": 1233,
                                "start": 1231,
                                "end": 1232,
                                "fullWidth": 2,
                                "width": 1,
                                "text": ")",
                                "value": ")",
                                "valueText": ")",
                                "hasTrailingTrivia": true,
                                "trailingTrivia": [
                                    {
                                        "kind": "WhitespaceTrivia",
                                        "text": " "
                                    }
                                ]
                            },
                            "statement": {
                                "kind": "Block",
                                "fullStart": 1233,
                                "fullEnd": 1336,
                                "start": 1233,
                                "end": 1334,
                                "fullWidth": 103,
                                "width": 101,
                                "openBraceToken": {
                                    "kind": "OpenBraceToken",
                                    "fullStart": 1233,
                                    "fullEnd": 1236,
                                    "start": 1233,
                                    "end": 1234,
                                    "fullWidth": 3,
                                    "width": 1,
                                    "text": "{",
                                    "value": "{",
                                    "valueText": "{",
                                    "hasTrailingTrivia": true,
                                    "hasTrailingNewLine": true,
                                    "trailingTrivia": [
                                        {
                                            "kind": "NewLineTrivia",
                                            "text": "\r\n"
                                        }
                                    ]
                                },
                                "statements": [
                                    {
                                        "kind": "IfStatement",
                                        "fullStart": 1236,
                                        "fullEnd": 1325,
                                        "start": 1248,
                                        "end": 1323,
                                        "fullWidth": 89,
                                        "width": 75,
                                        "ifKeyword": {
                                            "kind": "IfKeyword",
                                            "fullStart": 1236,
                                            "fullEnd": 1251,
                                            "start": 1248,
                                            "end": 1250,
                                            "fullWidth": 15,
                                            "width": 2,
                                            "text": "if",
                                            "value": "if",
                                            "valueText": "if",
                                            "hasLeadingTrivia": true,
                                            "hasTrailingTrivia": true,
                                            "leadingTrivia": [
                                                {
                                                    "kind": "WhitespaceTrivia",
                                                    "text": "            "
                                                }
                                            ],
                                            "trailingTrivia": [
                                                {
                                                    "kind": "WhitespaceTrivia",
                                                    "text": " "
                                                }
                                            ]
                                        },
                                        "openParenToken": {
                                            "kind": "OpenParenToken",
                                            "fullStart": 1251,
                                            "fullEnd": 1252,
                                            "start": 1251,
                                            "end": 1252,
                                            "fullWidth": 1,
                                            "width": 1,
                                            "text": "(",
                                            "value": "(",
                                            "valueText": "("
                                        },
                                        "condition": {
                                            "kind": "EqualsExpression",
                                            "fullStart": 1252,
                                            "fullEnd": 1271,
                                            "start": 1252,
                                            "end": 1271,
                                            "fullWidth": 19,
                                            "width": 19,
                                            "left": {
                                                "kind": "IdentifierName",
                                                "fullStart": 1252,
                                                "fullEnd": 1261,
                                                "start": 1252,
                                                "end": 1260,
                                                "fullWidth": 9,
                                                "width": 8,
                                                "text": "property",
                                                "value": "property",
                                                "valueText": "property",
                                                "hasTrailingTrivia": true,
                                                "trailingTrivia": [
                                                    {
                                                        "kind": "WhitespaceTrivia",
                                                        "text": " "
                                                    }
                                                ]
                                            },
                                            "operatorToken": {
                                                "kind": "EqualsEqualsEqualsToken",
                                                "fullStart": 1261,
                                                "fullEnd": 1265,
                                                "start": 1261,
                                                "end": 1264,
                                                "fullWidth": 4,
                                                "width": 3,
                                                "text": "===",
                                                "value": "===",
                                                "valueText": "===",
                                                "hasTrailingTrivia": true,
                                                "trailingTrivia": [
                                                    {
                                                        "kind": "WhitespaceTrivia",
                                                        "text": " "
                                                    }
                                                ]
                                            },
                                            "right": {
                                                "kind": "StringLiteral",
                                                "fullStart": 1265,
                                                "fullEnd": 1271,
                                                "start": 1265,
                                                "end": 1271,
                                                "fullWidth": 6,
                                                "width": 6,
                                                "text": "\"prop\"",
                                                "value": "prop",
                                                "valueText": "prop"
                                            }
                                        },
                                        "closeParenToken": {
                                            "kind": "CloseParenToken",
                                            "fullStart": 1271,
                                            "fullEnd": 1273,
                                            "start": 1271,
                                            "end": 1272,
                                            "fullWidth": 2,
                                            "width": 1,
                                            "text": ")",
                                            "value": ")",
                                            "valueText": ")",
                                            "hasTrailingTrivia": true,
                                            "trailingTrivia": [
                                                {
                                                    "kind": "WhitespaceTrivia",
                                                    "text": " "
                                                }
                                            ]
                                        },
                                        "statement": {
                                            "kind": "Block",
                                            "fullStart": 1273,
                                            "fullEnd": 1325,
                                            "start": 1273,
                                            "end": 1323,
                                            "fullWidth": 52,
                                            "width": 50,
                                            "openBraceToken": {
                                                "kind": "OpenBraceToken",
                                                "fullStart": 1273,
                                                "fullEnd": 1276,
                                                "start": 1273,
                                                "end": 1274,
                                                "fullWidth": 3,
                                                "width": 1,
                                                "text": "{",
                                                "value": "{",
                                                "valueText": "{",
                                                "hasTrailingTrivia": true,
                                                "hasTrailingNewLine": true,
                                                "trailingTrivia": [
                                                    {
                                                        "kind": "NewLineTrivia",
                                                        "text": "\r\n"
                                                    }
                                                ]
                                            },
                                            "statements": [
                                                {
                                                    "kind": "ExpressionStatement",
                                                    "fullStart": 1276,
                                                    "fullEnd": 1310,
                                                    "start": 1292,
                                                    "end": 1308,
                                                    "fullWidth": 34,
                                                    "width": 16,
                                                    "expression": {
                                                        "kind": "AssignmentExpression",
                                                        "fullStart": 1276,
                                                        "fullEnd": 1307,
                                                        "start": 1292,
                                                        "end": 1307,
                                                        "fullWidth": 31,
                                                        "width": 15,
                                                        "left": {
                                                            "kind": "IdentifierName",
                                                            "fullStart": 1276,
                                                            "fullEnd": 1301,
                                                            "start": 1292,
                                                            "end": 1300,
                                                            "fullWidth": 25,
                                                            "width": 8,
                                                            "text": "accessed",
                                                            "value": "accessed",
                                                            "valueText": "accessed",
                                                            "hasLeadingTrivia": true,
                                                            "hasTrailingTrivia": true,
                                                            "leadingTrivia": [
                                                                {
                                                                    "kind": "WhitespaceTrivia",
                                                                    "text": "                "
                                                                }
                                                            ],
                                                            "trailingTrivia": [
                                                                {
                                                                    "kind": "WhitespaceTrivia",
                                                                    "text": " "
                                                                }
                                                            ]
                                                        },
                                                        "operatorToken": {
                                                            "kind": "EqualsToken",
                                                            "fullStart": 1301,
                                                            "fullEnd": 1303,
                                                            "start": 1301,
                                                            "end": 1302,
                                                            "fullWidth": 2,
                                                            "width": 1,
                                                            "text": "=",
                                                            "value": "=",
                                                            "valueText": "=",
                                                            "hasTrailingTrivia": true,
                                                            "trailingTrivia": [
                                                                {
                                                                    "kind": "WhitespaceTrivia",
                                                                    "text": " "
                                                                }
                                                            ]
                                                        },
                                                        "right": {
                                                            "kind": "TrueKeyword",
                                                            "fullStart": 1303,
                                                            "fullEnd": 1307,
                                                            "start": 1303,
                                                            "end": 1307,
                                                            "fullWidth": 4,
                                                            "width": 4,
                                                            "text": "true",
                                                            "value": true,
                                                            "valueText": "true"
                                                        }
                                                    },
                                                    "semicolonToken": {
                                                        "kind": "SemicolonToken",
                                                        "fullStart": 1307,
                                                        "fullEnd": 1310,
                                                        "start": 1307,
                                                        "end": 1308,
                                                        "fullWidth": 3,
                                                        "width": 1,
                                                        "text": ";",
                                                        "value": ";",
                                                        "valueText": ";",
                                                        "hasTrailingTrivia": true,
                                                        "hasTrailingNewLine": true,
                                                        "trailingTrivia": [
                                                            {
                                                                "kind": "NewLineTrivia",
                                                                "text": "\r\n"
                                                            }
                                                        ]
                                                    }
                                                }
                                            ],
                                            "closeBraceToken": {
                                                "kind": "CloseBraceToken",
                                                "fullStart": 1310,
                                                "fullEnd": 1325,
                                                "start": 1322,
                                                "end": 1323,
                                                "fullWidth": 15,
                                                "width": 1,
                                                "text": "}",
                                                "value": "}",
                                                "valueText": "}",
                                                "hasLeadingTrivia": true,
                                                "hasTrailingTrivia": true,
                                                "hasTrailingNewLine": true,
                                                "leadingTrivia": [
                                                    {
                                                        "kind": "WhitespaceTrivia",
                                                        "text": "            "
                                                    }
                                                ],
                                                "trailingTrivia": [
                                                    {
                                                        "kind": "NewLineTrivia",
                                                        "text": "\r\n"
                                                    }
                                                ]
                                            }
                                        }
                                    }
                                ],
                                "closeBraceToken": {
                                    "kind": "CloseBraceToken",
                                    "fullStart": 1325,
                                    "fullEnd": 1336,
                                    "start": 1333,
                                    "end": 1334,
                                    "fullWidth": 11,
                                    "width": 1,
                                    "text": "}",
                                    "value": "}",
                                    "valueText": "}",
                                    "hasLeadingTrivia": true,
                                    "hasTrailingTrivia": true,
                                    "hasTrailingNewLine": true,
                                    "leadingTrivia": [
                                        {
                                            "kind": "WhitespaceTrivia",
                                            "text": "        "
                                        }
                                    ],
                                    "trailingTrivia": [
                                        {
                                            "kind": "NewLineTrivia",
                                            "text": "\r\n"
                                        }
                                    ]
                                }
                            }
                        },
                        {
                            "kind": "ReturnStatement",
                            "fullStart": 1336,
                            "fullEnd": 1363,
                            "start": 1344,
                            "end": 1361,
                            "fullWidth": 27,
                            "width": 17,
                            "returnKeyword": {
                                "kind": "ReturnKeyword",
                                "fullStart": 1336,
                                "fullEnd": 1351,
                                "start": 1344,
                                "end": 1350,
                                "fullWidth": 15,
                                "width": 6,
                                "text": "return",
                                "value": "return",
                                "valueText": "return",
                                "hasLeadingTrivia": true,
                                "hasTrailingTrivia": true,
                                "leadingTrivia": [
                                    {
                                        "kind": "WhitespaceTrivia",
                                        "text": "        "
                                    }
                                ],
                                "trailingTrivia": [
                                    {
                                        "kind": "WhitespaceTrivia",
                                        "text": " "
                                    }
                                ]
                            },
                            "expression": {
                                "kind": "LogicalNotExpression",
                                "fullStart": 1351,
                                "fullEnd": 1360,
                                "start": 1351,
                                "end": 1360,
                                "fullWidth": 9,
                                "width": 9,
                                "operatorToken": {
                                    "kind": "ExclamationToken",
                                    "fullStart": 1351,
                                    "fullEnd": 1352,
                                    "start": 1351,
                                    "end": 1352,
                                    "fullWidth": 1,
                                    "width": 1,
                                    "text": "!",
                                    "value": "!",
                                    "valueText": "!"
                                },
                                "operand": {
                                    "kind": "IdentifierName",
                                    "fullStart": 1352,
                                    "fullEnd": 1360,
                                    "start": 1352,
                                    "end": 1360,
                                    "fullWidth": 8,
                                    "width": 8,
                                    "text": "accessed",
                                    "value": "accessed",
                                    "valueText": "accessed"
                                }
                            },
                            "semicolonToken": {
                                "kind": "SemicolonToken",
                                "fullStart": 1360,
                                "fullEnd": 1363,
                                "start": 1360,
                                "end": 1361,
                                "fullWidth": 3,
                                "width": 1,
                                "text": ";",
                                "value": ";",
                                "valueText": ";",
                                "hasTrailingTrivia": true,
                                "hasTrailingNewLine": true,
                                "trailingTrivia": [
                                    {
                                        "kind": "NewLineTrivia",
                                        "text": "\r\n"
                                    }
                                ]
                            }
                        }
                    ],
                    "closeBraceToken": {
                        "kind": "CloseBraceToken",
                        "fullStart": 1363,
                        "fullEnd": 1370,
                        "start": 1367,
                        "end": 1368,
                        "fullWidth": 7,
                        "width": 1,
                        "text": "}",
                        "value": "}",
                        "valueText": "}",
                        "hasLeadingTrivia": true,
                        "hasTrailingTrivia": true,
                        "hasTrailingNewLine": true,
                        "leadingTrivia": [
                            {
                                "kind": "WhitespaceTrivia",
                                "text": "    "
                            }
                        ],
                        "trailingTrivia": [
                            {
                                "kind": "NewLineTrivia",
                                "text": "\r\n"
                            }
                        ]
                    }
                }
            },
            {
                "kind": "ExpressionStatement",
                "fullStart": 1370,
                "fullEnd": 1394,
                "start": 1370,
                "end": 1392,
                "fullWidth": 24,
                "width": 22,
                "expression": {
                    "kind": "InvocationExpression",
                    "fullStart": 1370,
                    "fullEnd": 1391,
                    "start": 1370,
                    "end": 1391,
                    "fullWidth": 21,
                    "width": 21,
                    "expression": {
                        "kind": "IdentifierName",
                        "fullStart": 1370,
                        "fullEnd": 1381,
                        "start": 1370,
                        "end": 1381,
                        "fullWidth": 11,
                        "width": 11,
                        "text": "runTestCase",
                        "value": "runTestCase",
                        "valueText": "runTestCase"
                    },
                    "argumentList": {
                        "kind": "ArgumentList",
                        "fullStart": 1381,
                        "fullEnd": 1391,
                        "start": 1381,
                        "end": 1391,
                        "fullWidth": 10,
                        "width": 10,
                        "openParenToken": {
                            "kind": "OpenParenToken",
                            "fullStart": 1381,
                            "fullEnd": 1382,
                            "start": 1381,
                            "end": 1382,
                            "fullWidth": 1,
                            "width": 1,
                            "text": "(",
                            "value": "(",
                            "valueText": "("
                        },
                        "arguments": [
                            {
                                "kind": "IdentifierName",
                                "fullStart": 1382,
                                "fullEnd": 1390,
                                "start": 1382,
                                "end": 1390,
                                "fullWidth": 8,
                                "width": 8,
                                "text": "testcase",
                                "value": "testcase",
                                "valueText": "testcase"
                            }
                        ],
                        "closeParenToken": {
                            "kind": "CloseParenToken",
                            "fullStart": 1390,
                            "fullEnd": 1391,
                            "start": 1390,
                            "end": 1391,
                            "fullWidth": 1,
                            "width": 1,
                            "text": ")",
                            "value": ")",
                            "valueText": ")"
                        }
                    }
                },
                "semicolonToken": {
                    "kind": "SemicolonToken",
                    "fullStart": 1391,
                    "fullEnd": 1394,
                    "start": 1391,
                    "end": 1392,
                    "fullWidth": 3,
                    "width": 1,
                    "text": ";",
                    "value": ";",
                    "valueText": ";",
                    "hasTrailingTrivia": true,
                    "hasTrailingNewLine": true,
                    "trailingTrivia": [
                        {
                            "kind": "NewLineTrivia",
                            "text": "\r\n"
                        }
                    ]
                }
            }
        ],
        "endOfFileToken": {
            "kind": "EndOfFileToken",
            "fullStart": 1394,
            "fullEnd": 1394,
            "start": 1394,
            "end": 1394,
            "fullWidth": 0,
            "width": 0,
            "text": ""
        }
    },
    "lineMap": {
        "lineStarts": [
            0,
            67,
            152,
            232,
            308,
            380,
            385,
            440,
            607,
            612,
            614,
            616,
            639,
            641,
            664,
            689,
            720,
            774,
            806,
            836,
            851,
            864,
            866,
            902,
            934,
            968,
            970,
            1026,
            1058,
            1089,
            1104,
            1117,
            1119,
            1159,
            1186,
            1199,
            1236,
            1276,
            1310,
            1325,
            1336,
            1363,
            1370,
            1394
        ],
        "length": 1394
    }
}<|MERGE_RESOLUTION|>--- conflicted
+++ resolved
@@ -252,12 +252,8 @@
                                         "start": 653,
                                         "end": 661,
                                         "fullWidth": 8,
-<<<<<<< HEAD
                                         "width": 8,
-                                        "identifier": {
-=======
                                         "propertyName": {
->>>>>>> 85e84683
                                             "kind": "IdentifierName",
                                             "fullStart": 653,
                                             "fullEnd": 657,
@@ -413,12 +409,8 @@
                                         "start": 676,
                                         "end": 686,
                                         "fullWidth": 10,
-<<<<<<< HEAD
                                         "width": 10,
-                                        "identifier": {
-=======
                                         "propertyName": {
->>>>>>> 85e84683
                                             "kind": "IdentifierName",
                                             "fullStart": 676,
                                             "fullEnd": 682,
@@ -574,12 +566,8 @@
                                         "start": 701,
                                         "end": 717,
                                         "fullWidth": 16,
-<<<<<<< HEAD
                                         "width": 16,
-                                        "identifier": {
-=======
                                         "propertyName": {
->>>>>>> 85e84683
                                             "kind": "IdentifierName",
                                             "fullStart": 701,
                                             "fullEnd": 710,
@@ -1210,12 +1198,8 @@
                                         "start": 878,
                                         "end": 899,
                                         "fullWidth": 21,
-<<<<<<< HEAD
                                         "width": 21,
-                                        "identifier": {
-=======
                                         "propertyName": {
->>>>>>> 85e84683
                                             "kind": "IdentifierName",
                                             "fullStart": 878,
                                             "fullEnd": 882,
@@ -1584,12 +1568,8 @@
                                         "start": 946,
                                         "end": 965,
                                         "fullWidth": 19,
-<<<<<<< HEAD
                                         "width": 19,
-                                        "identifier": {
-=======
                                         "propertyName": {
->>>>>>> 85e84683
                                             "kind": "IdentifierName",
                                             "fullStart": 946,
                                             "fullEnd": 954,
@@ -2590,12 +2570,8 @@
                                         "start": 1216,
                                         "end": 1224,
                                         "fullWidth": 9,
-<<<<<<< HEAD
                                         "width": 8,
-                                        "identifier": {
-=======
                                         "propertyName": {
->>>>>>> 85e84683
                                             "kind": "IdentifierName",
                                             "fullStart": 1216,
                                             "fullEnd": 1225,
