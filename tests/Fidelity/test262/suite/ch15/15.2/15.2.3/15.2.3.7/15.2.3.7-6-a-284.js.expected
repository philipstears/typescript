--- conflicted
+++ resolved
@@ -250,12 +250,8 @@
                                         "start": 794,
                                         "end": 797,
                                         "fullWidth": 3,
-<<<<<<< HEAD
                                         "width": 3,
-                                        "identifier": {
-=======
                                         "propertyName": {
->>>>>>> 85e84683
                                             "kind": "IdentifierName",
                                             "fullStart": 794,
                                             "fullEnd": 797,
