--- conflicted
+++ resolved
@@ -252,12 +252,8 @@
                                         "start": 594,
                                         "end": 602,
                                         "fullWidth": 8,
-<<<<<<< HEAD
                                         "width": 8,
-                                        "identifier": {
-=======
                                         "propertyName": {
->>>>>>> 85e84683
                                             "kind": "IdentifierName",
                                             "fullStart": 594,
                                             "fullEnd": 598,
@@ -418,12 +414,8 @@
                                         "start": 619,
                                         "end": 629,
                                         "fullWidth": 10,
-<<<<<<< HEAD
                                         "width": 10,
-                                        "identifier": {
-=======
                                         "propertyName": {
->>>>>>> 85e84683
                                             "kind": "IdentifierName",
                                             "fullStart": 619,
                                             "fullEnd": 625,
