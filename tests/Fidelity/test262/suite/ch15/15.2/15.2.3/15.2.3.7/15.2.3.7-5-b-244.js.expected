--- conflicted
+++ resolved
@@ -252,12 +252,8 @@
                                         "start": 639,
                                         "end": 652,
                                         "fullWidth": 13,
-<<<<<<< HEAD
                                         "width": 13,
-                                        "identifier": {
-=======
                                         "propertyName": {
->>>>>>> 85e84683
                                             "kind": "IdentifierName",
                                             "fullStart": 639,
                                             "fullEnd": 644,
@@ -391,12 +387,8 @@
                                         "start": 667,
                                         "end": 732,
                                         "fullWidth": 65,
-<<<<<<< HEAD
                                         "width": 65,
-                                        "identifier": {
-=======
                                         "propertyName": {
->>>>>>> 85e84683
                                             "kind": "IdentifierName",
                                             "fullStart": 667,
                                             "fullEnd": 674,
@@ -1071,12 +1063,8 @@
                                                     "start": 840,
                                                     "end": 848,
                                                     "fullWidth": 8,
-<<<<<<< HEAD
                                                     "width": 8,
-                                                    "identifier": {
-=======
                                                     "propertyName": {
->>>>>>> 85e84683
                                                         "kind": "IdentifierName",
                                                         "fullStart": 840,
                                                         "fullEnd": 844,
