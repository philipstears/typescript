--- conflicted
+++ resolved
@@ -497,11 +497,8 @@
                                                                 "start": 686,
                                                                 "end": 691,
                                                                 "fullWidth": 5,
-<<<<<<< HEAD
                                                                 "width": 5,
-=======
                                                                 "modifiers": [],
->>>>>>> e3c38734
                                                                 "identifier": {
                                                                     "kind": "IdentifierName",
                                                                     "fullStart": 686,
