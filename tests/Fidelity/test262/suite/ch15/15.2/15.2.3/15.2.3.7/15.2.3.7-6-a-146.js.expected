--- conflicted
+++ resolved
@@ -250,12 +250,8 @@
                                         "start": 741,
                                         "end": 749,
                                         "fullWidth": 8,
-<<<<<<< HEAD
                                         "width": 8,
-                                        "identifier": {
-=======
                                         "propertyName": {
->>>>>>> 85e84683
                                             "kind": "IdentifierName",
                                             "fullStart": 741,
                                             "fullEnd": 745,
@@ -411,12 +407,8 @@
                                         "start": 764,
                                         "end": 788,
                                         "fullWidth": 24,
-<<<<<<< HEAD
                                         "width": 24,
-                                        "identifier": {
-=======
                                         "propertyName": {
->>>>>>> 85e84683
                                             "kind": "IdentifierName",
                                             "fullStart": 764,
                                             "fullEnd": 781,
@@ -550,12 +542,8 @@
                                         "start": 803,
                                         "end": 826,
                                         "fullWidth": 23,
-<<<<<<< HEAD
                                         "width": 23,
-                                        "identifier": {
-=======
                                         "propertyName": {
->>>>>>> 85e84683
                                             "kind": "IdentifierName",
                                             "fullStart": 803,
                                             "fullEnd": 819,
