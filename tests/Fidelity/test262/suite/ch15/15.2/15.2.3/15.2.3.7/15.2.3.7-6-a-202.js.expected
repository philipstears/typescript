--- conflicted
+++ resolved
@@ -247,12 +247,8 @@
                                         "start": 761,
                                         "end": 769,
                                         "fullWidth": 8,
-<<<<<<< HEAD
                                         "width": 8,
-                                        "identifier": {
-=======
                                         "propertyName": {
->>>>>>> 85e84683
                                             "kind": "IdentifierName",
                                             "fullStart": 761,
                                             "fullEnd": 765,
@@ -408,12 +404,8 @@
                                         "start": 784,
                                         "end": 842,
                                         "fullWidth": 58,
-<<<<<<< HEAD
                                         "width": 58,
-                                        "identifier": {
-=======
                                         "propertyName": {
->>>>>>> 85e84683
                                             "kind": "IdentifierName",
                                             "fullStart": 784,
                                             "fullEnd": 792,
@@ -1283,12 +1275,8 @@
                                         "start": 1051,
                                         "end": 1075,
                                         "fullWidth": 24,
-<<<<<<< HEAD
                                         "width": 24,
-                                        "identifier": {
-=======
                                         "propertyName": {
->>>>>>> 85e84683
                                             "kind": "IdentifierName",
                                             "fullStart": 1051,
                                             "fullEnd": 1068,
@@ -1452,12 +1440,8 @@
                                         "start": 1095,
                                         "end": 1096,
                                         "fullWidth": 2,
-<<<<<<< HEAD
                                         "width": 1,
-                                        "identifier": {
-=======
                                         "propertyName": {
->>>>>>> 85e84683
                                             "kind": "IdentifierName",
                                             "fullStart": 1095,
                                             "fullEnd": 1097,
@@ -2058,12 +2042,8 @@
                                         "start": 1247,
                                         "end": 1295,
                                         "fullWidth": 48,
-<<<<<<< HEAD
                                         "width": 48,
-                                        "identifier": {
-=======
                                         "propertyName": {
->>>>>>> 85e84683
                                             "kind": "IdentifierName",
                                             "fullStart": 1247,
                                             "fullEnd": 1252,
@@ -2317,12 +2297,8 @@
                                         "start": 1310,
                                         "end": 1357,
                                         "fullWidth": 47,
-<<<<<<< HEAD
                                         "width": 47,
-                                        "identifier": {
-=======
                                         "propertyName": {
->>>>>>> 85e84683
                                             "kind": "IdentifierName",
                                             "fullStart": 1310,
                                             "fullEnd": 1332,
@@ -2550,12 +2526,8 @@
                                         "start": 1374,
                                         "end": 1400,
                                         "fullWidth": 26,
-<<<<<<< HEAD
                                         "width": 26,
-                                        "identifier": {
-=======
                                         "propertyName": {
->>>>>>> 85e84683
                                             "kind": "IdentifierName",
                                             "fullStart": 1374,
                                             "fullEnd": 1393,
