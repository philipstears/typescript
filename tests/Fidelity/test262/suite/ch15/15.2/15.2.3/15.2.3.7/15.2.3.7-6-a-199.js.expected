--- conflicted
+++ resolved
@@ -245,12 +245,8 @@
                                         "start": 771,
                                         "end": 779,
                                         "fullWidth": 8,
-<<<<<<< HEAD
                                         "width": 8,
-                                        "identifier": {
-=======
                                         "propertyName": {
->>>>>>> 85e84683
                                             "kind": "IdentifierName",
                                             "fullStart": 771,
                                             "fullEnd": 775,
@@ -406,12 +402,8 @@
                                         "start": 794,
                                         "end": 815,
                                         "fullWidth": 21,
-<<<<<<< HEAD
                                         "width": 21,
-                                        "identifier": {
-=======
                                         "propertyName": {
->>>>>>> 85e84683
                                             "kind": "IdentifierName",
                                             "fullStart": 794,
                                             "fullEnd": 808,
@@ -545,12 +537,8 @@
                                         "start": 830,
                                         "end": 850,
                                         "fullWidth": 20,
-<<<<<<< HEAD
                                         "width": 20,
-                                        "identifier": {
-=======
                                         "propertyName": {
->>>>>>> 85e84683
                                             "kind": "IdentifierName",
                                             "fullStart": 830,
                                             "fullEnd": 843,
