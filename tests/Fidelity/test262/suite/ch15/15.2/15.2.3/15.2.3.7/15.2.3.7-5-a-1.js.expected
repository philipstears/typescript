--- conflicted
+++ resolved
@@ -250,12 +250,8 @@
                                         "start": 638,
                                         "end": 646,
                                         "fullWidth": 8,
-<<<<<<< HEAD
                                         "width": 8,
-                                        "identifier": {
-=======
                                         "propertyName": {
->>>>>>> 85e84683
                                             "kind": "IdentifierName",
                                             "fullStart": 638,
                                             "fullEnd": 642,
@@ -416,12 +412,8 @@
                                         "start": 663,
                                         "end": 673,
                                         "fullWidth": 10,
-<<<<<<< HEAD
                                         "width": 10,
-                                        "identifier": {
-=======
                                         "propertyName": {
->>>>>>> 85e84683
                                             "kind": "IdentifierName",
                                             "fullStart": 663,
                                             "fullEnd": 669,
@@ -1075,12 +1067,8 @@
                                         "start": 847,
                                         "end": 868,
                                         "fullWidth": 21,
-<<<<<<< HEAD
                                         "width": 21,
-                                        "identifier": {
-=======
                                         "propertyName": {
->>>>>>> 85e84683
                                             "kind": "IdentifierName",
                                             "fullStart": 847,
                                             "fullEnd": 851,
@@ -1454,12 +1442,8 @@
                                         "start": 917,
                                         "end": 934,
                                         "fullWidth": 17,
-<<<<<<< HEAD
                                         "width": 17,
-                                        "identifier": {
-=======
                                         "propertyName": {
->>>>>>> 85e84683
                                             "kind": "IdentifierName",
                                             "fullStart": 917,
                                             "fullEnd": 923,
