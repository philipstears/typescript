--- conflicted
+++ resolved
@@ -247,12 +247,8 @@
                                         "start": 646,
                                         "end": 654,
                                         "fullWidth": 8,
-<<<<<<< HEAD
                                         "width": 8,
-                                        "identifier": {
-=======
                                         "propertyName": {
->>>>>>> 85e84683
                                             "kind": "IdentifierName",
                                             "fullStart": 646,
                                             "fullEnd": 650,
@@ -413,12 +409,8 @@
                                         "start": 671,
                                         "end": 719,
                                         "fullWidth": 48,
-<<<<<<< HEAD
                                         "width": 48,
-                                        "identifier": {
-=======
                                         "propertyName": {
->>>>>>> 85e84683
                                             "kind": "IdentifierName",
                                             "fullStart": 671,
                                             "fullEnd": 677,
@@ -662,12 +654,8 @@
                                         "start": 736,
                                         "end": 757,
                                         "fullWidth": 21,
-<<<<<<< HEAD
                                         "width": 21,
-                                        "identifier": {
-=======
                                         "propertyName": {
->>>>>>> 85e84683
                                             "kind": "IdentifierName",
                                             "fullStart": 736,
                                             "fullEnd": 740,
@@ -1041,12 +1029,8 @@
                                         "start": 806,
                                         "end": 825,
                                         "fullWidth": 19,
-<<<<<<< HEAD
                                         "width": 19,
-                                        "identifier": {
-=======
                                         "propertyName": {
->>>>>>> 85e84683
                                             "kind": "IdentifierName",
                                             "fullStart": 806,
                                             "fullEnd": 814,
