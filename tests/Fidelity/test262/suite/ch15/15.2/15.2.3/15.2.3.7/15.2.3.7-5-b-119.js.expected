{
    "isDeclaration": false,
    "languageVersion": "EcmaScript5",
    "parseOptions": {
        "allowAutomaticSemicolonInsertion": true
    },
    "sourceUnit": {
        "kind": "SourceUnit",
        "fullStart": 0,
        "fullEnd": 1098,
        "start": 572,
        "end": 1098,
        "fullWidth": 1098,
        "width": 526,
        "isIncrementallyUnusable": true,
        "moduleElements": [
            {
                "kind": "FunctionDeclaration",
                "fullStart": 0,
                "fullEnd": 1074,
                "start": 572,
                "end": 1072,
                "fullWidth": 1074,
                "width": 500,
                "isIncrementallyUnusable": true,
                "modifiers": [],
                "functionKeyword": {
                    "kind": "FunctionKeyword",
                    "fullStart": 0,
                    "fullEnd": 581,
                    "start": 572,
                    "end": 580,
                    "fullWidth": 581,
                    "width": 8,
                    "text": "function",
                    "value": "function",
                    "valueText": "function",
                    "hasLeadingTrivia": true,
                    "hasLeadingComment": true,
                    "hasLeadingNewLine": true,
                    "hasTrailingTrivia": true,
                    "leadingTrivia": [
                        {
                            "kind": "SingleLineCommentTrivia",
                            "text": "/// Copyright (c) 2012 Ecma International.  All rights reserved. "
                        },
                        {
                            "kind": "NewLineTrivia",
                            "text": "\r\n"
                        },
                        {
                            "kind": "SingleLineCommentTrivia",
                            "text": "/// Ecma International makes this code available under the terms and conditions set"
                        },
                        {
                            "kind": "NewLineTrivia",
                            "text": "\r\n"
                        },
                        {
                            "kind": "SingleLineCommentTrivia",
                            "text": "/// forth on http://hg.ecmascript.org/tests/test262/raw-file/tip/LICENSE (the "
                        },
                        {
                            "kind": "NewLineTrivia",
                            "text": "\r\n"
                        },
                        {
                            "kind": "SingleLineCommentTrivia",
                            "text": "/// \"Use Terms\").   Any redistribution of this code must retain the above "
                        },
                        {
                            "kind": "NewLineTrivia",
                            "text": "\r\n"
                        },
                        {
                            "kind": "SingleLineCommentTrivia",
                            "text": "/// copyright and this notice and otherwise comply with the Use Terms."
                        },
                        {
                            "kind": "NewLineTrivia",
                            "text": "\r\n"
                        },
                        {
                            "kind": "MultiLineCommentTrivia",
                            "text": "/**\r\n * @path ch15/15.2/15.2.3/15.2.3.7/15.2.3.7-5-b-119.js\r\n * @description Object.defineProperties - 'value' property of 'descObj' is inherited accessor property (8.10.5 step 5.a)\r\n */"
                        },
                        {
                            "kind": "NewLineTrivia",
                            "text": "\r\n"
                        },
                        {
                            "kind": "NewLineTrivia",
                            "text": "\r\n"
                        },
                        {
                            "kind": "NewLineTrivia",
                            "text": "\r\n"
                        }
                    ],
                    "trailingTrivia": [
                        {
                            "kind": "WhitespaceTrivia",
                            "text": " "
                        }
                    ]
                },
                "identifier": {
                    "kind": "IdentifierName",
                    "fullStart": 581,
                    "fullEnd": 589,
                    "start": 581,
                    "end": 589,
                    "fullWidth": 8,
                    "width": 8,
                    "text": "testcase",
                    "value": "testcase",
                    "valueText": "testcase"
                },
                "callSignature": {
                    "kind": "CallSignature",
                    "fullStart": 589,
                    "fullEnd": 592,
                    "start": 589,
                    "end": 591,
                    "fullWidth": 3,
                    "width": 2,
                    "parameterList": {
                        "kind": "ParameterList",
                        "fullStart": 589,
                        "fullEnd": 592,
                        "start": 589,
                        "end": 591,
                        "fullWidth": 3,
                        "width": 2,
                        "openParenToken": {
                            "kind": "OpenParenToken",
                            "fullStart": 589,
                            "fullEnd": 590,
                            "start": 589,
                            "end": 590,
                            "fullWidth": 1,
                            "width": 1,
                            "text": "(",
                            "value": "(",
                            "valueText": "("
                        },
                        "parameters": [],
                        "closeParenToken": {
                            "kind": "CloseParenToken",
                            "fullStart": 590,
                            "fullEnd": 592,
                            "start": 590,
                            "end": 591,
                            "fullWidth": 2,
                            "width": 1,
                            "text": ")",
                            "value": ")",
                            "valueText": ")",
                            "hasTrailingTrivia": true,
                            "trailingTrivia": [
                                {
                                    "kind": "WhitespaceTrivia",
                                    "text": " "
                                }
                            ]
                        }
                    }
                },
                "block": {
                    "kind": "Block",
                    "fullStart": 592,
                    "fullEnd": 1074,
                    "start": 592,
                    "end": 1072,
                    "fullWidth": 482,
                    "width": 480,
                    "isIncrementallyUnusable": true,
                    "openBraceToken": {
                        "kind": "OpenBraceToken",
                        "fullStart": 592,
                        "fullEnd": 595,
                        "start": 592,
                        "end": 593,
                        "fullWidth": 3,
                        "width": 1,
                        "text": "{",
                        "value": "{",
                        "valueText": "{",
                        "hasTrailingTrivia": true,
                        "hasTrailingNewLine": true,
                        "trailingTrivia": [
                            {
                                "kind": "NewLineTrivia",
                                "text": "\r\n"
                            }
                        ]
                    },
                    "statements": [
                        {
                            "kind": "VariableStatement",
                            "fullStart": 595,
                            "fullEnd": 618,
                            "start": 603,
                            "end": 616,
                            "fullWidth": 23,
                            "width": 13,
                            "modifiers": [],
                            "variableDeclaration": {
                                "kind": "VariableDeclaration",
                                "fullStart": 595,
                                "fullEnd": 615,
                                "start": 603,
                                "end": 615,
                                "fullWidth": 20,
                                "width": 12,
                                "varKeyword": {
                                    "kind": "VarKeyword",
                                    "fullStart": 595,
                                    "fullEnd": 607,
                                    "start": 603,
                                    "end": 606,
                                    "fullWidth": 12,
                                    "width": 3,
                                    "text": "var",
                                    "value": "var",
                                    "valueText": "var",
                                    "hasLeadingTrivia": true,
                                    "hasTrailingTrivia": true,
                                    "leadingTrivia": [
                                        {
                                            "kind": "WhitespaceTrivia",
                                            "text": "        "
                                        }
                                    ],
                                    "trailingTrivia": [
                                        {
                                            "kind": "WhitespaceTrivia",
                                            "text": " "
                                        }
                                    ]
                                },
                                "variableDeclarators": [
                                    {
                                        "kind": "VariableDeclarator",
                                        "fullStart": 607,
                                        "fullEnd": 615,
                                        "start": 607,
                                        "end": 615,
                                        "fullWidth": 8,
<<<<<<< HEAD
                                        "width": 8,
                                        "identifier": {
=======
                                        "propertyName": {
>>>>>>> 85e84683
                                            "kind": "IdentifierName",
                                            "fullStart": 607,
                                            "fullEnd": 611,
                                            "start": 607,
                                            "end": 610,
                                            "fullWidth": 4,
                                            "width": 3,
                                            "text": "obj",
                                            "value": "obj",
                                            "valueText": "obj",
                                            "hasTrailingTrivia": true,
                                            "trailingTrivia": [
                                                {
                                                    "kind": "WhitespaceTrivia",
                                                    "text": " "
                                                }
                                            ]
                                        },
                                        "equalsValueClause": {
                                            "kind": "EqualsValueClause",
                                            "fullStart": 611,
                                            "fullEnd": 615,
                                            "start": 611,
                                            "end": 615,
                                            "fullWidth": 4,
                                            "width": 4,
                                            "equalsToken": {
                                                "kind": "EqualsToken",
                                                "fullStart": 611,
                                                "fullEnd": 613,
                                                "start": 611,
                                                "end": 612,
                                                "fullWidth": 2,
                                                "width": 1,
                                                "text": "=",
                                                "value": "=",
                                                "valueText": "=",
                                                "hasTrailingTrivia": true,
                                                "trailingTrivia": [
                                                    {
                                                        "kind": "WhitespaceTrivia",
                                                        "text": " "
                                                    }
                                                ]
                                            },
                                            "value": {
                                                "kind": "ObjectLiteralExpression",
                                                "fullStart": 613,
                                                "fullEnd": 615,
                                                "start": 613,
                                                "end": 615,
                                                "fullWidth": 2,
                                                "width": 2,
                                                "openBraceToken": {
                                                    "kind": "OpenBraceToken",
                                                    "fullStart": 613,
                                                    "fullEnd": 614,
                                                    "start": 613,
                                                    "end": 614,
                                                    "fullWidth": 1,
                                                    "width": 1,
                                                    "text": "{",
                                                    "value": "{",
                                                    "valueText": "{"
                                                },
                                                "propertyAssignments": [],
                                                "closeBraceToken": {
                                                    "kind": "CloseBraceToken",
                                                    "fullStart": 614,
                                                    "fullEnd": 615,
                                                    "start": 614,
                                                    "end": 615,
                                                    "fullWidth": 1,
                                                    "width": 1,
                                                    "text": "}",
                                                    "value": "}",
                                                    "valueText": "}"
                                                }
                                            }
                                        }
                                    }
                                ]
                            },
                            "semicolonToken": {
                                "kind": "SemicolonToken",
                                "fullStart": 615,
                                "fullEnd": 618,
                                "start": 615,
                                "end": 616,
                                "fullWidth": 3,
                                "width": 1,
                                "text": ";",
                                "value": ";",
                                "valueText": ";",
                                "hasTrailingTrivia": true,
                                "hasTrailingNewLine": true,
                                "trailingTrivia": [
                                    {
                                        "kind": "NewLineTrivia",
                                        "text": "\r\n"
                                    }
                                ]
                            }
                        },
                        {
                            "kind": "VariableStatement",
                            "fullStart": 618,
                            "fullEnd": 645,
                            "start": 628,
                            "end": 643,
                            "fullWidth": 27,
                            "width": 15,
                            "modifiers": [],
                            "variableDeclaration": {
                                "kind": "VariableDeclaration",
                                "fullStart": 618,
                                "fullEnd": 642,
                                "start": 628,
                                "end": 642,
                                "fullWidth": 24,
                                "width": 14,
                                "varKeyword": {
                                    "kind": "VarKeyword",
                                    "fullStart": 618,
                                    "fullEnd": 632,
                                    "start": 628,
                                    "end": 631,
                                    "fullWidth": 14,
                                    "width": 3,
                                    "text": "var",
                                    "value": "var",
                                    "valueText": "var",
                                    "hasLeadingTrivia": true,
                                    "hasLeadingNewLine": true,
                                    "hasTrailingTrivia": true,
                                    "leadingTrivia": [
                                        {
                                            "kind": "NewLineTrivia",
                                            "text": "\r\n"
                                        },
                                        {
                                            "kind": "WhitespaceTrivia",
                                            "text": "        "
                                        }
                                    ],
                                    "trailingTrivia": [
                                        {
                                            "kind": "WhitespaceTrivia",
                                            "text": " "
                                        }
                                    ]
                                },
                                "variableDeclarators": [
                                    {
                                        "kind": "VariableDeclarator",
                                        "fullStart": 632,
                                        "fullEnd": 642,
                                        "start": 632,
                                        "end": 642,
                                        "fullWidth": 10,
<<<<<<< HEAD
                                        "width": 10,
                                        "identifier": {
=======
                                        "propertyName": {
>>>>>>> 85e84683
                                            "kind": "IdentifierName",
                                            "fullStart": 632,
                                            "fullEnd": 638,
                                            "start": 632,
                                            "end": 637,
                                            "fullWidth": 6,
                                            "width": 5,
                                            "text": "proto",
                                            "value": "proto",
                                            "valueText": "proto",
                                            "hasTrailingTrivia": true,
                                            "trailingTrivia": [
                                                {
                                                    "kind": "WhitespaceTrivia",
                                                    "text": " "
                                                }
                                            ]
                                        },
                                        "equalsValueClause": {
                                            "kind": "EqualsValueClause",
                                            "fullStart": 638,
                                            "fullEnd": 642,
                                            "start": 638,
                                            "end": 642,
                                            "fullWidth": 4,
                                            "width": 4,
                                            "equalsToken": {
                                                "kind": "EqualsToken",
                                                "fullStart": 638,
                                                "fullEnd": 640,
                                                "start": 638,
                                                "end": 639,
                                                "fullWidth": 2,
                                                "width": 1,
                                                "text": "=",
                                                "value": "=",
                                                "valueText": "=",
                                                "hasTrailingTrivia": true,
                                                "trailingTrivia": [
                                                    {
                                                        "kind": "WhitespaceTrivia",
                                                        "text": " "
                                                    }
                                                ]
                                            },
                                            "value": {
                                                "kind": "ObjectLiteralExpression",
                                                "fullStart": 640,
                                                "fullEnd": 642,
                                                "start": 640,
                                                "end": 642,
                                                "fullWidth": 2,
                                                "width": 2,
                                                "openBraceToken": {
                                                    "kind": "OpenBraceToken",
                                                    "fullStart": 640,
                                                    "fullEnd": 641,
                                                    "start": 640,
                                                    "end": 641,
                                                    "fullWidth": 1,
                                                    "width": 1,
                                                    "text": "{",
                                                    "value": "{",
                                                    "valueText": "{"
                                                },
                                                "propertyAssignments": [],
                                                "closeBraceToken": {
                                                    "kind": "CloseBraceToken",
                                                    "fullStart": 641,
                                                    "fullEnd": 642,
                                                    "start": 641,
                                                    "end": 642,
                                                    "fullWidth": 1,
                                                    "width": 1,
                                                    "text": "}",
                                                    "value": "}",
                                                    "valueText": "}"
                                                }
                                            }
                                        }
                                    }
                                ]
                            },
                            "semicolonToken": {
                                "kind": "SemicolonToken",
                                "fullStart": 642,
                                "fullEnd": 645,
                                "start": 642,
                                "end": 643,
                                "fullWidth": 3,
                                "width": 1,
                                "text": ";",
                                "value": ";",
                                "valueText": ";",
                                "hasTrailingTrivia": true,
                                "hasTrailingNewLine": true,
                                "trailingTrivia": [
                                    {
                                        "kind": "NewLineTrivia",
                                        "text": "\r\n"
                                    }
                                ]
                            }
                        },
                        {
                            "kind": "ExpressionStatement",
                            "fullStart": 645,
                            "fullEnd": 809,
                            "start": 655,
                            "end": 807,
                            "fullWidth": 164,
                            "width": 152,
                            "isIncrementallyUnusable": true,
                            "expression": {
                                "kind": "InvocationExpression",
                                "fullStart": 645,
                                "fullEnd": 806,
                                "start": 655,
                                "end": 806,
                                "fullWidth": 161,
                                "width": 151,
                                "isIncrementallyUnusable": true,
                                "expression": {
                                    "kind": "MemberAccessExpression",
                                    "fullStart": 645,
                                    "fullEnd": 676,
                                    "start": 655,
                                    "end": 676,
                                    "fullWidth": 31,
                                    "width": 21,
                                    "expression": {
                                        "kind": "IdentifierName",
                                        "fullStart": 645,
                                        "fullEnd": 661,
                                        "start": 655,
                                        "end": 661,
                                        "fullWidth": 16,
                                        "width": 6,
                                        "text": "Object",
                                        "value": "Object",
                                        "valueText": "Object",
                                        "hasLeadingTrivia": true,
                                        "hasLeadingNewLine": true,
                                        "leadingTrivia": [
                                            {
                                                "kind": "NewLineTrivia",
                                                "text": "\r\n"
                                            },
                                            {
                                                "kind": "WhitespaceTrivia",
                                                "text": "        "
                                            }
                                        ]
                                    },
                                    "dotToken": {
                                        "kind": "DotToken",
                                        "fullStart": 661,
                                        "fullEnd": 662,
                                        "start": 661,
                                        "end": 662,
                                        "fullWidth": 1,
                                        "width": 1,
                                        "text": ".",
                                        "value": ".",
                                        "valueText": "."
                                    },
                                    "name": {
                                        "kind": "IdentifierName",
                                        "fullStart": 662,
                                        "fullEnd": 676,
                                        "start": 662,
                                        "end": 676,
                                        "fullWidth": 14,
                                        "width": 14,
                                        "text": "defineProperty",
                                        "value": "defineProperty",
                                        "valueText": "defineProperty"
                                    }
                                },
                                "argumentList": {
                                    "kind": "ArgumentList",
                                    "fullStart": 676,
                                    "fullEnd": 806,
                                    "start": 676,
                                    "end": 806,
                                    "fullWidth": 130,
                                    "width": 130,
                                    "isIncrementallyUnusable": true,
                                    "openParenToken": {
                                        "kind": "OpenParenToken",
                                        "fullStart": 676,
                                        "fullEnd": 677,
                                        "start": 676,
                                        "end": 677,
                                        "fullWidth": 1,
                                        "width": 1,
                                        "text": "(",
                                        "value": "(",
                                        "valueText": "("
                                    },
                                    "arguments": [
                                        {
                                            "kind": "IdentifierName",
                                            "fullStart": 677,
                                            "fullEnd": 682,
                                            "start": 677,
                                            "end": 682,
                                            "fullWidth": 5,
                                            "width": 5,
                                            "text": "proto",
                                            "value": "proto",
                                            "valueText": "proto"
                                        },
                                        {
                                            "kind": "CommaToken",
                                            "fullStart": 682,
                                            "fullEnd": 684,
                                            "start": 682,
                                            "end": 683,
                                            "fullWidth": 2,
                                            "width": 1,
                                            "text": ",",
                                            "value": ",",
                                            "valueText": ",",
                                            "hasTrailingTrivia": true,
                                            "trailingTrivia": [
                                                {
                                                    "kind": "WhitespaceTrivia",
                                                    "text": " "
                                                }
                                            ]
                                        },
                                        {
                                            "kind": "StringLiteral",
                                            "fullStart": 684,
                                            "fullEnd": 691,
                                            "start": 684,
                                            "end": 691,
                                            "fullWidth": 7,
                                            "width": 7,
                                            "text": "\"value\"",
                                            "value": "value",
                                            "valueText": "value"
                                        },
                                        {
                                            "kind": "CommaToken",
                                            "fullStart": 691,
                                            "fullEnd": 693,
                                            "start": 691,
                                            "end": 692,
                                            "fullWidth": 2,
                                            "width": 1,
                                            "text": ",",
                                            "value": ",",
                                            "valueText": ",",
                                            "hasTrailingTrivia": true,
                                            "trailingTrivia": [
                                                {
                                                    "kind": "WhitespaceTrivia",
                                                    "text": " "
                                                }
                                            ]
                                        },
                                        {
                                            "kind": "ObjectLiteralExpression",
                                            "fullStart": 693,
                                            "fullEnd": 805,
                                            "start": 693,
                                            "end": 805,
                                            "fullWidth": 112,
                                            "width": 112,
                                            "isIncrementallyUnusable": true,
                                            "openBraceToken": {
                                                "kind": "OpenBraceToken",
                                                "fullStart": 693,
                                                "fullEnd": 696,
                                                "start": 693,
                                                "end": 694,
                                                "fullWidth": 3,
                                                "width": 1,
                                                "text": "{",
                                                "value": "{",
                                                "valueText": "{",
                                                "hasTrailingTrivia": true,
                                                "hasTrailingNewLine": true,
                                                "trailingTrivia": [
                                                    {
                                                        "kind": "NewLineTrivia",
                                                        "text": "\r\n"
                                                    }
                                                ]
                                            },
                                            "propertyAssignments": [
                                                {
                                                    "kind": "SimplePropertyAssignment",
                                                    "fullStart": 696,
                                                    "fullEnd": 796,
                                                    "start": 708,
                                                    "end": 794,
                                                    "fullWidth": 100,
                                                    "width": 86,
                                                    "isIncrementallyUnusable": true,
                                                    "propertyName": {
                                                        "kind": "IdentifierName",
                                                        "fullStart": 696,
                                                        "fullEnd": 711,
                                                        "start": 708,
                                                        "end": 711,
                                                        "fullWidth": 15,
                                                        "width": 3,
                                                        "text": "get",
                                                        "value": "get",
                                                        "valueText": "get",
                                                        "hasLeadingTrivia": true,
                                                        "leadingTrivia": [
                                                            {
                                                                "kind": "WhitespaceTrivia",
                                                                "text": "            "
                                                            }
                                                        ]
                                                    },
                                                    "colonToken": {
                                                        "kind": "ColonToken",
                                                        "fullStart": 711,
                                                        "fullEnd": 713,
                                                        "start": 711,
                                                        "end": 712,
                                                        "fullWidth": 2,
                                                        "width": 1,
                                                        "text": ":",
                                                        "value": ":",
                                                        "valueText": ":",
                                                        "hasTrailingTrivia": true,
                                                        "trailingTrivia": [
                                                            {
                                                                "kind": "WhitespaceTrivia",
                                                                "text": " "
                                                            }
                                                        ]
                                                    },
                                                    "expression": {
                                                        "kind": "FunctionExpression",
                                                        "fullStart": 713,
                                                        "fullEnd": 796,
                                                        "start": 713,
                                                        "end": 794,
                                                        "fullWidth": 83,
                                                        "width": 81,
                                                        "functionKeyword": {
                                                            "kind": "FunctionKeyword",
                                                            "fullStart": 713,
                                                            "fullEnd": 722,
                                                            "start": 713,
                                                            "end": 721,
                                                            "fullWidth": 9,
                                                            "width": 8,
                                                            "text": "function",
                                                            "value": "function",
                                                            "valueText": "function",
                                                            "hasTrailingTrivia": true,
                                                            "trailingTrivia": [
                                                                {
                                                                    "kind": "WhitespaceTrivia",
                                                                    "text": " "
                                                                }
                                                            ]
                                                        },
                                                        "callSignature": {
                                                            "kind": "CallSignature",
                                                            "fullStart": 722,
                                                            "fullEnd": 725,
                                                            "start": 722,
                                                            "end": 724,
                                                            "fullWidth": 3,
                                                            "width": 2,
                                                            "parameterList": {
                                                                "kind": "ParameterList",
                                                                "fullStart": 722,
                                                                "fullEnd": 725,
                                                                "start": 722,
                                                                "end": 724,
                                                                "fullWidth": 3,
                                                                "width": 2,
                                                                "openParenToken": {
                                                                    "kind": "OpenParenToken",
                                                                    "fullStart": 722,
                                                                    "fullEnd": 723,
                                                                    "start": 722,
                                                                    "end": 723,
                                                                    "fullWidth": 1,
                                                                    "width": 1,
                                                                    "text": "(",
                                                                    "value": "(",
                                                                    "valueText": "("
                                                                },
                                                                "parameters": [],
                                                                "closeParenToken": {
                                                                    "kind": "CloseParenToken",
                                                                    "fullStart": 723,
                                                                    "fullEnd": 725,
                                                                    "start": 723,
                                                                    "end": 724,
                                                                    "fullWidth": 2,
                                                                    "width": 1,
                                                                    "text": ")",
                                                                    "value": ")",
                                                                    "valueText": ")",
                                                                    "hasTrailingTrivia": true,
                                                                    "trailingTrivia": [
                                                                        {
                                                                            "kind": "WhitespaceTrivia",
                                                                            "text": " "
                                                                        }
                                                                    ]
                                                                }
                                                            }
                                                        },
                                                        "block": {
                                                            "kind": "Block",
                                                            "fullStart": 725,
                                                            "fullEnd": 796,
                                                            "start": 725,
                                                            "end": 794,
                                                            "fullWidth": 71,
                                                            "width": 69,
                                                            "openBraceToken": {
                                                                "kind": "OpenBraceToken",
                                                                "fullStart": 725,
                                                                "fullEnd": 728,
                                                                "start": 725,
                                                                "end": 726,
                                                                "fullWidth": 3,
                                                                "width": 1,
                                                                "text": "{",
                                                                "value": "{",
                                                                "valueText": "{",
                                                                "hasTrailingTrivia": true,
                                                                "hasTrailingNewLine": true,
                                                                "trailingTrivia": [
                                                                    {
                                                                        "kind": "NewLineTrivia",
                                                                        "text": "\r\n"
                                                                    }
                                                                ]
                                                            },
                                                            "statements": [
                                                                {
                                                                    "kind": "ReturnStatement",
                                                                    "fullStart": 728,
                                                                    "fullEnd": 781,
                                                                    "start": 744,
                                                                    "end": 779,
                                                                    "fullWidth": 53,
                                                                    "width": 35,
                                                                    "returnKeyword": {
                                                                        "kind": "ReturnKeyword",
                                                                        "fullStart": 728,
                                                                        "fullEnd": 751,
                                                                        "start": 744,
                                                                        "end": 750,
                                                                        "fullWidth": 23,
                                                                        "width": 6,
                                                                        "text": "return",
                                                                        "value": "return",
                                                                        "valueText": "return",
                                                                        "hasLeadingTrivia": true,
                                                                        "hasTrailingTrivia": true,
                                                                        "leadingTrivia": [
                                                                            {
                                                                                "kind": "WhitespaceTrivia",
                                                                                "text": "                "
                                                                            }
                                                                        ],
                                                                        "trailingTrivia": [
                                                                            {
                                                                                "kind": "WhitespaceTrivia",
                                                                                "text": " "
                                                                            }
                                                                        ]
                                                                    },
                                                                    "expression": {
                                                                        "kind": "StringLiteral",
                                                                        "fullStart": 751,
                                                                        "fullEnd": 778,
                                                                        "start": 751,
                                                                        "end": 778,
                                                                        "fullWidth": 27,
                                                                        "width": 27,
                                                                        "text": "\"inheritedAccessorProperty\"",
                                                                        "value": "inheritedAccessorProperty",
                                                                        "valueText": "inheritedAccessorProperty"
                                                                    },
                                                                    "semicolonToken": {
                                                                        "kind": "SemicolonToken",
                                                                        "fullStart": 778,
                                                                        "fullEnd": 781,
                                                                        "start": 778,
                                                                        "end": 779,
                                                                        "fullWidth": 3,
                                                                        "width": 1,
                                                                        "text": ";",
                                                                        "value": ";",
                                                                        "valueText": ";",
                                                                        "hasTrailingTrivia": true,
                                                                        "hasTrailingNewLine": true,
                                                                        "trailingTrivia": [
                                                                            {
                                                                                "kind": "NewLineTrivia",
                                                                                "text": "\r\n"
                                                                            }
                                                                        ]
                                                                    }
                                                                }
                                                            ],
                                                            "closeBraceToken": {
                                                                "kind": "CloseBraceToken",
                                                                "fullStart": 781,
                                                                "fullEnd": 796,
                                                                "start": 793,
                                                                "end": 794,
                                                                "fullWidth": 15,
                                                                "width": 1,
                                                                "text": "}",
                                                                "value": "}",
                                                                "valueText": "}",
                                                                "hasLeadingTrivia": true,
                                                                "hasTrailingTrivia": true,
                                                                "hasTrailingNewLine": true,
                                                                "leadingTrivia": [
                                                                    {
                                                                        "kind": "WhitespaceTrivia",
                                                                        "text": "            "
                                                                    }
                                                                ],
                                                                "trailingTrivia": [
                                                                    {
                                                                        "kind": "NewLineTrivia",
                                                                        "text": "\r\n"
                                                                    }
                                                                ]
                                                            }
                                                        }
                                                    }
                                                }
                                            ],
                                            "closeBraceToken": {
                                                "kind": "CloseBraceToken",
                                                "fullStart": 796,
                                                "fullEnd": 805,
                                                "start": 804,
                                                "end": 805,
                                                "fullWidth": 9,
                                                "width": 1,
                                                "text": "}",
                                                "value": "}",
                                                "valueText": "}",
                                                "hasLeadingTrivia": true,
                                                "leadingTrivia": [
                                                    {
                                                        "kind": "WhitespaceTrivia",
                                                        "text": "        "
                                                    }
                                                ]
                                            }
                                        }
                                    ],
                                    "closeParenToken": {
                                        "kind": "CloseParenToken",
                                        "fullStart": 805,
                                        "fullEnd": 806,
                                        "start": 805,
                                        "end": 806,
                                        "fullWidth": 1,
                                        "width": 1,
                                        "text": ")",
                                        "value": ")",
                                        "valueText": ")"
                                    }
                                }
                            },
                            "semicolonToken": {
                                "kind": "SemicolonToken",
                                "fullStart": 806,
                                "fullEnd": 809,
                                "start": 806,
                                "end": 807,
                                "fullWidth": 3,
                                "width": 1,
                                "text": ";",
                                "value": ";",
                                "valueText": ";",
                                "hasTrailingTrivia": true,
                                "hasTrailingNewLine": true,
                                "trailingTrivia": [
                                    {
                                        "kind": "NewLineTrivia",
                                        "text": "\r\n"
                                    }
                                ]
                            }
                        },
                        {
                            "kind": "VariableStatement",
                            "fullStart": 809,
                            "fullEnd": 847,
                            "start": 819,
                            "end": 845,
                            "fullWidth": 38,
                            "width": 26,
                            "modifiers": [],
                            "variableDeclaration": {
                                "kind": "VariableDeclaration",
                                "fullStart": 809,
                                "fullEnd": 844,
                                "start": 819,
                                "end": 844,
                                "fullWidth": 35,
                                "width": 25,
                                "varKeyword": {
                                    "kind": "VarKeyword",
                                    "fullStart": 809,
                                    "fullEnd": 823,
                                    "start": 819,
                                    "end": 822,
                                    "fullWidth": 14,
                                    "width": 3,
                                    "text": "var",
                                    "value": "var",
                                    "valueText": "var",
                                    "hasLeadingTrivia": true,
                                    "hasLeadingNewLine": true,
                                    "hasTrailingTrivia": true,
                                    "leadingTrivia": [
                                        {
                                            "kind": "NewLineTrivia",
                                            "text": "\r\n"
                                        },
                                        {
                                            "kind": "WhitespaceTrivia",
                                            "text": "        "
                                        }
                                    ],
                                    "trailingTrivia": [
                                        {
                                            "kind": "WhitespaceTrivia",
                                            "text": " "
                                        }
                                    ]
                                },
                                "variableDeclarators": [
                                    {
                                        "kind": "VariableDeclarator",
                                        "fullStart": 823,
                                        "fullEnd": 844,
                                        "start": 823,
                                        "end": 844,
                                        "fullWidth": 21,
<<<<<<< HEAD
                                        "width": 21,
                                        "identifier": {
=======
                                        "propertyName": {
>>>>>>> 85e84683
                                            "kind": "IdentifierName",
                                            "fullStart": 823,
                                            "fullEnd": 827,
                                            "start": 823,
                                            "end": 826,
                                            "fullWidth": 4,
                                            "width": 3,
                                            "text": "Con",
                                            "value": "Con",
                                            "valueText": "Con",
                                            "hasTrailingTrivia": true,
                                            "trailingTrivia": [
                                                {
                                                    "kind": "WhitespaceTrivia",
                                                    "text": " "
                                                }
                                            ]
                                        },
                                        "equalsValueClause": {
                                            "kind": "EqualsValueClause",
                                            "fullStart": 827,
                                            "fullEnd": 844,
                                            "start": 827,
                                            "end": 844,
                                            "fullWidth": 17,
                                            "width": 17,
                                            "equalsToken": {
                                                "kind": "EqualsToken",
                                                "fullStart": 827,
                                                "fullEnd": 829,
                                                "start": 827,
                                                "end": 828,
                                                "fullWidth": 2,
                                                "width": 1,
                                                "text": "=",
                                                "value": "=",
                                                "valueText": "=",
                                                "hasTrailingTrivia": true,
                                                "trailingTrivia": [
                                                    {
                                                        "kind": "WhitespaceTrivia",
                                                        "text": " "
                                                    }
                                                ]
                                            },
                                            "value": {
                                                "kind": "FunctionExpression",
                                                "fullStart": 829,
                                                "fullEnd": 844,
                                                "start": 829,
                                                "end": 844,
                                                "fullWidth": 15,
                                                "width": 15,
                                                "functionKeyword": {
                                                    "kind": "FunctionKeyword",
                                                    "fullStart": 829,
                                                    "fullEnd": 838,
                                                    "start": 829,
                                                    "end": 837,
                                                    "fullWidth": 9,
                                                    "width": 8,
                                                    "text": "function",
                                                    "value": "function",
                                                    "valueText": "function",
                                                    "hasTrailingTrivia": true,
                                                    "trailingTrivia": [
                                                        {
                                                            "kind": "WhitespaceTrivia",
                                                            "text": " "
                                                        }
                                                    ]
                                                },
                                                "callSignature": {
                                                    "kind": "CallSignature",
                                                    "fullStart": 838,
                                                    "fullEnd": 841,
                                                    "start": 838,
                                                    "end": 840,
                                                    "fullWidth": 3,
                                                    "width": 2,
                                                    "parameterList": {
                                                        "kind": "ParameterList",
                                                        "fullStart": 838,
                                                        "fullEnd": 841,
                                                        "start": 838,
                                                        "end": 840,
                                                        "fullWidth": 3,
                                                        "width": 2,
                                                        "openParenToken": {
                                                            "kind": "OpenParenToken",
                                                            "fullStart": 838,
                                                            "fullEnd": 839,
                                                            "start": 838,
                                                            "end": 839,
                                                            "fullWidth": 1,
                                                            "width": 1,
                                                            "text": "(",
                                                            "value": "(",
                                                            "valueText": "("
                                                        },
                                                        "parameters": [],
                                                        "closeParenToken": {
                                                            "kind": "CloseParenToken",
                                                            "fullStart": 839,
                                                            "fullEnd": 841,
                                                            "start": 839,
                                                            "end": 840,
                                                            "fullWidth": 2,
                                                            "width": 1,
                                                            "text": ")",
                                                            "value": ")",
                                                            "valueText": ")",
                                                            "hasTrailingTrivia": true,
                                                            "trailingTrivia": [
                                                                {
                                                                    "kind": "WhitespaceTrivia",
                                                                    "text": " "
                                                                }
                                                            ]
                                                        }
                                                    }
                                                },
                                                "block": {
                                                    "kind": "Block",
                                                    "fullStart": 841,
                                                    "fullEnd": 844,
                                                    "start": 841,
                                                    "end": 844,
                                                    "fullWidth": 3,
                                                    "width": 3,
                                                    "openBraceToken": {
                                                        "kind": "OpenBraceToken",
                                                        "fullStart": 841,
                                                        "fullEnd": 843,
                                                        "start": 841,
                                                        "end": 842,
                                                        "fullWidth": 2,
                                                        "width": 1,
                                                        "text": "{",
                                                        "value": "{",
                                                        "valueText": "{",
                                                        "hasTrailingTrivia": true,
                                                        "trailingTrivia": [
                                                            {
                                                                "kind": "WhitespaceTrivia",
                                                                "text": " "
                                                            }
                                                        ]
                                                    },
                                                    "statements": [],
                                                    "closeBraceToken": {
                                                        "kind": "CloseBraceToken",
                                                        "fullStart": 843,
                                                        "fullEnd": 844,
                                                        "start": 843,
                                                        "end": 844,
                                                        "fullWidth": 1,
                                                        "width": 1,
                                                        "text": "}",
                                                        "value": "}",
                                                        "valueText": "}"
                                                    }
                                                }
                                            }
                                        }
                                    }
                                ]
                            },
                            "semicolonToken": {
                                "kind": "SemicolonToken",
                                "fullStart": 844,
                                "fullEnd": 847,
                                "start": 844,
                                "end": 845,
                                "fullWidth": 3,
                                "width": 1,
                                "text": ";",
                                "value": ";",
                                "valueText": ";",
                                "hasTrailingTrivia": true,
                                "hasTrailingNewLine": true,
                                "trailingTrivia": [
                                    {
                                        "kind": "NewLineTrivia",
                                        "text": "\r\n"
                                    }
                                ]
                            }
                        },
                        {
                            "kind": "ExpressionStatement",
                            "fullStart": 847,
                            "fullEnd": 879,
                            "start": 855,
                            "end": 877,
                            "fullWidth": 32,
                            "width": 22,
                            "expression": {
                                "kind": "AssignmentExpression",
                                "fullStart": 847,
                                "fullEnd": 876,
                                "start": 855,
                                "end": 876,
                                "fullWidth": 29,
                                "width": 21,
                                "left": {
                                    "kind": "MemberAccessExpression",
                                    "fullStart": 847,
                                    "fullEnd": 869,
                                    "start": 855,
                                    "end": 868,
                                    "fullWidth": 22,
                                    "width": 13,
                                    "expression": {
                                        "kind": "IdentifierName",
                                        "fullStart": 847,
                                        "fullEnd": 858,
                                        "start": 855,
                                        "end": 858,
                                        "fullWidth": 11,
                                        "width": 3,
                                        "text": "Con",
                                        "value": "Con",
                                        "valueText": "Con",
                                        "hasLeadingTrivia": true,
                                        "leadingTrivia": [
                                            {
                                                "kind": "WhitespaceTrivia",
                                                "text": "        "
                                            }
                                        ]
                                    },
                                    "dotToken": {
                                        "kind": "DotToken",
                                        "fullStart": 858,
                                        "fullEnd": 859,
                                        "start": 858,
                                        "end": 859,
                                        "fullWidth": 1,
                                        "width": 1,
                                        "text": ".",
                                        "value": ".",
                                        "valueText": "."
                                    },
                                    "name": {
                                        "kind": "IdentifierName",
                                        "fullStart": 859,
                                        "fullEnd": 869,
                                        "start": 859,
                                        "end": 868,
                                        "fullWidth": 10,
                                        "width": 9,
                                        "text": "prototype",
                                        "value": "prototype",
                                        "valueText": "prototype",
                                        "hasTrailingTrivia": true,
                                        "trailingTrivia": [
                                            {
                                                "kind": "WhitespaceTrivia",
                                                "text": " "
                                            }
                                        ]
                                    }
                                },
                                "operatorToken": {
                                    "kind": "EqualsToken",
                                    "fullStart": 869,
                                    "fullEnd": 871,
                                    "start": 869,
                                    "end": 870,
                                    "fullWidth": 2,
                                    "width": 1,
                                    "text": "=",
                                    "value": "=",
                                    "valueText": "=",
                                    "hasTrailingTrivia": true,
                                    "trailingTrivia": [
                                        {
                                            "kind": "WhitespaceTrivia",
                                            "text": " "
                                        }
                                    ]
                                },
                                "right": {
                                    "kind": "IdentifierName",
                                    "fullStart": 871,
                                    "fullEnd": 876,
                                    "start": 871,
                                    "end": 876,
                                    "fullWidth": 5,
                                    "width": 5,
                                    "text": "proto",
                                    "value": "proto",
                                    "valueText": "proto"
                                }
                            },
                            "semicolonToken": {
                                "kind": "SemicolonToken",
                                "fullStart": 876,
                                "fullEnd": 879,
                                "start": 876,
                                "end": 877,
                                "fullWidth": 3,
                                "width": 1,
                                "text": ";",
                                "value": ";",
                                "valueText": ";",
                                "hasTrailingTrivia": true,
                                "hasTrailingNewLine": true,
                                "trailingTrivia": [
                                    {
                                        "kind": "NewLineTrivia",
                                        "text": "\r\n"
                                    }
                                ]
                            }
                        },
                        {
                            "kind": "VariableStatement",
                            "fullStart": 879,
                            "fullEnd": 915,
                            "start": 889,
                            "end": 913,
                            "fullWidth": 36,
                            "width": 24,
                            "modifiers": [],
                            "variableDeclaration": {
                                "kind": "VariableDeclaration",
                                "fullStart": 879,
                                "fullEnd": 912,
                                "start": 889,
                                "end": 912,
                                "fullWidth": 33,
                                "width": 23,
                                "varKeyword": {
                                    "kind": "VarKeyword",
                                    "fullStart": 879,
                                    "fullEnd": 893,
                                    "start": 889,
                                    "end": 892,
                                    "fullWidth": 14,
                                    "width": 3,
                                    "text": "var",
                                    "value": "var",
                                    "valueText": "var",
                                    "hasLeadingTrivia": true,
                                    "hasLeadingNewLine": true,
                                    "hasTrailingTrivia": true,
                                    "leadingTrivia": [
                                        {
                                            "kind": "NewLineTrivia",
                                            "text": "\r\n"
                                        },
                                        {
                                            "kind": "WhitespaceTrivia",
                                            "text": "        "
                                        }
                                    ],
                                    "trailingTrivia": [
                                        {
                                            "kind": "WhitespaceTrivia",
                                            "text": " "
                                        }
                                    ]
                                },
                                "variableDeclarators": [
                                    {
                                        "kind": "VariableDeclarator",
                                        "fullStart": 893,
                                        "fullEnd": 912,
                                        "start": 893,
                                        "end": 912,
                                        "fullWidth": 19,
<<<<<<< HEAD
                                        "width": 19,
                                        "identifier": {
=======
                                        "propertyName": {
>>>>>>> 85e84683
                                            "kind": "IdentifierName",
                                            "fullStart": 893,
                                            "fullEnd": 901,
                                            "start": 893,
                                            "end": 900,
                                            "fullWidth": 8,
                                            "width": 7,
                                            "text": "descObj",
                                            "value": "descObj",
                                            "valueText": "descObj",
                                            "hasTrailingTrivia": true,
                                            "trailingTrivia": [
                                                {
                                                    "kind": "WhitespaceTrivia",
                                                    "text": " "
                                                }
                                            ]
                                        },
                                        "equalsValueClause": {
                                            "kind": "EqualsValueClause",
                                            "fullStart": 901,
                                            "fullEnd": 912,
                                            "start": 901,
                                            "end": 912,
                                            "fullWidth": 11,
                                            "width": 11,
                                            "equalsToken": {
                                                "kind": "EqualsToken",
                                                "fullStart": 901,
                                                "fullEnd": 903,
                                                "start": 901,
                                                "end": 902,
                                                "fullWidth": 2,
                                                "width": 1,
                                                "text": "=",
                                                "value": "=",
                                                "valueText": "=",
                                                "hasTrailingTrivia": true,
                                                "trailingTrivia": [
                                                    {
                                                        "kind": "WhitespaceTrivia",
                                                        "text": " "
                                                    }
                                                ]
                                            },
                                            "value": {
                                                "kind": "ObjectCreationExpression",
                                                "fullStart": 903,
                                                "fullEnd": 912,
                                                "start": 903,
                                                "end": 912,
                                                "fullWidth": 9,
                                                "width": 9,
                                                "newKeyword": {
                                                    "kind": "NewKeyword",
                                                    "fullStart": 903,
                                                    "fullEnd": 907,
                                                    "start": 903,
                                                    "end": 906,
                                                    "fullWidth": 4,
                                                    "width": 3,
                                                    "text": "new",
                                                    "value": "new",
                                                    "valueText": "new",
                                                    "hasTrailingTrivia": true,
                                                    "trailingTrivia": [
                                                        {
                                                            "kind": "WhitespaceTrivia",
                                                            "text": " "
                                                        }
                                                    ]
                                                },
                                                "expression": {
                                                    "kind": "IdentifierName",
                                                    "fullStart": 907,
                                                    "fullEnd": 910,
                                                    "start": 907,
                                                    "end": 910,
                                                    "fullWidth": 3,
                                                    "width": 3,
                                                    "text": "Con",
                                                    "value": "Con",
                                                    "valueText": "Con"
                                                },
                                                "argumentList": {
                                                    "kind": "ArgumentList",
                                                    "fullStart": 910,
                                                    "fullEnd": 912,
                                                    "start": 910,
                                                    "end": 912,
                                                    "fullWidth": 2,
                                                    "width": 2,
                                                    "openParenToken": {
                                                        "kind": "OpenParenToken",
                                                        "fullStart": 910,
                                                        "fullEnd": 911,
                                                        "start": 910,
                                                        "end": 911,
                                                        "fullWidth": 1,
                                                        "width": 1,
                                                        "text": "(",
                                                        "value": "(",
                                                        "valueText": "("
                                                    },
                                                    "arguments": [],
                                                    "closeParenToken": {
                                                        "kind": "CloseParenToken",
                                                        "fullStart": 911,
                                                        "fullEnd": 912,
                                                        "start": 911,
                                                        "end": 912,
                                                        "fullWidth": 1,
                                                        "width": 1,
                                                        "text": ")",
                                                        "value": ")",
                                                        "valueText": ")"
                                                    }
                                                }
                                            }
                                        }
                                    }
                                ]
                            },
                            "semicolonToken": {
                                "kind": "SemicolonToken",
                                "fullStart": 912,
                                "fullEnd": 915,
                                "start": 912,
                                "end": 913,
                                "fullWidth": 3,
                                "width": 1,
                                "text": ";",
                                "value": ";",
                                "valueText": ";",
                                "hasTrailingTrivia": true,
                                "hasTrailingNewLine": true,
                                "trailingTrivia": [
                                    {
                                        "kind": "NewLineTrivia",
                                        "text": "\r\n"
                                    }
                                ]
                            }
                        },
                        {
                            "kind": "ExpressionStatement",
                            "fullStart": 915,
                            "fullEnd": 1001,
                            "start": 925,
                            "end": 999,
                            "fullWidth": 86,
                            "width": 74,
                            "expression": {
                                "kind": "InvocationExpression",
                                "fullStart": 915,
                                "fullEnd": 998,
                                "start": 925,
                                "end": 998,
                                "fullWidth": 83,
                                "width": 73,
                                "expression": {
                                    "kind": "MemberAccessExpression",
                                    "fullStart": 915,
                                    "fullEnd": 948,
                                    "start": 925,
                                    "end": 948,
                                    "fullWidth": 33,
                                    "width": 23,
                                    "expression": {
                                        "kind": "IdentifierName",
                                        "fullStart": 915,
                                        "fullEnd": 931,
                                        "start": 925,
                                        "end": 931,
                                        "fullWidth": 16,
                                        "width": 6,
                                        "text": "Object",
                                        "value": "Object",
                                        "valueText": "Object",
                                        "hasLeadingTrivia": true,
                                        "hasLeadingNewLine": true,
                                        "leadingTrivia": [
                                            {
                                                "kind": "NewLineTrivia",
                                                "text": "\r\n"
                                            },
                                            {
                                                "kind": "WhitespaceTrivia",
                                                "text": "        "
                                            }
                                        ]
                                    },
                                    "dotToken": {
                                        "kind": "DotToken",
                                        "fullStart": 931,
                                        "fullEnd": 932,
                                        "start": 931,
                                        "end": 932,
                                        "fullWidth": 1,
                                        "width": 1,
                                        "text": ".",
                                        "value": ".",
                                        "valueText": "."
                                    },
                                    "name": {
                                        "kind": "IdentifierName",
                                        "fullStart": 932,
                                        "fullEnd": 948,
                                        "start": 932,
                                        "end": 948,
                                        "fullWidth": 16,
                                        "width": 16,
                                        "text": "defineProperties",
                                        "value": "defineProperties",
                                        "valueText": "defineProperties"
                                    }
                                },
                                "argumentList": {
                                    "kind": "ArgumentList",
                                    "fullStart": 948,
                                    "fullEnd": 998,
                                    "start": 948,
                                    "end": 998,
                                    "fullWidth": 50,
                                    "width": 50,
                                    "openParenToken": {
                                        "kind": "OpenParenToken",
                                        "fullStart": 948,
                                        "fullEnd": 949,
                                        "start": 948,
                                        "end": 949,
                                        "fullWidth": 1,
                                        "width": 1,
                                        "text": "(",
                                        "value": "(",
                                        "valueText": "("
                                    },
                                    "arguments": [
                                        {
                                            "kind": "IdentifierName",
                                            "fullStart": 949,
                                            "fullEnd": 952,
                                            "start": 949,
                                            "end": 952,
                                            "fullWidth": 3,
                                            "width": 3,
                                            "text": "obj",
                                            "value": "obj",
                                            "valueText": "obj"
                                        },
                                        {
                                            "kind": "CommaToken",
                                            "fullStart": 952,
                                            "fullEnd": 954,
                                            "start": 952,
                                            "end": 953,
                                            "fullWidth": 2,
                                            "width": 1,
                                            "text": ",",
                                            "value": ",",
                                            "valueText": ",",
                                            "hasTrailingTrivia": true,
                                            "trailingTrivia": [
                                                {
                                                    "kind": "WhitespaceTrivia",
                                                    "text": " "
                                                }
                                            ]
                                        },
                                        {
                                            "kind": "ObjectLiteralExpression",
                                            "fullStart": 954,
                                            "fullEnd": 997,
                                            "start": 954,
                                            "end": 997,
                                            "fullWidth": 43,
                                            "width": 43,
                                            "openBraceToken": {
                                                "kind": "OpenBraceToken",
                                                "fullStart": 954,
                                                "fullEnd": 957,
                                                "start": 954,
                                                "end": 955,
                                                "fullWidth": 3,
                                                "width": 1,
                                                "text": "{",
                                                "value": "{",
                                                "valueText": "{",
                                                "hasTrailingTrivia": true,
                                                "hasTrailingNewLine": true,
                                                "trailingTrivia": [
                                                    {
                                                        "kind": "NewLineTrivia",
                                                        "text": "\r\n"
                                                    }
                                                ]
                                            },
                                            "propertyAssignments": [
                                                {
                                                    "kind": "SimplePropertyAssignment",
                                                    "fullStart": 957,
                                                    "fullEnd": 988,
                                                    "start": 969,
                                                    "end": 986,
                                                    "fullWidth": 31,
                                                    "width": 17,
                                                    "propertyName": {
                                                        "kind": "IdentifierName",
                                                        "fullStart": 957,
                                                        "fullEnd": 977,
                                                        "start": 969,
                                                        "end": 977,
                                                        "fullWidth": 20,
                                                        "width": 8,
                                                        "text": "property",
                                                        "value": "property",
                                                        "valueText": "property",
                                                        "hasLeadingTrivia": true,
                                                        "leadingTrivia": [
                                                            {
                                                                "kind": "WhitespaceTrivia",
                                                                "text": "            "
                                                            }
                                                        ]
                                                    },
                                                    "colonToken": {
                                                        "kind": "ColonToken",
                                                        "fullStart": 977,
                                                        "fullEnd": 979,
                                                        "start": 977,
                                                        "end": 978,
                                                        "fullWidth": 2,
                                                        "width": 1,
                                                        "text": ":",
                                                        "value": ":",
                                                        "valueText": ":",
                                                        "hasTrailingTrivia": true,
                                                        "trailingTrivia": [
                                                            {
                                                                "kind": "WhitespaceTrivia",
                                                                "text": " "
                                                            }
                                                        ]
                                                    },
                                                    "expression": {
                                                        "kind": "IdentifierName",
                                                        "fullStart": 979,
                                                        "fullEnd": 988,
                                                        "start": 979,
                                                        "end": 986,
                                                        "fullWidth": 9,
                                                        "width": 7,
                                                        "text": "descObj",
                                                        "value": "descObj",
                                                        "valueText": "descObj",
                                                        "hasTrailingTrivia": true,
                                                        "hasTrailingNewLine": true,
                                                        "trailingTrivia": [
                                                            {
                                                                "kind": "NewLineTrivia",
                                                                "text": "\r\n"
                                                            }
                                                        ]
                                                    }
                                                }
                                            ],
                                            "closeBraceToken": {
                                                "kind": "CloseBraceToken",
                                                "fullStart": 988,
                                                "fullEnd": 997,
                                                "start": 996,
                                                "end": 997,
                                                "fullWidth": 9,
                                                "width": 1,
                                                "text": "}",
                                                "value": "}",
                                                "valueText": "}",
                                                "hasLeadingTrivia": true,
                                                "leadingTrivia": [
                                                    {
                                                        "kind": "WhitespaceTrivia",
                                                        "text": "        "
                                                    }
                                                ]
                                            }
                                        }
                                    ],
                                    "closeParenToken": {
                                        "kind": "CloseParenToken",
                                        "fullStart": 997,
                                        "fullEnd": 998,
                                        "start": 997,
                                        "end": 998,
                                        "fullWidth": 1,
                                        "width": 1,
                                        "text": ")",
                                        "value": ")",
                                        "valueText": ")"
                                    }
                                }
                            },
                            "semicolonToken": {
                                "kind": "SemicolonToken",
                                "fullStart": 998,
                                "fullEnd": 1001,
                                "start": 998,
                                "end": 999,
                                "fullWidth": 3,
                                "width": 1,
                                "text": ";",
                                "value": ";",
                                "valueText": ";",
                                "hasTrailingTrivia": true,
                                "hasTrailingNewLine": true,
                                "trailingTrivia": [
                                    {
                                        "kind": "NewLineTrivia",
                                        "text": "\r\n"
                                    }
                                ]
                            }
                        },
                        {
                            "kind": "ReturnStatement",
                            "fullStart": 1001,
                            "fullEnd": 1065,
                            "start": 1011,
                            "end": 1063,
                            "fullWidth": 64,
                            "width": 52,
                            "returnKeyword": {
                                "kind": "ReturnKeyword",
                                "fullStart": 1001,
                                "fullEnd": 1018,
                                "start": 1011,
                                "end": 1017,
                                "fullWidth": 17,
                                "width": 6,
                                "text": "return",
                                "value": "return",
                                "valueText": "return",
                                "hasLeadingTrivia": true,
                                "hasLeadingNewLine": true,
                                "hasTrailingTrivia": true,
                                "leadingTrivia": [
                                    {
                                        "kind": "NewLineTrivia",
                                        "text": "\r\n"
                                    },
                                    {
                                        "kind": "WhitespaceTrivia",
                                        "text": "        "
                                    }
                                ],
                                "trailingTrivia": [
                                    {
                                        "kind": "WhitespaceTrivia",
                                        "text": " "
                                    }
                                ]
                            },
                            "expression": {
                                "kind": "EqualsExpression",
                                "fullStart": 1018,
                                "fullEnd": 1062,
                                "start": 1018,
                                "end": 1062,
                                "fullWidth": 44,
                                "width": 44,
                                "left": {
                                    "kind": "MemberAccessExpression",
                                    "fullStart": 1018,
                                    "fullEnd": 1031,
                                    "start": 1018,
                                    "end": 1030,
                                    "fullWidth": 13,
                                    "width": 12,
                                    "expression": {
                                        "kind": "IdentifierName",
                                        "fullStart": 1018,
                                        "fullEnd": 1021,
                                        "start": 1018,
                                        "end": 1021,
                                        "fullWidth": 3,
                                        "width": 3,
                                        "text": "obj",
                                        "value": "obj",
                                        "valueText": "obj"
                                    },
                                    "dotToken": {
                                        "kind": "DotToken",
                                        "fullStart": 1021,
                                        "fullEnd": 1022,
                                        "start": 1021,
                                        "end": 1022,
                                        "fullWidth": 1,
                                        "width": 1,
                                        "text": ".",
                                        "value": ".",
                                        "valueText": "."
                                    },
                                    "name": {
                                        "kind": "IdentifierName",
                                        "fullStart": 1022,
                                        "fullEnd": 1031,
                                        "start": 1022,
                                        "end": 1030,
                                        "fullWidth": 9,
                                        "width": 8,
                                        "text": "property",
                                        "value": "property",
                                        "valueText": "property",
                                        "hasTrailingTrivia": true,
                                        "trailingTrivia": [
                                            {
                                                "kind": "WhitespaceTrivia",
                                                "text": " "
                                            }
                                        ]
                                    }
                                },
                                "operatorToken": {
                                    "kind": "EqualsEqualsEqualsToken",
                                    "fullStart": 1031,
                                    "fullEnd": 1035,
                                    "start": 1031,
                                    "end": 1034,
                                    "fullWidth": 4,
                                    "width": 3,
                                    "text": "===",
                                    "value": "===",
                                    "valueText": "===",
                                    "hasTrailingTrivia": true,
                                    "trailingTrivia": [
                                        {
                                            "kind": "WhitespaceTrivia",
                                            "text": " "
                                        }
                                    ]
                                },
                                "right": {
                                    "kind": "StringLiteral",
                                    "fullStart": 1035,
                                    "fullEnd": 1062,
                                    "start": 1035,
                                    "end": 1062,
                                    "fullWidth": 27,
                                    "width": 27,
                                    "text": "\"inheritedAccessorProperty\"",
                                    "value": "inheritedAccessorProperty",
                                    "valueText": "inheritedAccessorProperty"
                                }
                            },
                            "semicolonToken": {
                                "kind": "SemicolonToken",
                                "fullStart": 1062,
                                "fullEnd": 1065,
                                "start": 1062,
                                "end": 1063,
                                "fullWidth": 3,
                                "width": 1,
                                "text": ";",
                                "value": ";",
                                "valueText": ";",
                                "hasTrailingTrivia": true,
                                "hasTrailingNewLine": true,
                                "trailingTrivia": [
                                    {
                                        "kind": "NewLineTrivia",
                                        "text": "\r\n"
                                    }
                                ]
                            }
                        }
                    ],
                    "closeBraceToken": {
                        "kind": "CloseBraceToken",
                        "fullStart": 1065,
                        "fullEnd": 1074,
                        "start": 1071,
                        "end": 1072,
                        "fullWidth": 9,
                        "width": 1,
                        "text": "}",
                        "value": "}",
                        "valueText": "}",
                        "hasLeadingTrivia": true,
                        "hasLeadingNewLine": true,
                        "hasTrailingTrivia": true,
                        "hasTrailingNewLine": true,
                        "leadingTrivia": [
                            {
                                "kind": "NewLineTrivia",
                                "text": "\r\n"
                            },
                            {
                                "kind": "WhitespaceTrivia",
                                "text": "    "
                            }
                        ],
                        "trailingTrivia": [
                            {
                                "kind": "NewLineTrivia",
                                "text": "\r\n"
                            }
                        ]
                    }
                }
            },
            {
                "kind": "ExpressionStatement",
                "fullStart": 1074,
                "fullEnd": 1098,
                "start": 1074,
                "end": 1096,
                "fullWidth": 24,
                "width": 22,
                "expression": {
                    "kind": "InvocationExpression",
                    "fullStart": 1074,
                    "fullEnd": 1095,
                    "start": 1074,
                    "end": 1095,
                    "fullWidth": 21,
                    "width": 21,
                    "expression": {
                        "kind": "IdentifierName",
                        "fullStart": 1074,
                        "fullEnd": 1085,
                        "start": 1074,
                        "end": 1085,
                        "fullWidth": 11,
                        "width": 11,
                        "text": "runTestCase",
                        "value": "runTestCase",
                        "valueText": "runTestCase"
                    },
                    "argumentList": {
                        "kind": "ArgumentList",
                        "fullStart": 1085,
                        "fullEnd": 1095,
                        "start": 1085,
                        "end": 1095,
                        "fullWidth": 10,
                        "width": 10,
                        "openParenToken": {
                            "kind": "OpenParenToken",
                            "fullStart": 1085,
                            "fullEnd": 1086,
                            "start": 1085,
                            "end": 1086,
                            "fullWidth": 1,
                            "width": 1,
                            "text": "(",
                            "value": "(",
                            "valueText": "("
                        },
                        "arguments": [
                            {
                                "kind": "IdentifierName",
                                "fullStart": 1086,
                                "fullEnd": 1094,
                                "start": 1086,
                                "end": 1094,
                                "fullWidth": 8,
                                "width": 8,
                                "text": "testcase",
                                "value": "testcase",
                                "valueText": "testcase"
                            }
                        ],
                        "closeParenToken": {
                            "kind": "CloseParenToken",
                            "fullStart": 1094,
                            "fullEnd": 1095,
                            "start": 1094,
                            "end": 1095,
                            "fullWidth": 1,
                            "width": 1,
                            "text": ")",
                            "value": ")",
                            "valueText": ")"
                        }
                    }
                },
                "semicolonToken": {
                    "kind": "SemicolonToken",
                    "fullStart": 1095,
                    "fullEnd": 1098,
                    "start": 1095,
                    "end": 1096,
                    "fullWidth": 3,
                    "width": 1,
                    "text": ";",
                    "value": ";",
                    "valueText": ";",
                    "hasTrailingTrivia": true,
                    "hasTrailingNewLine": true,
                    "trailingTrivia": [
                        {
                            "kind": "NewLineTrivia",
                            "text": "\r\n"
                        }
                    ]
                }
            }
        ],
        "endOfFileToken": {
            "kind": "EndOfFileToken",
            "fullStart": 1098,
            "fullEnd": 1098,
            "start": 1098,
            "end": 1098,
            "fullWidth": 0,
            "width": 0,
            "text": ""
        }
    },
    "lineMap": {
        "lineStarts": [
            0,
            67,
            152,
            232,
            308,
            380,
            385,
            441,
            563,
            568,
            570,
            572,
            595,
            618,
            620,
            645,
            647,
            696,
            728,
            781,
            796,
            809,
            811,
            847,
            879,
            881,
            915,
            917,
            957,
            988,
            1001,
            1003,
            1065,
            1067,
            1074,
            1098
        ],
        "length": 1098
    }
}<|MERGE_RESOLUTION|>--- conflicted
+++ resolved
@@ -247,12 +247,8 @@
                                         "start": 607,
                                         "end": 615,
                                         "fullWidth": 8,
-<<<<<<< HEAD
                                         "width": 8,
-                                        "identifier": {
-=======
                                         "propertyName": {
->>>>>>> 85e84683
                                             "kind": "IdentifierName",
                                             "fullStart": 607,
                                             "fullEnd": 611,
@@ -413,12 +409,8 @@
                                         "start": 632,
                                         "end": 642,
                                         "fullWidth": 10,
-<<<<<<< HEAD
                                         "width": 10,
-                                        "identifier": {
-=======
                                         "propertyName": {
->>>>>>> 85e84683
                                             "kind": "IdentifierName",
                                             "fullStart": 632,
                                             "fullEnd": 638,
@@ -1076,12 +1068,8 @@
                                         "start": 823,
                                         "end": 844,
                                         "fullWidth": 21,
-<<<<<<< HEAD
                                         "width": 21,
-                                        "identifier": {
-=======
                                         "propertyName": {
->>>>>>> 85e84683
                                             "kind": "IdentifierName",
                                             "fullStart": 823,
                                             "fullEnd": 827,
@@ -1455,12 +1443,8 @@
                                         "start": 893,
                                         "end": 912,
                                         "fullWidth": 19,
-<<<<<<< HEAD
                                         "width": 19,
-                                        "identifier": {
-=======
                                         "propertyName": {
->>>>>>> 85e84683
                                             "kind": "IdentifierName",
                                             "fullStart": 893,
                                             "fullEnd": 901,
