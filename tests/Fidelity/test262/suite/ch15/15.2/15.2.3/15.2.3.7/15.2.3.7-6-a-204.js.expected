{
    "isDeclaration": false,
    "languageVersion": "EcmaScript5",
    "parseOptions": {
        "allowAutomaticSemicolonInsertion": true
    },
    "sourceUnit": {
        "kind": "SourceUnit",
        "fullStart": 0,
        "fullEnd": 1500,
        "start": 740,
        "end": 1500,
        "fullWidth": 1500,
        "width": 760,
        "isIncrementallyUnusable": true,
        "moduleElements": [
            {
                "kind": "FunctionDeclaration",
                "fullStart": 0,
                "fullEnd": 1476,
                "start": 740,
                "end": 1474,
                "fullWidth": 1476,
                "width": 734,
                "isIncrementallyUnusable": true,
                "modifiers": [],
                "functionKeyword": {
                    "kind": "FunctionKeyword",
                    "fullStart": 0,
                    "fullEnd": 749,
                    "start": 740,
                    "end": 748,
                    "fullWidth": 749,
                    "width": 8,
                    "text": "function",
                    "value": "function",
                    "valueText": "function",
                    "hasLeadingTrivia": true,
                    "hasLeadingComment": true,
                    "hasLeadingNewLine": true,
                    "hasTrailingTrivia": true,
                    "leadingTrivia": [
                        {
                            "kind": "SingleLineCommentTrivia",
                            "text": "/// Copyright (c) 2012 Ecma International.  All rights reserved. "
                        },
                        {
                            "kind": "NewLineTrivia",
                            "text": "\r\n"
                        },
                        {
                            "kind": "SingleLineCommentTrivia",
                            "text": "/// Ecma International makes this code available under the terms and conditions set"
                        },
                        {
                            "kind": "NewLineTrivia",
                            "text": "\r\n"
                        },
                        {
                            "kind": "SingleLineCommentTrivia",
                            "text": "/// forth on http://hg.ecmascript.org/tests/test262/raw-file/tip/LICENSE (the "
                        },
                        {
                            "kind": "NewLineTrivia",
                            "text": "\r\n"
                        },
                        {
                            "kind": "SingleLineCommentTrivia",
                            "text": "/// \"Use Terms\").   Any redistribution of this code must retain the above "
                        },
                        {
                            "kind": "NewLineTrivia",
                            "text": "\r\n"
                        },
                        {
                            "kind": "SingleLineCommentTrivia",
                            "text": "/// copyright and this notice and otherwise comply with the Use Terms."
                        },
                        {
                            "kind": "NewLineTrivia",
                            "text": "\r\n"
                        },
                        {
                            "kind": "MultiLineCommentTrivia",
                            "text": "/**\r\n * @path ch15/15.2/15.2.3/15.2.3.7/15.2.3.7-6-a-204.js\r\n * @description Object.defineProperties - 'O' is an Array, 'P' is an array index named property, 'P' property doesn't exist in 'O', test [[Configurable]] of 'P' property in 'Attributes' is set as false value if [[Configurable]] is absent in accessor descriptor 'desc'  (15.4.5.1 step 4.c)\r\n */"
                        },
                        {
                            "kind": "NewLineTrivia",
                            "text": "\r\n"
                        },
                        {
                            "kind": "NewLineTrivia",
                            "text": "\r\n"
                        },
                        {
                            "kind": "NewLineTrivia",
                            "text": "\r\n"
                        }
                    ],
                    "trailingTrivia": [
                        {
                            "kind": "WhitespaceTrivia",
                            "text": " "
                        }
                    ]
                },
                "identifier": {
                    "kind": "IdentifierName",
                    "fullStart": 749,
                    "fullEnd": 757,
                    "start": 749,
                    "end": 757,
                    "fullWidth": 8,
                    "width": 8,
                    "text": "testcase",
                    "value": "testcase",
                    "valueText": "testcase"
                },
                "callSignature": {
                    "kind": "CallSignature",
                    "fullStart": 757,
                    "fullEnd": 760,
                    "start": 757,
                    "end": 759,
                    "fullWidth": 3,
                    "width": 2,
                    "parameterList": {
                        "kind": "ParameterList",
                        "fullStart": 757,
                        "fullEnd": 760,
                        "start": 757,
                        "end": 759,
                        "fullWidth": 3,
                        "width": 2,
                        "openParenToken": {
                            "kind": "OpenParenToken",
                            "fullStart": 757,
                            "fullEnd": 758,
                            "start": 757,
                            "end": 758,
                            "fullWidth": 1,
                            "width": 1,
                            "text": "(",
                            "value": "(",
                            "valueText": "("
                        },
                        "parameters": [],
                        "closeParenToken": {
                            "kind": "CloseParenToken",
                            "fullStart": 758,
                            "fullEnd": 760,
                            "start": 758,
                            "end": 759,
                            "fullWidth": 2,
                            "width": 1,
                            "text": ")",
                            "value": ")",
                            "valueText": ")",
                            "hasTrailingTrivia": true,
                            "trailingTrivia": [
                                {
                                    "kind": "WhitespaceTrivia",
                                    "text": " "
                                }
                            ]
                        }
                    }
                },
                "block": {
                    "kind": "Block",
                    "fullStart": 760,
                    "fullEnd": 1476,
                    "start": 760,
                    "end": 1474,
                    "fullWidth": 716,
                    "width": 714,
                    "isIncrementallyUnusable": true,
                    "openBraceToken": {
                        "kind": "OpenBraceToken",
                        "fullStart": 760,
                        "fullEnd": 763,
                        "start": 760,
                        "end": 761,
                        "fullWidth": 3,
                        "width": 1,
                        "text": "{",
                        "value": "{",
                        "valueText": "{",
                        "hasTrailingTrivia": true,
                        "hasTrailingNewLine": true,
                        "trailingTrivia": [
                            {
                                "kind": "NewLineTrivia",
                                "text": "\r\n"
                            }
                        ]
                    },
                    "statements": [
                        {
                            "kind": "VariableStatement",
                            "fullStart": 763,
                            "fullEnd": 786,
                            "start": 771,
                            "end": 784,
                            "fullWidth": 23,
                            "width": 13,
                            "modifiers": [],
                            "variableDeclaration": {
                                "kind": "VariableDeclaration",
                                "fullStart": 763,
                                "fullEnd": 783,
                                "start": 771,
                                "end": 783,
                                "fullWidth": 20,
                                "width": 12,
                                "varKeyword": {
                                    "kind": "VarKeyword",
                                    "fullStart": 763,
                                    "fullEnd": 775,
                                    "start": 771,
                                    "end": 774,
                                    "fullWidth": 12,
                                    "width": 3,
                                    "text": "var",
                                    "value": "var",
                                    "valueText": "var",
                                    "hasLeadingTrivia": true,
                                    "hasTrailingTrivia": true,
                                    "leadingTrivia": [
                                        {
                                            "kind": "WhitespaceTrivia",
                                            "text": "        "
                                        }
                                    ],
                                    "trailingTrivia": [
                                        {
                                            "kind": "WhitespaceTrivia",
                                            "text": " "
                                        }
                                    ]
                                },
                                "variableDeclarators": [
                                    {
                                        "kind": "VariableDeclarator",
                                        "fullStart": 775,
                                        "fullEnd": 783,
                                        "start": 775,
                                        "end": 783,
                                        "fullWidth": 8,
                                        "width": 8,
                                        "identifier": {
                                            "kind": "IdentifierName",
                                            "fullStart": 775,
                                            "fullEnd": 779,
                                            "start": 775,
                                            "end": 778,
                                            "fullWidth": 4,
                                            "width": 3,
                                            "text": "arr",
                                            "value": "arr",
                                            "valueText": "arr",
                                            "hasTrailingTrivia": true,
                                            "trailingTrivia": [
                                                {
                                                    "kind": "WhitespaceTrivia",
                                                    "text": " "
                                                }
                                            ]
                                        },
                                        "equalsValueClause": {
                                            "kind": "EqualsValueClause",
                                            "fullStart": 779,
                                            "fullEnd": 783,
                                            "start": 779,
                                            "end": 783,
                                            "fullWidth": 4,
                                            "width": 4,
                                            "equalsToken": {
                                                "kind": "EqualsToken",
                                                "fullStart": 779,
                                                "fullEnd": 781,
                                                "start": 779,
                                                "end": 780,
                                                "fullWidth": 2,
                                                "width": 1,
                                                "text": "=",
                                                "value": "=",
                                                "valueText": "=",
                                                "hasTrailingTrivia": true,
                                                "trailingTrivia": [
                                                    {
                                                        "kind": "WhitespaceTrivia",
                                                        "text": " "
                                                    }
                                                ]
                                            },
                                            "value": {
                                                "kind": "ArrayLiteralExpression",
                                                "fullStart": 781,
                                                "fullEnd": 783,
                                                "start": 781,
                                                "end": 783,
                                                "fullWidth": 2,
                                                "width": 2,
                                                "openBracketToken": {
                                                    "kind": "OpenBracketToken",
                                                    "fullStart": 781,
                                                    "fullEnd": 782,
                                                    "start": 781,
                                                    "end": 782,
                                                    "fullWidth": 1,
                                                    "width": 1,
                                                    "text": "[",
                                                    "value": "[",
                                                    "valueText": "["
                                                },
                                                "expressions": [],
                                                "closeBracketToken": {
                                                    "kind": "CloseBracketToken",
                                                    "fullStart": 782,
                                                    "fullEnd": 783,
                                                    "start": 782,
                                                    "end": 783,
                                                    "fullWidth": 1,
                                                    "width": 1,
                                                    "text": "]",
                                                    "value": "]",
                                                    "valueText": "]"
                                                }
                                            }
                                        }
                                    }
                                ]
                            },
                            "semicolonToken": {
                                "kind": "SemicolonToken",
                                "fullStart": 783,
                                "fullEnd": 786,
                                "start": 783,
                                "end": 784,
                                "fullWidth": 3,
                                "width": 1,
                                "text": ";",
                                "value": ";",
                                "valueText": ";",
                                "hasTrailingTrivia": true,
                                "hasTrailingNewLine": true,
                                "trailingTrivia": [
                                    {
                                        "kind": "NewLineTrivia",
                                        "text": "\r\n"
                                    }
                                ]
                            }
                        },
                        {
                            "kind": "VariableStatement",
                            "fullStart": 786,
                            "fullEnd": 822,
                            "start": 794,
                            "end": 820,
                            "fullWidth": 36,
                            "width": 26,
                            "modifiers": [],
                            "variableDeclaration": {
                                "kind": "VariableDeclaration",
                                "fullStart": 786,
                                "fullEnd": 819,
                                "start": 794,
                                "end": 819,
                                "fullWidth": 33,
                                "width": 25,
                                "varKeyword": {
                                    "kind": "VarKeyword",
                                    "fullStart": 786,
                                    "fullEnd": 798,
                                    "start": 794,
                                    "end": 797,
                                    "fullWidth": 12,
                                    "width": 3,
                                    "text": "var",
                                    "value": "var",
                                    "valueText": "var",
                                    "hasLeadingTrivia": true,
                                    "hasTrailingTrivia": true,
                                    "leadingTrivia": [
                                        {
                                            "kind": "WhitespaceTrivia",
                                            "text": "        "
                                        }
                                    ],
                                    "trailingTrivia": [
                                        {
                                            "kind": "WhitespaceTrivia",
                                            "text": " "
                                        }
                                    ]
                                },
                                "variableDeclarators": [
                                    {
                                        "kind": "VariableDeclarator",
                                        "fullStart": 798,
                                        "fullEnd": 819,
                                        "start": 798,
                                        "end": 819,
                                        "fullWidth": 21,
                                        "width": 21,
                                        "identifier": {
                                            "kind": "IdentifierName",
                                            "fullStart": 798,
                                            "fullEnd": 812,
                                            "start": 798,
                                            "end": 811,
                                            "fullWidth": 14,
                                            "width": 13,
                                            "text": "beforeDeleted",
                                            "value": "beforeDeleted",
                                            "valueText": "beforeDeleted",
                                            "hasTrailingTrivia": true,
                                            "trailingTrivia": [
                                                {
                                                    "kind": "WhitespaceTrivia",
                                                    "text": " "
                                                }
                                            ]
                                        },
                                        "equalsValueClause": {
                                            "kind": "EqualsValueClause",
                                            "fullStart": 812,
                                            "fullEnd": 819,
                                            "start": 812,
                                            "end": 819,
                                            "fullWidth": 7,
                                            "width": 7,
                                            "equalsToken": {
                                                "kind": "EqualsToken",
                                                "fullStart": 812,
                                                "fullEnd": 814,
                                                "start": 812,
                                                "end": 813,
                                                "fullWidth": 2,
                                                "width": 1,
                                                "text": "=",
                                                "value": "=",
                                                "valueText": "=",
                                                "hasTrailingTrivia": true,
                                                "trailingTrivia": [
                                                    {
                                                        "kind": "WhitespaceTrivia",
                                                        "text": " "
                                                    }
                                                ]
                                            },
                                            "value": {
                                                "kind": "FalseKeyword",
                                                "fullStart": 814,
                                                "fullEnd": 819,
                                                "start": 814,
                                                "end": 819,
                                                "fullWidth": 5,
                                                "width": 5,
                                                "text": "false",
                                                "value": false,
                                                "valueText": "false"
                                            }
                                        }
                                    }
                                ]
                            },
                            "semicolonToken": {
                                "kind": "SemicolonToken",
                                "fullStart": 819,
                                "fullEnd": 822,
                                "start": 819,
                                "end": 820,
                                "fullWidth": 3,
                                "width": 1,
                                "text": ";",
                                "value": ";",
                                "valueText": ";",
                                "hasTrailingTrivia": true,
                                "hasTrailingNewLine": true,
                                "trailingTrivia": [
                                    {
                                        "kind": "NewLineTrivia",
                                        "text": "\r\n"
                                    }
                                ]
                            }
                        },
                        {
                            "kind": "VariableStatement",
                            "fullStart": 822,
                            "fullEnd": 857,
                            "start": 830,
                            "end": 855,
                            "fullWidth": 35,
                            "width": 25,
                            "modifiers": [],
                            "variableDeclaration": {
                                "kind": "VariableDeclaration",
                                "fullStart": 822,
                                "fullEnd": 854,
                                "start": 830,
                                "end": 854,
                                "fullWidth": 32,
                                "width": 24,
                                "varKeyword": {
                                    "kind": "VarKeyword",
                                    "fullStart": 822,
                                    "fullEnd": 834,
                                    "start": 830,
                                    "end": 833,
                                    "fullWidth": 12,
                                    "width": 3,
                                    "text": "var",
                                    "value": "var",
                                    "valueText": "var",
                                    "hasLeadingTrivia": true,
                                    "hasTrailingTrivia": true,
                                    "leadingTrivia": [
                                        {
                                            "kind": "WhitespaceTrivia",
                                            "text": "        "
                                        }
                                    ],
                                    "trailingTrivia": [
                                        {
                                            "kind": "WhitespaceTrivia",
                                            "text": " "
                                        }
                                    ]
                                },
                                "variableDeclarators": [
                                    {
                                        "kind": "VariableDeclarator",
                                        "fullStart": 834,
                                        "fullEnd": 854,
                                        "start": 834,
                                        "end": 854,
                                        "fullWidth": 20,
                                        "width": 20,
                                        "identifier": {
                                            "kind": "IdentifierName",
                                            "fullStart": 834,
                                            "fullEnd": 847,
                                            "start": 834,
                                            "end": 846,
                                            "fullWidth": 13,
                                            "width": 12,
                                            "text": "afterDeleted",
                                            "value": "afterDeleted",
                                            "valueText": "afterDeleted",
                                            "hasTrailingTrivia": true,
                                            "trailingTrivia": [
                                                {
                                                    "kind": "WhitespaceTrivia",
                                                    "text": " "
                                                }
                                            ]
                                        },
                                        "equalsValueClause": {
                                            "kind": "EqualsValueClause",
                                            "fullStart": 847,
                                            "fullEnd": 854,
                                            "start": 847,
                                            "end": 854,
                                            "fullWidth": 7,
                                            "width": 7,
                                            "equalsToken": {
                                                "kind": "EqualsToken",
                                                "fullStart": 847,
                                                "fullEnd": 849,
                                                "start": 847,
                                                "end": 848,
                                                "fullWidth": 2,
                                                "width": 1,
                                                "text": "=",
                                                "value": "=",
                                                "valueText": "=",
                                                "hasTrailingTrivia": true,
                                                "trailingTrivia": [
                                                    {
                                                        "kind": "WhitespaceTrivia",
                                                        "text": " "
                                                    }
                                                ]
                                            },
                                            "value": {
                                                "kind": "FalseKeyword",
                                                "fullStart": 849,
                                                "fullEnd": 854,
                                                "start": 849,
                                                "end": 854,
                                                "fullWidth": 5,
                                                "width": 5,
                                                "text": "false",
                                                "value": false,
                                                "valueText": "false"
                                            }
                                        }
                                    }
                                ]
                            },
                            "semicolonToken": {
                                "kind": "SemicolonToken",
                                "fullStart": 854,
                                "fullEnd": 857,
                                "start": 854,
                                "end": 855,
                                "fullWidth": 3,
                                "width": 1,
                                "text": ";",
                                "value": ";",
                                "valueText": ";",
                                "hasTrailingTrivia": true,
                                "hasTrailingNewLine": true,
                                "trailingTrivia": [
                                    {
                                        "kind": "NewLineTrivia",
                                        "text": "\r\n"
                                    }
                                ]
                            }
                        },
                        {
                            "kind": "ExpressionStatement",
                            "fullStart": 857,
                            "fullEnd": 890,
                            "start": 865,
                            "end": 888,
                            "fullWidth": 33,
                            "width": 23,
                            "expression": {
                                "kind": "AssignmentExpression",
                                "fullStart": 857,
                                "fullEnd": 887,
                                "start": 865,
                                "end": 887,
                                "fullWidth": 30,
                                "width": 22,
                                "left": {
                                    "kind": "MemberAccessExpression",
                                    "fullStart": 857,
                                    "fullEnd": 882,
                                    "start": 865,
                                    "end": 881,
                                    "fullWidth": 25,
                                    "width": 16,
                                    "expression": {
                                        "kind": "IdentifierName",
                                        "fullStart": 857,
                                        "fullEnd": 868,
                                        "start": 865,
                                        "end": 868,
                                        "fullWidth": 11,
                                        "width": 3,
                                        "text": "arr",
                                        "value": "arr",
                                        "valueText": "arr",
                                        "hasLeadingTrivia": true,
                                        "leadingTrivia": [
                                            {
                                                "kind": "WhitespaceTrivia",
                                                "text": "        "
                                            }
                                        ]
                                    },
                                    "dotToken": {
                                        "kind": "DotToken",
                                        "fullStart": 868,
                                        "fullEnd": 869,
                                        "start": 868,
                                        "end": 869,
                                        "fullWidth": 1,
                                        "width": 1,
                                        "text": ".",
                                        "value": ".",
                                        "valueText": "."
                                    },
                                    "name": {
                                        "kind": "IdentifierName",
                                        "fullStart": 869,
                                        "fullEnd": 882,
                                        "start": 869,
                                        "end": 881,
                                        "fullWidth": 13,
                                        "width": 12,
                                        "text": "verifySetter",
                                        "value": "verifySetter",
                                        "valueText": "verifySetter",
                                        "hasTrailingTrivia": true,
                                        "trailingTrivia": [
                                            {
                                                "kind": "WhitespaceTrivia",
                                                "text": " "
                                            }
                                        ]
                                    }
                                },
                                "operatorToken": {
                                    "kind": "EqualsToken",
                                    "fullStart": 882,
                                    "fullEnd": 884,
                                    "start": 882,
                                    "end": 883,
                                    "fullWidth": 2,
                                    "width": 1,
                                    "text": "=",
                                    "value": "=",
                                    "valueText": "=",
                                    "hasTrailingTrivia": true,
                                    "trailingTrivia": [
                                        {
                                            "kind": "WhitespaceTrivia",
                                            "text": " "
                                        }
                                    ]
                                },
                                "right": {
                                    "kind": "NumericLiteral",
                                    "fullStart": 884,
                                    "fullEnd": 887,
                                    "start": 884,
                                    "end": 887,
                                    "fullWidth": 3,
                                    "width": 3,
                                    "text": "100",
                                    "value": 100,
                                    "valueText": "100"
                                }
                            },
                            "semicolonToken": {
                                "kind": "SemicolonToken",
                                "fullStart": 887,
                                "fullEnd": 890,
                                "start": 887,
                                "end": 888,
                                "fullWidth": 3,
                                "width": 1,
                                "text": ";",
                                "value": ";",
                                "valueText": ";",
                                "hasTrailingTrivia": true,
                                "hasTrailingNewLine": true,
                                "trailingTrivia": [
                                    {
                                        "kind": "NewLineTrivia",
                                        "text": "\r\n"
                                    }
                                ]
                            }
                        },
                        {
                            "kind": "ExpressionStatement",
                            "fullStart": 890,
                            "fullEnd": 1224,
                            "start": 900,
                            "end": 1222,
                            "fullWidth": 334,
                            "width": 322,
                            "isIncrementallyUnusable": true,
                            "expression": {
                                "kind": "InvocationExpression",
                                "fullStart": 890,
                                "fullEnd": 1221,
                                "start": 900,
                                "end": 1221,
                                "fullWidth": 331,
                                "width": 321,
                                "isIncrementallyUnusable": true,
                                "expression": {
                                    "kind": "MemberAccessExpression",
                                    "fullStart": 890,
                                    "fullEnd": 923,
                                    "start": 900,
                                    "end": 923,
                                    "fullWidth": 33,
                                    "width": 23,
                                    "expression": {
                                        "kind": "IdentifierName",
                                        "fullStart": 890,
                                        "fullEnd": 906,
                                        "start": 900,
                                        "end": 906,
                                        "fullWidth": 16,
                                        "width": 6,
                                        "text": "Object",
                                        "value": "Object",
                                        "valueText": "Object",
                                        "hasLeadingTrivia": true,
                                        "hasLeadingNewLine": true,
                                        "leadingTrivia": [
                                            {
                                                "kind": "NewLineTrivia",
                                                "text": "\r\n"
                                            },
                                            {
                                                "kind": "WhitespaceTrivia",
                                                "text": "        "
                                            }
                                        ]
                                    },
                                    "dotToken": {
                                        "kind": "DotToken",
                                        "fullStart": 906,
                                        "fullEnd": 907,
                                        "start": 906,
                                        "end": 907,
                                        "fullWidth": 1,
                                        "width": 1,
                                        "text": ".",
                                        "value": ".",
                                        "valueText": "."
                                    },
                                    "name": {
                                        "kind": "IdentifierName",
                                        "fullStart": 907,
                                        "fullEnd": 923,
                                        "start": 907,
                                        "end": 923,
                                        "fullWidth": 16,
                                        "width": 16,
                                        "text": "defineProperties",
                                        "value": "defineProperties",
                                        "valueText": "defineProperties"
                                    }
                                },
                                "argumentList": {
                                    "kind": "ArgumentList",
                                    "fullStart": 923,
                                    "fullEnd": 1221,
                                    "start": 923,
                                    "end": 1221,
                                    "fullWidth": 298,
                                    "width": 298,
                                    "isIncrementallyUnusable": true,
                                    "openParenToken": {
                                        "kind": "OpenParenToken",
                                        "fullStart": 923,
                                        "fullEnd": 924,
                                        "start": 923,
                                        "end": 924,
                                        "fullWidth": 1,
                                        "width": 1,
                                        "text": "(",
                                        "value": "(",
                                        "valueText": "("
                                    },
                                    "arguments": [
                                        {
                                            "kind": "IdentifierName",
                                            "fullStart": 924,
                                            "fullEnd": 927,
                                            "start": 924,
                                            "end": 927,
                                            "fullWidth": 3,
                                            "width": 3,
                                            "text": "arr",
                                            "value": "arr",
                                            "valueText": "arr"
                                        },
                                        {
                                            "kind": "CommaToken",
                                            "fullStart": 927,
                                            "fullEnd": 929,
                                            "start": 927,
                                            "end": 928,
                                            "fullWidth": 2,
                                            "width": 1,
                                            "text": ",",
                                            "value": ",",
                                            "valueText": ",",
                                            "hasTrailingTrivia": true,
                                            "trailingTrivia": [
                                                {
                                                    "kind": "WhitespaceTrivia",
                                                    "text": " "
                                                }
                                            ]
                                        },
                                        {
                                            "kind": "ObjectLiteralExpression",
                                            "fullStart": 929,
                                            "fullEnd": 1220,
                                            "start": 929,
                                            "end": 1220,
                                            "fullWidth": 291,
                                            "width": 291,
                                            "isIncrementallyUnusable": true,
                                            "openBraceToken": {
                                                "kind": "OpenBraceToken",
                                                "fullStart": 929,
                                                "fullEnd": 932,
                                                "start": 929,
                                                "end": 930,
                                                "fullWidth": 3,
                                                "width": 1,
                                                "text": "{",
                                                "value": "{",
                                                "valueText": "{",
                                                "hasTrailingTrivia": true,
                                                "hasTrailingNewLine": true,
                                                "trailingTrivia": [
                                                    {
                                                        "kind": "NewLineTrivia",
                                                        "text": "\r\n"
                                                    }
                                                ]
                                            },
                                            "propertyAssignments": [
                                                {
                                                    "kind": "SimplePropertyAssignment",
                                                    "fullStart": 932,
                                                    "fullEnd": 1211,
                                                    "start": 944,
                                                    "end": 1209,
                                                    "fullWidth": 279,
                                                    "width": 265,
                                                    "isIncrementallyUnusable": true,
                                                    "propertyName": {
                                                        "kind": "StringLiteral",
                                                        "fullStart": 932,
                                                        "fullEnd": 947,
                                                        "start": 944,
                                                        "end": 947,
                                                        "fullWidth": 15,
                                                        "width": 3,
                                                        "text": "\"0\"",
                                                        "value": "0",
                                                        "valueText": "0",
                                                        "hasLeadingTrivia": true,
                                                        "leadingTrivia": [
                                                            {
                                                                "kind": "WhitespaceTrivia",
                                                                "text": "            "
                                                            }
                                                        ]
                                                    },
                                                    "colonToken": {
                                                        "kind": "ColonToken",
                                                        "fullStart": 947,
                                                        "fullEnd": 949,
                                                        "start": 947,
                                                        "end": 948,
                                                        "fullWidth": 2,
                                                        "width": 1,
                                                        "text": ":",
                                                        "value": ":",
                                                        "valueText": ":",
                                                        "hasTrailingTrivia": true,
                                                        "trailingTrivia": [
                                                            {
                                                                "kind": "WhitespaceTrivia",
                                                                "text": " "
                                                            }
                                                        ]
                                                    },
                                                    "expression": {
                                                        "kind": "ObjectLiteralExpression",
                                                        "fullStart": 949,
                                                        "fullEnd": 1211,
                                                        "start": 949,
                                                        "end": 1209,
                                                        "fullWidth": 262,
                                                        "width": 260,
                                                        "isIncrementallyUnusable": true,
                                                        "openBraceToken": {
                                                            "kind": "OpenBraceToken",
                                                            "fullStart": 949,
                                                            "fullEnd": 952,
                                                            "start": 949,
                                                            "end": 950,
                                                            "fullWidth": 3,
                                                            "width": 1,
                                                            "text": "{",
                                                            "value": "{",
                                                            "valueText": "{",
                                                            "hasTrailingTrivia": true,
                                                            "hasTrailingNewLine": true,
                                                            "trailingTrivia": [
                                                                {
                                                                    "kind": "NewLineTrivia",
                                                                    "text": "\r\n"
                                                                }
                                                            ]
                                                        },
                                                        "propertyAssignments": [
                                                            {
                                                                "kind": "SimplePropertyAssignment",
                                                                "fullStart": 952,
                                                                "fullEnd": 1057,
                                                                "start": 968,
                                                                "end": 1057,
                                                                "fullWidth": 105,
                                                                "width": 89,
                                                                "isIncrementallyUnusable": true,
                                                                "propertyName": {
                                                                    "kind": "IdentifierName",
                                                                    "fullStart": 952,
                                                                    "fullEnd": 971,
                                                                    "start": 968,
                                                                    "end": 971,
                                                                    "fullWidth": 19,
                                                                    "width": 3,
                                                                    "text": "set",
                                                                    "value": "set",
                                                                    "valueText": "set",
                                                                    "hasLeadingTrivia": true,
                                                                    "leadingTrivia": [
                                                                        {
                                                                            "kind": "WhitespaceTrivia",
                                                                            "text": "                "
                                                                        }
                                                                    ]
                                                                },
                                                                "colonToken": {
                                                                    "kind": "ColonToken",
                                                                    "fullStart": 971,
                                                                    "fullEnd": 973,
                                                                    "start": 971,
                                                                    "end": 972,
                                                                    "fullWidth": 2,
                                                                    "width": 1,
                                                                    "text": ":",
                                                                    "value": ":",
                                                                    "valueText": ":",
                                                                    "hasTrailingTrivia": true,
                                                                    "trailingTrivia": [
                                                                        {
                                                                            "kind": "WhitespaceTrivia",
                                                                            "text": " "
                                                                        }
                                                                    ]
                                                                },
                                                                "expression": {
                                                                    "kind": "FunctionExpression",
                                                                    "fullStart": 973,
                                                                    "fullEnd": 1057,
                                                                    "start": 973,
                                                                    "end": 1057,
                                                                    "fullWidth": 84,
                                                                    "width": 84,
                                                                    "functionKeyword": {
                                                                        "kind": "FunctionKeyword",
                                                                        "fullStart": 973,
                                                                        "fullEnd": 982,
                                                                        "start": 973,
                                                                        "end": 981,
                                                                        "fullWidth": 9,
                                                                        "width": 8,
                                                                        "text": "function",
                                                                        "value": "function",
                                                                        "valueText": "function",
                                                                        "hasTrailingTrivia": true,
                                                                        "trailingTrivia": [
                                                                            {
                                                                                "kind": "WhitespaceTrivia",
                                                                                "text": " "
                                                                            }
                                                                        ]
                                                                    },
                                                                    "callSignature": {
                                                                        "kind": "CallSignature",
                                                                        "fullStart": 982,
                                                                        "fullEnd": 990,
                                                                        "start": 982,
                                                                        "end": 989,
                                                                        "fullWidth": 8,
                                                                        "width": 7,
                                                                        "parameterList": {
                                                                            "kind": "ParameterList",
                                                                            "fullStart": 982,
                                                                            "fullEnd": 990,
                                                                            "start": 982,
                                                                            "end": 989,
                                                                            "fullWidth": 8,
                                                                            "width": 7,
                                                                            "openParenToken": {
                                                                                "kind": "OpenParenToken",
                                                                                "fullStart": 982,
                                                                                "fullEnd": 983,
                                                                                "start": 982,
                                                                                "end": 983,
                                                                                "fullWidth": 1,
                                                                                "width": 1,
                                                                                "text": "(",
                                                                                "value": "(",
                                                                                "valueText": "("
                                                                            },
                                                                            "parameters": [
                                                                                {
                                                                                    "kind": "Parameter",
                                                                                    "fullStart": 983,
                                                                                    "fullEnd": 988,
                                                                                    "start": 983,
                                                                                    "end": 988,
                                                                                    "fullWidth": 5,
<<<<<<< HEAD
                                                                                    "width": 5,
=======
                                                                                    "modifiers": [],
>>>>>>> e3c38734
                                                                                    "identifier": {
                                                                                        "kind": "IdentifierName",
                                                                                        "fullStart": 983,
                                                                                        "fullEnd": 988,
                                                                                        "start": 983,
                                                                                        "end": 988,
                                                                                        "fullWidth": 5,
                                                                                        "width": 5,
                                                                                        "text": "value",
                                                                                        "value": "value",
                                                                                        "valueText": "value"
                                                                                    }
                                                                                }
                                                                            ],
                                                                            "closeParenToken": {
                                                                                "kind": "CloseParenToken",
                                                                                "fullStart": 988,
                                                                                "fullEnd": 990,
                                                                                "start": 988,
                                                                                "end": 989,
                                                                                "fullWidth": 2,
                                                                                "width": 1,
                                                                                "text": ")",
                                                                                "value": ")",
                                                                                "valueText": ")",
                                                                                "hasTrailingTrivia": true,
                                                                                "trailingTrivia": [
                                                                                    {
                                                                                        "kind": "WhitespaceTrivia",
                                                                                        "text": " "
                                                                                    }
                                                                                ]
                                                                            }
                                                                        }
                                                                    },
                                                                    "block": {
                                                                        "kind": "Block",
                                                                        "fullStart": 990,
                                                                        "fullEnd": 1057,
                                                                        "start": 990,
                                                                        "end": 1057,
                                                                        "fullWidth": 67,
                                                                        "width": 67,
                                                                        "openBraceToken": {
                                                                            "kind": "OpenBraceToken",
                                                                            "fullStart": 990,
                                                                            "fullEnd": 993,
                                                                            "start": 990,
                                                                            "end": 991,
                                                                            "fullWidth": 3,
                                                                            "width": 1,
                                                                            "text": "{",
                                                                            "value": "{",
                                                                            "valueText": "{",
                                                                            "hasTrailingTrivia": true,
                                                                            "hasTrailingNewLine": true,
                                                                            "trailingTrivia": [
                                                                                {
                                                                                    "kind": "NewLineTrivia",
                                                                                    "text": "\r\n"
                                                                                }
                                                                            ]
                                                                        },
                                                                        "statements": [
                                                                            {
                                                                                "kind": "ExpressionStatement",
                                                                                "fullStart": 993,
                                                                                "fullEnd": 1040,
                                                                                "start": 1013,
                                                                                "end": 1038,
                                                                                "fullWidth": 47,
                                                                                "width": 25,
                                                                                "expression": {
                                                                                    "kind": "AssignmentExpression",
                                                                                    "fullStart": 993,
                                                                                    "fullEnd": 1037,
                                                                                    "start": 1013,
                                                                                    "end": 1037,
                                                                                    "fullWidth": 44,
                                                                                    "width": 24,
                                                                                    "left": {
                                                                                        "kind": "MemberAccessExpression",
                                                                                        "fullStart": 993,
                                                                                        "fullEnd": 1030,
                                                                                        "start": 1013,
                                                                                        "end": 1029,
                                                                                        "fullWidth": 37,
                                                                                        "width": 16,
                                                                                        "expression": {
                                                                                            "kind": "IdentifierName",
                                                                                            "fullStart": 993,
                                                                                            "fullEnd": 1016,
                                                                                            "start": 1013,
                                                                                            "end": 1016,
                                                                                            "fullWidth": 23,
                                                                                            "width": 3,
                                                                                            "text": "arr",
                                                                                            "value": "arr",
                                                                                            "valueText": "arr",
                                                                                            "hasLeadingTrivia": true,
                                                                                            "leadingTrivia": [
                                                                                                {
                                                                                                    "kind": "WhitespaceTrivia",
                                                                                                    "text": "                    "
                                                                                                }
                                                                                            ]
                                                                                        },
                                                                                        "dotToken": {
                                                                                            "kind": "DotToken",
                                                                                            "fullStart": 1016,
                                                                                            "fullEnd": 1017,
                                                                                            "start": 1016,
                                                                                            "end": 1017,
                                                                                            "fullWidth": 1,
                                                                                            "width": 1,
                                                                                            "text": ".",
                                                                                            "value": ".",
                                                                                            "valueText": "."
                                                                                        },
                                                                                        "name": {
                                                                                            "kind": "IdentifierName",
                                                                                            "fullStart": 1017,
                                                                                            "fullEnd": 1030,
                                                                                            "start": 1017,
                                                                                            "end": 1029,
                                                                                            "fullWidth": 13,
                                                                                            "width": 12,
                                                                                            "text": "verifySetter",
                                                                                            "value": "verifySetter",
                                                                                            "valueText": "verifySetter",
                                                                                            "hasTrailingTrivia": true,
                                                                                            "trailingTrivia": [
                                                                                                {
                                                                                                    "kind": "WhitespaceTrivia",
                                                                                                    "text": " "
                                                                                                }
                                                                                            ]
                                                                                        }
                                                                                    },
                                                                                    "operatorToken": {
                                                                                        "kind": "EqualsToken",
                                                                                        "fullStart": 1030,
                                                                                        "fullEnd": 1032,
                                                                                        "start": 1030,
                                                                                        "end": 1031,
                                                                                        "fullWidth": 2,
                                                                                        "width": 1,
                                                                                        "text": "=",
                                                                                        "value": "=",
                                                                                        "valueText": "=",
                                                                                        "hasTrailingTrivia": true,
                                                                                        "trailingTrivia": [
                                                                                            {
                                                                                                "kind": "WhitespaceTrivia",
                                                                                                "text": " "
                                                                                            }
                                                                                        ]
                                                                                    },
                                                                                    "right": {
                                                                                        "kind": "IdentifierName",
                                                                                        "fullStart": 1032,
                                                                                        "fullEnd": 1037,
                                                                                        "start": 1032,
                                                                                        "end": 1037,
                                                                                        "fullWidth": 5,
                                                                                        "width": 5,
                                                                                        "text": "value",
                                                                                        "value": "value",
                                                                                        "valueText": "value"
                                                                                    }
                                                                                },
                                                                                "semicolonToken": {
                                                                                    "kind": "SemicolonToken",
                                                                                    "fullStart": 1037,
                                                                                    "fullEnd": 1040,
                                                                                    "start": 1037,
                                                                                    "end": 1038,
                                                                                    "fullWidth": 3,
                                                                                    "width": 1,
                                                                                    "text": ";",
                                                                                    "value": ";",
                                                                                    "valueText": ";",
                                                                                    "hasTrailingTrivia": true,
                                                                                    "hasTrailingNewLine": true,
                                                                                    "trailingTrivia": [
                                                                                        {
                                                                                            "kind": "NewLineTrivia",
                                                                                            "text": "\r\n"
                                                                                        }
                                                                                    ]
                                                                                }
                                                                            }
                                                                        ],
                                                                        "closeBraceToken": {
                                                                            "kind": "CloseBraceToken",
                                                                            "fullStart": 1040,
                                                                            "fullEnd": 1057,
                                                                            "start": 1056,
                                                                            "end": 1057,
                                                                            "fullWidth": 17,
                                                                            "width": 1,
                                                                            "text": "}",
                                                                            "value": "}",
                                                                            "valueText": "}",
                                                                            "hasLeadingTrivia": true,
                                                                            "leadingTrivia": [
                                                                                {
                                                                                    "kind": "WhitespaceTrivia",
                                                                                    "text": "                "
                                                                                }
                                                                            ]
                                                                        }
                                                                    }
                                                                }
                                                            },
                                                            {
                                                                "kind": "CommaToken",
                                                                "fullStart": 1057,
                                                                "fullEnd": 1060,
                                                                "start": 1057,
                                                                "end": 1058,
                                                                "fullWidth": 3,
                                                                "width": 1,
                                                                "text": ",",
                                                                "value": ",",
                                                                "valueText": ",",
                                                                "hasTrailingTrivia": true,
                                                                "hasTrailingNewLine": true,
                                                                "trailingTrivia": [
                                                                    {
                                                                        "kind": "NewLineTrivia",
                                                                        "text": "\r\n"
                                                                    }
                                                                ]
                                                            },
                                                            {
                                                                "kind": "SimplePropertyAssignment",
                                                                "fullStart": 1060,
                                                                "fullEnd": 1159,
                                                                "start": 1076,
                                                                "end": 1159,
                                                                "fullWidth": 99,
                                                                "width": 83,
                                                                "isIncrementallyUnusable": true,
                                                                "propertyName": {
                                                                    "kind": "IdentifierName",
                                                                    "fullStart": 1060,
                                                                    "fullEnd": 1079,
                                                                    "start": 1076,
                                                                    "end": 1079,
                                                                    "fullWidth": 19,
                                                                    "width": 3,
                                                                    "text": "get",
                                                                    "value": "get",
                                                                    "valueText": "get",
                                                                    "hasLeadingTrivia": true,
                                                                    "leadingTrivia": [
                                                                        {
                                                                            "kind": "WhitespaceTrivia",
                                                                            "text": "                "
                                                                        }
                                                                    ]
                                                                },
                                                                "colonToken": {
                                                                    "kind": "ColonToken",
                                                                    "fullStart": 1079,
                                                                    "fullEnd": 1081,
                                                                    "start": 1079,
                                                                    "end": 1080,
                                                                    "fullWidth": 2,
                                                                    "width": 1,
                                                                    "text": ":",
                                                                    "value": ":",
                                                                    "valueText": ":",
                                                                    "hasTrailingTrivia": true,
                                                                    "trailingTrivia": [
                                                                        {
                                                                            "kind": "WhitespaceTrivia",
                                                                            "text": " "
                                                                        }
                                                                    ]
                                                                },
                                                                "expression": {
                                                                    "kind": "FunctionExpression",
                                                                    "fullStart": 1081,
                                                                    "fullEnd": 1159,
                                                                    "start": 1081,
                                                                    "end": 1159,
                                                                    "fullWidth": 78,
                                                                    "width": 78,
                                                                    "functionKeyword": {
                                                                        "kind": "FunctionKeyword",
                                                                        "fullStart": 1081,
                                                                        "fullEnd": 1090,
                                                                        "start": 1081,
                                                                        "end": 1089,
                                                                        "fullWidth": 9,
                                                                        "width": 8,
                                                                        "text": "function",
                                                                        "value": "function",
                                                                        "valueText": "function",
                                                                        "hasTrailingTrivia": true,
                                                                        "trailingTrivia": [
                                                                            {
                                                                                "kind": "WhitespaceTrivia",
                                                                                "text": " "
                                                                            }
                                                                        ]
                                                                    },
                                                                    "callSignature": {
                                                                        "kind": "CallSignature",
                                                                        "fullStart": 1090,
                                                                        "fullEnd": 1093,
                                                                        "start": 1090,
                                                                        "end": 1092,
                                                                        "fullWidth": 3,
                                                                        "width": 2,
                                                                        "parameterList": {
                                                                            "kind": "ParameterList",
                                                                            "fullStart": 1090,
                                                                            "fullEnd": 1093,
                                                                            "start": 1090,
                                                                            "end": 1092,
                                                                            "fullWidth": 3,
                                                                            "width": 2,
                                                                            "openParenToken": {
                                                                                "kind": "OpenParenToken",
                                                                                "fullStart": 1090,
                                                                                "fullEnd": 1091,
                                                                                "start": 1090,
                                                                                "end": 1091,
                                                                                "fullWidth": 1,
                                                                                "width": 1,
                                                                                "text": "(",
                                                                                "value": "(",
                                                                                "valueText": "("
                                                                            },
                                                                            "parameters": [],
                                                                            "closeParenToken": {
                                                                                "kind": "CloseParenToken",
                                                                                "fullStart": 1091,
                                                                                "fullEnd": 1093,
                                                                                "start": 1091,
                                                                                "end": 1092,
                                                                                "fullWidth": 2,
                                                                                "width": 1,
                                                                                "text": ")",
                                                                                "value": ")",
                                                                                "valueText": ")",
                                                                                "hasTrailingTrivia": true,
                                                                                "trailingTrivia": [
                                                                                    {
                                                                                        "kind": "WhitespaceTrivia",
                                                                                        "text": " "
                                                                                    }
                                                                                ]
                                                                            }
                                                                        }
                                                                    },
                                                                    "block": {
                                                                        "kind": "Block",
                                                                        "fullStart": 1093,
                                                                        "fullEnd": 1159,
                                                                        "start": 1093,
                                                                        "end": 1159,
                                                                        "fullWidth": 66,
                                                                        "width": 66,
                                                                        "openBraceToken": {
                                                                            "kind": "OpenBraceToken",
                                                                            "fullStart": 1093,
                                                                            "fullEnd": 1096,
                                                                            "start": 1093,
                                                                            "end": 1094,
                                                                            "fullWidth": 3,
                                                                            "width": 1,
                                                                            "text": "{",
                                                                            "value": "{",
                                                                            "valueText": "{",
                                                                            "hasTrailingTrivia": true,
                                                                            "hasTrailingNewLine": true,
                                                                            "trailingTrivia": [
                                                                                {
                                                                                    "kind": "NewLineTrivia",
                                                                                    "text": "\r\n"
                                                                                }
                                                                            ]
                                                                        },
                                                                        "statements": [
                                                                            {
                                                                                "kind": "ReturnStatement",
                                                                                "fullStart": 1096,
                                                                                "fullEnd": 1142,
                                                                                "start": 1116,
                                                                                "end": 1140,
                                                                                "fullWidth": 46,
                                                                                "width": 24,
                                                                                "returnKeyword": {
                                                                                    "kind": "ReturnKeyword",
                                                                                    "fullStart": 1096,
                                                                                    "fullEnd": 1123,
                                                                                    "start": 1116,
                                                                                    "end": 1122,
                                                                                    "fullWidth": 27,
                                                                                    "width": 6,
                                                                                    "text": "return",
                                                                                    "value": "return",
                                                                                    "valueText": "return",
                                                                                    "hasLeadingTrivia": true,
                                                                                    "hasTrailingTrivia": true,
                                                                                    "leadingTrivia": [
                                                                                        {
                                                                                            "kind": "WhitespaceTrivia",
                                                                                            "text": "                    "
                                                                                        }
                                                                                    ],
                                                                                    "trailingTrivia": [
                                                                                        {
                                                                                            "kind": "WhitespaceTrivia",
                                                                                            "text": " "
                                                                                        }
                                                                                    ]
                                                                                },
                                                                                "expression": {
                                                                                    "kind": "MemberAccessExpression",
                                                                                    "fullStart": 1123,
                                                                                    "fullEnd": 1139,
                                                                                    "start": 1123,
                                                                                    "end": 1139,
                                                                                    "fullWidth": 16,
                                                                                    "width": 16,
                                                                                    "expression": {
                                                                                        "kind": "IdentifierName",
                                                                                        "fullStart": 1123,
                                                                                        "fullEnd": 1126,
                                                                                        "start": 1123,
                                                                                        "end": 1126,
                                                                                        "fullWidth": 3,
                                                                                        "width": 3,
                                                                                        "text": "arr",
                                                                                        "value": "arr",
                                                                                        "valueText": "arr"
                                                                                    },
                                                                                    "dotToken": {
                                                                                        "kind": "DotToken",
                                                                                        "fullStart": 1126,
                                                                                        "fullEnd": 1127,
                                                                                        "start": 1126,
                                                                                        "end": 1127,
                                                                                        "fullWidth": 1,
                                                                                        "width": 1,
                                                                                        "text": ".",
                                                                                        "value": ".",
                                                                                        "valueText": "."
                                                                                    },
                                                                                    "name": {
                                                                                        "kind": "IdentifierName",
                                                                                        "fullStart": 1127,
                                                                                        "fullEnd": 1139,
                                                                                        "start": 1127,
                                                                                        "end": 1139,
                                                                                        "fullWidth": 12,
                                                                                        "width": 12,
                                                                                        "text": "verifySetter",
                                                                                        "value": "verifySetter",
                                                                                        "valueText": "verifySetter"
                                                                                    }
                                                                                },
                                                                                "semicolonToken": {
                                                                                    "kind": "SemicolonToken",
                                                                                    "fullStart": 1139,
                                                                                    "fullEnd": 1142,
                                                                                    "start": 1139,
                                                                                    "end": 1140,
                                                                                    "fullWidth": 3,
                                                                                    "width": 1,
                                                                                    "text": ";",
                                                                                    "value": ";",
                                                                                    "valueText": ";",
                                                                                    "hasTrailingTrivia": true,
                                                                                    "hasTrailingNewLine": true,
                                                                                    "trailingTrivia": [
                                                                                        {
                                                                                            "kind": "NewLineTrivia",
                                                                                            "text": "\r\n"
                                                                                        }
                                                                                    ]
                                                                                }
                                                                            }
                                                                        ],
                                                                        "closeBraceToken": {
                                                                            "kind": "CloseBraceToken",
                                                                            "fullStart": 1142,
                                                                            "fullEnd": 1159,
                                                                            "start": 1158,
                                                                            "end": 1159,
                                                                            "fullWidth": 17,
                                                                            "width": 1,
                                                                            "text": "}",
                                                                            "value": "}",
                                                                            "valueText": "}",
                                                                            "hasLeadingTrivia": true,
                                                                            "leadingTrivia": [
                                                                                {
                                                                                    "kind": "WhitespaceTrivia",
                                                                                    "text": "                "
                                                                                }
                                                                            ]
                                                                        }
                                                                    }
                                                                }
                                                            },
                                                            {
                                                                "kind": "CommaToken",
                                                                "fullStart": 1159,
                                                                "fullEnd": 1162,
                                                                "start": 1159,
                                                                "end": 1160,
                                                                "fullWidth": 3,
                                                                "width": 1,
                                                                "text": ",",
                                                                "value": ",",
                                                                "valueText": ",",
                                                                "hasTrailingTrivia": true,
                                                                "hasTrailingNewLine": true,
                                                                "trailingTrivia": [
                                                                    {
                                                                        "kind": "NewLineTrivia",
                                                                        "text": "\r\n"
                                                                    }
                                                                ]
                                                            },
                                                            {
                                                                "kind": "SimplePropertyAssignment",
                                                                "fullStart": 1162,
                                                                "fullEnd": 1196,
                                                                "start": 1178,
                                                                "end": 1194,
                                                                "fullWidth": 34,
                                                                "width": 16,
                                                                "propertyName": {
                                                                    "kind": "IdentifierName",
                                                                    "fullStart": 1162,
                                                                    "fullEnd": 1188,
                                                                    "start": 1178,
                                                                    "end": 1188,
                                                                    "fullWidth": 26,
                                                                    "width": 10,
                                                                    "text": "enumerable",
                                                                    "value": "enumerable",
                                                                    "valueText": "enumerable",
                                                                    "hasLeadingTrivia": true,
                                                                    "leadingTrivia": [
                                                                        {
                                                                            "kind": "WhitespaceTrivia",
                                                                            "text": "                "
                                                                        }
                                                                    ]
                                                                },
                                                                "colonToken": {
                                                                    "kind": "ColonToken",
                                                                    "fullStart": 1188,
                                                                    "fullEnd": 1190,
                                                                    "start": 1188,
                                                                    "end": 1189,
                                                                    "fullWidth": 2,
                                                                    "width": 1,
                                                                    "text": ":",
                                                                    "value": ":",
                                                                    "valueText": ":",
                                                                    "hasTrailingTrivia": true,
                                                                    "trailingTrivia": [
                                                                        {
                                                                            "kind": "WhitespaceTrivia",
                                                                            "text": " "
                                                                        }
                                                                    ]
                                                                },
                                                                "expression": {
                                                                    "kind": "TrueKeyword",
                                                                    "fullStart": 1190,
                                                                    "fullEnd": 1196,
                                                                    "start": 1190,
                                                                    "end": 1194,
                                                                    "fullWidth": 6,
                                                                    "width": 4,
                                                                    "text": "true",
                                                                    "value": true,
                                                                    "valueText": "true",
                                                                    "hasTrailingTrivia": true,
                                                                    "hasTrailingNewLine": true,
                                                                    "trailingTrivia": [
                                                                        {
                                                                            "kind": "NewLineTrivia",
                                                                            "text": "\r\n"
                                                                        }
                                                                    ]
                                                                }
                                                            }
                                                        ],
                                                        "closeBraceToken": {
                                                            "kind": "CloseBraceToken",
                                                            "fullStart": 1196,
                                                            "fullEnd": 1211,
                                                            "start": 1208,
                                                            "end": 1209,
                                                            "fullWidth": 15,
                                                            "width": 1,
                                                            "text": "}",
                                                            "value": "}",
                                                            "valueText": "}",
                                                            "hasLeadingTrivia": true,
                                                            "hasTrailingTrivia": true,
                                                            "hasTrailingNewLine": true,
                                                            "leadingTrivia": [
                                                                {
                                                                    "kind": "WhitespaceTrivia",
                                                                    "text": "            "
                                                                }
                                                            ],
                                                            "trailingTrivia": [
                                                                {
                                                                    "kind": "NewLineTrivia",
                                                                    "text": "\r\n"
                                                                }
                                                            ]
                                                        }
                                                    }
                                                }
                                            ],
                                            "closeBraceToken": {
                                                "kind": "CloseBraceToken",
                                                "fullStart": 1211,
                                                "fullEnd": 1220,
                                                "start": 1219,
                                                "end": 1220,
                                                "fullWidth": 9,
                                                "width": 1,
                                                "text": "}",
                                                "value": "}",
                                                "valueText": "}",
                                                "hasLeadingTrivia": true,
                                                "leadingTrivia": [
                                                    {
                                                        "kind": "WhitespaceTrivia",
                                                        "text": "        "
                                                    }
                                                ]
                                            }
                                        }
                                    ],
                                    "closeParenToken": {
                                        "kind": "CloseParenToken",
                                        "fullStart": 1220,
                                        "fullEnd": 1221,
                                        "start": 1220,
                                        "end": 1221,
                                        "fullWidth": 1,
                                        "width": 1,
                                        "text": ")",
                                        "value": ")",
                                        "valueText": ")"
                                    }
                                }
                            },
                            "semicolonToken": {
                                "kind": "SemicolonToken",
                                "fullStart": 1221,
                                "fullEnd": 1224,
                                "start": 1221,
                                "end": 1222,
                                "fullWidth": 3,
                                "width": 1,
                                "text": ";",
                                "value": ";",
                                "valueText": ";",
                                "hasTrailingTrivia": true,
                                "hasTrailingNewLine": true,
                                "trailingTrivia": [
                                    {
                                        "kind": "NewLineTrivia",
                                        "text": "\r\n"
                                    }
                                ]
                            }
                        },
                        {
                            "kind": "ExpressionStatement",
                            "fullStart": 1224,
                            "fullEnd": 1276,
                            "start": 1234,
                            "end": 1274,
                            "fullWidth": 52,
                            "width": 40,
                            "expression": {
                                "kind": "AssignmentExpression",
                                "fullStart": 1224,
                                "fullEnd": 1273,
                                "start": 1234,
                                "end": 1273,
                                "fullWidth": 49,
                                "width": 39,
                                "left": {
                                    "kind": "IdentifierName",
                                    "fullStart": 1224,
                                    "fullEnd": 1248,
                                    "start": 1234,
                                    "end": 1247,
                                    "fullWidth": 24,
                                    "width": 13,
                                    "text": "beforeDeleted",
                                    "value": "beforeDeleted",
                                    "valueText": "beforeDeleted",
                                    "hasLeadingTrivia": true,
                                    "hasLeadingNewLine": true,
                                    "hasTrailingTrivia": true,
                                    "leadingTrivia": [
                                        {
                                            "kind": "NewLineTrivia",
                                            "text": "\r\n"
                                        },
                                        {
                                            "kind": "WhitespaceTrivia",
                                            "text": "        "
                                        }
                                    ],
                                    "trailingTrivia": [
                                        {
                                            "kind": "WhitespaceTrivia",
                                            "text": " "
                                        }
                                    ]
                                },
                                "operatorToken": {
                                    "kind": "EqualsToken",
                                    "fullStart": 1248,
                                    "fullEnd": 1250,
                                    "start": 1248,
                                    "end": 1249,
                                    "fullWidth": 2,
                                    "width": 1,
                                    "text": "=",
                                    "value": "=",
                                    "valueText": "=",
                                    "hasTrailingTrivia": true,
                                    "trailingTrivia": [
                                        {
                                            "kind": "WhitespaceTrivia",
                                            "text": " "
                                        }
                                    ]
                                },
                                "right": {
                                    "kind": "InvocationExpression",
                                    "fullStart": 1250,
                                    "fullEnd": 1273,
                                    "start": 1250,
                                    "end": 1273,
                                    "fullWidth": 23,
                                    "width": 23,
                                    "expression": {
                                        "kind": "MemberAccessExpression",
                                        "fullStart": 1250,
                                        "fullEnd": 1268,
                                        "start": 1250,
                                        "end": 1268,
                                        "fullWidth": 18,
                                        "width": 18,
                                        "expression": {
                                            "kind": "IdentifierName",
                                            "fullStart": 1250,
                                            "fullEnd": 1253,
                                            "start": 1250,
                                            "end": 1253,
                                            "fullWidth": 3,
                                            "width": 3,
                                            "text": "arr",
                                            "value": "arr",
                                            "valueText": "arr"
                                        },
                                        "dotToken": {
                                            "kind": "DotToken",
                                            "fullStart": 1253,
                                            "fullEnd": 1254,
                                            "start": 1253,
                                            "end": 1254,
                                            "fullWidth": 1,
                                            "width": 1,
                                            "text": ".",
                                            "value": ".",
                                            "valueText": "."
                                        },
                                        "name": {
                                            "kind": "IdentifierName",
                                            "fullStart": 1254,
                                            "fullEnd": 1268,
                                            "start": 1254,
                                            "end": 1268,
                                            "fullWidth": 14,
                                            "width": 14,
                                            "text": "hasOwnProperty",
                                            "value": "hasOwnProperty",
                                            "valueText": "hasOwnProperty"
                                        }
                                    },
                                    "argumentList": {
                                        "kind": "ArgumentList",
                                        "fullStart": 1268,
                                        "fullEnd": 1273,
                                        "start": 1268,
                                        "end": 1273,
                                        "fullWidth": 5,
                                        "width": 5,
                                        "openParenToken": {
                                            "kind": "OpenParenToken",
                                            "fullStart": 1268,
                                            "fullEnd": 1269,
                                            "start": 1268,
                                            "end": 1269,
                                            "fullWidth": 1,
                                            "width": 1,
                                            "text": "(",
                                            "value": "(",
                                            "valueText": "("
                                        },
                                        "arguments": [
                                            {
                                                "kind": "StringLiteral",
                                                "fullStart": 1269,
                                                "fullEnd": 1272,
                                                "start": 1269,
                                                "end": 1272,
                                                "fullWidth": 3,
                                                "width": 3,
                                                "text": "\"0\"",
                                                "value": "0",
                                                "valueText": "0"
                                            }
                                        ],
                                        "closeParenToken": {
                                            "kind": "CloseParenToken",
                                            "fullStart": 1272,
                                            "fullEnd": 1273,
                                            "start": 1272,
                                            "end": 1273,
                                            "fullWidth": 1,
                                            "width": 1,
                                            "text": ")",
                                            "value": ")",
                                            "valueText": ")"
                                        }
                                    }
                                }
                            },
                            "semicolonToken": {
                                "kind": "SemicolonToken",
                                "fullStart": 1273,
                                "fullEnd": 1276,
                                "start": 1273,
                                "end": 1274,
                                "fullWidth": 3,
                                "width": 1,
                                "text": ";",
                                "value": ";",
                                "valueText": ";",
                                "hasTrailingTrivia": true,
                                "hasTrailingNewLine": true,
                                "trailingTrivia": [
                                    {
                                        "kind": "NewLineTrivia",
                                        "text": "\r\n"
                                    }
                                ]
                            }
                        },
                        {
                            "kind": "ExpressionStatement",
                            "fullStart": 1276,
                            "fullEnd": 1300,
                            "start": 1284,
                            "end": 1298,
                            "fullWidth": 24,
                            "width": 14,
                            "expression": {
                                "kind": "DeleteExpression",
                                "fullStart": 1276,
                                "fullEnd": 1297,
                                "start": 1284,
                                "end": 1297,
                                "fullWidth": 21,
                                "width": 13,
                                "deleteKeyword": {
                                    "kind": "DeleteKeyword",
                                    "fullStart": 1276,
                                    "fullEnd": 1291,
                                    "start": 1284,
                                    "end": 1290,
                                    "fullWidth": 15,
                                    "width": 6,
                                    "text": "delete",
                                    "value": "delete",
                                    "valueText": "delete",
                                    "hasLeadingTrivia": true,
                                    "hasTrailingTrivia": true,
                                    "leadingTrivia": [
                                        {
                                            "kind": "WhitespaceTrivia",
                                            "text": "        "
                                        }
                                    ],
                                    "trailingTrivia": [
                                        {
                                            "kind": "WhitespaceTrivia",
                                            "text": " "
                                        }
                                    ]
                                },
                                "expression": {
                                    "kind": "ElementAccessExpression",
                                    "fullStart": 1291,
                                    "fullEnd": 1297,
                                    "start": 1291,
                                    "end": 1297,
                                    "fullWidth": 6,
                                    "width": 6,
                                    "expression": {
                                        "kind": "IdentifierName",
                                        "fullStart": 1291,
                                        "fullEnd": 1294,
                                        "start": 1291,
                                        "end": 1294,
                                        "fullWidth": 3,
                                        "width": 3,
                                        "text": "arr",
                                        "value": "arr",
                                        "valueText": "arr"
                                    },
                                    "openBracketToken": {
                                        "kind": "OpenBracketToken",
                                        "fullStart": 1294,
                                        "fullEnd": 1295,
                                        "start": 1294,
                                        "end": 1295,
                                        "fullWidth": 1,
                                        "width": 1,
                                        "text": "[",
                                        "value": "[",
                                        "valueText": "["
                                    },
                                    "argumentExpression": {
                                        "kind": "NumericLiteral",
                                        "fullStart": 1295,
                                        "fullEnd": 1296,
                                        "start": 1295,
                                        "end": 1296,
                                        "fullWidth": 1,
                                        "width": 1,
                                        "text": "0",
                                        "value": 0,
                                        "valueText": "0"
                                    },
                                    "closeBracketToken": {
                                        "kind": "CloseBracketToken",
                                        "fullStart": 1296,
                                        "fullEnd": 1297,
                                        "start": 1296,
                                        "end": 1297,
                                        "fullWidth": 1,
                                        "width": 1,
                                        "text": "]",
                                        "value": "]",
                                        "valueText": "]"
                                    }
                                }
                            },
                            "semicolonToken": {
                                "kind": "SemicolonToken",
                                "fullStart": 1297,
                                "fullEnd": 1300,
                                "start": 1297,
                                "end": 1298,
                                "fullWidth": 3,
                                "width": 1,
                                "text": ";",
                                "value": ";",
                                "valueText": ";",
                                "hasTrailingTrivia": true,
                                "hasTrailingNewLine": true,
                                "trailingTrivia": [
                                    {
                                        "kind": "NewLineTrivia",
                                        "text": "\r\n"
                                    }
                                ]
                            }
                        },
                        {
                            "kind": "ExpressionStatement",
                            "fullStart": 1300,
                            "fullEnd": 1349,
                            "start": 1308,
                            "end": 1347,
                            "fullWidth": 49,
                            "width": 39,
                            "expression": {
                                "kind": "AssignmentExpression",
                                "fullStart": 1300,
                                "fullEnd": 1346,
                                "start": 1308,
                                "end": 1346,
                                "fullWidth": 46,
                                "width": 38,
                                "left": {
                                    "kind": "IdentifierName",
                                    "fullStart": 1300,
                                    "fullEnd": 1321,
                                    "start": 1308,
                                    "end": 1320,
                                    "fullWidth": 21,
                                    "width": 12,
                                    "text": "afterDeleted",
                                    "value": "afterDeleted",
                                    "valueText": "afterDeleted",
                                    "hasLeadingTrivia": true,
                                    "hasTrailingTrivia": true,
                                    "leadingTrivia": [
                                        {
                                            "kind": "WhitespaceTrivia",
                                            "text": "        "
                                        }
                                    ],
                                    "trailingTrivia": [
                                        {
                                            "kind": "WhitespaceTrivia",
                                            "text": " "
                                        }
                                    ]
                                },
                                "operatorToken": {
                                    "kind": "EqualsToken",
                                    "fullStart": 1321,
                                    "fullEnd": 1323,
                                    "start": 1321,
                                    "end": 1322,
                                    "fullWidth": 2,
                                    "width": 1,
                                    "text": "=",
                                    "value": "=",
                                    "valueText": "=",
                                    "hasTrailingTrivia": true,
                                    "trailingTrivia": [
                                        {
                                            "kind": "WhitespaceTrivia",
                                            "text": " "
                                        }
                                    ]
                                },
                                "right": {
                                    "kind": "InvocationExpression",
                                    "fullStart": 1323,
                                    "fullEnd": 1346,
                                    "start": 1323,
                                    "end": 1346,
                                    "fullWidth": 23,
                                    "width": 23,
                                    "expression": {
                                        "kind": "MemberAccessExpression",
                                        "fullStart": 1323,
                                        "fullEnd": 1341,
                                        "start": 1323,
                                        "end": 1341,
                                        "fullWidth": 18,
                                        "width": 18,
                                        "expression": {
                                            "kind": "IdentifierName",
                                            "fullStart": 1323,
                                            "fullEnd": 1326,
                                            "start": 1323,
                                            "end": 1326,
                                            "fullWidth": 3,
                                            "width": 3,
                                            "text": "arr",
                                            "value": "arr",
                                            "valueText": "arr"
                                        },
                                        "dotToken": {
                                            "kind": "DotToken",
                                            "fullStart": 1326,
                                            "fullEnd": 1327,
                                            "start": 1326,
                                            "end": 1327,
                                            "fullWidth": 1,
                                            "width": 1,
                                            "text": ".",
                                            "value": ".",
                                            "valueText": "."
                                        },
                                        "name": {
                                            "kind": "IdentifierName",
                                            "fullStart": 1327,
                                            "fullEnd": 1341,
                                            "start": 1327,
                                            "end": 1341,
                                            "fullWidth": 14,
                                            "width": 14,
                                            "text": "hasOwnProperty",
                                            "value": "hasOwnProperty",
                                            "valueText": "hasOwnProperty"
                                        }
                                    },
                                    "argumentList": {
                                        "kind": "ArgumentList",
                                        "fullStart": 1341,
                                        "fullEnd": 1346,
                                        "start": 1341,
                                        "end": 1346,
                                        "fullWidth": 5,
                                        "width": 5,
                                        "openParenToken": {
                                            "kind": "OpenParenToken",
                                            "fullStart": 1341,
                                            "fullEnd": 1342,
                                            "start": 1341,
                                            "end": 1342,
                                            "fullWidth": 1,
                                            "width": 1,
                                            "text": "(",
                                            "value": "(",
                                            "valueText": "("
                                        },
                                        "arguments": [
                                            {
                                                "kind": "StringLiteral",
                                                "fullStart": 1342,
                                                "fullEnd": 1345,
                                                "start": 1342,
                                                "end": 1345,
                                                "fullWidth": 3,
                                                "width": 3,
                                                "text": "\"0\"",
                                                "value": "0",
                                                "valueText": "0"
                                            }
                                        ],
                                        "closeParenToken": {
                                            "kind": "CloseParenToken",
                                            "fullStart": 1345,
                                            "fullEnd": 1346,
                                            "start": 1345,
                                            "end": 1346,
                                            "fullWidth": 1,
                                            "width": 1,
                                            "text": ")",
                                            "value": ")",
                                            "valueText": ")"
                                        }
                                    }
                                }
                            },
                            "semicolonToken": {
                                "kind": "SemicolonToken",
                                "fullStart": 1346,
                                "fullEnd": 1349,
                                "start": 1346,
                                "end": 1347,
                                "fullWidth": 3,
                                "width": 1,
                                "text": ";",
                                "value": ";",
                                "valueText": ";",
                                "hasTrailingTrivia": true,
                                "hasTrailingNewLine": true,
                                "trailingTrivia": [
                                    {
                                        "kind": "NewLineTrivia",
                                        "text": "\r\n"
                                    }
                                ]
                            }
                        },
                        {
                            "kind": "ExpressionStatement",
                            "fullStart": 1349,
                            "fullEnd": 1374,
                            "start": 1359,
                            "end": 1372,
                            "fullWidth": 25,
                            "width": 13,
                            "expression": {
                                "kind": "AssignmentExpression",
                                "fullStart": 1349,
                                "fullEnd": 1371,
                                "start": 1359,
                                "end": 1371,
                                "fullWidth": 22,
                                "width": 12,
                                "left": {
                                    "kind": "ElementAccessExpression",
                                    "fullStart": 1349,
                                    "fullEnd": 1366,
                                    "start": 1359,
                                    "end": 1365,
                                    "fullWidth": 17,
                                    "width": 6,
                                    "expression": {
                                        "kind": "IdentifierName",
                                        "fullStart": 1349,
                                        "fullEnd": 1362,
                                        "start": 1359,
                                        "end": 1362,
                                        "fullWidth": 13,
                                        "width": 3,
                                        "text": "arr",
                                        "value": "arr",
                                        "valueText": "arr",
                                        "hasLeadingTrivia": true,
                                        "hasLeadingNewLine": true,
                                        "leadingTrivia": [
                                            {
                                                "kind": "NewLineTrivia",
                                                "text": "\r\n"
                                            },
                                            {
                                                "kind": "WhitespaceTrivia",
                                                "text": "        "
                                            }
                                        ]
                                    },
                                    "openBracketToken": {
                                        "kind": "OpenBracketToken",
                                        "fullStart": 1362,
                                        "fullEnd": 1363,
                                        "start": 1362,
                                        "end": 1363,
                                        "fullWidth": 1,
                                        "width": 1,
                                        "text": "[",
                                        "value": "[",
                                        "valueText": "["
                                    },
                                    "argumentExpression": {
                                        "kind": "NumericLiteral",
                                        "fullStart": 1363,
                                        "fullEnd": 1364,
                                        "start": 1363,
                                        "end": 1364,
                                        "fullWidth": 1,
                                        "width": 1,
                                        "text": "0",
                                        "value": 0,
                                        "valueText": "0"
                                    },
                                    "closeBracketToken": {
                                        "kind": "CloseBracketToken",
                                        "fullStart": 1364,
                                        "fullEnd": 1366,
                                        "start": 1364,
                                        "end": 1365,
                                        "fullWidth": 2,
                                        "width": 1,
                                        "text": "]",
                                        "value": "]",
                                        "valueText": "]",
                                        "hasTrailingTrivia": true,
                                        "trailingTrivia": [
                                            {
                                                "kind": "WhitespaceTrivia",
                                                "text": " "
                                            }
                                        ]
                                    }
                                },
                                "operatorToken": {
                                    "kind": "EqualsToken",
                                    "fullStart": 1366,
                                    "fullEnd": 1368,
                                    "start": 1366,
                                    "end": 1367,
                                    "fullWidth": 2,
                                    "width": 1,
                                    "text": "=",
                                    "value": "=",
                                    "valueText": "=",
                                    "hasTrailingTrivia": true,
                                    "trailingTrivia": [
                                        {
                                            "kind": "WhitespaceTrivia",
                                            "text": " "
                                        }
                                    ]
                                },
                                "right": {
                                    "kind": "NumericLiteral",
                                    "fullStart": 1368,
                                    "fullEnd": 1371,
                                    "start": 1368,
                                    "end": 1371,
                                    "fullWidth": 3,
                                    "width": 3,
                                    "text": "101",
                                    "value": 101,
                                    "valueText": "101"
                                }
                            },
                            "semicolonToken": {
                                "kind": "SemicolonToken",
                                "fullStart": 1371,
                                "fullEnd": 1374,
                                "start": 1371,
                                "end": 1372,
                                "fullWidth": 3,
                                "width": 1,
                                "text": ";",
                                "value": ";",
                                "valueText": ";",
                                "hasTrailingTrivia": true,
                                "hasTrailingNewLine": true,
                                "trailingTrivia": [
                                    {
                                        "kind": "NewLineTrivia",
                                        "text": "\r\n"
                                    }
                                ]
                            }
                        },
                        {
                            "kind": "ReturnStatement",
                            "fullStart": 1374,
                            "fullEnd": 1469,
                            "start": 1384,
                            "end": 1467,
                            "fullWidth": 95,
                            "width": 83,
                            "returnKeyword": {
                                "kind": "ReturnKeyword",
                                "fullStart": 1374,
                                "fullEnd": 1391,
                                "start": 1384,
                                "end": 1390,
                                "fullWidth": 17,
                                "width": 6,
                                "text": "return",
                                "value": "return",
                                "valueText": "return",
                                "hasLeadingTrivia": true,
                                "hasLeadingNewLine": true,
                                "hasTrailingTrivia": true,
                                "leadingTrivia": [
                                    {
                                        "kind": "NewLineTrivia",
                                        "text": "\r\n"
                                    },
                                    {
                                        "kind": "WhitespaceTrivia",
                                        "text": "        "
                                    }
                                ],
                                "trailingTrivia": [
                                    {
                                        "kind": "WhitespaceTrivia",
                                        "text": " "
                                    }
                                ]
                            },
                            "expression": {
                                "kind": "LogicalAndExpression",
                                "fullStart": 1391,
                                "fullEnd": 1466,
                                "start": 1391,
                                "end": 1466,
                                "fullWidth": 75,
                                "width": 75,
                                "left": {
                                    "kind": "LogicalAndExpression",
                                    "fullStart": 1391,
                                    "fullEnd": 1439,
                                    "start": 1391,
                                    "end": 1438,
                                    "fullWidth": 48,
                                    "width": 47,
                                    "left": {
                                        "kind": "LogicalAndExpression",
                                        "fullStart": 1391,
                                        "fullEnd": 1421,
                                        "start": 1391,
                                        "end": 1420,
                                        "fullWidth": 30,
                                        "width": 29,
                                        "left": {
                                            "kind": "IdentifierName",
                                            "fullStart": 1391,
                                            "fullEnd": 1405,
                                            "start": 1391,
                                            "end": 1404,
                                            "fullWidth": 14,
                                            "width": 13,
                                            "text": "beforeDeleted",
                                            "value": "beforeDeleted",
                                            "valueText": "beforeDeleted",
                                            "hasTrailingTrivia": true,
                                            "trailingTrivia": [
                                                {
                                                    "kind": "WhitespaceTrivia",
                                                    "text": " "
                                                }
                                            ]
                                        },
                                        "operatorToken": {
                                            "kind": "AmpersandAmpersandToken",
                                            "fullStart": 1405,
                                            "fullEnd": 1408,
                                            "start": 1405,
                                            "end": 1407,
                                            "fullWidth": 3,
                                            "width": 2,
                                            "text": "&&",
                                            "value": "&&",
                                            "valueText": "&&",
                                            "hasTrailingTrivia": true,
                                            "trailingTrivia": [
                                                {
                                                    "kind": "WhitespaceTrivia",
                                                    "text": " "
                                                }
                                            ]
                                        },
                                        "right": {
                                            "kind": "IdentifierName",
                                            "fullStart": 1408,
                                            "fullEnd": 1421,
                                            "start": 1408,
                                            "end": 1420,
                                            "fullWidth": 13,
                                            "width": 12,
                                            "text": "afterDeleted",
                                            "value": "afterDeleted",
                                            "valueText": "afterDeleted",
                                            "hasTrailingTrivia": true,
                                            "trailingTrivia": [
                                                {
                                                    "kind": "WhitespaceTrivia",
                                                    "text": " "
                                                }
                                            ]
                                        }
                                    },
                                    "operatorToken": {
                                        "kind": "AmpersandAmpersandToken",
                                        "fullStart": 1421,
                                        "fullEnd": 1424,
                                        "start": 1421,
                                        "end": 1423,
                                        "fullWidth": 3,
                                        "width": 2,
                                        "text": "&&",
                                        "value": "&&",
                                        "valueText": "&&",
                                        "hasTrailingTrivia": true,
                                        "trailingTrivia": [
                                            {
                                                "kind": "WhitespaceTrivia",
                                                "text": " "
                                            }
                                        ]
                                    },
                                    "right": {
                                        "kind": "EqualsExpression",
                                        "fullStart": 1424,
                                        "fullEnd": 1439,
                                        "start": 1424,
                                        "end": 1438,
                                        "fullWidth": 15,
                                        "width": 14,
                                        "left": {
                                            "kind": "ElementAccessExpression",
                                            "fullStart": 1424,
                                            "fullEnd": 1431,
                                            "start": 1424,
                                            "end": 1430,
                                            "fullWidth": 7,
                                            "width": 6,
                                            "expression": {
                                                "kind": "IdentifierName",
                                                "fullStart": 1424,
                                                "fullEnd": 1427,
                                                "start": 1424,
                                                "end": 1427,
                                                "fullWidth": 3,
                                                "width": 3,
                                                "text": "arr",
                                                "value": "arr",
                                                "valueText": "arr"
                                            },
                                            "openBracketToken": {
                                                "kind": "OpenBracketToken",
                                                "fullStart": 1427,
                                                "fullEnd": 1428,
                                                "start": 1427,
                                                "end": 1428,
                                                "fullWidth": 1,
                                                "width": 1,
                                                "text": "[",
                                                "value": "[",
                                                "valueText": "["
                                            },
                                            "argumentExpression": {
                                                "kind": "NumericLiteral",
                                                "fullStart": 1428,
                                                "fullEnd": 1429,
                                                "start": 1428,
                                                "end": 1429,
                                                "fullWidth": 1,
                                                "width": 1,
                                                "text": "0",
                                                "value": 0,
                                                "valueText": "0"
                                            },
                                            "closeBracketToken": {
                                                "kind": "CloseBracketToken",
                                                "fullStart": 1429,
                                                "fullEnd": 1431,
                                                "start": 1429,
                                                "end": 1430,
                                                "fullWidth": 2,
                                                "width": 1,
                                                "text": "]",
                                                "value": "]",
                                                "valueText": "]",
                                                "hasTrailingTrivia": true,
                                                "trailingTrivia": [
                                                    {
                                                        "kind": "WhitespaceTrivia",
                                                        "text": " "
                                                    }
                                                ]
                                            }
                                        },
                                        "operatorToken": {
                                            "kind": "EqualsEqualsEqualsToken",
                                            "fullStart": 1431,
                                            "fullEnd": 1435,
                                            "start": 1431,
                                            "end": 1434,
                                            "fullWidth": 4,
                                            "width": 3,
                                            "text": "===",
                                            "value": "===",
                                            "valueText": "===",
                                            "hasTrailingTrivia": true,
                                            "trailingTrivia": [
                                                {
                                                    "kind": "WhitespaceTrivia",
                                                    "text": " "
                                                }
                                            ]
                                        },
                                        "right": {
                                            "kind": "NumericLiteral",
                                            "fullStart": 1435,
                                            "fullEnd": 1439,
                                            "start": 1435,
                                            "end": 1438,
                                            "fullWidth": 4,
                                            "width": 3,
                                            "text": "101",
                                            "value": 101,
                                            "valueText": "101",
                                            "hasTrailingTrivia": true,
                                            "trailingTrivia": [
                                                {
                                                    "kind": "WhitespaceTrivia",
                                                    "text": " "
                                                }
                                            ]
                                        }
                                    }
                                },
                                "operatorToken": {
                                    "kind": "AmpersandAmpersandToken",
                                    "fullStart": 1439,
                                    "fullEnd": 1442,
                                    "start": 1439,
                                    "end": 1441,
                                    "fullWidth": 3,
                                    "width": 2,
                                    "text": "&&",
                                    "value": "&&",
                                    "valueText": "&&",
                                    "hasTrailingTrivia": true,
                                    "trailingTrivia": [
                                        {
                                            "kind": "WhitespaceTrivia",
                                            "text": " "
                                        }
                                    ]
                                },
                                "right": {
                                    "kind": "EqualsExpression",
                                    "fullStart": 1442,
                                    "fullEnd": 1466,
                                    "start": 1442,
                                    "end": 1466,
                                    "fullWidth": 24,
                                    "width": 24,
                                    "left": {
                                        "kind": "MemberAccessExpression",
                                        "fullStart": 1442,
                                        "fullEnd": 1459,
                                        "start": 1442,
                                        "end": 1458,
                                        "fullWidth": 17,
                                        "width": 16,
                                        "expression": {
                                            "kind": "IdentifierName",
                                            "fullStart": 1442,
                                            "fullEnd": 1445,
                                            "start": 1442,
                                            "end": 1445,
                                            "fullWidth": 3,
                                            "width": 3,
                                            "text": "arr",
                                            "value": "arr",
                                            "valueText": "arr"
                                        },
                                        "dotToken": {
                                            "kind": "DotToken",
                                            "fullStart": 1445,
                                            "fullEnd": 1446,
                                            "start": 1445,
                                            "end": 1446,
                                            "fullWidth": 1,
                                            "width": 1,
                                            "text": ".",
                                            "value": ".",
                                            "valueText": "."
                                        },
                                        "name": {
                                            "kind": "IdentifierName",
                                            "fullStart": 1446,
                                            "fullEnd": 1459,
                                            "start": 1446,
                                            "end": 1458,
                                            "fullWidth": 13,
                                            "width": 12,
                                            "text": "verifySetter",
                                            "value": "verifySetter",
                                            "valueText": "verifySetter",
                                            "hasTrailingTrivia": true,
                                            "trailingTrivia": [
                                                {
                                                    "kind": "WhitespaceTrivia",
                                                    "text": " "
                                                }
                                            ]
                                        }
                                    },
                                    "operatorToken": {
                                        "kind": "EqualsEqualsEqualsToken",
                                        "fullStart": 1459,
                                        "fullEnd": 1463,
                                        "start": 1459,
                                        "end": 1462,
                                        "fullWidth": 4,
                                        "width": 3,
                                        "text": "===",
                                        "value": "===",
                                        "valueText": "===",
                                        "hasTrailingTrivia": true,
                                        "trailingTrivia": [
                                            {
                                                "kind": "WhitespaceTrivia",
                                                "text": " "
                                            }
                                        ]
                                    },
                                    "right": {
                                        "kind": "NumericLiteral",
                                        "fullStart": 1463,
                                        "fullEnd": 1466,
                                        "start": 1463,
                                        "end": 1466,
                                        "fullWidth": 3,
                                        "width": 3,
                                        "text": "101",
                                        "value": 101,
                                        "valueText": "101"
                                    }
                                }
                            },
                            "semicolonToken": {
                                "kind": "SemicolonToken",
                                "fullStart": 1466,
                                "fullEnd": 1469,
                                "start": 1466,
                                "end": 1467,
                                "fullWidth": 3,
                                "width": 1,
                                "text": ";",
                                "value": ";",
                                "valueText": ";",
                                "hasTrailingTrivia": true,
                                "hasTrailingNewLine": true,
                                "trailingTrivia": [
                                    {
                                        "kind": "NewLineTrivia",
                                        "text": "\r\n"
                                    }
                                ]
                            }
                        }
                    ],
                    "closeBraceToken": {
                        "kind": "CloseBraceToken",
                        "fullStart": 1469,
                        "fullEnd": 1476,
                        "start": 1473,
                        "end": 1474,
                        "fullWidth": 7,
                        "width": 1,
                        "text": "}",
                        "value": "}",
                        "valueText": "}",
                        "hasLeadingTrivia": true,
                        "hasTrailingTrivia": true,
                        "hasTrailingNewLine": true,
                        "leadingTrivia": [
                            {
                                "kind": "WhitespaceTrivia",
                                "text": "    "
                            }
                        ],
                        "trailingTrivia": [
                            {
                                "kind": "NewLineTrivia",
                                "text": "\r\n"
                            }
                        ]
                    }
                }
            },
            {
                "kind": "ExpressionStatement",
                "fullStart": 1476,
                "fullEnd": 1500,
                "start": 1476,
                "end": 1498,
                "fullWidth": 24,
                "width": 22,
                "expression": {
                    "kind": "InvocationExpression",
                    "fullStart": 1476,
                    "fullEnd": 1497,
                    "start": 1476,
                    "end": 1497,
                    "fullWidth": 21,
                    "width": 21,
                    "expression": {
                        "kind": "IdentifierName",
                        "fullStart": 1476,
                        "fullEnd": 1487,
                        "start": 1476,
                        "end": 1487,
                        "fullWidth": 11,
                        "width": 11,
                        "text": "runTestCase",
                        "value": "runTestCase",
                        "valueText": "runTestCase"
                    },
                    "argumentList": {
                        "kind": "ArgumentList",
                        "fullStart": 1487,
                        "fullEnd": 1497,
                        "start": 1487,
                        "end": 1497,
                        "fullWidth": 10,
                        "width": 10,
                        "openParenToken": {
                            "kind": "OpenParenToken",
                            "fullStart": 1487,
                            "fullEnd": 1488,
                            "start": 1487,
                            "end": 1488,
                            "fullWidth": 1,
                            "width": 1,
                            "text": "(",
                            "value": "(",
                            "valueText": "("
                        },
                        "arguments": [
                            {
                                "kind": "IdentifierName",
                                "fullStart": 1488,
                                "fullEnd": 1496,
                                "start": 1488,
                                "end": 1496,
                                "fullWidth": 8,
                                "width": 8,
                                "text": "testcase",
                                "value": "testcase",
                                "valueText": "testcase"
                            }
                        ],
                        "closeParenToken": {
                            "kind": "CloseParenToken",
                            "fullStart": 1496,
                            "fullEnd": 1497,
                            "start": 1496,
                            "end": 1497,
                            "fullWidth": 1,
                            "width": 1,
                            "text": ")",
                            "value": ")",
                            "valueText": ")"
                        }
                    }
                },
                "semicolonToken": {
                    "kind": "SemicolonToken",
                    "fullStart": 1497,
                    "fullEnd": 1500,
                    "start": 1497,
                    "end": 1498,
                    "fullWidth": 3,
                    "width": 1,
                    "text": ";",
                    "value": ";",
                    "valueText": ";",
                    "hasTrailingTrivia": true,
                    "hasTrailingNewLine": true,
                    "trailingTrivia": [
                        {
                            "kind": "NewLineTrivia",
                            "text": "\r\n"
                        }
                    ]
                }
            }
        ],
        "endOfFileToken": {
            "kind": "EndOfFileToken",
            "fullStart": 1500,
            "fullEnd": 1500,
            "start": 1500,
            "end": 1500,
            "fullWidth": 0,
            "width": 0,
            "text": ""
        }
    },
    "lineMap": {
        "lineStarts": [
            0,
            67,
            152,
            232,
            308,
            380,
            385,
            441,
            731,
            736,
            738,
            740,
            763,
            786,
            822,
            857,
            890,
            892,
            932,
            952,
            993,
            1040,
            1060,
            1096,
            1142,
            1162,
            1196,
            1211,
            1224,
            1226,
            1276,
            1300,
            1349,
            1351,
            1374,
            1376,
            1469,
            1476,
            1500
        ],
        "length": 1500
    }
}<|MERGE_RESOLUTION|>--- conflicted
+++ resolved
@@ -1096,11 +1096,8 @@
                                                                                     "start": 983,
                                                                                     "end": 988,
                                                                                     "fullWidth": 5,
-<<<<<<< HEAD
                                                                                     "width": 5,
-=======
                                                                                     "modifiers": [],
->>>>>>> e3c38734
                                                                                     "identifier": {
                                                                                         "kind": "IdentifierName",
                                                                                         "fullStart": 983,
