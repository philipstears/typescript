--- conflicted
+++ resolved
@@ -245,12 +245,8 @@
                                         "start": 575,
                                         "end": 585,
                                         "fullWidth": 10,
-<<<<<<< HEAD
                                         "width": 10,
-                                        "identifier": {
-=======
                                         "propertyName": {
->>>>>>> 85e84683
                                             "kind": "IdentifierName",
                                             "fullStart": 575,
                                             "fullEnd": 581,
@@ -789,12 +785,8 @@
                                         "start": 718,
                                         "end": 739,
                                         "fullWidth": 21,
-<<<<<<< HEAD
                                         "width": 21,
-                                        "identifier": {
-=======
                                         "propertyName": {
->>>>>>> 85e84683
                                             "kind": "IdentifierName",
                                             "fullStart": 718,
                                             "fullEnd": 722,
@@ -1168,12 +1160,8 @@
                                         "start": 788,
                                         "end": 803,
                                         "fullWidth": 15,
-<<<<<<< HEAD
                                         "width": 15,
-                                        "identifier": {
-=======
                                         "propertyName": {
->>>>>>> 85e84683
                                             "kind": "IdentifierName",
                                             "fullStart": 788,
                                             "fullEnd": 792,
