{
    "isDeclaration": false,
    "languageVersion": "EcmaScript5",
    "parseOptions": {
        "allowAutomaticSemicolonInsertion": true
    },
    "sourceUnit": {
        "kind": "SourceUnit",
        "fullStart": 0,
        "fullEnd": 971,
        "start": 573,
        "end": 971,
        "fullWidth": 971,
        "width": 398,
        "isIncrementallyUnusable": true,
        "moduleElements": [
            {
                "kind": "FunctionDeclaration",
                "fullStart": 0,
                "fullEnd": 947,
                "start": 573,
                "end": 945,
                "fullWidth": 947,
                "width": 372,
                "modifiers": [],
                "functionKeyword": {
                    "kind": "FunctionKeyword",
                    "fullStart": 0,
                    "fullEnd": 582,
                    "start": 573,
                    "end": 581,
                    "fullWidth": 582,
                    "width": 8,
                    "text": "function",
                    "value": "function",
                    "valueText": "function",
                    "hasLeadingTrivia": true,
                    "hasLeadingComment": true,
                    "hasLeadingNewLine": true,
                    "hasTrailingTrivia": true,
                    "leadingTrivia": [
                        {
                            "kind": "SingleLineCommentTrivia",
                            "text": "/// Copyright (c) 2012 Ecma International.  All rights reserved. "
                        },
                        {
                            "kind": "NewLineTrivia",
                            "text": "\r\n"
                        },
                        {
                            "kind": "SingleLineCommentTrivia",
                            "text": "/// Ecma International makes this code available under the terms and conditions set"
                        },
                        {
                            "kind": "NewLineTrivia",
                            "text": "\r\n"
                        },
                        {
                            "kind": "SingleLineCommentTrivia",
                            "text": "/// forth on http://hg.ecmascript.org/tests/test262/raw-file/tip/LICENSE (the "
                        },
                        {
                            "kind": "NewLineTrivia",
                            "text": "\r\n"
                        },
                        {
                            "kind": "SingleLineCommentTrivia",
                            "text": "/// \"Use Terms\").   Any redistribution of this code must retain the above "
                        },
                        {
                            "kind": "NewLineTrivia",
                            "text": "\r\n"
                        },
                        {
                            "kind": "SingleLineCommentTrivia",
                            "text": "/// copyright and this notice and otherwise comply with the Use Terms."
                        },
                        {
                            "kind": "NewLineTrivia",
                            "text": "\r\n"
                        },
                        {
                            "kind": "MultiLineCommentTrivia",
                            "text": "/**\r\n * @path ch15/15.2/15.2.3/15.2.3.7/15.2.3.7-5-b-49.js\r\n * @description Object.defineProperties - value of 'enumerable' property of 'descObj' is the Math object (8.10.5 step 3.b)\r\n */"
                        },
                        {
                            "kind": "NewLineTrivia",
                            "text": "\r\n"
                        },
                        {
                            "kind": "NewLineTrivia",
                            "text": "\r\n"
                        },
                        {
                            "kind": "NewLineTrivia",
                            "text": "\r\n"
                        }
                    ],
                    "trailingTrivia": [
                        {
                            "kind": "WhitespaceTrivia",
                            "text": " "
                        }
                    ]
                },
                "identifier": {
                    "kind": "IdentifierName",
                    "fullStart": 582,
                    "fullEnd": 590,
                    "start": 582,
                    "end": 590,
                    "fullWidth": 8,
                    "width": 8,
                    "text": "testcase",
                    "value": "testcase",
                    "valueText": "testcase"
                },
                "callSignature": {
                    "kind": "CallSignature",
                    "fullStart": 590,
                    "fullEnd": 593,
                    "start": 590,
                    "end": 592,
                    "fullWidth": 3,
                    "width": 2,
                    "parameterList": {
                        "kind": "ParameterList",
                        "fullStart": 590,
                        "fullEnd": 593,
                        "start": 590,
                        "end": 592,
                        "fullWidth": 3,
                        "width": 2,
                        "openParenToken": {
                            "kind": "OpenParenToken",
                            "fullStart": 590,
                            "fullEnd": 591,
                            "start": 590,
                            "end": 591,
                            "fullWidth": 1,
                            "width": 1,
                            "text": "(",
                            "value": "(",
                            "valueText": "("
                        },
                        "parameters": [],
                        "closeParenToken": {
                            "kind": "CloseParenToken",
                            "fullStart": 591,
                            "fullEnd": 593,
                            "start": 591,
                            "end": 592,
                            "fullWidth": 2,
                            "width": 1,
                            "text": ")",
                            "value": ")",
                            "valueText": ")",
                            "hasTrailingTrivia": true,
                            "trailingTrivia": [
                                {
                                    "kind": "WhitespaceTrivia",
                                    "text": " "
                                }
                            ]
                        }
                    }
                },
                "block": {
                    "kind": "Block",
                    "fullStart": 593,
                    "fullEnd": 947,
                    "start": 593,
                    "end": 945,
                    "fullWidth": 354,
                    "width": 352,
                    "openBraceToken": {
                        "kind": "OpenBraceToken",
                        "fullStart": 593,
                        "fullEnd": 596,
                        "start": 593,
                        "end": 594,
                        "fullWidth": 3,
                        "width": 1,
                        "text": "{",
                        "value": "{",
                        "valueText": "{",
                        "hasTrailingTrivia": true,
                        "hasTrailingNewLine": true,
                        "trailingTrivia": [
                            {
                                "kind": "NewLineTrivia",
                                "text": "\r\n"
                            }
                        ]
                    },
                    "statements": [
                        {
                            "kind": "VariableStatement",
                            "fullStart": 596,
                            "fullEnd": 621,
                            "start": 606,
                            "end": 619,
                            "fullWidth": 25,
                            "width": 13,
                            "modifiers": [],
                            "variableDeclaration": {
                                "kind": "VariableDeclaration",
                                "fullStart": 596,
                                "fullEnd": 618,
                                "start": 606,
                                "end": 618,
                                "fullWidth": 22,
                                "width": 12,
                                "varKeyword": {
                                    "kind": "VarKeyword",
                                    "fullStart": 596,
                                    "fullEnd": 610,
                                    "start": 606,
                                    "end": 609,
                                    "fullWidth": 14,
                                    "width": 3,
                                    "text": "var",
                                    "value": "var",
                                    "valueText": "var",
                                    "hasLeadingTrivia": true,
                                    "hasLeadingNewLine": true,
                                    "hasTrailingTrivia": true,
                                    "leadingTrivia": [
                                        {
                                            "kind": "NewLineTrivia",
                                            "text": "\r\n"
                                        },
                                        {
                                            "kind": "WhitespaceTrivia",
                                            "text": "        "
                                        }
                                    ],
                                    "trailingTrivia": [
                                        {
                                            "kind": "WhitespaceTrivia",
                                            "text": " "
                                        }
                                    ]
                                },
                                "variableDeclarators": [
                                    {
                                        "kind": "VariableDeclarator",
                                        "fullStart": 610,
                                        "fullEnd": 618,
                                        "start": 610,
                                        "end": 618,
                                        "fullWidth": 8,
<<<<<<< HEAD
                                        "width": 8,
                                        "identifier": {
=======
                                        "propertyName": {
>>>>>>> 85e84683
                                            "kind": "IdentifierName",
                                            "fullStart": 610,
                                            "fullEnd": 614,
                                            "start": 610,
                                            "end": 613,
                                            "fullWidth": 4,
                                            "width": 3,
                                            "text": "obj",
                                            "value": "obj",
                                            "valueText": "obj",
                                            "hasTrailingTrivia": true,
                                            "trailingTrivia": [
                                                {
                                                    "kind": "WhitespaceTrivia",
                                                    "text": " "
                                                }
                                            ]
                                        },
                                        "equalsValueClause": {
                                            "kind": "EqualsValueClause",
                                            "fullStart": 614,
                                            "fullEnd": 618,
                                            "start": 614,
                                            "end": 618,
                                            "fullWidth": 4,
                                            "width": 4,
                                            "equalsToken": {
                                                "kind": "EqualsToken",
                                                "fullStart": 614,
                                                "fullEnd": 616,
                                                "start": 614,
                                                "end": 615,
                                                "fullWidth": 2,
                                                "width": 1,
                                                "text": "=",
                                                "value": "=",
                                                "valueText": "=",
                                                "hasTrailingTrivia": true,
                                                "trailingTrivia": [
                                                    {
                                                        "kind": "WhitespaceTrivia",
                                                        "text": " "
                                                    }
                                                ]
                                            },
                                            "value": {
                                                "kind": "ObjectLiteralExpression",
                                                "fullStart": 616,
                                                "fullEnd": 618,
                                                "start": 616,
                                                "end": 618,
                                                "fullWidth": 2,
                                                "width": 2,
                                                "openBraceToken": {
                                                    "kind": "OpenBraceToken",
                                                    "fullStart": 616,
                                                    "fullEnd": 617,
                                                    "start": 616,
                                                    "end": 617,
                                                    "fullWidth": 1,
                                                    "width": 1,
                                                    "text": "{",
                                                    "value": "{",
                                                    "valueText": "{"
                                                },
                                                "propertyAssignments": [],
                                                "closeBraceToken": {
                                                    "kind": "CloseBraceToken",
                                                    "fullStart": 617,
                                                    "fullEnd": 618,
                                                    "start": 617,
                                                    "end": 618,
                                                    "fullWidth": 1,
                                                    "width": 1,
                                                    "text": "}",
                                                    "value": "}",
                                                    "valueText": "}"
                                                }
                                            }
                                        }
                                    }
                                ]
                            },
                            "semicolonToken": {
                                "kind": "SemicolonToken",
                                "fullStart": 618,
                                "fullEnd": 621,
                                "start": 618,
                                "end": 619,
                                "fullWidth": 3,
                                "width": 1,
                                "text": ";",
                                "value": ";",
                                "valueText": ";",
                                "hasTrailingTrivia": true,
                                "hasTrailingNewLine": true,
                                "trailingTrivia": [
                                    {
                                        "kind": "NewLineTrivia",
                                        "text": "\r\n"
                                    }
                                ]
                            }
                        },
                        {
                            "kind": "VariableStatement",
                            "fullStart": 621,
                            "fullEnd": 652,
                            "start": 629,
                            "end": 650,
                            "fullWidth": 31,
                            "width": 21,
                            "modifiers": [],
                            "variableDeclaration": {
                                "kind": "VariableDeclaration",
                                "fullStart": 621,
                                "fullEnd": 649,
                                "start": 629,
                                "end": 649,
                                "fullWidth": 28,
                                "width": 20,
                                "varKeyword": {
                                    "kind": "VarKeyword",
                                    "fullStart": 621,
                                    "fullEnd": 633,
                                    "start": 629,
                                    "end": 632,
                                    "fullWidth": 12,
                                    "width": 3,
                                    "text": "var",
                                    "value": "var",
                                    "valueText": "var",
                                    "hasLeadingTrivia": true,
                                    "hasTrailingTrivia": true,
                                    "leadingTrivia": [
                                        {
                                            "kind": "WhitespaceTrivia",
                                            "text": "        "
                                        }
                                    ],
                                    "trailingTrivia": [
                                        {
                                            "kind": "WhitespaceTrivia",
                                            "text": " "
                                        }
                                    ]
                                },
                                "variableDeclarators": [
                                    {
                                        "kind": "VariableDeclarator",
                                        "fullStart": 633,
                                        "fullEnd": 649,
                                        "start": 633,
                                        "end": 649,
                                        "fullWidth": 16,
<<<<<<< HEAD
                                        "width": 16,
                                        "identifier": {
=======
                                        "propertyName": {
>>>>>>> 85e84683
                                            "kind": "IdentifierName",
                                            "fullStart": 633,
                                            "fullEnd": 642,
                                            "start": 633,
                                            "end": 641,
                                            "fullWidth": 9,
                                            "width": 8,
                                            "text": "accessed",
                                            "value": "accessed",
                                            "valueText": "accessed",
                                            "hasTrailingTrivia": true,
                                            "trailingTrivia": [
                                                {
                                                    "kind": "WhitespaceTrivia",
                                                    "text": " "
                                                }
                                            ]
                                        },
                                        "equalsValueClause": {
                                            "kind": "EqualsValueClause",
                                            "fullStart": 642,
                                            "fullEnd": 649,
                                            "start": 642,
                                            "end": 649,
                                            "fullWidth": 7,
                                            "width": 7,
                                            "equalsToken": {
                                                "kind": "EqualsToken",
                                                "fullStart": 642,
                                                "fullEnd": 644,
                                                "start": 642,
                                                "end": 643,
                                                "fullWidth": 2,
                                                "width": 1,
                                                "text": "=",
                                                "value": "=",
                                                "valueText": "=",
                                                "hasTrailingTrivia": true,
                                                "trailingTrivia": [
                                                    {
                                                        "kind": "WhitespaceTrivia",
                                                        "text": " "
                                                    }
                                                ]
                                            },
                                            "value": {
                                                "kind": "FalseKeyword",
                                                "fullStart": 644,
                                                "fullEnd": 649,
                                                "start": 644,
                                                "end": 649,
                                                "fullWidth": 5,
                                                "width": 5,
                                                "text": "false",
                                                "value": false,
                                                "valueText": "false"
                                            }
                                        }
                                    }
                                ]
                            },
                            "semicolonToken": {
                                "kind": "SemicolonToken",
                                "fullStart": 649,
                                "fullEnd": 652,
                                "start": 649,
                                "end": 650,
                                "fullWidth": 3,
                                "width": 1,
                                "text": ";",
                                "value": ";",
                                "valueText": ";",
                                "hasTrailingTrivia": true,
                                "hasTrailingNewLine": true,
                                "trailingTrivia": [
                                    {
                                        "kind": "NewLineTrivia",
                                        "text": "\r\n"
                                    }
                                ]
                            }
                        },
                        {
                            "kind": "ExpressionStatement",
                            "fullStart": 652,
                            "fullEnd": 777,
                            "start": 662,
                            "end": 775,
                            "fullWidth": 125,
                            "width": 113,
                            "expression": {
                                "kind": "InvocationExpression",
                                "fullStart": 652,
                                "fullEnd": 774,
                                "start": 662,
                                "end": 774,
                                "fullWidth": 122,
                                "width": 112,
                                "expression": {
                                    "kind": "MemberAccessExpression",
                                    "fullStart": 652,
                                    "fullEnd": 685,
                                    "start": 662,
                                    "end": 685,
                                    "fullWidth": 33,
                                    "width": 23,
                                    "expression": {
                                        "kind": "IdentifierName",
                                        "fullStart": 652,
                                        "fullEnd": 668,
                                        "start": 662,
                                        "end": 668,
                                        "fullWidth": 16,
                                        "width": 6,
                                        "text": "Object",
                                        "value": "Object",
                                        "valueText": "Object",
                                        "hasLeadingTrivia": true,
                                        "hasLeadingNewLine": true,
                                        "leadingTrivia": [
                                            {
                                                "kind": "NewLineTrivia",
                                                "text": "\r\n"
                                            },
                                            {
                                                "kind": "WhitespaceTrivia",
                                                "text": "        "
                                            }
                                        ]
                                    },
                                    "dotToken": {
                                        "kind": "DotToken",
                                        "fullStart": 668,
                                        "fullEnd": 669,
                                        "start": 668,
                                        "end": 669,
                                        "fullWidth": 1,
                                        "width": 1,
                                        "text": ".",
                                        "value": ".",
                                        "valueText": "."
                                    },
                                    "name": {
                                        "kind": "IdentifierName",
                                        "fullStart": 669,
                                        "fullEnd": 685,
                                        "start": 669,
                                        "end": 685,
                                        "fullWidth": 16,
                                        "width": 16,
                                        "text": "defineProperties",
                                        "value": "defineProperties",
                                        "valueText": "defineProperties"
                                    }
                                },
                                "argumentList": {
                                    "kind": "ArgumentList",
                                    "fullStart": 685,
                                    "fullEnd": 774,
                                    "start": 685,
                                    "end": 774,
                                    "fullWidth": 89,
                                    "width": 89,
                                    "openParenToken": {
                                        "kind": "OpenParenToken",
                                        "fullStart": 685,
                                        "fullEnd": 686,
                                        "start": 685,
                                        "end": 686,
                                        "fullWidth": 1,
                                        "width": 1,
                                        "text": "(",
                                        "value": "(",
                                        "valueText": "("
                                    },
                                    "arguments": [
                                        {
                                            "kind": "IdentifierName",
                                            "fullStart": 686,
                                            "fullEnd": 689,
                                            "start": 686,
                                            "end": 689,
                                            "fullWidth": 3,
                                            "width": 3,
                                            "text": "obj",
                                            "value": "obj",
                                            "valueText": "obj"
                                        },
                                        {
                                            "kind": "CommaToken",
                                            "fullStart": 689,
                                            "fullEnd": 691,
                                            "start": 689,
                                            "end": 690,
                                            "fullWidth": 2,
                                            "width": 1,
                                            "text": ",",
                                            "value": ",",
                                            "valueText": ",",
                                            "hasTrailingTrivia": true,
                                            "trailingTrivia": [
                                                {
                                                    "kind": "WhitespaceTrivia",
                                                    "text": " "
                                                }
                                            ]
                                        },
                                        {
                                            "kind": "ObjectLiteralExpression",
                                            "fullStart": 691,
                                            "fullEnd": 773,
                                            "start": 691,
                                            "end": 773,
                                            "fullWidth": 82,
                                            "width": 82,
                                            "openBraceToken": {
                                                "kind": "OpenBraceToken",
                                                "fullStart": 691,
                                                "fullEnd": 694,
                                                "start": 691,
                                                "end": 692,
                                                "fullWidth": 3,
                                                "width": 1,
                                                "text": "{",
                                                "value": "{",
                                                "valueText": "{",
                                                "hasTrailingTrivia": true,
                                                "hasTrailingNewLine": true,
                                                "trailingTrivia": [
                                                    {
                                                        "kind": "NewLineTrivia",
                                                        "text": "\r\n"
                                                    }
                                                ]
                                            },
                                            "propertyAssignments": [
                                                {
                                                    "kind": "SimplePropertyAssignment",
                                                    "fullStart": 694,
                                                    "fullEnd": 764,
                                                    "start": 706,
                                                    "end": 762,
                                                    "fullWidth": 70,
                                                    "width": 56,
                                                    "propertyName": {
                                                        "kind": "IdentifierName",
                                                        "fullStart": 694,
                                                        "fullEnd": 710,
                                                        "start": 706,
                                                        "end": 710,
                                                        "fullWidth": 16,
                                                        "width": 4,
                                                        "text": "prop",
                                                        "value": "prop",
                                                        "valueText": "prop",
                                                        "hasLeadingTrivia": true,
                                                        "leadingTrivia": [
                                                            {
                                                                "kind": "WhitespaceTrivia",
                                                                "text": "            "
                                                            }
                                                        ]
                                                    },
                                                    "colonToken": {
                                                        "kind": "ColonToken",
                                                        "fullStart": 710,
                                                        "fullEnd": 712,
                                                        "start": 710,
                                                        "end": 711,
                                                        "fullWidth": 2,
                                                        "width": 1,
                                                        "text": ":",
                                                        "value": ":",
                                                        "valueText": ":",
                                                        "hasTrailingTrivia": true,
                                                        "trailingTrivia": [
                                                            {
                                                                "kind": "WhitespaceTrivia",
                                                                "text": " "
                                                            }
                                                        ]
                                                    },
                                                    "expression": {
                                                        "kind": "ObjectLiteralExpression",
                                                        "fullStart": 712,
                                                        "fullEnd": 764,
                                                        "start": 712,
                                                        "end": 762,
                                                        "fullWidth": 52,
                                                        "width": 50,
                                                        "openBraceToken": {
                                                            "kind": "OpenBraceToken",
                                                            "fullStart": 712,
                                                            "fullEnd": 715,
                                                            "start": 712,
                                                            "end": 713,
                                                            "fullWidth": 3,
                                                            "width": 1,
                                                            "text": "{",
                                                            "value": "{",
                                                            "valueText": "{",
                                                            "hasTrailingTrivia": true,
                                                            "hasTrailingNewLine": true,
                                                            "trailingTrivia": [
                                                                {
                                                                    "kind": "NewLineTrivia",
                                                                    "text": "\r\n"
                                                                }
                                                            ]
                                                        },
                                                        "propertyAssignments": [
                                                            {
                                                                "kind": "SimplePropertyAssignment",
                                                                "fullStart": 715,
                                                                "fullEnd": 749,
                                                                "start": 731,
                                                                "end": 747,
                                                                "fullWidth": 34,
                                                                "width": 16,
                                                                "propertyName": {
                                                                    "kind": "IdentifierName",
                                                                    "fullStart": 715,
                                                                    "fullEnd": 741,
                                                                    "start": 731,
                                                                    "end": 741,
                                                                    "fullWidth": 26,
                                                                    "width": 10,
                                                                    "text": "enumerable",
                                                                    "value": "enumerable",
                                                                    "valueText": "enumerable",
                                                                    "hasLeadingTrivia": true,
                                                                    "leadingTrivia": [
                                                                        {
                                                                            "kind": "WhitespaceTrivia",
                                                                            "text": "                "
                                                                        }
                                                                    ]
                                                                },
                                                                "colonToken": {
                                                                    "kind": "ColonToken",
                                                                    "fullStart": 741,
                                                                    "fullEnd": 743,
                                                                    "start": 741,
                                                                    "end": 742,
                                                                    "fullWidth": 2,
                                                                    "width": 1,
                                                                    "text": ":",
                                                                    "value": ":",
                                                                    "valueText": ":",
                                                                    "hasTrailingTrivia": true,
                                                                    "trailingTrivia": [
                                                                        {
                                                                            "kind": "WhitespaceTrivia",
                                                                            "text": " "
                                                                        }
                                                                    ]
                                                                },
                                                                "expression": {
                                                                    "kind": "IdentifierName",
                                                                    "fullStart": 743,
                                                                    "fullEnd": 749,
                                                                    "start": 743,
                                                                    "end": 747,
                                                                    "fullWidth": 6,
                                                                    "width": 4,
                                                                    "text": "Math",
                                                                    "value": "Math",
                                                                    "valueText": "Math",
                                                                    "hasTrailingTrivia": true,
                                                                    "hasTrailingNewLine": true,
                                                                    "trailingTrivia": [
                                                                        {
                                                                            "kind": "NewLineTrivia",
                                                                            "text": "\r\n"
                                                                        }
                                                                    ]
                                                                }
                                                            }
                                                        ],
                                                        "closeBraceToken": {
                                                            "kind": "CloseBraceToken",
                                                            "fullStart": 749,
                                                            "fullEnd": 764,
                                                            "start": 761,
                                                            "end": 762,
                                                            "fullWidth": 15,
                                                            "width": 1,
                                                            "text": "}",
                                                            "value": "}",
                                                            "valueText": "}",
                                                            "hasLeadingTrivia": true,
                                                            "hasTrailingTrivia": true,
                                                            "hasTrailingNewLine": true,
                                                            "leadingTrivia": [
                                                                {
                                                                    "kind": "WhitespaceTrivia",
                                                                    "text": "            "
                                                                }
                                                            ],
                                                            "trailingTrivia": [
                                                                {
                                                                    "kind": "NewLineTrivia",
                                                                    "text": "\r\n"
                                                                }
                                                            ]
                                                        }
                                                    }
                                                }
                                            ],
                                            "closeBraceToken": {
                                                "kind": "CloseBraceToken",
                                                "fullStart": 764,
                                                "fullEnd": 773,
                                                "start": 772,
                                                "end": 773,
                                                "fullWidth": 9,
                                                "width": 1,
                                                "text": "}",
                                                "value": "}",
                                                "valueText": "}",
                                                "hasLeadingTrivia": true,
                                                "leadingTrivia": [
                                                    {
                                                        "kind": "WhitespaceTrivia",
                                                        "text": "        "
                                                    }
                                                ]
                                            }
                                        }
                                    ],
                                    "closeParenToken": {
                                        "kind": "CloseParenToken",
                                        "fullStart": 773,
                                        "fullEnd": 774,
                                        "start": 773,
                                        "end": 774,
                                        "fullWidth": 1,
                                        "width": 1,
                                        "text": ")",
                                        "value": ")",
                                        "valueText": ")"
                                    }
                                }
                            },
                            "semicolonToken": {
                                "kind": "SemicolonToken",
                                "fullStart": 774,
                                "fullEnd": 777,
                                "start": 774,
                                "end": 775,
                                "fullWidth": 3,
                                "width": 1,
                                "text": ";",
                                "value": ";",
                                "valueText": ";",
                                "hasTrailingTrivia": true,
                                "hasTrailingNewLine": true,
                                "trailingTrivia": [
                                    {
                                        "kind": "NewLineTrivia",
                                        "text": "\r\n"
                                    }
                                ]
                            }
                        },
                        {
                            "kind": "ForInStatement",
                            "fullStart": 777,
                            "fullEnd": 914,
                            "start": 785,
                            "end": 912,
                            "fullWidth": 137,
                            "width": 127,
                            "forKeyword": {
                                "kind": "ForKeyword",
                                "fullStart": 777,
                                "fullEnd": 789,
                                "start": 785,
                                "end": 788,
                                "fullWidth": 12,
                                "width": 3,
                                "text": "for",
                                "value": "for",
                                "valueText": "for",
                                "hasLeadingTrivia": true,
                                "hasTrailingTrivia": true,
                                "leadingTrivia": [
                                    {
                                        "kind": "WhitespaceTrivia",
                                        "text": "        "
                                    }
                                ],
                                "trailingTrivia": [
                                    {
                                        "kind": "WhitespaceTrivia",
                                        "text": " "
                                    }
                                ]
                            },
                            "openParenToken": {
                                "kind": "OpenParenToken",
                                "fullStart": 789,
                                "fullEnd": 790,
                                "start": 789,
                                "end": 790,
                                "fullWidth": 1,
                                "width": 1,
                                "text": "(",
                                "value": "(",
                                "valueText": "("
                            },
                            "variableDeclaration": {
                                "kind": "VariableDeclaration",
                                "fullStart": 790,
                                "fullEnd": 803,
                                "start": 790,
                                "end": 802,
                                "fullWidth": 13,
                                "width": 12,
                                "varKeyword": {
                                    "kind": "VarKeyword",
                                    "fullStart": 790,
                                    "fullEnd": 794,
                                    "start": 790,
                                    "end": 793,
                                    "fullWidth": 4,
                                    "width": 3,
                                    "text": "var",
                                    "value": "var",
                                    "valueText": "var",
                                    "hasTrailingTrivia": true,
                                    "trailingTrivia": [
                                        {
                                            "kind": "WhitespaceTrivia",
                                            "text": " "
                                        }
                                    ]
                                },
                                "variableDeclarators": [
                                    {
                                        "kind": "VariableDeclarator",
                                        "fullStart": 794,
                                        "fullEnd": 803,
                                        "start": 794,
                                        "end": 802,
                                        "fullWidth": 9,
<<<<<<< HEAD
                                        "width": 8,
                                        "identifier": {
=======
                                        "propertyName": {
>>>>>>> 85e84683
                                            "kind": "IdentifierName",
                                            "fullStart": 794,
                                            "fullEnd": 803,
                                            "start": 794,
                                            "end": 802,
                                            "fullWidth": 9,
                                            "width": 8,
                                            "text": "property",
                                            "value": "property",
                                            "valueText": "property",
                                            "hasTrailingTrivia": true,
                                            "trailingTrivia": [
                                                {
                                                    "kind": "WhitespaceTrivia",
                                                    "text": " "
                                                }
                                            ]
                                        }
                                    }
                                ]
                            },
                            "inKeyword": {
                                "kind": "InKeyword",
                                "fullStart": 803,
                                "fullEnd": 806,
                                "start": 803,
                                "end": 805,
                                "fullWidth": 3,
                                "width": 2,
                                "text": "in",
                                "value": "in",
                                "valueText": "in",
                                "hasTrailingTrivia": true,
                                "trailingTrivia": [
                                    {
                                        "kind": "WhitespaceTrivia",
                                        "text": " "
                                    }
                                ]
                            },
                            "expression": {
                                "kind": "IdentifierName",
                                "fullStart": 806,
                                "fullEnd": 809,
                                "start": 806,
                                "end": 809,
                                "fullWidth": 3,
                                "width": 3,
                                "text": "obj",
                                "value": "obj",
                                "valueText": "obj"
                            },
                            "closeParenToken": {
                                "kind": "CloseParenToken",
                                "fullStart": 809,
                                "fullEnd": 811,
                                "start": 809,
                                "end": 810,
                                "fullWidth": 2,
                                "width": 1,
                                "text": ")",
                                "value": ")",
                                "valueText": ")",
                                "hasTrailingTrivia": true,
                                "trailingTrivia": [
                                    {
                                        "kind": "WhitespaceTrivia",
                                        "text": " "
                                    }
                                ]
                            },
                            "statement": {
                                "kind": "Block",
                                "fullStart": 811,
                                "fullEnd": 914,
                                "start": 811,
                                "end": 912,
                                "fullWidth": 103,
                                "width": 101,
                                "openBraceToken": {
                                    "kind": "OpenBraceToken",
                                    "fullStart": 811,
                                    "fullEnd": 814,
                                    "start": 811,
                                    "end": 812,
                                    "fullWidth": 3,
                                    "width": 1,
                                    "text": "{",
                                    "value": "{",
                                    "valueText": "{",
                                    "hasTrailingTrivia": true,
                                    "hasTrailingNewLine": true,
                                    "trailingTrivia": [
                                        {
                                            "kind": "NewLineTrivia",
                                            "text": "\r\n"
                                        }
                                    ]
                                },
                                "statements": [
                                    {
                                        "kind": "IfStatement",
                                        "fullStart": 814,
                                        "fullEnd": 903,
                                        "start": 826,
                                        "end": 901,
                                        "fullWidth": 89,
                                        "width": 75,
                                        "ifKeyword": {
                                            "kind": "IfKeyword",
                                            "fullStart": 814,
                                            "fullEnd": 829,
                                            "start": 826,
                                            "end": 828,
                                            "fullWidth": 15,
                                            "width": 2,
                                            "text": "if",
                                            "value": "if",
                                            "valueText": "if",
                                            "hasLeadingTrivia": true,
                                            "hasTrailingTrivia": true,
                                            "leadingTrivia": [
                                                {
                                                    "kind": "WhitespaceTrivia",
                                                    "text": "            "
                                                }
                                            ],
                                            "trailingTrivia": [
                                                {
                                                    "kind": "WhitespaceTrivia",
                                                    "text": " "
                                                }
                                            ]
                                        },
                                        "openParenToken": {
                                            "kind": "OpenParenToken",
                                            "fullStart": 829,
                                            "fullEnd": 830,
                                            "start": 829,
                                            "end": 830,
                                            "fullWidth": 1,
                                            "width": 1,
                                            "text": "(",
                                            "value": "(",
                                            "valueText": "("
                                        },
                                        "condition": {
                                            "kind": "EqualsExpression",
                                            "fullStart": 830,
                                            "fullEnd": 849,
                                            "start": 830,
                                            "end": 849,
                                            "fullWidth": 19,
                                            "width": 19,
                                            "left": {
                                                "kind": "IdentifierName",
                                                "fullStart": 830,
                                                "fullEnd": 839,
                                                "start": 830,
                                                "end": 838,
                                                "fullWidth": 9,
                                                "width": 8,
                                                "text": "property",
                                                "value": "property",
                                                "valueText": "property",
                                                "hasTrailingTrivia": true,
                                                "trailingTrivia": [
                                                    {
                                                        "kind": "WhitespaceTrivia",
                                                        "text": " "
                                                    }
                                                ]
                                            },
                                            "operatorToken": {
                                                "kind": "EqualsEqualsEqualsToken",
                                                "fullStart": 839,
                                                "fullEnd": 843,
                                                "start": 839,
                                                "end": 842,
                                                "fullWidth": 4,
                                                "width": 3,
                                                "text": "===",
                                                "value": "===",
                                                "valueText": "===",
                                                "hasTrailingTrivia": true,
                                                "trailingTrivia": [
                                                    {
                                                        "kind": "WhitespaceTrivia",
                                                        "text": " "
                                                    }
                                                ]
                                            },
                                            "right": {
                                                "kind": "StringLiteral",
                                                "fullStart": 843,
                                                "fullEnd": 849,
                                                "start": 843,
                                                "end": 849,
                                                "fullWidth": 6,
                                                "width": 6,
                                                "text": "\"prop\"",
                                                "value": "prop",
                                                "valueText": "prop"
                                            }
                                        },
                                        "closeParenToken": {
                                            "kind": "CloseParenToken",
                                            "fullStart": 849,
                                            "fullEnd": 851,
                                            "start": 849,
                                            "end": 850,
                                            "fullWidth": 2,
                                            "width": 1,
                                            "text": ")",
                                            "value": ")",
                                            "valueText": ")",
                                            "hasTrailingTrivia": true,
                                            "trailingTrivia": [
                                                {
                                                    "kind": "WhitespaceTrivia",
                                                    "text": " "
                                                }
                                            ]
                                        },
                                        "statement": {
                                            "kind": "Block",
                                            "fullStart": 851,
                                            "fullEnd": 903,
                                            "start": 851,
                                            "end": 901,
                                            "fullWidth": 52,
                                            "width": 50,
                                            "openBraceToken": {
                                                "kind": "OpenBraceToken",
                                                "fullStart": 851,
                                                "fullEnd": 854,
                                                "start": 851,
                                                "end": 852,
                                                "fullWidth": 3,
                                                "width": 1,
                                                "text": "{",
                                                "value": "{",
                                                "valueText": "{",
                                                "hasTrailingTrivia": true,
                                                "hasTrailingNewLine": true,
                                                "trailingTrivia": [
                                                    {
                                                        "kind": "NewLineTrivia",
                                                        "text": "\r\n"
                                                    }
                                                ]
                                            },
                                            "statements": [
                                                {
                                                    "kind": "ExpressionStatement",
                                                    "fullStart": 854,
                                                    "fullEnd": 888,
                                                    "start": 870,
                                                    "end": 886,
                                                    "fullWidth": 34,
                                                    "width": 16,
                                                    "expression": {
                                                        "kind": "AssignmentExpression",
                                                        "fullStart": 854,
                                                        "fullEnd": 885,
                                                        "start": 870,
                                                        "end": 885,
                                                        "fullWidth": 31,
                                                        "width": 15,
                                                        "left": {
                                                            "kind": "IdentifierName",
                                                            "fullStart": 854,
                                                            "fullEnd": 879,
                                                            "start": 870,
                                                            "end": 878,
                                                            "fullWidth": 25,
                                                            "width": 8,
                                                            "text": "accessed",
                                                            "value": "accessed",
                                                            "valueText": "accessed",
                                                            "hasLeadingTrivia": true,
                                                            "hasTrailingTrivia": true,
                                                            "leadingTrivia": [
                                                                {
                                                                    "kind": "WhitespaceTrivia",
                                                                    "text": "                "
                                                                }
                                                            ],
                                                            "trailingTrivia": [
                                                                {
                                                                    "kind": "WhitespaceTrivia",
                                                                    "text": " "
                                                                }
                                                            ]
                                                        },
                                                        "operatorToken": {
                                                            "kind": "EqualsToken",
                                                            "fullStart": 879,
                                                            "fullEnd": 881,
                                                            "start": 879,
                                                            "end": 880,
                                                            "fullWidth": 2,
                                                            "width": 1,
                                                            "text": "=",
                                                            "value": "=",
                                                            "valueText": "=",
                                                            "hasTrailingTrivia": true,
                                                            "trailingTrivia": [
                                                                {
                                                                    "kind": "WhitespaceTrivia",
                                                                    "text": " "
                                                                }
                                                            ]
                                                        },
                                                        "right": {
                                                            "kind": "TrueKeyword",
                                                            "fullStart": 881,
                                                            "fullEnd": 885,
                                                            "start": 881,
                                                            "end": 885,
                                                            "fullWidth": 4,
                                                            "width": 4,
                                                            "text": "true",
                                                            "value": true,
                                                            "valueText": "true"
                                                        }
                                                    },
                                                    "semicolonToken": {
                                                        "kind": "SemicolonToken",
                                                        "fullStart": 885,
                                                        "fullEnd": 888,
                                                        "start": 885,
                                                        "end": 886,
                                                        "fullWidth": 3,
                                                        "width": 1,
                                                        "text": ";",
                                                        "value": ";",
                                                        "valueText": ";",
                                                        "hasTrailingTrivia": true,
                                                        "hasTrailingNewLine": true,
                                                        "trailingTrivia": [
                                                            {
                                                                "kind": "NewLineTrivia",
                                                                "text": "\r\n"
                                                            }
                                                        ]
                                                    }
                                                }
                                            ],
                                            "closeBraceToken": {
                                                "kind": "CloseBraceToken",
                                                "fullStart": 888,
                                                "fullEnd": 903,
                                                "start": 900,
                                                "end": 901,
                                                "fullWidth": 15,
                                                "width": 1,
                                                "text": "}",
                                                "value": "}",
                                                "valueText": "}",
                                                "hasLeadingTrivia": true,
                                                "hasTrailingTrivia": true,
                                                "hasTrailingNewLine": true,
                                                "leadingTrivia": [
                                                    {
                                                        "kind": "WhitespaceTrivia",
                                                        "text": "            "
                                                    }
                                                ],
                                                "trailingTrivia": [
                                                    {
                                                        "kind": "NewLineTrivia",
                                                        "text": "\r\n"
                                                    }
                                                ]
                                            }
                                        }
                                    }
                                ],
                                "closeBraceToken": {
                                    "kind": "CloseBraceToken",
                                    "fullStart": 903,
                                    "fullEnd": 914,
                                    "start": 911,
                                    "end": 912,
                                    "fullWidth": 11,
                                    "width": 1,
                                    "text": "}",
                                    "value": "}",
                                    "valueText": "}",
                                    "hasLeadingTrivia": true,
                                    "hasTrailingTrivia": true,
                                    "hasTrailingNewLine": true,
                                    "leadingTrivia": [
                                        {
                                            "kind": "WhitespaceTrivia",
                                            "text": "        "
                                        }
                                    ],
                                    "trailingTrivia": [
                                        {
                                            "kind": "NewLineTrivia",
                                            "text": "\r\n"
                                        }
                                    ]
                                }
                            }
                        },
                        {
                            "kind": "ReturnStatement",
                            "fullStart": 914,
                            "fullEnd": 940,
                            "start": 922,
                            "end": 938,
                            "fullWidth": 26,
                            "width": 16,
                            "returnKeyword": {
                                "kind": "ReturnKeyword",
                                "fullStart": 914,
                                "fullEnd": 929,
                                "start": 922,
                                "end": 928,
                                "fullWidth": 15,
                                "width": 6,
                                "text": "return",
                                "value": "return",
                                "valueText": "return",
                                "hasLeadingTrivia": true,
                                "hasTrailingTrivia": true,
                                "leadingTrivia": [
                                    {
                                        "kind": "WhitespaceTrivia",
                                        "text": "        "
                                    }
                                ],
                                "trailingTrivia": [
                                    {
                                        "kind": "WhitespaceTrivia",
                                        "text": " "
                                    }
                                ]
                            },
                            "expression": {
                                "kind": "IdentifierName",
                                "fullStart": 929,
                                "fullEnd": 937,
                                "start": 929,
                                "end": 937,
                                "fullWidth": 8,
                                "width": 8,
                                "text": "accessed",
                                "value": "accessed",
                                "valueText": "accessed"
                            },
                            "semicolonToken": {
                                "kind": "SemicolonToken",
                                "fullStart": 937,
                                "fullEnd": 940,
                                "start": 937,
                                "end": 938,
                                "fullWidth": 3,
                                "width": 1,
                                "text": ";",
                                "value": ";",
                                "valueText": ";",
                                "hasTrailingTrivia": true,
                                "hasTrailingNewLine": true,
                                "trailingTrivia": [
                                    {
                                        "kind": "NewLineTrivia",
                                        "text": "\r\n"
                                    }
                                ]
                            }
                        }
                    ],
                    "closeBraceToken": {
                        "kind": "CloseBraceToken",
                        "fullStart": 940,
                        "fullEnd": 947,
                        "start": 944,
                        "end": 945,
                        "fullWidth": 7,
                        "width": 1,
                        "text": "}",
                        "value": "}",
                        "valueText": "}",
                        "hasLeadingTrivia": true,
                        "hasTrailingTrivia": true,
                        "hasTrailingNewLine": true,
                        "leadingTrivia": [
                            {
                                "kind": "WhitespaceTrivia",
                                "text": "    "
                            }
                        ],
                        "trailingTrivia": [
                            {
                                "kind": "NewLineTrivia",
                                "text": "\r\n"
                            }
                        ]
                    }
                }
            },
            {
                "kind": "ExpressionStatement",
                "fullStart": 947,
                "fullEnd": 971,
                "start": 947,
                "end": 969,
                "fullWidth": 24,
                "width": 22,
                "expression": {
                    "kind": "InvocationExpression",
                    "fullStart": 947,
                    "fullEnd": 968,
                    "start": 947,
                    "end": 968,
                    "fullWidth": 21,
                    "width": 21,
                    "expression": {
                        "kind": "IdentifierName",
                        "fullStart": 947,
                        "fullEnd": 958,
                        "start": 947,
                        "end": 958,
                        "fullWidth": 11,
                        "width": 11,
                        "text": "runTestCase",
                        "value": "runTestCase",
                        "valueText": "runTestCase"
                    },
                    "argumentList": {
                        "kind": "ArgumentList",
                        "fullStart": 958,
                        "fullEnd": 968,
                        "start": 958,
                        "end": 968,
                        "fullWidth": 10,
                        "width": 10,
                        "openParenToken": {
                            "kind": "OpenParenToken",
                            "fullStart": 958,
                            "fullEnd": 959,
                            "start": 958,
                            "end": 959,
                            "fullWidth": 1,
                            "width": 1,
                            "text": "(",
                            "value": "(",
                            "valueText": "("
                        },
                        "arguments": [
                            {
                                "kind": "IdentifierName",
                                "fullStart": 959,
                                "fullEnd": 967,
                                "start": 959,
                                "end": 967,
                                "fullWidth": 8,
                                "width": 8,
                                "text": "testcase",
                                "value": "testcase",
                                "valueText": "testcase"
                            }
                        ],
                        "closeParenToken": {
                            "kind": "CloseParenToken",
                            "fullStart": 967,
                            "fullEnd": 968,
                            "start": 967,
                            "end": 968,
                            "fullWidth": 1,
                            "width": 1,
                            "text": ")",
                            "value": ")",
                            "valueText": ")"
                        }
                    }
                },
                "semicolonToken": {
                    "kind": "SemicolonToken",
                    "fullStart": 968,
                    "fullEnd": 971,
                    "start": 968,
                    "end": 969,
                    "fullWidth": 3,
                    "width": 1,
                    "text": ";",
                    "value": ";",
                    "valueText": ";",
                    "hasTrailingTrivia": true,
                    "hasTrailingNewLine": true,
                    "trailingTrivia": [
                        {
                            "kind": "NewLineTrivia",
                            "text": "\r\n"
                        }
                    ]
                }
            }
        ],
        "endOfFileToken": {
            "kind": "EndOfFileToken",
            "fullStart": 971,
            "fullEnd": 971,
            "start": 971,
            "end": 971,
            "fullWidth": 0,
            "width": 0,
            "text": ""
        }
    },
    "lineMap": {
        "lineStarts": [
            0,
            67,
            152,
            232,
            308,
            380,
            385,
            440,
            564,
            569,
            571,
            573,
            596,
            598,
            621,
            652,
            654,
            694,
            715,
            749,
            764,
            777,
            814,
            854,
            888,
            903,
            914,
            940,
            947,
            971
        ],
        "length": 971
    }
}<|MERGE_RESOLUTION|>--- conflicted
+++ resolved
@@ -250,12 +250,8 @@
                                         "start": 610,
                                         "end": 618,
                                         "fullWidth": 8,
-<<<<<<< HEAD
                                         "width": 8,
-                                        "identifier": {
-=======
                                         "propertyName": {
->>>>>>> 85e84683
                                             "kind": "IdentifierName",
                                             "fullStart": 610,
                                             "fullEnd": 614,
@@ -411,12 +407,8 @@
                                         "start": 633,
                                         "end": 649,
                                         "fullWidth": 16,
-<<<<<<< HEAD
                                         "width": 16,
-                                        "identifier": {
-=======
                                         "propertyName": {
->>>>>>> 85e84683
                                             "kind": "IdentifierName",
                                             "fullStart": 633,
                                             "fullEnd": 642,
@@ -963,12 +955,8 @@
                                         "start": 794,
                                         "end": 802,
                                         "fullWidth": 9,
-<<<<<<< HEAD
                                         "width": 8,
-                                        "identifier": {
-=======
                                         "propertyName": {
->>>>>>> 85e84683
                                             "kind": "IdentifierName",
                                             "fullStart": 794,
                                             "fullEnd": 803,
