--- conflicted
+++ resolved
@@ -252,12 +252,8 @@
                                         "start": 568,
                                         "end": 576,
                                         "fullWidth": 8,
-<<<<<<< HEAD
                                         "width": 8,
-                                        "identifier": {
-=======
                                         "propertyName": {
->>>>>>> 85e84683
                                             "kind": "IdentifierName",
                                             "fullStart": 568,
                                             "fullEnd": 572,
@@ -413,12 +409,8 @@
                                         "start": 591,
                                         "end": 605,
                                         "fullWidth": 14,
-<<<<<<< HEAD
                                         "width": 14,
-                                        "identifier": {
-=======
                                         "propertyName": {
->>>>>>> 85e84683
                                             "kind": "IdentifierName",
                                             "fullStart": 591,
                                             "fullEnd": 598,
