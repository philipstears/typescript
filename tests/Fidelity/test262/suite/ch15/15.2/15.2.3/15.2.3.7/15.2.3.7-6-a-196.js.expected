--- conflicted
+++ resolved
@@ -245,12 +245,8 @@
                                         "start": 761,
                                         "end": 769,
                                         "fullWidth": 8,
-<<<<<<< HEAD
                                         "width": 8,
-                                        "identifier": {
-=======
                                         "propertyName": {
->>>>>>> 85e84683
                                             "kind": "IdentifierName",
                                             "fullStart": 761,
                                             "fullEnd": 765,
