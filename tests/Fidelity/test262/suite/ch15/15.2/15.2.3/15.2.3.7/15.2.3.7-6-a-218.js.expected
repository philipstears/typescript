--- conflicted
+++ resolved
@@ -245,12 +245,8 @@
                                         "start": 722,
                                         "end": 730,
                                         "fullWidth": 8,
-<<<<<<< HEAD
                                         "width": 8,
-                                        "identifier": {
-=======
                                         "propertyName": {
->>>>>>> 85e84683
                                             "kind": "IdentifierName",
                                             "fullStart": 722,
                                             "fullEnd": 726,
@@ -411,12 +407,8 @@
                                         "start": 747,
                                         "end": 768,
                                         "fullWidth": 21,
-<<<<<<< HEAD
                                         "width": 21,
-                                        "identifier": {
-=======
                                         "propertyName": {
->>>>>>> 85e84683
                                             "kind": "IdentifierName",
                                             "fullStart": 747,
                                             "fullEnd": 752,
@@ -948,12 +940,8 @@
                                         "start": 866,
                                         "end": 955,
                                         "fullWidth": 89,
-<<<<<<< HEAD
                                         "width": 89,
-                                        "identifier": {
-=======
                                         "propertyName": {
->>>>>>> 85e84683
                                             "kind": "IdentifierName",
                                             "fullStart": 866,
                                             "fullEnd": 877,
