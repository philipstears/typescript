--- conflicted
+++ resolved
@@ -753,11 +753,8 @@
                                             "start": 838,
                                             "end": 843,
                                             "fullWidth": 5,
-<<<<<<< HEAD
                                             "width": 5,
-=======
                                             "modifiers": [],
->>>>>>> e3c38734
                                             "identifier": {
                                                 "kind": "IdentifierName",
                                                 "fullStart": 838,
@@ -1778,11 +1775,8 @@
                                                                                                 "start": 1170,
                                                                                                 "end": 1175,
                                                                                                 "fullWidth": 5,
-<<<<<<< HEAD
                                                                                                 "width": 5,
-=======
                                                                                                 "modifiers": [],
->>>>>>> e3c38734
                                                                                                 "identifier": {
                                                                                                     "kind": "IdentifierName",
                                                                                                     "fullStart": 1170,
