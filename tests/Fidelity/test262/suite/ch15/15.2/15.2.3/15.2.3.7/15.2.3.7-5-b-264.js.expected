--- conflicted
+++ resolved
@@ -252,12 +252,8 @@
                                         "start": 640,
                                         "end": 663,
                                         "fullWidth": 23,
-<<<<<<< HEAD
                                         "width": 23,
-                                        "identifier": {
-=======
                                         "propertyName": {
->>>>>>> 85e84683
                                             "kind": "IdentifierName",
                                             "fullStart": 640,
                                             "fullEnd": 647,
@@ -496,12 +492,8 @@
                                         "start": 680,
                                         "end": 688,
                                         "fullWidth": 8,
-<<<<<<< HEAD
                                         "width": 8,
-                                        "identifier": {
-=======
                                         "propertyName": {
->>>>>>> 85e84683
                                             "kind": "IdentifierName",
                                             "fullStart": 680,
                                             "fullEnd": 684,
