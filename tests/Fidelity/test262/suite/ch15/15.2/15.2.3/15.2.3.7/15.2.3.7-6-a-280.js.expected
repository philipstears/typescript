--- conflicted
+++ resolved
@@ -412,11 +412,8 @@
                                                         "start": 792,
                                                         "end": 793,
                                                         "fullWidth": 1,
-<<<<<<< HEAD
                                                         "width": 1,
-=======
                                                         "modifiers": [],
->>>>>>> e3c38734
                                                         "identifier": {
                                                             "kind": "IdentifierName",
                                                             "fullStart": 792,
@@ -456,11 +453,8 @@
                                                         "start": 795,
                                                         "end": 796,
                                                         "fullWidth": 1,
-<<<<<<< HEAD
                                                         "width": 1,
-=======
                                                         "modifiers": [],
->>>>>>> e3c38734
                                                         "identifier": {
                                                             "kind": "IdentifierName",
                                                             "fullStart": 795,
@@ -500,11 +494,8 @@
                                                         "start": 798,
                                                         "end": 799,
                                                         "fullWidth": 1,
-<<<<<<< HEAD
                                                         "width": 1,
-=======
                                                         "modifiers": [],
->>>>>>> e3c38734
                                                         "identifier": {
                                                             "kind": "IdentifierName",
                                                             "fullStart": 798,
