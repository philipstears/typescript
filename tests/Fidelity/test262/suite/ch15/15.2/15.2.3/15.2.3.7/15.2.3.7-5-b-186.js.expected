--- conflicted
+++ resolved
@@ -245,12 +245,8 @@
                                         "start": 611,
                                         "end": 619,
                                         "fullWidth": 8,
-<<<<<<< HEAD
                                         "width": 8,
-                                        "identifier": {
-=======
                                         "propertyName": {
->>>>>>> 85e84683
                                             "kind": "IdentifierName",
                                             "fullStart": 611,
                                             "fullEnd": 615,
@@ -411,12 +407,8 @@
                                         "start": 636,
                                         "end": 705,
                                         "fullWidth": 69,
-<<<<<<< HEAD
                                         "width": 69,
-                                        "identifier": {
-=======
                                         "propertyName": {
->>>>>>> 85e84683
                                             "kind": "IdentifierName",
                                             "fullStart": 636,
                                             "fullEnd": 641,
