--- conflicted
+++ resolved
@@ -250,12 +250,8 @@
                                         "start": 646,
                                         "end": 658,
                                         "fullWidth": 12,
-<<<<<<< HEAD
                                         "width": 12,
-                                        "identifier": {
-=======
                                         "propertyName": {
->>>>>>> 85e84683
                                             "kind": "IdentifierName",
                                             "fullStart": 646,
                                             "fullEnd": 650,
