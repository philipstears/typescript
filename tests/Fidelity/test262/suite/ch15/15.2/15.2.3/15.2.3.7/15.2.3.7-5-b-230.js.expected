{
    "isDeclaration": false,
    "languageVersion": "EcmaScript5",
    "parseOptions": {
        "allowAutomaticSemicolonInsertion": true
    },
    "sourceUnit": {
        "kind": "SourceUnit",
        "fullStart": 0,
        "fullEnd": 1254,
        "start": 602,
        "end": 1254,
        "fullWidth": 1254,
        "width": 652,
        "isIncrementallyUnusable": true,
        "moduleElements": [
            {
                "kind": "FunctionDeclaration",
                "fullStart": 0,
                "fullEnd": 1230,
                "start": 602,
                "end": 1228,
                "fullWidth": 1230,
                "width": 626,
                "isIncrementallyUnusable": true,
                "modifiers": [],
                "functionKeyword": {
                    "kind": "FunctionKeyword",
                    "fullStart": 0,
                    "fullEnd": 611,
                    "start": 602,
                    "end": 610,
                    "fullWidth": 611,
                    "width": 8,
                    "text": "function",
                    "value": "function",
                    "valueText": "function",
                    "hasLeadingTrivia": true,
                    "hasLeadingComment": true,
                    "hasLeadingNewLine": true,
                    "hasTrailingTrivia": true,
                    "leadingTrivia": [
                        {
                            "kind": "SingleLineCommentTrivia",
                            "text": "/// Copyright (c) 2012 Ecma International.  All rights reserved. "
                        },
                        {
                            "kind": "NewLineTrivia",
                            "text": "\r\n"
                        },
                        {
                            "kind": "SingleLineCommentTrivia",
                            "text": "/// Ecma International makes this code available under the terms and conditions set"
                        },
                        {
                            "kind": "NewLineTrivia",
                            "text": "\r\n"
                        },
                        {
                            "kind": "SingleLineCommentTrivia",
                            "text": "/// forth on http://hg.ecmascript.org/tests/test262/raw-file/tip/LICENSE (the "
                        },
                        {
                            "kind": "NewLineTrivia",
                            "text": "\r\n"
                        },
                        {
                            "kind": "SingleLineCommentTrivia",
                            "text": "/// \"Use Terms\").   Any redistribution of this code must retain the above "
                        },
                        {
                            "kind": "NewLineTrivia",
                            "text": "\r\n"
                        },
                        {
                            "kind": "SingleLineCommentTrivia",
                            "text": "/// copyright and this notice and otherwise comply with the Use Terms."
                        },
                        {
                            "kind": "NewLineTrivia",
                            "text": "\r\n"
                        },
                        {
                            "kind": "MultiLineCommentTrivia",
                            "text": "/**\r\n * @path ch15/15.2/15.2.3/15.2.3.7/15.2.3.7-5-b-230.js\r\n * @description Object.defineProperties - 'set' property of 'descObj' is own data property that overrides an inherited data property (8.10.5 step 8.a)\r\n */"
                        },
                        {
                            "kind": "NewLineTrivia",
                            "text": "\r\n"
                        },
                        {
                            "kind": "NewLineTrivia",
                            "text": "\r\n"
                        },
                        {
                            "kind": "NewLineTrivia",
                            "text": "\r\n"
                        }
                    ],
                    "trailingTrivia": [
                        {
                            "kind": "WhitespaceTrivia",
                            "text": " "
                        }
                    ]
                },
                "identifier": {
                    "kind": "IdentifierName",
                    "fullStart": 611,
                    "fullEnd": 619,
                    "start": 611,
                    "end": 619,
                    "fullWidth": 8,
                    "width": 8,
                    "text": "testcase",
                    "value": "testcase",
                    "valueText": "testcase"
                },
                "callSignature": {
                    "kind": "CallSignature",
                    "fullStart": 619,
                    "fullEnd": 622,
                    "start": 619,
                    "end": 621,
                    "fullWidth": 3,
                    "width": 2,
                    "parameterList": {
                        "kind": "ParameterList",
                        "fullStart": 619,
                        "fullEnd": 622,
                        "start": 619,
                        "end": 621,
                        "fullWidth": 3,
                        "width": 2,
                        "openParenToken": {
                            "kind": "OpenParenToken",
                            "fullStart": 619,
                            "fullEnd": 620,
                            "start": 619,
                            "end": 620,
                            "fullWidth": 1,
                            "width": 1,
                            "text": "(",
                            "value": "(",
                            "valueText": "("
                        },
                        "parameters": [],
                        "closeParenToken": {
                            "kind": "CloseParenToken",
                            "fullStart": 620,
                            "fullEnd": 622,
                            "start": 620,
                            "end": 621,
                            "fullWidth": 2,
                            "width": 1,
                            "text": ")",
                            "value": ")",
                            "valueText": ")",
                            "hasTrailingTrivia": true,
                            "trailingTrivia": [
                                {
                                    "kind": "WhitespaceTrivia",
                                    "text": " "
                                }
                            ]
                        }
                    }
                },
                "block": {
                    "kind": "Block",
                    "fullStart": 622,
                    "fullEnd": 1230,
                    "start": 622,
                    "end": 1228,
                    "fullWidth": 608,
                    "width": 606,
                    "isIncrementallyUnusable": true,
                    "openBraceToken": {
                        "kind": "OpenBraceToken",
                        "fullStart": 622,
                        "fullEnd": 625,
                        "start": 622,
                        "end": 623,
                        "fullWidth": 3,
                        "width": 1,
                        "text": "{",
                        "value": "{",
                        "valueText": "{",
                        "hasTrailingTrivia": true,
                        "hasTrailingNewLine": true,
                        "trailingTrivia": [
                            {
                                "kind": "NewLineTrivia",
                                "text": "\r\n"
                            }
                        ]
                    },
                    "statements": [
                        {
                            "kind": "VariableStatement",
                            "fullStart": 625,
                            "fullEnd": 654,
                            "start": 633,
                            "end": 652,
                            "fullWidth": 29,
                            "width": 19,
                            "modifiers": [],
                            "variableDeclaration": {
                                "kind": "VariableDeclaration",
                                "fullStart": 625,
                                "fullEnd": 651,
                                "start": 633,
                                "end": 651,
                                "fullWidth": 26,
                                "width": 18,
                                "varKeyword": {
                                    "kind": "VarKeyword",
                                    "fullStart": 625,
                                    "fullEnd": 637,
                                    "start": 633,
                                    "end": 636,
                                    "fullWidth": 12,
                                    "width": 3,
                                    "text": "var",
                                    "value": "var",
                                    "valueText": "var",
                                    "hasLeadingTrivia": true,
                                    "hasTrailingTrivia": true,
                                    "leadingTrivia": [
                                        {
                                            "kind": "WhitespaceTrivia",
                                            "text": "        "
                                        }
                                    ],
                                    "trailingTrivia": [
                                        {
                                            "kind": "WhitespaceTrivia",
                                            "text": " "
                                        }
                                    ]
                                },
                                "variableDeclarators": [
                                    {
                                        "kind": "VariableDeclarator",
                                        "fullStart": 637,
                                        "fullEnd": 651,
                                        "start": 637,
                                        "end": 651,
                                        "fullWidth": 14,
<<<<<<< HEAD
                                        "width": 14,
                                        "identifier": {
=======
                                        "propertyName": {
>>>>>>> 85e84683
                                            "kind": "IdentifierName",
                                            "fullStart": 637,
                                            "fullEnd": 643,
                                            "start": 637,
                                            "end": 642,
                                            "fullWidth": 6,
                                            "width": 5,
                                            "text": "data1",
                                            "value": "data1",
                                            "valueText": "data1",
                                            "hasTrailingTrivia": true,
                                            "trailingTrivia": [
                                                {
                                                    "kind": "WhitespaceTrivia",
                                                    "text": " "
                                                }
                                            ]
                                        },
                                        "equalsValueClause": {
                                            "kind": "EqualsValueClause",
                                            "fullStart": 643,
                                            "fullEnd": 651,
                                            "start": 643,
                                            "end": 651,
                                            "fullWidth": 8,
                                            "width": 8,
                                            "equalsToken": {
                                                "kind": "EqualsToken",
                                                "fullStart": 643,
                                                "fullEnd": 645,
                                                "start": 643,
                                                "end": 644,
                                                "fullWidth": 2,
                                                "width": 1,
                                                "text": "=",
                                                "value": "=",
                                                "valueText": "=",
                                                "hasTrailingTrivia": true,
                                                "trailingTrivia": [
                                                    {
                                                        "kind": "WhitespaceTrivia",
                                                        "text": " "
                                                    }
                                                ]
                                            },
                                            "value": {
                                                "kind": "StringLiteral",
                                                "fullStart": 645,
                                                "fullEnd": 651,
                                                "start": 645,
                                                "end": 651,
                                                "fullWidth": 6,
                                                "width": 6,
                                                "text": "\"data\"",
                                                "value": "data",
                                                "valueText": "data"
                                            }
                                        }
                                    }
                                ]
                            },
                            "semicolonToken": {
                                "kind": "SemicolonToken",
                                "fullStart": 651,
                                "fullEnd": 654,
                                "start": 651,
                                "end": 652,
                                "fullWidth": 3,
                                "width": 1,
                                "text": ";",
                                "value": ";",
                                "valueText": ";",
                                "hasTrailingTrivia": true,
                                "hasTrailingNewLine": true,
                                "trailingTrivia": [
                                    {
                                        "kind": "NewLineTrivia",
                                        "text": "\r\n"
                                    }
                                ]
                            }
                        },
                        {
                            "kind": "VariableStatement",
                            "fullStart": 654,
                            "fullEnd": 683,
                            "start": 662,
                            "end": 681,
                            "fullWidth": 29,
                            "width": 19,
                            "modifiers": [],
                            "variableDeclaration": {
                                "kind": "VariableDeclaration",
                                "fullStart": 654,
                                "fullEnd": 680,
                                "start": 662,
                                "end": 680,
                                "fullWidth": 26,
                                "width": 18,
                                "varKeyword": {
                                    "kind": "VarKeyword",
                                    "fullStart": 654,
                                    "fullEnd": 666,
                                    "start": 662,
                                    "end": 665,
                                    "fullWidth": 12,
                                    "width": 3,
                                    "text": "var",
                                    "value": "var",
                                    "valueText": "var",
                                    "hasLeadingTrivia": true,
                                    "hasTrailingTrivia": true,
                                    "leadingTrivia": [
                                        {
                                            "kind": "WhitespaceTrivia",
                                            "text": "        "
                                        }
                                    ],
                                    "trailingTrivia": [
                                        {
                                            "kind": "WhitespaceTrivia",
                                            "text": " "
                                        }
                                    ]
                                },
                                "variableDeclarators": [
                                    {
                                        "kind": "VariableDeclarator",
                                        "fullStart": 666,
                                        "fullEnd": 680,
                                        "start": 666,
                                        "end": 680,
                                        "fullWidth": 14,
<<<<<<< HEAD
                                        "width": 14,
                                        "identifier": {
=======
                                        "propertyName": {
>>>>>>> 85e84683
                                            "kind": "IdentifierName",
                                            "fullStart": 666,
                                            "fullEnd": 672,
                                            "start": 666,
                                            "end": 671,
                                            "fullWidth": 6,
                                            "width": 5,
                                            "text": "data2",
                                            "value": "data2",
                                            "valueText": "data2",
                                            "hasTrailingTrivia": true,
                                            "trailingTrivia": [
                                                {
                                                    "kind": "WhitespaceTrivia",
                                                    "text": " "
                                                }
                                            ]
                                        },
                                        "equalsValueClause": {
                                            "kind": "EqualsValueClause",
                                            "fullStart": 672,
                                            "fullEnd": 680,
                                            "start": 672,
                                            "end": 680,
                                            "fullWidth": 8,
                                            "width": 8,
                                            "equalsToken": {
                                                "kind": "EqualsToken",
                                                "fullStart": 672,
                                                "fullEnd": 674,
                                                "start": 672,
                                                "end": 673,
                                                "fullWidth": 2,
                                                "width": 1,
                                                "text": "=",
                                                "value": "=",
                                                "valueText": "=",
                                                "hasTrailingTrivia": true,
                                                "trailingTrivia": [
                                                    {
                                                        "kind": "WhitespaceTrivia",
                                                        "text": " "
                                                    }
                                                ]
                                            },
                                            "value": {
                                                "kind": "StringLiteral",
                                                "fullStart": 674,
                                                "fullEnd": 680,
                                                "start": 674,
                                                "end": 680,
                                                "fullWidth": 6,
                                                "width": 6,
                                                "text": "\"data\"",
                                                "value": "data",
                                                "valueText": "data"
                                            }
                                        }
                                    }
                                ]
                            },
                            "semicolonToken": {
                                "kind": "SemicolonToken",
                                "fullStart": 680,
                                "fullEnd": 683,
                                "start": 680,
                                "end": 681,
                                "fullWidth": 3,
                                "width": 1,
                                "text": ";",
                                "value": ";",
                                "valueText": ";",
                                "hasTrailingTrivia": true,
                                "hasTrailingNewLine": true,
                                "trailingTrivia": [
                                    {
                                        "kind": "NewLineTrivia",
                                        "text": "\r\n"
                                    }
                                ]
                            }
                        },
                        {
                            "kind": "VariableStatement",
                            "fullStart": 683,
                            "fullEnd": 802,
                            "start": 691,
                            "end": 800,
                            "fullWidth": 119,
                            "width": 109,
                            "isIncrementallyUnusable": true,
                            "modifiers": [],
                            "variableDeclaration": {
                                "kind": "VariableDeclaration",
                                "fullStart": 683,
                                "fullEnd": 799,
                                "start": 691,
                                "end": 799,
                                "fullWidth": 116,
                                "width": 108,
                                "isIncrementallyUnusable": true,
                                "varKeyword": {
                                    "kind": "VarKeyword",
                                    "fullStart": 683,
                                    "fullEnd": 695,
                                    "start": 691,
                                    "end": 694,
                                    "fullWidth": 12,
                                    "width": 3,
                                    "text": "var",
                                    "value": "var",
                                    "valueText": "var",
                                    "hasLeadingTrivia": true,
                                    "hasTrailingTrivia": true,
                                    "leadingTrivia": [
                                        {
                                            "kind": "WhitespaceTrivia",
                                            "text": "        "
                                        }
                                    ],
                                    "trailingTrivia": [
                                        {
                                            "kind": "WhitespaceTrivia",
                                            "text": " "
                                        }
                                    ]
                                },
                                "variableDeclarators": [
                                    {
                                        "kind": "VariableDeclarator",
                                        "fullStart": 695,
                                        "fullEnd": 799,
                                        "start": 695,
                                        "end": 799,
                                        "fullWidth": 104,
                                        "width": 104,
                                        "isIncrementallyUnusable": true,
                                        "propertyName": {
                                            "kind": "IdentifierName",
                                            "fullStart": 695,
                                            "fullEnd": 701,
                                            "start": 695,
                                            "end": 700,
                                            "fullWidth": 6,
                                            "width": 5,
                                            "text": "proto",
                                            "value": "proto",
                                            "valueText": "proto",
                                            "hasTrailingTrivia": true,
                                            "trailingTrivia": [
                                                {
                                                    "kind": "WhitespaceTrivia",
                                                    "text": " "
                                                }
                                            ]
                                        },
                                        "equalsValueClause": {
                                            "kind": "EqualsValueClause",
                                            "fullStart": 701,
                                            "fullEnd": 799,
                                            "start": 701,
                                            "end": 799,
                                            "fullWidth": 98,
                                            "width": 98,
                                            "isIncrementallyUnusable": true,
                                            "equalsToken": {
                                                "kind": "EqualsToken",
                                                "fullStart": 701,
                                                "fullEnd": 703,
                                                "start": 701,
                                                "end": 702,
                                                "fullWidth": 2,
                                                "width": 1,
                                                "text": "=",
                                                "value": "=",
                                                "valueText": "=",
                                                "hasTrailingTrivia": true,
                                                "trailingTrivia": [
                                                    {
                                                        "kind": "WhitespaceTrivia",
                                                        "text": " "
                                                    }
                                                ]
                                            },
                                            "value": {
                                                "kind": "ObjectLiteralExpression",
                                                "fullStart": 703,
                                                "fullEnd": 799,
                                                "start": 703,
                                                "end": 799,
                                                "fullWidth": 96,
                                                "width": 96,
                                                "isIncrementallyUnusable": true,
                                                "openBraceToken": {
                                                    "kind": "OpenBraceToken",
                                                    "fullStart": 703,
                                                    "fullEnd": 706,
                                                    "start": 703,
                                                    "end": 704,
                                                    "fullWidth": 3,
                                                    "width": 1,
                                                    "text": "{",
                                                    "value": "{",
                                                    "valueText": "{",
                                                    "hasTrailingTrivia": true,
                                                    "hasTrailingNewLine": true,
                                                    "trailingTrivia": [
                                                        {
                                                            "kind": "NewLineTrivia",
                                                            "text": "\r\n"
                                                        }
                                                    ]
                                                },
                                                "propertyAssignments": [
                                                    {
                                                        "kind": "SimplePropertyAssignment",
                                                        "fullStart": 706,
                                                        "fullEnd": 790,
                                                        "start": 718,
                                                        "end": 788,
                                                        "fullWidth": 84,
                                                        "width": 70,
                                                        "isIncrementallyUnusable": true,
                                                        "propertyName": {
                                                            "kind": "IdentifierName",
                                                            "fullStart": 706,
                                                            "fullEnd": 721,
                                                            "start": 718,
                                                            "end": 721,
                                                            "fullWidth": 15,
                                                            "width": 3,
                                                            "text": "set",
                                                            "value": "set",
                                                            "valueText": "set",
                                                            "hasLeadingTrivia": true,
                                                            "leadingTrivia": [
                                                                {
                                                                    "kind": "WhitespaceTrivia",
                                                                    "text": "            "
                                                                }
                                                            ]
                                                        },
                                                        "colonToken": {
                                                            "kind": "ColonToken",
                                                            "fullStart": 721,
                                                            "fullEnd": 723,
                                                            "start": 721,
                                                            "end": 722,
                                                            "fullWidth": 2,
                                                            "width": 1,
                                                            "text": ":",
                                                            "value": ":",
                                                            "valueText": ":",
                                                            "hasTrailingTrivia": true,
                                                            "trailingTrivia": [
                                                                {
                                                                    "kind": "WhitespaceTrivia",
                                                                    "text": " "
                                                                }
                                                            ]
                                                        },
                                                        "expression": {
                                                            "kind": "FunctionExpression",
                                                            "fullStart": 723,
                                                            "fullEnd": 790,
                                                            "start": 723,
                                                            "end": 788,
                                                            "fullWidth": 67,
                                                            "width": 65,
                                                            "functionKeyword": {
                                                                "kind": "FunctionKeyword",
                                                                "fullStart": 723,
                                                                "fullEnd": 732,
                                                                "start": 723,
                                                                "end": 731,
                                                                "fullWidth": 9,
                                                                "width": 8,
                                                                "text": "function",
                                                                "value": "function",
                                                                "valueText": "function",
                                                                "hasTrailingTrivia": true,
                                                                "trailingTrivia": [
                                                                    {
                                                                        "kind": "WhitespaceTrivia",
                                                                        "text": " "
                                                                    }
                                                                ]
                                                            },
                                                            "callSignature": {
                                                                "kind": "CallSignature",
                                                                "fullStart": 732,
                                                                "fullEnd": 740,
                                                                "start": 732,
                                                                "end": 739,
                                                                "fullWidth": 8,
                                                                "width": 7,
                                                                "parameterList": {
                                                                    "kind": "ParameterList",
                                                                    "fullStart": 732,
                                                                    "fullEnd": 740,
                                                                    "start": 732,
                                                                    "end": 739,
                                                                    "fullWidth": 8,
                                                                    "width": 7,
                                                                    "openParenToken": {
                                                                        "kind": "OpenParenToken",
                                                                        "fullStart": 732,
                                                                        "fullEnd": 733,
                                                                        "start": 732,
                                                                        "end": 733,
                                                                        "fullWidth": 1,
                                                                        "width": 1,
                                                                        "text": "(",
                                                                        "value": "(",
                                                                        "valueText": "("
                                                                    },
                                                                    "parameters": [
                                                                        {
                                                                            "kind": "Parameter",
                                                                            "fullStart": 733,
                                                                            "fullEnd": 738,
                                                                            "start": 733,
                                                                            "end": 738,
                                                                            "fullWidth": 5,
                                                                            "width": 5,
                                                                            "modifiers": [],
                                                                            "identifier": {
                                                                                "kind": "IdentifierName",
                                                                                "fullStart": 733,
                                                                                "fullEnd": 738,
                                                                                "start": 733,
                                                                                "end": 738,
                                                                                "fullWidth": 5,
                                                                                "width": 5,
                                                                                "text": "value",
                                                                                "value": "value",
                                                                                "valueText": "value"
                                                                            }
                                                                        }
                                                                    ],
                                                                    "closeParenToken": {
                                                                        "kind": "CloseParenToken",
                                                                        "fullStart": 738,
                                                                        "fullEnd": 740,
                                                                        "start": 738,
                                                                        "end": 739,
                                                                        "fullWidth": 2,
                                                                        "width": 1,
                                                                        "text": ")",
                                                                        "value": ")",
                                                                        "valueText": ")",
                                                                        "hasTrailingTrivia": true,
                                                                        "trailingTrivia": [
                                                                            {
                                                                                "kind": "WhitespaceTrivia",
                                                                                "text": " "
                                                                            }
                                                                        ]
                                                                    }
                                                                }
                                                            },
                                                            "block": {
                                                                "kind": "Block",
                                                                "fullStart": 740,
                                                                "fullEnd": 790,
                                                                "start": 740,
                                                                "end": 788,
                                                                "fullWidth": 50,
                                                                "width": 48,
                                                                "openBraceToken": {
                                                                    "kind": "OpenBraceToken",
                                                                    "fullStart": 740,
                                                                    "fullEnd": 743,
                                                                    "start": 740,
                                                                    "end": 741,
                                                                    "fullWidth": 3,
                                                                    "width": 1,
                                                                    "text": "{",
                                                                    "value": "{",
                                                                    "valueText": "{",
                                                                    "hasTrailingTrivia": true,
                                                                    "hasTrailingNewLine": true,
                                                                    "trailingTrivia": [
                                                                        {
                                                                            "kind": "NewLineTrivia",
                                                                            "text": "\r\n"
                                                                        }
                                                                    ]
                                                                },
                                                                "statements": [
                                                                    {
                                                                        "kind": "ExpressionStatement",
                                                                        "fullStart": 743,
                                                                        "fullEnd": 775,
                                                                        "start": 759,
                                                                        "end": 773,
                                                                        "fullWidth": 32,
                                                                        "width": 14,
                                                                        "expression": {
                                                                            "kind": "AssignmentExpression",
                                                                            "fullStart": 743,
                                                                            "fullEnd": 772,
                                                                            "start": 759,
                                                                            "end": 772,
                                                                            "fullWidth": 29,
                                                                            "width": 13,
                                                                            "left": {
                                                                                "kind": "IdentifierName",
                                                                                "fullStart": 743,
                                                                                "fullEnd": 765,
                                                                                "start": 759,
                                                                                "end": 764,
                                                                                "fullWidth": 22,
                                                                                "width": 5,
                                                                                "text": "data2",
                                                                                "value": "data2",
                                                                                "valueText": "data2",
                                                                                "hasLeadingTrivia": true,
                                                                                "hasTrailingTrivia": true,
                                                                                "leadingTrivia": [
                                                                                    {
                                                                                        "kind": "WhitespaceTrivia",
                                                                                        "text": "                "
                                                                                    }
                                                                                ],
                                                                                "trailingTrivia": [
                                                                                    {
                                                                                        "kind": "WhitespaceTrivia",
                                                                                        "text": " "
                                                                                    }
                                                                                ]
                                                                            },
                                                                            "operatorToken": {
                                                                                "kind": "EqualsToken",
                                                                                "fullStart": 765,
                                                                                "fullEnd": 767,
                                                                                "start": 765,
                                                                                "end": 766,
                                                                                "fullWidth": 2,
                                                                                "width": 1,
                                                                                "text": "=",
                                                                                "value": "=",
                                                                                "valueText": "=",
                                                                                "hasTrailingTrivia": true,
                                                                                "trailingTrivia": [
                                                                                    {
                                                                                        "kind": "WhitespaceTrivia",
                                                                                        "text": " "
                                                                                    }
                                                                                ]
                                                                            },
                                                                            "right": {
                                                                                "kind": "IdentifierName",
                                                                                "fullStart": 767,
                                                                                "fullEnd": 772,
                                                                                "start": 767,
                                                                                "end": 772,
                                                                                "fullWidth": 5,
                                                                                "width": 5,
                                                                                "text": "value",
                                                                                "value": "value",
                                                                                "valueText": "value"
                                                                            }
                                                                        },
                                                                        "semicolonToken": {
                                                                            "kind": "SemicolonToken",
                                                                            "fullStart": 772,
                                                                            "fullEnd": 775,
                                                                            "start": 772,
                                                                            "end": 773,
                                                                            "fullWidth": 3,
                                                                            "width": 1,
                                                                            "text": ";",
                                                                            "value": ";",
                                                                            "valueText": ";",
                                                                            "hasTrailingTrivia": true,
                                                                            "hasTrailingNewLine": true,
                                                                            "trailingTrivia": [
                                                                                {
                                                                                    "kind": "NewLineTrivia",
                                                                                    "text": "\r\n"
                                                                                }
                                                                            ]
                                                                        }
                                                                    }
                                                                ],
                                                                "closeBraceToken": {
                                                                    "kind": "CloseBraceToken",
                                                                    "fullStart": 775,
                                                                    "fullEnd": 790,
                                                                    "start": 787,
                                                                    "end": 788,
                                                                    "fullWidth": 15,
                                                                    "width": 1,
                                                                    "text": "}",
                                                                    "value": "}",
                                                                    "valueText": "}",
                                                                    "hasLeadingTrivia": true,
                                                                    "hasTrailingTrivia": true,
                                                                    "hasTrailingNewLine": true,
                                                                    "leadingTrivia": [
                                                                        {
                                                                            "kind": "WhitespaceTrivia",
                                                                            "text": "            "
                                                                        }
                                                                    ],
                                                                    "trailingTrivia": [
                                                                        {
                                                                            "kind": "NewLineTrivia",
                                                                            "text": "\r\n"
                                                                        }
                                                                    ]
                                                                }
                                                            }
                                                        }
                                                    }
                                                ],
                                                "closeBraceToken": {
                                                    "kind": "CloseBraceToken",
                                                    "fullStart": 790,
                                                    "fullEnd": 799,
                                                    "start": 798,
                                                    "end": 799,
                                                    "fullWidth": 9,
                                                    "width": 1,
                                                    "text": "}",
                                                    "value": "}",
                                                    "valueText": "}",
                                                    "hasLeadingTrivia": true,
                                                    "leadingTrivia": [
                                                        {
                                                            "kind": "WhitespaceTrivia",
                                                            "text": "        "
                                                        }
                                                    ]
                                                }
                                            }
                                        }
                                    }
                                ]
                            },
                            "semicolonToken": {
                                "kind": "SemicolonToken",
                                "fullStart": 799,
                                "fullEnd": 802,
                                "start": 799,
                                "end": 800,
                                "fullWidth": 3,
                                "width": 1,
                                "text": ";",
                                "value": ";",
                                "valueText": ";",
                                "hasTrailingTrivia": true,
                                "hasTrailingNewLine": true,
                                "trailingTrivia": [
                                    {
                                        "kind": "NewLineTrivia",
                                        "text": "\r\n"
                                    }
                                ]
                            }
                        },
                        {
                            "kind": "VariableStatement",
                            "fullStart": 802,
                            "fullEnd": 840,
                            "start": 812,
                            "end": 838,
                            "fullWidth": 38,
                            "width": 26,
                            "modifiers": [],
                            "variableDeclaration": {
                                "kind": "VariableDeclaration",
                                "fullStart": 802,
                                "fullEnd": 837,
                                "start": 812,
                                "end": 837,
                                "fullWidth": 35,
                                "width": 25,
                                "varKeyword": {
                                    "kind": "VarKeyword",
                                    "fullStart": 802,
                                    "fullEnd": 816,
                                    "start": 812,
                                    "end": 815,
                                    "fullWidth": 14,
                                    "width": 3,
                                    "text": "var",
                                    "value": "var",
                                    "valueText": "var",
                                    "hasLeadingTrivia": true,
                                    "hasLeadingNewLine": true,
                                    "hasTrailingTrivia": true,
                                    "leadingTrivia": [
                                        {
                                            "kind": "NewLineTrivia",
                                            "text": "\r\n"
                                        },
                                        {
                                            "kind": "WhitespaceTrivia",
                                            "text": "        "
                                        }
                                    ],
                                    "trailingTrivia": [
                                        {
                                            "kind": "WhitespaceTrivia",
                                            "text": " "
                                        }
                                    ]
                                },
                                "variableDeclarators": [
                                    {
                                        "kind": "VariableDeclarator",
                                        "fullStart": 816,
                                        "fullEnd": 837,
                                        "start": 816,
                                        "end": 837,
                                        "fullWidth": 21,
<<<<<<< HEAD
                                        "width": 21,
                                        "identifier": {
=======
                                        "propertyName": {
>>>>>>> 85e84683
                                            "kind": "IdentifierName",
                                            "fullStart": 816,
                                            "fullEnd": 820,
                                            "start": 816,
                                            "end": 819,
                                            "fullWidth": 4,
                                            "width": 3,
                                            "text": "Con",
                                            "value": "Con",
                                            "valueText": "Con",
                                            "hasTrailingTrivia": true,
                                            "trailingTrivia": [
                                                {
                                                    "kind": "WhitespaceTrivia",
                                                    "text": " "
                                                }
                                            ]
                                        },
                                        "equalsValueClause": {
                                            "kind": "EqualsValueClause",
                                            "fullStart": 820,
                                            "fullEnd": 837,
                                            "start": 820,
                                            "end": 837,
                                            "fullWidth": 17,
                                            "width": 17,
                                            "equalsToken": {
                                                "kind": "EqualsToken",
                                                "fullStart": 820,
                                                "fullEnd": 822,
                                                "start": 820,
                                                "end": 821,
                                                "fullWidth": 2,
                                                "width": 1,
                                                "text": "=",
                                                "value": "=",
                                                "valueText": "=",
                                                "hasTrailingTrivia": true,
                                                "trailingTrivia": [
                                                    {
                                                        "kind": "WhitespaceTrivia",
                                                        "text": " "
                                                    }
                                                ]
                                            },
                                            "value": {
                                                "kind": "FunctionExpression",
                                                "fullStart": 822,
                                                "fullEnd": 837,
                                                "start": 822,
                                                "end": 837,
                                                "fullWidth": 15,
                                                "width": 15,
                                                "functionKeyword": {
                                                    "kind": "FunctionKeyword",
                                                    "fullStart": 822,
                                                    "fullEnd": 831,
                                                    "start": 822,
                                                    "end": 830,
                                                    "fullWidth": 9,
                                                    "width": 8,
                                                    "text": "function",
                                                    "value": "function",
                                                    "valueText": "function",
                                                    "hasTrailingTrivia": true,
                                                    "trailingTrivia": [
                                                        {
                                                            "kind": "WhitespaceTrivia",
                                                            "text": " "
                                                        }
                                                    ]
                                                },
                                                "callSignature": {
                                                    "kind": "CallSignature",
                                                    "fullStart": 831,
                                                    "fullEnd": 834,
                                                    "start": 831,
                                                    "end": 833,
                                                    "fullWidth": 3,
                                                    "width": 2,
                                                    "parameterList": {
                                                        "kind": "ParameterList",
                                                        "fullStart": 831,
                                                        "fullEnd": 834,
                                                        "start": 831,
                                                        "end": 833,
                                                        "fullWidth": 3,
                                                        "width": 2,
                                                        "openParenToken": {
                                                            "kind": "OpenParenToken",
                                                            "fullStart": 831,
                                                            "fullEnd": 832,
                                                            "start": 831,
                                                            "end": 832,
                                                            "fullWidth": 1,
                                                            "width": 1,
                                                            "text": "(",
                                                            "value": "(",
                                                            "valueText": "("
                                                        },
                                                        "parameters": [],
                                                        "closeParenToken": {
                                                            "kind": "CloseParenToken",
                                                            "fullStart": 832,
                                                            "fullEnd": 834,
                                                            "start": 832,
                                                            "end": 833,
                                                            "fullWidth": 2,
                                                            "width": 1,
                                                            "text": ")",
                                                            "value": ")",
                                                            "valueText": ")",
                                                            "hasTrailingTrivia": true,
                                                            "trailingTrivia": [
                                                                {
                                                                    "kind": "WhitespaceTrivia",
                                                                    "text": " "
                                                                }
                                                            ]
                                                        }
                                                    }
                                                },
                                                "block": {
                                                    "kind": "Block",
                                                    "fullStart": 834,
                                                    "fullEnd": 837,
                                                    "start": 834,
                                                    "end": 837,
                                                    "fullWidth": 3,
                                                    "width": 3,
                                                    "openBraceToken": {
                                                        "kind": "OpenBraceToken",
                                                        "fullStart": 834,
                                                        "fullEnd": 836,
                                                        "start": 834,
                                                        "end": 835,
                                                        "fullWidth": 2,
                                                        "width": 1,
                                                        "text": "{",
                                                        "value": "{",
                                                        "valueText": "{",
                                                        "hasTrailingTrivia": true,
                                                        "trailingTrivia": [
                                                            {
                                                                "kind": "WhitespaceTrivia",
                                                                "text": " "
                                                            }
                                                        ]
                                                    },
                                                    "statements": [],
                                                    "closeBraceToken": {
                                                        "kind": "CloseBraceToken",
                                                        "fullStart": 836,
                                                        "fullEnd": 837,
                                                        "start": 836,
                                                        "end": 837,
                                                        "fullWidth": 1,
                                                        "width": 1,
                                                        "text": "}",
                                                        "value": "}",
                                                        "valueText": "}"
                                                    }
                                                }
                                            }
                                        }
                                    }
                                ]
                            },
                            "semicolonToken": {
                                "kind": "SemicolonToken",
                                "fullStart": 837,
                                "fullEnd": 840,
                                "start": 837,
                                "end": 838,
                                "fullWidth": 3,
                                "width": 1,
                                "text": ";",
                                "value": ";",
                                "valueText": ";",
                                "hasTrailingTrivia": true,
                                "hasTrailingNewLine": true,
                                "trailingTrivia": [
                                    {
                                        "kind": "NewLineTrivia",
                                        "text": "\r\n"
                                    }
                                ]
                            }
                        },
                        {
                            "kind": "ExpressionStatement",
                            "fullStart": 840,
                            "fullEnd": 872,
                            "start": 848,
                            "end": 870,
                            "fullWidth": 32,
                            "width": 22,
                            "expression": {
                                "kind": "AssignmentExpression",
                                "fullStart": 840,
                                "fullEnd": 869,
                                "start": 848,
                                "end": 869,
                                "fullWidth": 29,
                                "width": 21,
                                "left": {
                                    "kind": "MemberAccessExpression",
                                    "fullStart": 840,
                                    "fullEnd": 862,
                                    "start": 848,
                                    "end": 861,
                                    "fullWidth": 22,
                                    "width": 13,
                                    "expression": {
                                        "kind": "IdentifierName",
                                        "fullStart": 840,
                                        "fullEnd": 851,
                                        "start": 848,
                                        "end": 851,
                                        "fullWidth": 11,
                                        "width": 3,
                                        "text": "Con",
                                        "value": "Con",
                                        "valueText": "Con",
                                        "hasLeadingTrivia": true,
                                        "leadingTrivia": [
                                            {
                                                "kind": "WhitespaceTrivia",
                                                "text": "        "
                                            }
                                        ]
                                    },
                                    "dotToken": {
                                        "kind": "DotToken",
                                        "fullStart": 851,
                                        "fullEnd": 852,
                                        "start": 851,
                                        "end": 852,
                                        "fullWidth": 1,
                                        "width": 1,
                                        "text": ".",
                                        "value": ".",
                                        "valueText": "."
                                    },
                                    "name": {
                                        "kind": "IdentifierName",
                                        "fullStart": 852,
                                        "fullEnd": 862,
                                        "start": 852,
                                        "end": 861,
                                        "fullWidth": 10,
                                        "width": 9,
                                        "text": "prototype",
                                        "value": "prototype",
                                        "valueText": "prototype",
                                        "hasTrailingTrivia": true,
                                        "trailingTrivia": [
                                            {
                                                "kind": "WhitespaceTrivia",
                                                "text": " "
                                            }
                                        ]
                                    }
                                },
                                "operatorToken": {
                                    "kind": "EqualsToken",
                                    "fullStart": 862,
                                    "fullEnd": 864,
                                    "start": 862,
                                    "end": 863,
                                    "fullWidth": 2,
                                    "width": 1,
                                    "text": "=",
                                    "value": "=",
                                    "valueText": "=",
                                    "hasTrailingTrivia": true,
                                    "trailingTrivia": [
                                        {
                                            "kind": "WhitespaceTrivia",
                                            "text": " "
                                        }
                                    ]
                                },
                                "right": {
                                    "kind": "IdentifierName",
                                    "fullStart": 864,
                                    "fullEnd": 869,
                                    "start": 864,
                                    "end": 869,
                                    "fullWidth": 5,
                                    "width": 5,
                                    "text": "proto",
                                    "value": "proto",
                                    "valueText": "proto"
                                }
                            },
                            "semicolonToken": {
                                "kind": "SemicolonToken",
                                "fullStart": 869,
                                "fullEnd": 872,
                                "start": 869,
                                "end": 870,
                                "fullWidth": 3,
                                "width": 1,
                                "text": ";",
                                "value": ";",
                                "valueText": ";",
                                "hasTrailingTrivia": true,
                                "hasTrailingNewLine": true,
                                "trailingTrivia": [
                                    {
                                        "kind": "NewLineTrivia",
                                        "text": "\r\n"
                                    }
                                ]
                            }
                        },
                        {
                            "kind": "VariableStatement",
                            "fullStart": 872,
                            "fullEnd": 906,
                            "start": 882,
                            "end": 904,
                            "fullWidth": 34,
                            "width": 22,
                            "modifiers": [],
                            "variableDeclaration": {
                                "kind": "VariableDeclaration",
                                "fullStart": 872,
                                "fullEnd": 903,
                                "start": 882,
                                "end": 903,
                                "fullWidth": 31,
                                "width": 21,
                                "varKeyword": {
                                    "kind": "VarKeyword",
                                    "fullStart": 872,
                                    "fullEnd": 886,
                                    "start": 882,
                                    "end": 885,
                                    "fullWidth": 14,
                                    "width": 3,
                                    "text": "var",
                                    "value": "var",
                                    "valueText": "var",
                                    "hasLeadingTrivia": true,
                                    "hasLeadingNewLine": true,
                                    "hasTrailingTrivia": true,
                                    "leadingTrivia": [
                                        {
                                            "kind": "NewLineTrivia",
                                            "text": "\r\n"
                                        },
                                        {
                                            "kind": "WhitespaceTrivia",
                                            "text": "        "
                                        }
                                    ],
                                    "trailingTrivia": [
                                        {
                                            "kind": "WhitespaceTrivia",
                                            "text": " "
                                        }
                                    ]
                                },
                                "variableDeclarators": [
                                    {
                                        "kind": "VariableDeclarator",
                                        "fullStart": 886,
                                        "fullEnd": 903,
                                        "start": 886,
                                        "end": 903,
                                        "fullWidth": 17,
<<<<<<< HEAD
                                        "width": 17,
                                        "identifier": {
=======
                                        "propertyName": {
>>>>>>> 85e84683
                                            "kind": "IdentifierName",
                                            "fullStart": 886,
                                            "fullEnd": 892,
                                            "start": 886,
                                            "end": 891,
                                            "fullWidth": 6,
                                            "width": 5,
                                            "text": "child",
                                            "value": "child",
                                            "valueText": "child",
                                            "hasTrailingTrivia": true,
                                            "trailingTrivia": [
                                                {
                                                    "kind": "WhitespaceTrivia",
                                                    "text": " "
                                                }
                                            ]
                                        },
                                        "equalsValueClause": {
                                            "kind": "EqualsValueClause",
                                            "fullStart": 892,
                                            "fullEnd": 903,
                                            "start": 892,
                                            "end": 903,
                                            "fullWidth": 11,
                                            "width": 11,
                                            "equalsToken": {
                                                "kind": "EqualsToken",
                                                "fullStart": 892,
                                                "fullEnd": 894,
                                                "start": 892,
                                                "end": 893,
                                                "fullWidth": 2,
                                                "width": 1,
                                                "text": "=",
                                                "value": "=",
                                                "valueText": "=",
                                                "hasTrailingTrivia": true,
                                                "trailingTrivia": [
                                                    {
                                                        "kind": "WhitespaceTrivia",
                                                        "text": " "
                                                    }
                                                ]
                                            },
                                            "value": {
                                                "kind": "ObjectCreationExpression",
                                                "fullStart": 894,
                                                "fullEnd": 903,
                                                "start": 894,
                                                "end": 903,
                                                "fullWidth": 9,
                                                "width": 9,
                                                "newKeyword": {
                                                    "kind": "NewKeyword",
                                                    "fullStart": 894,
                                                    "fullEnd": 898,
                                                    "start": 894,
                                                    "end": 897,
                                                    "fullWidth": 4,
                                                    "width": 3,
                                                    "text": "new",
                                                    "value": "new",
                                                    "valueText": "new",
                                                    "hasTrailingTrivia": true,
                                                    "trailingTrivia": [
                                                        {
                                                            "kind": "WhitespaceTrivia",
                                                            "text": " "
                                                        }
                                                    ]
                                                },
                                                "expression": {
                                                    "kind": "IdentifierName",
                                                    "fullStart": 898,
                                                    "fullEnd": 901,
                                                    "start": 898,
                                                    "end": 901,
                                                    "fullWidth": 3,
                                                    "width": 3,
                                                    "text": "Con",
                                                    "value": "Con",
                                                    "valueText": "Con"
                                                },
                                                "argumentList": {
                                                    "kind": "ArgumentList",
                                                    "fullStart": 901,
                                                    "fullEnd": 903,
                                                    "start": 901,
                                                    "end": 903,
                                                    "fullWidth": 2,
                                                    "width": 2,
                                                    "openParenToken": {
                                                        "kind": "OpenParenToken",
                                                        "fullStart": 901,
                                                        "fullEnd": 902,
                                                        "start": 901,
                                                        "end": 902,
                                                        "fullWidth": 1,
                                                        "width": 1,
                                                        "text": "(",
                                                        "value": "(",
                                                        "valueText": "("
                                                    },
                                                    "arguments": [],
                                                    "closeParenToken": {
                                                        "kind": "CloseParenToken",
                                                        "fullStart": 902,
                                                        "fullEnd": 903,
                                                        "start": 902,
                                                        "end": 903,
                                                        "fullWidth": 1,
                                                        "width": 1,
                                                        "text": ")",
                                                        "value": ")",
                                                        "valueText": ")"
                                                    }
                                                }
                                            }
                                        }
                                    }
                                ]
                            },
                            "semicolonToken": {
                                "kind": "SemicolonToken",
                                "fullStart": 903,
                                "fullEnd": 906,
                                "start": 903,
                                "end": 904,
                                "fullWidth": 3,
                                "width": 1,
                                "text": ";",
                                "value": ";",
                                "valueText": ";",
                                "hasTrailingTrivia": true,
                                "hasTrailingNewLine": true,
                                "trailingTrivia": [
                                    {
                                        "kind": "NewLineTrivia",
                                        "text": "\r\n"
                                    }
                                ]
                            }
                        },
                        {
                            "kind": "ExpressionStatement",
                            "fullStart": 906,
                            "fullEnd": 986,
                            "start": 914,
                            "end": 984,
                            "fullWidth": 80,
                            "width": 70,
                            "isIncrementallyUnusable": true,
                            "expression": {
                                "kind": "AssignmentExpression",
                                "fullStart": 906,
                                "fullEnd": 983,
                                "start": 914,
                                "end": 983,
                                "fullWidth": 77,
                                "width": 69,
                                "isIncrementallyUnusable": true,
                                "left": {
                                    "kind": "MemberAccessExpression",
                                    "fullStart": 906,
                                    "fullEnd": 924,
                                    "start": 914,
                                    "end": 923,
                                    "fullWidth": 18,
                                    "width": 9,
                                    "isIncrementallyUnusable": true,
                                    "expression": {
                                        "kind": "IdentifierName",
                                        "fullStart": 906,
                                        "fullEnd": 919,
                                        "start": 914,
                                        "end": 919,
                                        "fullWidth": 13,
                                        "width": 5,
                                        "text": "child",
                                        "value": "child",
                                        "valueText": "child",
                                        "hasLeadingTrivia": true,
                                        "leadingTrivia": [
                                            {
                                                "kind": "WhitespaceTrivia",
                                                "text": "        "
                                            }
                                        ]
                                    },
                                    "dotToken": {
                                        "kind": "DotToken",
                                        "fullStart": 919,
                                        "fullEnd": 920,
                                        "start": 919,
                                        "end": 920,
                                        "fullWidth": 1,
                                        "width": 1,
                                        "text": ".",
                                        "value": ".",
                                        "valueText": "."
                                    },
                                    "name": {
                                        "kind": "IdentifierName",
                                        "fullStart": 920,
                                        "fullEnd": 924,
                                        "start": 920,
                                        "end": 923,
                                        "fullWidth": 4,
                                        "width": 3,
                                        "text": "set",
                                        "value": "set",
                                        "valueText": "set",
                                        "hasTrailingTrivia": true,
                                        "trailingTrivia": [
                                            {
                                                "kind": "WhitespaceTrivia",
                                                "text": " "
                                            }
                                        ]
                                    }
                                },
                                "operatorToken": {
                                    "kind": "EqualsToken",
                                    "fullStart": 924,
                                    "fullEnd": 926,
                                    "start": 924,
                                    "end": 925,
                                    "fullWidth": 2,
                                    "width": 1,
                                    "text": "=",
                                    "value": "=",
                                    "valueText": "=",
                                    "hasTrailingTrivia": true,
                                    "trailingTrivia": [
                                        {
                                            "kind": "WhitespaceTrivia",
                                            "text": " "
                                        }
                                    ]
                                },
                                "right": {
                                    "kind": "FunctionExpression",
                                    "fullStart": 926,
                                    "fullEnd": 983,
                                    "start": 926,
                                    "end": 983,
                                    "fullWidth": 57,
                                    "width": 57,
                                    "functionKeyword": {
                                        "kind": "FunctionKeyword",
                                        "fullStart": 926,
                                        "fullEnd": 935,
                                        "start": 926,
                                        "end": 934,
                                        "fullWidth": 9,
                                        "width": 8,
                                        "text": "function",
                                        "value": "function",
                                        "valueText": "function",
                                        "hasTrailingTrivia": true,
                                        "trailingTrivia": [
                                            {
                                                "kind": "WhitespaceTrivia",
                                                "text": " "
                                            }
                                        ]
                                    },
                                    "callSignature": {
                                        "kind": "CallSignature",
                                        "fullStart": 935,
                                        "fullEnd": 943,
                                        "start": 935,
                                        "end": 942,
                                        "fullWidth": 8,
                                        "width": 7,
                                        "parameterList": {
                                            "kind": "ParameterList",
                                            "fullStart": 935,
                                            "fullEnd": 943,
                                            "start": 935,
                                            "end": 942,
                                            "fullWidth": 8,
                                            "width": 7,
                                            "openParenToken": {
                                                "kind": "OpenParenToken",
                                                "fullStart": 935,
                                                "fullEnd": 936,
                                                "start": 935,
                                                "end": 936,
                                                "fullWidth": 1,
                                                "width": 1,
                                                "text": "(",
                                                "value": "(",
                                                "valueText": "("
                                            },
                                            "parameters": [
                                                {
                                                    "kind": "Parameter",
                                                    "fullStart": 936,
                                                    "fullEnd": 941,
                                                    "start": 936,
                                                    "end": 941,
                                                    "fullWidth": 5,
                                                    "width": 5,
                                                    "modifiers": [],
                                                    "identifier": {
                                                        "kind": "IdentifierName",
                                                        "fullStart": 936,
                                                        "fullEnd": 941,
                                                        "start": 936,
                                                        "end": 941,
                                                        "fullWidth": 5,
                                                        "width": 5,
                                                        "text": "value",
                                                        "value": "value",
                                                        "valueText": "value"
                                                    }
                                                }
                                            ],
                                            "closeParenToken": {
                                                "kind": "CloseParenToken",
                                                "fullStart": 941,
                                                "fullEnd": 943,
                                                "start": 941,
                                                "end": 942,
                                                "fullWidth": 2,
                                                "width": 1,
                                                "text": ")",
                                                "value": ")",
                                                "valueText": ")",
                                                "hasTrailingTrivia": true,
                                                "trailingTrivia": [
                                                    {
                                                        "kind": "WhitespaceTrivia",
                                                        "text": " "
                                                    }
                                                ]
                                            }
                                        }
                                    },
                                    "block": {
                                        "kind": "Block",
                                        "fullStart": 943,
                                        "fullEnd": 983,
                                        "start": 943,
                                        "end": 983,
                                        "fullWidth": 40,
                                        "width": 40,
                                        "openBraceToken": {
                                            "kind": "OpenBraceToken",
                                            "fullStart": 943,
                                            "fullEnd": 946,
                                            "start": 943,
                                            "end": 944,
                                            "fullWidth": 3,
                                            "width": 1,
                                            "text": "{",
                                            "value": "{",
                                            "valueText": "{",
                                            "hasTrailingTrivia": true,
                                            "hasTrailingNewLine": true,
                                            "trailingTrivia": [
                                                {
                                                    "kind": "NewLineTrivia",
                                                    "text": "\r\n"
                                                }
                                            ]
                                        },
                                        "statements": [
                                            {
                                                "kind": "ExpressionStatement",
                                                "fullStart": 946,
                                                "fullEnd": 974,
                                                "start": 958,
                                                "end": 972,
                                                "fullWidth": 28,
                                                "width": 14,
                                                "expression": {
                                                    "kind": "AssignmentExpression",
                                                    "fullStart": 946,
                                                    "fullEnd": 971,
                                                    "start": 958,
                                                    "end": 971,
                                                    "fullWidth": 25,
                                                    "width": 13,
                                                    "left": {
                                                        "kind": "IdentifierName",
                                                        "fullStart": 946,
                                                        "fullEnd": 964,
                                                        "start": 958,
                                                        "end": 963,
                                                        "fullWidth": 18,
                                                        "width": 5,
                                                        "text": "data1",
                                                        "value": "data1",
                                                        "valueText": "data1",
                                                        "hasLeadingTrivia": true,
                                                        "hasTrailingTrivia": true,
                                                        "leadingTrivia": [
                                                            {
                                                                "kind": "WhitespaceTrivia",
                                                                "text": "            "
                                                            }
                                                        ],
                                                        "trailingTrivia": [
                                                            {
                                                                "kind": "WhitespaceTrivia",
                                                                "text": " "
                                                            }
                                                        ]
                                                    },
                                                    "operatorToken": {
                                                        "kind": "EqualsToken",
                                                        "fullStart": 964,
                                                        "fullEnd": 966,
                                                        "start": 964,
                                                        "end": 965,
                                                        "fullWidth": 2,
                                                        "width": 1,
                                                        "text": "=",
                                                        "value": "=",
                                                        "valueText": "=",
                                                        "hasTrailingTrivia": true,
                                                        "trailingTrivia": [
                                                            {
                                                                "kind": "WhitespaceTrivia",
                                                                "text": " "
                                                            }
                                                        ]
                                                    },
                                                    "right": {
                                                        "kind": "IdentifierName",
                                                        "fullStart": 966,
                                                        "fullEnd": 971,
                                                        "start": 966,
                                                        "end": 971,
                                                        "fullWidth": 5,
                                                        "width": 5,
                                                        "text": "value",
                                                        "value": "value",
                                                        "valueText": "value"
                                                    }
                                                },
                                                "semicolonToken": {
                                                    "kind": "SemicolonToken",
                                                    "fullStart": 971,
                                                    "fullEnd": 974,
                                                    "start": 971,
                                                    "end": 972,
                                                    "fullWidth": 3,
                                                    "width": 1,
                                                    "text": ";",
                                                    "value": ";",
                                                    "valueText": ";",
                                                    "hasTrailingTrivia": true,
                                                    "hasTrailingNewLine": true,
                                                    "trailingTrivia": [
                                                        {
                                                            "kind": "NewLineTrivia",
                                                            "text": "\r\n"
                                                        }
                                                    ]
                                                }
                                            }
                                        ],
                                        "closeBraceToken": {
                                            "kind": "CloseBraceToken",
                                            "fullStart": 974,
                                            "fullEnd": 983,
                                            "start": 982,
                                            "end": 983,
                                            "fullWidth": 9,
                                            "width": 1,
                                            "text": "}",
                                            "value": "}",
                                            "valueText": "}",
                                            "hasLeadingTrivia": true,
                                            "leadingTrivia": [
                                                {
                                                    "kind": "WhitespaceTrivia",
                                                    "text": "        "
                                                }
                                            ]
                                        }
                                    }
                                }
                            },
                            "semicolonToken": {
                                "kind": "SemicolonToken",
                                "fullStart": 983,
                                "fullEnd": 986,
                                "start": 983,
                                "end": 984,
                                "fullWidth": 3,
                                "width": 1,
                                "text": ";",
                                "value": ";",
                                "valueText": ";",
                                "hasTrailingTrivia": true,
                                "hasTrailingNewLine": true,
                                "trailingTrivia": [
                                    {
                                        "kind": "NewLineTrivia",
                                        "text": "\r\n"
                                    }
                                ]
                            }
                        },
                        {
                            "kind": "VariableStatement",
                            "fullStart": 986,
                            "fullEnd": 1011,
                            "start": 996,
                            "end": 1009,
                            "fullWidth": 25,
                            "width": 13,
                            "modifiers": [],
                            "variableDeclaration": {
                                "kind": "VariableDeclaration",
                                "fullStart": 986,
                                "fullEnd": 1008,
                                "start": 996,
                                "end": 1008,
                                "fullWidth": 22,
                                "width": 12,
                                "varKeyword": {
                                    "kind": "VarKeyword",
                                    "fullStart": 986,
                                    "fullEnd": 1000,
                                    "start": 996,
                                    "end": 999,
                                    "fullWidth": 14,
                                    "width": 3,
                                    "text": "var",
                                    "value": "var",
                                    "valueText": "var",
                                    "hasLeadingTrivia": true,
                                    "hasLeadingNewLine": true,
                                    "hasTrailingTrivia": true,
                                    "leadingTrivia": [
                                        {
                                            "kind": "NewLineTrivia",
                                            "text": "\r\n"
                                        },
                                        {
                                            "kind": "WhitespaceTrivia",
                                            "text": "        "
                                        }
                                    ],
                                    "trailingTrivia": [
                                        {
                                            "kind": "WhitespaceTrivia",
                                            "text": " "
                                        }
                                    ]
                                },
                                "variableDeclarators": [
                                    {
                                        "kind": "VariableDeclarator",
                                        "fullStart": 1000,
                                        "fullEnd": 1008,
                                        "start": 1000,
                                        "end": 1008,
                                        "fullWidth": 8,
<<<<<<< HEAD
                                        "width": 8,
                                        "identifier": {
=======
                                        "propertyName": {
>>>>>>> 85e84683
                                            "kind": "IdentifierName",
                                            "fullStart": 1000,
                                            "fullEnd": 1004,
                                            "start": 1000,
                                            "end": 1003,
                                            "fullWidth": 4,
                                            "width": 3,
                                            "text": "obj",
                                            "value": "obj",
                                            "valueText": "obj",
                                            "hasTrailingTrivia": true,
                                            "trailingTrivia": [
                                                {
                                                    "kind": "WhitespaceTrivia",
                                                    "text": " "
                                                }
                                            ]
                                        },
                                        "equalsValueClause": {
                                            "kind": "EqualsValueClause",
                                            "fullStart": 1004,
                                            "fullEnd": 1008,
                                            "start": 1004,
                                            "end": 1008,
                                            "fullWidth": 4,
                                            "width": 4,
                                            "equalsToken": {
                                                "kind": "EqualsToken",
                                                "fullStart": 1004,
                                                "fullEnd": 1006,
                                                "start": 1004,
                                                "end": 1005,
                                                "fullWidth": 2,
                                                "width": 1,
                                                "text": "=",
                                                "value": "=",
                                                "valueText": "=",
                                                "hasTrailingTrivia": true,
                                                "trailingTrivia": [
                                                    {
                                                        "kind": "WhitespaceTrivia",
                                                        "text": " "
                                                    }
                                                ]
                                            },
                                            "value": {
                                                "kind": "ObjectLiteralExpression",
                                                "fullStart": 1006,
                                                "fullEnd": 1008,
                                                "start": 1006,
                                                "end": 1008,
                                                "fullWidth": 2,
                                                "width": 2,
                                                "openBraceToken": {
                                                    "kind": "OpenBraceToken",
                                                    "fullStart": 1006,
                                                    "fullEnd": 1007,
                                                    "start": 1006,
                                                    "end": 1007,
                                                    "fullWidth": 1,
                                                    "width": 1,
                                                    "text": "{",
                                                    "value": "{",
                                                    "valueText": "{"
                                                },
                                                "propertyAssignments": [],
                                                "closeBraceToken": {
                                                    "kind": "CloseBraceToken",
                                                    "fullStart": 1007,
                                                    "fullEnd": 1008,
                                                    "start": 1007,
                                                    "end": 1008,
                                                    "fullWidth": 1,
                                                    "width": 1,
                                                    "text": "}",
                                                    "value": "}",
                                                    "valueText": "}"
                                                }
                                            }
                                        }
                                    }
                                ]
                            },
                            "semicolonToken": {
                                "kind": "SemicolonToken",
                                "fullStart": 1008,
                                "fullEnd": 1011,
                                "start": 1008,
                                "end": 1009,
                                "fullWidth": 3,
                                "width": 1,
                                "text": ";",
                                "value": ";",
                                "valueText": ";",
                                "hasTrailingTrivia": true,
                                "hasTrailingNewLine": true,
                                "trailingTrivia": [
                                    {
                                        "kind": "NewLineTrivia",
                                        "text": "\r\n"
                                    }
                                ]
                            }
                        },
                        {
                            "kind": "ExpressionStatement",
                            "fullStart": 1011,
                            "fullEnd": 1091,
                            "start": 1021,
                            "end": 1089,
                            "fullWidth": 80,
                            "width": 68,
                            "expression": {
                                "kind": "InvocationExpression",
                                "fullStart": 1011,
                                "fullEnd": 1088,
                                "start": 1021,
                                "end": 1088,
                                "fullWidth": 77,
                                "width": 67,
                                "expression": {
                                    "kind": "MemberAccessExpression",
                                    "fullStart": 1011,
                                    "fullEnd": 1044,
                                    "start": 1021,
                                    "end": 1044,
                                    "fullWidth": 33,
                                    "width": 23,
                                    "expression": {
                                        "kind": "IdentifierName",
                                        "fullStart": 1011,
                                        "fullEnd": 1027,
                                        "start": 1021,
                                        "end": 1027,
                                        "fullWidth": 16,
                                        "width": 6,
                                        "text": "Object",
                                        "value": "Object",
                                        "valueText": "Object",
                                        "hasLeadingTrivia": true,
                                        "hasLeadingNewLine": true,
                                        "leadingTrivia": [
                                            {
                                                "kind": "NewLineTrivia",
                                                "text": "\r\n"
                                            },
                                            {
                                                "kind": "WhitespaceTrivia",
                                                "text": "        "
                                            }
                                        ]
                                    },
                                    "dotToken": {
                                        "kind": "DotToken",
                                        "fullStart": 1027,
                                        "fullEnd": 1028,
                                        "start": 1027,
                                        "end": 1028,
                                        "fullWidth": 1,
                                        "width": 1,
                                        "text": ".",
                                        "value": ".",
                                        "valueText": "."
                                    },
                                    "name": {
                                        "kind": "IdentifierName",
                                        "fullStart": 1028,
                                        "fullEnd": 1044,
                                        "start": 1028,
                                        "end": 1044,
                                        "fullWidth": 16,
                                        "width": 16,
                                        "text": "defineProperties",
                                        "value": "defineProperties",
                                        "valueText": "defineProperties"
                                    }
                                },
                                "argumentList": {
                                    "kind": "ArgumentList",
                                    "fullStart": 1044,
                                    "fullEnd": 1088,
                                    "start": 1044,
                                    "end": 1088,
                                    "fullWidth": 44,
                                    "width": 44,
                                    "openParenToken": {
                                        "kind": "OpenParenToken",
                                        "fullStart": 1044,
                                        "fullEnd": 1045,
                                        "start": 1044,
                                        "end": 1045,
                                        "fullWidth": 1,
                                        "width": 1,
                                        "text": "(",
                                        "value": "(",
                                        "valueText": "("
                                    },
                                    "arguments": [
                                        {
                                            "kind": "IdentifierName",
                                            "fullStart": 1045,
                                            "fullEnd": 1048,
                                            "start": 1045,
                                            "end": 1048,
                                            "fullWidth": 3,
                                            "width": 3,
                                            "text": "obj",
                                            "value": "obj",
                                            "valueText": "obj"
                                        },
                                        {
                                            "kind": "CommaToken",
                                            "fullStart": 1048,
                                            "fullEnd": 1050,
                                            "start": 1048,
                                            "end": 1049,
                                            "fullWidth": 2,
                                            "width": 1,
                                            "text": ",",
                                            "value": ",",
                                            "valueText": ",",
                                            "hasTrailingTrivia": true,
                                            "trailingTrivia": [
                                                {
                                                    "kind": "WhitespaceTrivia",
                                                    "text": " "
                                                }
                                            ]
                                        },
                                        {
                                            "kind": "ObjectLiteralExpression",
                                            "fullStart": 1050,
                                            "fullEnd": 1087,
                                            "start": 1050,
                                            "end": 1087,
                                            "fullWidth": 37,
                                            "width": 37,
                                            "openBraceToken": {
                                                "kind": "OpenBraceToken",
                                                "fullStart": 1050,
                                                "fullEnd": 1053,
                                                "start": 1050,
                                                "end": 1051,
                                                "fullWidth": 3,
                                                "width": 1,
                                                "text": "{",
                                                "value": "{",
                                                "valueText": "{",
                                                "hasTrailingTrivia": true,
                                                "hasTrailingNewLine": true,
                                                "trailingTrivia": [
                                                    {
                                                        "kind": "NewLineTrivia",
                                                        "text": "\r\n"
                                                    }
                                                ]
                                            },
                                            "propertyAssignments": [
                                                {
                                                    "kind": "SimplePropertyAssignment",
                                                    "fullStart": 1053,
                                                    "fullEnd": 1078,
                                                    "start": 1065,
                                                    "end": 1076,
                                                    "fullWidth": 25,
                                                    "width": 11,
                                                    "propertyName": {
                                                        "kind": "IdentifierName",
                                                        "fullStart": 1053,
                                                        "fullEnd": 1069,
                                                        "start": 1065,
                                                        "end": 1069,
                                                        "fullWidth": 16,
                                                        "width": 4,
                                                        "text": "prop",
                                                        "value": "prop",
                                                        "valueText": "prop",
                                                        "hasLeadingTrivia": true,
                                                        "leadingTrivia": [
                                                            {
                                                                "kind": "WhitespaceTrivia",
                                                                "text": "            "
                                                            }
                                                        ]
                                                    },
                                                    "colonToken": {
                                                        "kind": "ColonToken",
                                                        "fullStart": 1069,
                                                        "fullEnd": 1071,
                                                        "start": 1069,
                                                        "end": 1070,
                                                        "fullWidth": 2,
                                                        "width": 1,
                                                        "text": ":",
                                                        "value": ":",
                                                        "valueText": ":",
                                                        "hasTrailingTrivia": true,
                                                        "trailingTrivia": [
                                                            {
                                                                "kind": "WhitespaceTrivia",
                                                                "text": " "
                                                            }
                                                        ]
                                                    },
                                                    "expression": {
                                                        "kind": "IdentifierName",
                                                        "fullStart": 1071,
                                                        "fullEnd": 1078,
                                                        "start": 1071,
                                                        "end": 1076,
                                                        "fullWidth": 7,
                                                        "width": 5,
                                                        "text": "child",
                                                        "value": "child",
                                                        "valueText": "child",
                                                        "hasTrailingTrivia": true,
                                                        "hasTrailingNewLine": true,
                                                        "trailingTrivia": [
                                                            {
                                                                "kind": "NewLineTrivia",
                                                                "text": "\r\n"
                                                            }
                                                        ]
                                                    }
                                                }
                                            ],
                                            "closeBraceToken": {
                                                "kind": "CloseBraceToken",
                                                "fullStart": 1078,
                                                "fullEnd": 1087,
                                                "start": 1086,
                                                "end": 1087,
                                                "fullWidth": 9,
                                                "width": 1,
                                                "text": "}",
                                                "value": "}",
                                                "valueText": "}",
                                                "hasLeadingTrivia": true,
                                                "leadingTrivia": [
                                                    {
                                                        "kind": "WhitespaceTrivia",
                                                        "text": "        "
                                                    }
                                                ]
                                            }
                                        }
                                    ],
                                    "closeParenToken": {
                                        "kind": "CloseParenToken",
                                        "fullStart": 1087,
                                        "fullEnd": 1088,
                                        "start": 1087,
                                        "end": 1088,
                                        "fullWidth": 1,
                                        "width": 1,
                                        "text": ")",
                                        "value": ")",
                                        "valueText": ")"
                                    }
                                }
                            },
                            "semicolonToken": {
                                "kind": "SemicolonToken",
                                "fullStart": 1088,
                                "fullEnd": 1091,
                                "start": 1088,
                                "end": 1089,
                                "fullWidth": 3,
                                "width": 1,
                                "text": ";",
                                "value": ";",
                                "valueText": ";",
                                "hasTrailingTrivia": true,
                                "hasTrailingNewLine": true,
                                "trailingTrivia": [
                                    {
                                        "kind": "NewLineTrivia",
                                        "text": "\r\n"
                                    }
                                ]
                            }
                        },
                        {
                            "kind": "ExpressionStatement",
                            "fullStart": 1091,
                            "fullEnd": 1129,
                            "start": 1101,
                            "end": 1127,
                            "fullWidth": 38,
                            "width": 26,
                            "expression": {
                                "kind": "AssignmentExpression",
                                "fullStart": 1091,
                                "fullEnd": 1126,
                                "start": 1101,
                                "end": 1126,
                                "fullWidth": 35,
                                "width": 25,
                                "left": {
                                    "kind": "MemberAccessExpression",
                                    "fullStart": 1091,
                                    "fullEnd": 1110,
                                    "start": 1101,
                                    "end": 1109,
                                    "fullWidth": 19,
                                    "width": 8,
                                    "expression": {
                                        "kind": "IdentifierName",
                                        "fullStart": 1091,
                                        "fullEnd": 1104,
                                        "start": 1101,
                                        "end": 1104,
                                        "fullWidth": 13,
                                        "width": 3,
                                        "text": "obj",
                                        "value": "obj",
                                        "valueText": "obj",
                                        "hasLeadingTrivia": true,
                                        "hasLeadingNewLine": true,
                                        "leadingTrivia": [
                                            {
                                                "kind": "NewLineTrivia",
                                                "text": "\r\n"
                                            },
                                            {
                                                "kind": "WhitespaceTrivia",
                                                "text": "        "
                                            }
                                        ]
                                    },
                                    "dotToken": {
                                        "kind": "DotToken",
                                        "fullStart": 1104,
                                        "fullEnd": 1105,
                                        "start": 1104,
                                        "end": 1105,
                                        "fullWidth": 1,
                                        "width": 1,
                                        "text": ".",
                                        "value": ".",
                                        "valueText": "."
                                    },
                                    "name": {
                                        "kind": "IdentifierName",
                                        "fullStart": 1105,
                                        "fullEnd": 1110,
                                        "start": 1105,
                                        "end": 1109,
                                        "fullWidth": 5,
                                        "width": 4,
                                        "text": "prop",
                                        "value": "prop",
                                        "valueText": "prop",
                                        "hasTrailingTrivia": true,
                                        "trailingTrivia": [
                                            {
                                                "kind": "WhitespaceTrivia",
                                                "text": " "
                                            }
                                        ]
                                    }
                                },
                                "operatorToken": {
                                    "kind": "EqualsToken",
                                    "fullStart": 1110,
                                    "fullEnd": 1112,
                                    "start": 1110,
                                    "end": 1111,
                                    "fullWidth": 2,
                                    "width": 1,
                                    "text": "=",
                                    "value": "=",
                                    "valueText": "=",
                                    "hasTrailingTrivia": true,
                                    "trailingTrivia": [
                                        {
                                            "kind": "WhitespaceTrivia",
                                            "text": " "
                                        }
                                    ]
                                },
                                "right": {
                                    "kind": "StringLiteral",
                                    "fullStart": 1112,
                                    "fullEnd": 1126,
                                    "start": 1112,
                                    "end": 1126,
                                    "fullWidth": 14,
                                    "width": 14,
                                    "text": "\"overrideData\"",
                                    "value": "overrideData",
                                    "valueText": "overrideData"
                                }
                            },
                            "semicolonToken": {
                                "kind": "SemicolonToken",
                                "fullStart": 1126,
                                "fullEnd": 1129,
                                "start": 1126,
                                "end": 1127,
                                "fullWidth": 3,
                                "width": 1,
                                "text": ";",
                                "value": ";",
                                "valueText": ";",
                                "hasTrailingTrivia": true,
                                "hasTrailingNewLine": true,
                                "trailingTrivia": [
                                    {
                                        "kind": "NewLineTrivia",
                                        "text": "\r\n"
                                    }
                                ]
                            }
                        },
                        {
                            "kind": "ReturnStatement",
                            "fullStart": 1129,
                            "fullEnd": 1223,
                            "start": 1139,
                            "end": 1221,
                            "fullWidth": 94,
                            "width": 82,
                            "returnKeyword": {
                                "kind": "ReturnKeyword",
                                "fullStart": 1129,
                                "fullEnd": 1146,
                                "start": 1139,
                                "end": 1145,
                                "fullWidth": 17,
                                "width": 6,
                                "text": "return",
                                "value": "return",
                                "valueText": "return",
                                "hasLeadingTrivia": true,
                                "hasLeadingNewLine": true,
                                "hasTrailingTrivia": true,
                                "leadingTrivia": [
                                    {
                                        "kind": "NewLineTrivia",
                                        "text": "\r\n"
                                    },
                                    {
                                        "kind": "WhitespaceTrivia",
                                        "text": "        "
                                    }
                                ],
                                "trailingTrivia": [
                                    {
                                        "kind": "WhitespaceTrivia",
                                        "text": " "
                                    }
                                ]
                            },
                            "expression": {
                                "kind": "LogicalAndExpression",
                                "fullStart": 1146,
                                "fullEnd": 1220,
                                "start": 1146,
                                "end": 1220,
                                "fullWidth": 74,
                                "width": 74,
                                "left": {
                                    "kind": "LogicalAndExpression",
                                    "fullStart": 1146,
                                    "fullEnd": 1201,
                                    "start": 1146,
                                    "end": 1200,
                                    "fullWidth": 55,
                                    "width": 54,
                                    "left": {
                                        "kind": "InvocationExpression",
                                        "fullStart": 1146,
                                        "fullEnd": 1173,
                                        "start": 1146,
                                        "end": 1172,
                                        "fullWidth": 27,
                                        "width": 26,
                                        "expression": {
                                            "kind": "MemberAccessExpression",
                                            "fullStart": 1146,
                                            "fullEnd": 1164,
                                            "start": 1146,
                                            "end": 1164,
                                            "fullWidth": 18,
                                            "width": 18,
                                            "expression": {
                                                "kind": "IdentifierName",
                                                "fullStart": 1146,
                                                "fullEnd": 1149,
                                                "start": 1146,
                                                "end": 1149,
                                                "fullWidth": 3,
                                                "width": 3,
                                                "text": "obj",
                                                "value": "obj",
                                                "valueText": "obj"
                                            },
                                            "dotToken": {
                                                "kind": "DotToken",
                                                "fullStart": 1149,
                                                "fullEnd": 1150,
                                                "start": 1149,
                                                "end": 1150,
                                                "fullWidth": 1,
                                                "width": 1,
                                                "text": ".",
                                                "value": ".",
                                                "valueText": "."
                                            },
                                            "name": {
                                                "kind": "IdentifierName",
                                                "fullStart": 1150,
                                                "fullEnd": 1164,
                                                "start": 1150,
                                                "end": 1164,
                                                "fullWidth": 14,
                                                "width": 14,
                                                "text": "hasOwnProperty",
                                                "value": "hasOwnProperty",
                                                "valueText": "hasOwnProperty"
                                            }
                                        },
                                        "argumentList": {
                                            "kind": "ArgumentList",
                                            "fullStart": 1164,
                                            "fullEnd": 1173,
                                            "start": 1164,
                                            "end": 1172,
                                            "fullWidth": 9,
                                            "width": 8,
                                            "openParenToken": {
                                                "kind": "OpenParenToken",
                                                "fullStart": 1164,
                                                "fullEnd": 1165,
                                                "start": 1164,
                                                "end": 1165,
                                                "fullWidth": 1,
                                                "width": 1,
                                                "text": "(",
                                                "value": "(",
                                                "valueText": "("
                                            },
                                            "arguments": [
                                                {
                                                    "kind": "StringLiteral",
                                                    "fullStart": 1165,
                                                    "fullEnd": 1171,
                                                    "start": 1165,
                                                    "end": 1171,
                                                    "fullWidth": 6,
                                                    "width": 6,
                                                    "text": "\"prop\"",
                                                    "value": "prop",
                                                    "valueText": "prop"
                                                }
                                            ],
                                            "closeParenToken": {
                                                "kind": "CloseParenToken",
                                                "fullStart": 1171,
                                                "fullEnd": 1173,
                                                "start": 1171,
                                                "end": 1172,
                                                "fullWidth": 2,
                                                "width": 1,
                                                "text": ")",
                                                "value": ")",
                                                "valueText": ")",
                                                "hasTrailingTrivia": true,
                                                "trailingTrivia": [
                                                    {
                                                        "kind": "WhitespaceTrivia",
                                                        "text": " "
                                                    }
                                                ]
                                            }
                                        }
                                    },
                                    "operatorToken": {
                                        "kind": "AmpersandAmpersandToken",
                                        "fullStart": 1173,
                                        "fullEnd": 1176,
                                        "start": 1173,
                                        "end": 1175,
                                        "fullWidth": 3,
                                        "width": 2,
                                        "text": "&&",
                                        "value": "&&",
                                        "valueText": "&&",
                                        "hasTrailingTrivia": true,
                                        "trailingTrivia": [
                                            {
                                                "kind": "WhitespaceTrivia",
                                                "text": " "
                                            }
                                        ]
                                    },
                                    "right": {
                                        "kind": "EqualsExpression",
                                        "fullStart": 1176,
                                        "fullEnd": 1201,
                                        "start": 1176,
                                        "end": 1200,
                                        "fullWidth": 25,
                                        "width": 24,
                                        "left": {
                                            "kind": "IdentifierName",
                                            "fullStart": 1176,
                                            "fullEnd": 1182,
                                            "start": 1176,
                                            "end": 1181,
                                            "fullWidth": 6,
                                            "width": 5,
                                            "text": "data1",
                                            "value": "data1",
                                            "valueText": "data1",
                                            "hasTrailingTrivia": true,
                                            "trailingTrivia": [
                                                {
                                                    "kind": "WhitespaceTrivia",
                                                    "text": " "
                                                }
                                            ]
                                        },
                                        "operatorToken": {
                                            "kind": "EqualsEqualsEqualsToken",
                                            "fullStart": 1182,
                                            "fullEnd": 1186,
                                            "start": 1182,
                                            "end": 1185,
                                            "fullWidth": 4,
                                            "width": 3,
                                            "text": "===",
                                            "value": "===",
                                            "valueText": "===",
                                            "hasTrailingTrivia": true,
                                            "trailingTrivia": [
                                                {
                                                    "kind": "WhitespaceTrivia",
                                                    "text": " "
                                                }
                                            ]
                                        },
                                        "right": {
                                            "kind": "StringLiteral",
                                            "fullStart": 1186,
                                            "fullEnd": 1201,
                                            "start": 1186,
                                            "end": 1200,
                                            "fullWidth": 15,
                                            "width": 14,
                                            "text": "\"overrideData\"",
                                            "value": "overrideData",
                                            "valueText": "overrideData",
                                            "hasTrailingTrivia": true,
                                            "trailingTrivia": [
                                                {
                                                    "kind": "WhitespaceTrivia",
                                                    "text": " "
                                                }
                                            ]
                                        }
                                    }
                                },
                                "operatorToken": {
                                    "kind": "AmpersandAmpersandToken",
                                    "fullStart": 1201,
                                    "fullEnd": 1204,
                                    "start": 1201,
                                    "end": 1203,
                                    "fullWidth": 3,
                                    "width": 2,
                                    "text": "&&",
                                    "value": "&&",
                                    "valueText": "&&",
                                    "hasTrailingTrivia": true,
                                    "trailingTrivia": [
                                        {
                                            "kind": "WhitespaceTrivia",
                                            "text": " "
                                        }
                                    ]
                                },
                                "right": {
                                    "kind": "EqualsExpression",
                                    "fullStart": 1204,
                                    "fullEnd": 1220,
                                    "start": 1204,
                                    "end": 1220,
                                    "fullWidth": 16,
                                    "width": 16,
                                    "left": {
                                        "kind": "IdentifierName",
                                        "fullStart": 1204,
                                        "fullEnd": 1210,
                                        "start": 1204,
                                        "end": 1209,
                                        "fullWidth": 6,
                                        "width": 5,
                                        "text": "data2",
                                        "value": "data2",
                                        "valueText": "data2",
                                        "hasTrailingTrivia": true,
                                        "trailingTrivia": [
                                            {
                                                "kind": "WhitespaceTrivia",
                                                "text": " "
                                            }
                                        ]
                                    },
                                    "operatorToken": {
                                        "kind": "EqualsEqualsEqualsToken",
                                        "fullStart": 1210,
                                        "fullEnd": 1214,
                                        "start": 1210,
                                        "end": 1213,
                                        "fullWidth": 4,
                                        "width": 3,
                                        "text": "===",
                                        "value": "===",
                                        "valueText": "===",
                                        "hasTrailingTrivia": true,
                                        "trailingTrivia": [
                                            {
                                                "kind": "WhitespaceTrivia",
                                                "text": " "
                                            }
                                        ]
                                    },
                                    "right": {
                                        "kind": "StringLiteral",
                                        "fullStart": 1214,
                                        "fullEnd": 1220,
                                        "start": 1214,
                                        "end": 1220,
                                        "fullWidth": 6,
                                        "width": 6,
                                        "text": "\"data\"",
                                        "value": "data",
                                        "valueText": "data"
                                    }
                                }
                            },
                            "semicolonToken": {
                                "kind": "SemicolonToken",
                                "fullStart": 1220,
                                "fullEnd": 1223,
                                "start": 1220,
                                "end": 1221,
                                "fullWidth": 3,
                                "width": 1,
                                "text": ";",
                                "value": ";",
                                "valueText": ";",
                                "hasTrailingTrivia": true,
                                "hasTrailingNewLine": true,
                                "trailingTrivia": [
                                    {
                                        "kind": "NewLineTrivia",
                                        "text": "\r\n"
                                    }
                                ]
                            }
                        }
                    ],
                    "closeBraceToken": {
                        "kind": "CloseBraceToken",
                        "fullStart": 1223,
                        "fullEnd": 1230,
                        "start": 1227,
                        "end": 1228,
                        "fullWidth": 7,
                        "width": 1,
                        "text": "}",
                        "value": "}",
                        "valueText": "}",
                        "hasLeadingTrivia": true,
                        "hasTrailingTrivia": true,
                        "hasTrailingNewLine": true,
                        "leadingTrivia": [
                            {
                                "kind": "WhitespaceTrivia",
                                "text": "    "
                            }
                        ],
                        "trailingTrivia": [
                            {
                                "kind": "NewLineTrivia",
                                "text": "\r\n"
                            }
                        ]
                    }
                }
            },
            {
                "kind": "ExpressionStatement",
                "fullStart": 1230,
                "fullEnd": 1254,
                "start": 1230,
                "end": 1252,
                "fullWidth": 24,
                "width": 22,
                "expression": {
                    "kind": "InvocationExpression",
                    "fullStart": 1230,
                    "fullEnd": 1251,
                    "start": 1230,
                    "end": 1251,
                    "fullWidth": 21,
                    "width": 21,
                    "expression": {
                        "kind": "IdentifierName",
                        "fullStart": 1230,
                        "fullEnd": 1241,
                        "start": 1230,
                        "end": 1241,
                        "fullWidth": 11,
                        "width": 11,
                        "text": "runTestCase",
                        "value": "runTestCase",
                        "valueText": "runTestCase"
                    },
                    "argumentList": {
                        "kind": "ArgumentList",
                        "fullStart": 1241,
                        "fullEnd": 1251,
                        "start": 1241,
                        "end": 1251,
                        "fullWidth": 10,
                        "width": 10,
                        "openParenToken": {
                            "kind": "OpenParenToken",
                            "fullStart": 1241,
                            "fullEnd": 1242,
                            "start": 1241,
                            "end": 1242,
                            "fullWidth": 1,
                            "width": 1,
                            "text": "(",
                            "value": "(",
                            "valueText": "("
                        },
                        "arguments": [
                            {
                                "kind": "IdentifierName",
                                "fullStart": 1242,
                                "fullEnd": 1250,
                                "start": 1242,
                                "end": 1250,
                                "fullWidth": 8,
                                "width": 8,
                                "text": "testcase",
                                "value": "testcase",
                                "valueText": "testcase"
                            }
                        ],
                        "closeParenToken": {
                            "kind": "CloseParenToken",
                            "fullStart": 1250,
                            "fullEnd": 1251,
                            "start": 1250,
                            "end": 1251,
                            "fullWidth": 1,
                            "width": 1,
                            "text": ")",
                            "value": ")",
                            "valueText": ")"
                        }
                    }
                },
                "semicolonToken": {
                    "kind": "SemicolonToken",
                    "fullStart": 1251,
                    "fullEnd": 1254,
                    "start": 1251,
                    "end": 1252,
                    "fullWidth": 3,
                    "width": 1,
                    "text": ";",
                    "value": ";",
                    "valueText": ";",
                    "hasTrailingTrivia": true,
                    "hasTrailingNewLine": true,
                    "trailingTrivia": [
                        {
                            "kind": "NewLineTrivia",
                            "text": "\r\n"
                        }
                    ]
                }
            }
        ],
        "endOfFileToken": {
            "kind": "EndOfFileToken",
            "fullStart": 1254,
            "fullEnd": 1254,
            "start": 1254,
            "end": 1254,
            "fullWidth": 0,
            "width": 0,
            "text": ""
        }
    },
    "lineMap": {
        "lineStarts": [
            0,
            67,
            152,
            232,
            308,
            380,
            385,
            441,
            593,
            598,
            600,
            602,
            625,
            654,
            683,
            706,
            743,
            775,
            790,
            802,
            804,
            840,
            872,
            874,
            906,
            946,
            974,
            986,
            988,
            1011,
            1013,
            1053,
            1078,
            1091,
            1093,
            1129,
            1131,
            1223,
            1230,
            1254
        ],
        "length": 1254
    }
}<|MERGE_RESOLUTION|>--- conflicted
+++ resolved
@@ -247,12 +247,8 @@
                                         "start": 637,
                                         "end": 651,
                                         "fullWidth": 14,
-<<<<<<< HEAD
                                         "width": 14,
-                                        "identifier": {
-=======
                                         "propertyName": {
->>>>>>> 85e84683
                                             "kind": "IdentifierName",
                                             "fullStart": 637,
                                             "fullEnd": 643,
@@ -386,12 +382,8 @@
                                         "start": 666,
                                         "end": 680,
                                         "fullWidth": 14,
-<<<<<<< HEAD
                                         "width": 14,
-                                        "identifier": {
-=======
                                         "propertyName": {
->>>>>>> 85e84683
                                             "kind": "IdentifierName",
                                             "fullStart": 666,
                                             "fullEnd": 672,
@@ -1010,12 +1002,8 @@
                                         "start": 816,
                                         "end": 837,
                                         "fullWidth": 21,
-<<<<<<< HEAD
                                         "width": 21,
-                                        "identifier": {
-=======
                                         "propertyName": {
->>>>>>> 85e84683
                                             "kind": "IdentifierName",
                                             "fullStart": 816,
                                             "fullEnd": 820,
@@ -1389,12 +1377,8 @@
                                         "start": 886,
                                         "end": 903,
                                         "fullWidth": 17,
-<<<<<<< HEAD
                                         "width": 17,
-                                        "identifier": {
-=======
                                         "propertyName": {
->>>>>>> 85e84683
                                             "kind": "IdentifierName",
                                             "fullStart": 886,
                                             "fullEnd": 892,
@@ -1960,12 +1944,8 @@
                                         "start": 1000,
                                         "end": 1008,
                                         "fullWidth": 8,
-<<<<<<< HEAD
                                         "width": 8,
-                                        "identifier": {
-=======
                                         "propertyName": {
->>>>>>> 85e84683
                                             "kind": "IdentifierName",
                                             "fullStart": 1000,
                                             "fullEnd": 1004,
