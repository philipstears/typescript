{
    "isDeclaration": false,
    "languageVersion": "EcmaScript5",
    "parseOptions": {
        "allowAutomaticSemicolonInsertion": true
    },
    "sourceUnit": {
        "kind": "SourceUnit",
        "fullStart": 0,
        "fullEnd": 1075,
        "start": 694,
        "end": 1075,
        "fullWidth": 1075,
        "width": 381,
        "isIncrementallyUnusable": true,
        "moduleElements": [
            {
                "kind": "FunctionDeclaration",
                "fullStart": 0,
                "fullEnd": 1051,
                "start": 694,
                "end": 1049,
                "fullWidth": 1051,
                "width": 355,
                "modifiers": [],
                "functionKeyword": {
                    "kind": "FunctionKeyword",
                    "fullStart": 0,
                    "fullEnd": 703,
                    "start": 694,
                    "end": 702,
                    "fullWidth": 703,
                    "width": 8,
                    "text": "function",
                    "value": "function",
                    "valueText": "function",
                    "hasLeadingTrivia": true,
                    "hasLeadingComment": true,
                    "hasLeadingNewLine": true,
                    "hasTrailingTrivia": true,
                    "leadingTrivia": [
                        {
                            "kind": "SingleLineCommentTrivia",
                            "text": "/// Copyright (c) 2012 Ecma International.  All rights reserved. "
                        },
                        {
                            "kind": "NewLineTrivia",
                            "text": "\r\n"
                        },
                        {
                            "kind": "SingleLineCommentTrivia",
                            "text": "/// Ecma International makes this code available under the terms and conditions set"
                        },
                        {
                            "kind": "NewLineTrivia",
                            "text": "\r\n"
                        },
                        {
                            "kind": "SingleLineCommentTrivia",
                            "text": "/// forth on http://hg.ecmascript.org/tests/test262/raw-file/tip/LICENSE (the "
                        },
                        {
                            "kind": "NewLineTrivia",
                            "text": "\r\n"
                        },
                        {
                            "kind": "SingleLineCommentTrivia",
                            "text": "/// \"Use Terms\").   Any redistribution of this code must retain the above "
                        },
                        {
                            "kind": "NewLineTrivia",
                            "text": "\r\n"
                        },
                        {
                            "kind": "SingleLineCommentTrivia",
                            "text": "/// copyright and this notice and otherwise comply with the Use Terms."
                        },
                        {
                            "kind": "NewLineTrivia",
                            "text": "\r\n"
                        },
                        {
                            "kind": "MultiLineCommentTrivia",
                            "text": "/**\r\n * @path ch15/15.2/15.2.3/15.2.3.7/15.2.3.7-6-a-247.js\r\n * @description Object.defineProperties - 'O' is an Array, 'P' is an array index named property that already exists on 'O' is data property and 'desc' is data descriptor, test updating the [[Value]] attribute value of 'P'  (15.4.5.1 step 4.c)\r\n */"
                        },
                        {
                            "kind": "NewLineTrivia",
                            "text": "\r\n"
                        },
                        {
                            "kind": "NewLineTrivia",
                            "text": "\r\n"
                        },
                        {
                            "kind": "NewLineTrivia",
                            "text": "\r\n"
                        }
                    ],
                    "trailingTrivia": [
                        {
                            "kind": "WhitespaceTrivia",
                            "text": " "
                        }
                    ]
                },
                "identifier": {
                    "kind": "IdentifierName",
                    "fullStart": 703,
                    "fullEnd": 711,
                    "start": 703,
                    "end": 711,
                    "fullWidth": 8,
                    "width": 8,
                    "text": "testcase",
                    "value": "testcase",
                    "valueText": "testcase"
                },
                "callSignature": {
                    "kind": "CallSignature",
                    "fullStart": 711,
                    "fullEnd": 714,
                    "start": 711,
                    "end": 713,
                    "fullWidth": 3,
                    "width": 2,
                    "parameterList": {
                        "kind": "ParameterList",
                        "fullStart": 711,
                        "fullEnd": 714,
                        "start": 711,
                        "end": 713,
                        "fullWidth": 3,
                        "width": 2,
                        "openParenToken": {
                            "kind": "OpenParenToken",
                            "fullStart": 711,
                            "fullEnd": 712,
                            "start": 711,
                            "end": 712,
                            "fullWidth": 1,
                            "width": 1,
                            "text": "(",
                            "value": "(",
                            "valueText": "("
                        },
                        "parameters": [],
                        "closeParenToken": {
                            "kind": "CloseParenToken",
                            "fullStart": 712,
                            "fullEnd": 714,
                            "start": 712,
                            "end": 713,
                            "fullWidth": 2,
                            "width": 1,
                            "text": ")",
                            "value": ")",
                            "valueText": ")",
                            "hasTrailingTrivia": true,
                            "trailingTrivia": [
                                {
                                    "kind": "WhitespaceTrivia",
                                    "text": " "
                                }
                            ]
                        }
                    }
                },
                "block": {
                    "kind": "Block",
                    "fullStart": 714,
                    "fullEnd": 1051,
                    "start": 714,
                    "end": 1049,
                    "fullWidth": 337,
                    "width": 335,
                    "openBraceToken": {
                        "kind": "OpenBraceToken",
                        "fullStart": 714,
                        "fullEnd": 717,
                        "start": 714,
                        "end": 715,
                        "fullWidth": 3,
                        "width": 1,
                        "text": "{",
                        "value": "{",
                        "valueText": "{",
                        "hasTrailingTrivia": true,
                        "hasTrailingNewLine": true,
                        "trailingTrivia": [
                            {
                                "kind": "NewLineTrivia",
                                "text": "\r\n"
                            }
                        ]
                    },
                    "statements": [
                        {
                            "kind": "VariableStatement",
                            "fullStart": 717,
                            "fullEnd": 744,
                            "start": 727,
                            "end": 742,
                            "fullWidth": 27,
                            "width": 15,
                            "modifiers": [],
                            "variableDeclaration": {
                                "kind": "VariableDeclaration",
                                "fullStart": 717,
                                "fullEnd": 741,
                                "start": 727,
                                "end": 741,
                                "fullWidth": 24,
                                "width": 14,
                                "varKeyword": {
                                    "kind": "VarKeyword",
                                    "fullStart": 717,
                                    "fullEnd": 731,
                                    "start": 727,
                                    "end": 730,
                                    "fullWidth": 14,
                                    "width": 3,
                                    "text": "var",
                                    "value": "var",
                                    "valueText": "var",
                                    "hasLeadingTrivia": true,
                                    "hasLeadingNewLine": true,
                                    "hasTrailingTrivia": true,
                                    "leadingTrivia": [
                                        {
                                            "kind": "NewLineTrivia",
                                            "text": "\r\n"
                                        },
                                        {
                                            "kind": "WhitespaceTrivia",
                                            "text": "        "
                                        }
                                    ],
                                    "trailingTrivia": [
                                        {
                                            "kind": "WhitespaceTrivia",
                                            "text": " "
                                        }
                                    ]
                                },
                                "variableDeclarators": [
                                    {
                                        "kind": "VariableDeclarator",
                                        "fullStart": 731,
                                        "fullEnd": 741,
                                        "start": 731,
                                        "end": 741,
                                        "fullWidth": 10,
<<<<<<< HEAD
                                        "width": 10,
                                        "identifier": {
=======
                                        "propertyName": {
>>>>>>> 85e84683
                                            "kind": "IdentifierName",
                                            "fullStart": 731,
                                            "fullEnd": 735,
                                            "start": 731,
                                            "end": 734,
                                            "fullWidth": 4,
                                            "width": 3,
                                            "text": "arr",
                                            "value": "arr",
                                            "valueText": "arr",
                                            "hasTrailingTrivia": true,
                                            "trailingTrivia": [
                                                {
                                                    "kind": "WhitespaceTrivia",
                                                    "text": " "
                                                }
                                            ]
                                        },
                                        "equalsValueClause": {
                                            "kind": "EqualsValueClause",
                                            "fullStart": 735,
                                            "fullEnd": 741,
                                            "start": 735,
                                            "end": 741,
                                            "fullWidth": 6,
                                            "width": 6,
                                            "equalsToken": {
                                                "kind": "EqualsToken",
                                                "fullStart": 735,
                                                "fullEnd": 737,
                                                "start": 735,
                                                "end": 736,
                                                "fullWidth": 2,
                                                "width": 1,
                                                "text": "=",
                                                "value": "=",
                                                "valueText": "=",
                                                "hasTrailingTrivia": true,
                                                "trailingTrivia": [
                                                    {
                                                        "kind": "WhitespaceTrivia",
                                                        "text": " "
                                                    }
                                                ]
                                            },
                                            "value": {
                                                "kind": "ArrayLiteralExpression",
                                                "fullStart": 737,
                                                "fullEnd": 741,
                                                "start": 737,
                                                "end": 741,
                                                "fullWidth": 4,
                                                "width": 4,
                                                "openBracketToken": {
                                                    "kind": "OpenBracketToken",
                                                    "fullStart": 737,
                                                    "fullEnd": 738,
                                                    "start": 737,
                                                    "end": 738,
                                                    "fullWidth": 1,
                                                    "width": 1,
                                                    "text": "[",
                                                    "value": "[",
                                                    "valueText": "["
                                                },
                                                "expressions": [
                                                    {
                                                        "kind": "NumericLiteral",
                                                        "fullStart": 738,
                                                        "fullEnd": 740,
                                                        "start": 738,
                                                        "end": 740,
                                                        "fullWidth": 2,
                                                        "width": 2,
                                                        "text": "12",
                                                        "value": 12,
                                                        "valueText": "12"
                                                    }
                                                ],
                                                "closeBracketToken": {
                                                    "kind": "CloseBracketToken",
                                                    "fullStart": 740,
                                                    "fullEnd": 741,
                                                    "start": 740,
                                                    "end": 741,
                                                    "fullWidth": 1,
                                                    "width": 1,
                                                    "text": "]",
                                                    "value": "]",
                                                    "valueText": "]"
                                                }
                                            }
                                        }
                                    }
                                ]
                            },
                            "semicolonToken": {
                                "kind": "SemicolonToken",
                                "fullStart": 741,
                                "fullEnd": 744,
                                "start": 741,
                                "end": 742,
                                "fullWidth": 3,
                                "width": 1,
                                "text": ";",
                                "value": ";",
                                "valueText": ";",
                                "hasTrailingTrivia": true,
                                "hasTrailingNewLine": true,
                                "trailingTrivia": [
                                    {
                                        "kind": "NewLineTrivia",
                                        "text": "\r\n"
                                    }
                                ]
                            }
                        },
                        {
                            "kind": "TryStatement",
                            "fullStart": 744,
                            "fullEnd": 1044,
                            "start": 754,
                            "end": 1042,
                            "fullWidth": 300,
                            "width": 288,
                            "tryKeyword": {
                                "kind": "TryKeyword",
                                "fullStart": 744,
                                "fullEnd": 758,
                                "start": 754,
                                "end": 757,
                                "fullWidth": 14,
                                "width": 3,
                                "text": "try",
                                "value": "try",
                                "valueText": "try",
                                "hasLeadingTrivia": true,
                                "hasLeadingNewLine": true,
                                "hasTrailingTrivia": true,
                                "leadingTrivia": [
                                    {
                                        "kind": "NewLineTrivia",
                                        "text": "\r\n"
                                    },
                                    {
                                        "kind": "WhitespaceTrivia",
                                        "text": "        "
                                    }
                                ],
                                "trailingTrivia": [
                                    {
                                        "kind": "WhitespaceTrivia",
                                        "text": " "
                                    }
                                ]
                            },
                            "block": {
                                "kind": "Block",
                                "fullStart": 758,
                                "fullEnd": 992,
                                "start": 758,
                                "end": 991,
                                "fullWidth": 234,
                                "width": 233,
                                "openBraceToken": {
                                    "kind": "OpenBraceToken",
                                    "fullStart": 758,
                                    "fullEnd": 761,
                                    "start": 758,
                                    "end": 759,
                                    "fullWidth": 3,
                                    "width": 1,
                                    "text": "{",
                                    "value": "{",
                                    "valueText": "{",
                                    "hasTrailingTrivia": true,
                                    "hasTrailingNewLine": true,
                                    "trailingTrivia": [
                                        {
                                            "kind": "NewLineTrivia",
                                            "text": "\r\n"
                                        }
                                    ]
                                },
                                "statements": [
                                    {
                                        "kind": "ExpressionStatement",
                                        "fullStart": 761,
                                        "fullEnd": 896,
                                        "start": 773,
                                        "end": 894,
                                        "fullWidth": 135,
                                        "width": 121,
                                        "expression": {
                                            "kind": "InvocationExpression",
                                            "fullStart": 761,
                                            "fullEnd": 893,
                                            "start": 773,
                                            "end": 893,
                                            "fullWidth": 132,
                                            "width": 120,
                                            "expression": {
                                                "kind": "MemberAccessExpression",
                                                "fullStart": 761,
                                                "fullEnd": 796,
                                                "start": 773,
                                                "end": 796,
                                                "fullWidth": 35,
                                                "width": 23,
                                                "expression": {
                                                    "kind": "IdentifierName",
                                                    "fullStart": 761,
                                                    "fullEnd": 779,
                                                    "start": 773,
                                                    "end": 779,
                                                    "fullWidth": 18,
                                                    "width": 6,
                                                    "text": "Object",
                                                    "value": "Object",
                                                    "valueText": "Object",
                                                    "hasLeadingTrivia": true,
                                                    "leadingTrivia": [
                                                        {
                                                            "kind": "WhitespaceTrivia",
                                                            "text": "            "
                                                        }
                                                    ]
                                                },
                                                "dotToken": {
                                                    "kind": "DotToken",
                                                    "fullStart": 779,
                                                    "fullEnd": 780,
                                                    "start": 779,
                                                    "end": 780,
                                                    "fullWidth": 1,
                                                    "width": 1,
                                                    "text": ".",
                                                    "value": ".",
                                                    "valueText": "."
                                                },
                                                "name": {
                                                    "kind": "IdentifierName",
                                                    "fullStart": 780,
                                                    "fullEnd": 796,
                                                    "start": 780,
                                                    "end": 796,
                                                    "fullWidth": 16,
                                                    "width": 16,
                                                    "text": "defineProperties",
                                                    "value": "defineProperties",
                                                    "valueText": "defineProperties"
                                                }
                                            },
                                            "argumentList": {
                                                "kind": "ArgumentList",
                                                "fullStart": 796,
                                                "fullEnd": 893,
                                                "start": 796,
                                                "end": 893,
                                                "fullWidth": 97,
                                                "width": 97,
                                                "openParenToken": {
                                                    "kind": "OpenParenToken",
                                                    "fullStart": 796,
                                                    "fullEnd": 797,
                                                    "start": 796,
                                                    "end": 797,
                                                    "fullWidth": 1,
                                                    "width": 1,
                                                    "text": "(",
                                                    "value": "(",
                                                    "valueText": "("
                                                },
                                                "arguments": [
                                                    {
                                                        "kind": "IdentifierName",
                                                        "fullStart": 797,
                                                        "fullEnd": 800,
                                                        "start": 797,
                                                        "end": 800,
                                                        "fullWidth": 3,
                                                        "width": 3,
                                                        "text": "arr",
                                                        "value": "arr",
                                                        "valueText": "arr"
                                                    },
                                                    {
                                                        "kind": "CommaToken",
                                                        "fullStart": 800,
                                                        "fullEnd": 802,
                                                        "start": 800,
                                                        "end": 801,
                                                        "fullWidth": 2,
                                                        "width": 1,
                                                        "text": ",",
                                                        "value": ",",
                                                        "valueText": ",",
                                                        "hasTrailingTrivia": true,
                                                        "trailingTrivia": [
                                                            {
                                                                "kind": "WhitespaceTrivia",
                                                                "text": " "
                                                            }
                                                        ]
                                                    },
                                                    {
                                                        "kind": "ObjectLiteralExpression",
                                                        "fullStart": 802,
                                                        "fullEnd": 892,
                                                        "start": 802,
                                                        "end": 892,
                                                        "fullWidth": 90,
                                                        "width": 90,
                                                        "openBraceToken": {
                                                            "kind": "OpenBraceToken",
                                                            "fullStart": 802,
                                                            "fullEnd": 805,
                                                            "start": 802,
                                                            "end": 803,
                                                            "fullWidth": 3,
                                                            "width": 1,
                                                            "text": "{",
                                                            "value": "{",
                                                            "valueText": "{",
                                                            "hasTrailingTrivia": true,
                                                            "hasTrailingNewLine": true,
                                                            "trailingTrivia": [
                                                                {
                                                                    "kind": "NewLineTrivia",
                                                                    "text": "\r\n"
                                                                }
                                                            ]
                                                        },
                                                        "propertyAssignments": [
                                                            {
                                                                "kind": "SimplePropertyAssignment",
                                                                "fullStart": 805,
                                                                "fullEnd": 879,
                                                                "start": 821,
                                                                "end": 877,
                                                                "fullWidth": 74,
                                                                "width": 56,
                                                                "propertyName": {
                                                                    "kind": "StringLiteral",
                                                                    "fullStart": 805,
                                                                    "fullEnd": 824,
                                                                    "start": 821,
                                                                    "end": 824,
                                                                    "fullWidth": 19,
                                                                    "width": 3,
                                                                    "text": "\"0\"",
                                                                    "value": "0",
                                                                    "valueText": "0",
                                                                    "hasLeadingTrivia": true,
                                                                    "leadingTrivia": [
                                                                        {
                                                                            "kind": "WhitespaceTrivia",
                                                                            "text": "                "
                                                                        }
                                                                    ]
                                                                },
                                                                "colonToken": {
                                                                    "kind": "ColonToken",
                                                                    "fullStart": 824,
                                                                    "fullEnd": 826,
                                                                    "start": 824,
                                                                    "end": 825,
                                                                    "fullWidth": 2,
                                                                    "width": 1,
                                                                    "text": ":",
                                                                    "value": ":",
                                                                    "valueText": ":",
                                                                    "hasTrailingTrivia": true,
                                                                    "trailingTrivia": [
                                                                        {
                                                                            "kind": "WhitespaceTrivia",
                                                                            "text": " "
                                                                        }
                                                                    ]
                                                                },
                                                                "expression": {
                                                                    "kind": "ObjectLiteralExpression",
                                                                    "fullStart": 826,
                                                                    "fullEnd": 879,
                                                                    "start": 826,
                                                                    "end": 877,
                                                                    "fullWidth": 53,
                                                                    "width": 51,
                                                                    "openBraceToken": {
                                                                        "kind": "OpenBraceToken",
                                                                        "fullStart": 826,
                                                                        "fullEnd": 829,
                                                                        "start": 826,
                                                                        "end": 827,
                                                                        "fullWidth": 3,
                                                                        "width": 1,
                                                                        "text": "{",
                                                                        "value": "{",
                                                                        "valueText": "{",
                                                                        "hasTrailingTrivia": true,
                                                                        "hasTrailingNewLine": true,
                                                                        "trailingTrivia": [
                                                                            {
                                                                                "kind": "NewLineTrivia",
                                                                                "text": "\r\n"
                                                                            }
                                                                        ]
                                                                    },
                                                                    "propertyAssignments": [
                                                                        {
                                                                            "kind": "SimplePropertyAssignment",
                                                                            "fullStart": 829,
                                                                            "fullEnd": 860,
                                                                            "start": 849,
                                                                            "end": 858,
                                                                            "fullWidth": 31,
                                                                            "width": 9,
                                                                            "propertyName": {
                                                                                "kind": "IdentifierName",
                                                                                "fullStart": 829,
                                                                                "fullEnd": 854,
                                                                                "start": 849,
                                                                                "end": 854,
                                                                                "fullWidth": 25,
                                                                                "width": 5,
                                                                                "text": "value",
                                                                                "value": "value",
                                                                                "valueText": "value",
                                                                                "hasLeadingTrivia": true,
                                                                                "leadingTrivia": [
                                                                                    {
                                                                                        "kind": "WhitespaceTrivia",
                                                                                        "text": "                    "
                                                                                    }
                                                                                ]
                                                                            },
                                                                            "colonToken": {
                                                                                "kind": "ColonToken",
                                                                                "fullStart": 854,
                                                                                "fullEnd": 856,
                                                                                "start": 854,
                                                                                "end": 855,
                                                                                "fullWidth": 2,
                                                                                "width": 1,
                                                                                "text": ":",
                                                                                "value": ":",
                                                                                "valueText": ":",
                                                                                "hasTrailingTrivia": true,
                                                                                "trailingTrivia": [
                                                                                    {
                                                                                        "kind": "WhitespaceTrivia",
                                                                                        "text": " "
                                                                                    }
                                                                                ]
                                                                            },
                                                                            "expression": {
                                                                                "kind": "NumericLiteral",
                                                                                "fullStart": 856,
                                                                                "fullEnd": 860,
                                                                                "start": 856,
                                                                                "end": 858,
                                                                                "fullWidth": 4,
                                                                                "width": 2,
                                                                                "text": "36",
                                                                                "value": 36,
                                                                                "valueText": "36",
                                                                                "hasTrailingTrivia": true,
                                                                                "hasTrailingNewLine": true,
                                                                                "trailingTrivia": [
                                                                                    {
                                                                                        "kind": "NewLineTrivia",
                                                                                        "text": "\r\n"
                                                                                    }
                                                                                ]
                                                                            }
                                                                        }
                                                                    ],
                                                                    "closeBraceToken": {
                                                                        "kind": "CloseBraceToken",
                                                                        "fullStart": 860,
                                                                        "fullEnd": 879,
                                                                        "start": 876,
                                                                        "end": 877,
                                                                        "fullWidth": 19,
                                                                        "width": 1,
                                                                        "text": "}",
                                                                        "value": "}",
                                                                        "valueText": "}",
                                                                        "hasLeadingTrivia": true,
                                                                        "hasTrailingTrivia": true,
                                                                        "hasTrailingNewLine": true,
                                                                        "leadingTrivia": [
                                                                            {
                                                                                "kind": "WhitespaceTrivia",
                                                                                "text": "                "
                                                                            }
                                                                        ],
                                                                        "trailingTrivia": [
                                                                            {
                                                                                "kind": "NewLineTrivia",
                                                                                "text": "\r\n"
                                                                            }
                                                                        ]
                                                                    }
                                                                }
                                                            }
                                                        ],
                                                        "closeBraceToken": {
                                                            "kind": "CloseBraceToken",
                                                            "fullStart": 879,
                                                            "fullEnd": 892,
                                                            "start": 891,
                                                            "end": 892,
                                                            "fullWidth": 13,
                                                            "width": 1,
                                                            "text": "}",
                                                            "value": "}",
                                                            "valueText": "}",
                                                            "hasLeadingTrivia": true,
                                                            "leadingTrivia": [
                                                                {
                                                                    "kind": "WhitespaceTrivia",
                                                                    "text": "            "
                                                                }
                                                            ]
                                                        }
                                                    }
                                                ],
                                                "closeParenToken": {
                                                    "kind": "CloseParenToken",
                                                    "fullStart": 892,
                                                    "fullEnd": 893,
                                                    "start": 892,
                                                    "end": 893,
                                                    "fullWidth": 1,
                                                    "width": 1,
                                                    "text": ")",
                                                    "value": ")",
                                                    "valueText": ")"
                                                }
                                            }
                                        },
                                        "semicolonToken": {
                                            "kind": "SemicolonToken",
                                            "fullStart": 893,
                                            "fullEnd": 896,
                                            "start": 893,
                                            "end": 894,
                                            "fullWidth": 3,
                                            "width": 1,
                                            "text": ";",
                                            "value": ";",
                                            "valueText": ";",
                                            "hasTrailingTrivia": true,
                                            "hasTrailingNewLine": true,
                                            "trailingTrivia": [
                                                {
                                                    "kind": "NewLineTrivia",
                                                    "text": "\r\n"
                                                }
                                            ]
                                        }
                                    },
                                    {
                                        "kind": "ReturnStatement",
                                        "fullStart": 896,
                                        "fullEnd": 982,
                                        "start": 908,
                                        "end": 980,
                                        "fullWidth": 86,
                                        "width": 72,
                                        "returnKeyword": {
                                            "kind": "ReturnKeyword",
                                            "fullStart": 896,
                                            "fullEnd": 915,
                                            "start": 908,
                                            "end": 914,
                                            "fullWidth": 19,
                                            "width": 6,
                                            "text": "return",
                                            "value": "return",
                                            "valueText": "return",
                                            "hasLeadingTrivia": true,
                                            "hasTrailingTrivia": true,
                                            "leadingTrivia": [
                                                {
                                                    "kind": "WhitespaceTrivia",
                                                    "text": "            "
                                                }
                                            ],
                                            "trailingTrivia": [
                                                {
                                                    "kind": "WhitespaceTrivia",
                                                    "text": " "
                                                }
                                            ]
                                        },
                                        "expression": {
                                            "kind": "InvocationExpression",
                                            "fullStart": 915,
                                            "fullEnd": 979,
                                            "start": 915,
                                            "end": 979,
                                            "fullWidth": 64,
                                            "width": 64,
                                            "expression": {
                                                "kind": "IdentifierName",
                                                "fullStart": 915,
                                                "fullEnd": 947,
                                                "start": 915,
                                                "end": 947,
                                                "fullWidth": 32,
                                                "width": 32,
                                                "text": "dataPropertyAttributesAreCorrect",
                                                "value": "dataPropertyAttributesAreCorrect",
                                                "valueText": "dataPropertyAttributesAreCorrect"
                                            },
                                            "argumentList": {
                                                "kind": "ArgumentList",
                                                "fullStart": 947,
                                                "fullEnd": 979,
                                                "start": 947,
                                                "end": 979,
                                                "fullWidth": 32,
                                                "width": 32,
                                                "openParenToken": {
                                                    "kind": "OpenParenToken",
                                                    "fullStart": 947,
                                                    "fullEnd": 948,
                                                    "start": 947,
                                                    "end": 948,
                                                    "fullWidth": 1,
                                                    "width": 1,
                                                    "text": "(",
                                                    "value": "(",
                                                    "valueText": "("
                                                },
                                                "arguments": [
                                                    {
                                                        "kind": "IdentifierName",
                                                        "fullStart": 948,
                                                        "fullEnd": 951,
                                                        "start": 948,
                                                        "end": 951,
                                                        "fullWidth": 3,
                                                        "width": 3,
                                                        "text": "arr",
                                                        "value": "arr",
                                                        "valueText": "arr"
                                                    },
                                                    {
                                                        "kind": "CommaToken",
                                                        "fullStart": 951,
                                                        "fullEnd": 953,
                                                        "start": 951,
                                                        "end": 952,
                                                        "fullWidth": 2,
                                                        "width": 1,
                                                        "text": ",",
                                                        "value": ",",
                                                        "valueText": ",",
                                                        "hasTrailingTrivia": true,
                                                        "trailingTrivia": [
                                                            {
                                                                "kind": "WhitespaceTrivia",
                                                                "text": " "
                                                            }
                                                        ]
                                                    },
                                                    {
                                                        "kind": "StringLiteral",
                                                        "fullStart": 953,
                                                        "fullEnd": 956,
                                                        "start": 953,
                                                        "end": 956,
                                                        "fullWidth": 3,
                                                        "width": 3,
                                                        "text": "\"0\"",
                                                        "value": "0",
                                                        "valueText": "0"
                                                    },
                                                    {
                                                        "kind": "CommaToken",
                                                        "fullStart": 956,
                                                        "fullEnd": 958,
                                                        "start": 956,
                                                        "end": 957,
                                                        "fullWidth": 2,
                                                        "width": 1,
                                                        "text": ",",
                                                        "value": ",",
                                                        "valueText": ",",
                                                        "hasTrailingTrivia": true,
                                                        "trailingTrivia": [
                                                            {
                                                                "kind": "WhitespaceTrivia",
                                                                "text": " "
                                                            }
                                                        ]
                                                    },
                                                    {
                                                        "kind": "NumericLiteral",
                                                        "fullStart": 958,
                                                        "fullEnd": 960,
                                                        "start": 958,
                                                        "end": 960,
                                                        "fullWidth": 2,
                                                        "width": 2,
                                                        "text": "36",
                                                        "value": 36,
                                                        "valueText": "36"
                                                    },
                                                    {
                                                        "kind": "CommaToken",
                                                        "fullStart": 960,
                                                        "fullEnd": 962,
                                                        "start": 960,
                                                        "end": 961,
                                                        "fullWidth": 2,
                                                        "width": 1,
                                                        "text": ",",
                                                        "value": ",",
                                                        "valueText": ",",
                                                        "hasTrailingTrivia": true,
                                                        "trailingTrivia": [
                                                            {
                                                                "kind": "WhitespaceTrivia",
                                                                "text": " "
                                                            }
                                                        ]
                                                    },
                                                    {
                                                        "kind": "TrueKeyword",
                                                        "fullStart": 962,
                                                        "fullEnd": 966,
                                                        "start": 962,
                                                        "end": 966,
                                                        "fullWidth": 4,
                                                        "width": 4,
                                                        "text": "true",
                                                        "value": true,
                                                        "valueText": "true"
                                                    },
                                                    {
                                                        "kind": "CommaToken",
                                                        "fullStart": 966,
                                                        "fullEnd": 968,
                                                        "start": 966,
                                                        "end": 967,
                                                        "fullWidth": 2,
                                                        "width": 1,
                                                        "text": ",",
                                                        "value": ",",
                                                        "valueText": ",",
                                                        "hasTrailingTrivia": true,
                                                        "trailingTrivia": [
                                                            {
                                                                "kind": "WhitespaceTrivia",
                                                                "text": " "
                                                            }
                                                        ]
                                                    },
                                                    {
                                                        "kind": "TrueKeyword",
                                                        "fullStart": 968,
                                                        "fullEnd": 972,
                                                        "start": 968,
                                                        "end": 972,
                                                        "fullWidth": 4,
                                                        "width": 4,
                                                        "text": "true",
                                                        "value": true,
                                                        "valueText": "true"
                                                    },
                                                    {
                                                        "kind": "CommaToken",
                                                        "fullStart": 972,
                                                        "fullEnd": 974,
                                                        "start": 972,
                                                        "end": 973,
                                                        "fullWidth": 2,
                                                        "width": 1,
                                                        "text": ",",
                                                        "value": ",",
                                                        "valueText": ",",
                                                        "hasTrailingTrivia": true,
                                                        "trailingTrivia": [
                                                            {
                                                                "kind": "WhitespaceTrivia",
                                                                "text": " "
                                                            }
                                                        ]
                                                    },
                                                    {
                                                        "kind": "TrueKeyword",
                                                        "fullStart": 974,
                                                        "fullEnd": 978,
                                                        "start": 974,
                                                        "end": 978,
                                                        "fullWidth": 4,
                                                        "width": 4,
                                                        "text": "true",
                                                        "value": true,
                                                        "valueText": "true"
                                                    }
                                                ],
                                                "closeParenToken": {
                                                    "kind": "CloseParenToken",
                                                    "fullStart": 978,
                                                    "fullEnd": 979,
                                                    "start": 978,
                                                    "end": 979,
                                                    "fullWidth": 1,
                                                    "width": 1,
                                                    "text": ")",
                                                    "value": ")",
                                                    "valueText": ")"
                                                }
                                            }
                                        },
                                        "semicolonToken": {
                                            "kind": "SemicolonToken",
                                            "fullStart": 979,
                                            "fullEnd": 982,
                                            "start": 979,
                                            "end": 980,
                                            "fullWidth": 3,
                                            "width": 1,
                                            "text": ";",
                                            "value": ";",
                                            "valueText": ";",
                                            "hasTrailingTrivia": true,
                                            "hasTrailingNewLine": true,
                                            "trailingTrivia": [
                                                {
                                                    "kind": "NewLineTrivia",
                                                    "text": "\r\n"
                                                }
                                            ]
                                        }
                                    }
                                ],
                                "closeBraceToken": {
                                    "kind": "CloseBraceToken",
                                    "fullStart": 982,
                                    "fullEnd": 992,
                                    "start": 990,
                                    "end": 991,
                                    "fullWidth": 10,
                                    "width": 1,
                                    "text": "}",
                                    "value": "}",
                                    "valueText": "}",
                                    "hasLeadingTrivia": true,
                                    "hasTrailingTrivia": true,
                                    "leadingTrivia": [
                                        {
                                            "kind": "WhitespaceTrivia",
                                            "text": "        "
                                        }
                                    ],
                                    "trailingTrivia": [
                                        {
                                            "kind": "WhitespaceTrivia",
                                            "text": " "
                                        }
                                    ]
                                }
                            },
                            "catchClause": {
                                "kind": "CatchClause",
                                "fullStart": 992,
                                "fullEnd": 1044,
                                "start": 992,
                                "end": 1042,
                                "fullWidth": 52,
                                "width": 50,
                                "catchKeyword": {
                                    "kind": "CatchKeyword",
                                    "fullStart": 992,
                                    "fullEnd": 998,
                                    "start": 992,
                                    "end": 997,
                                    "fullWidth": 6,
                                    "width": 5,
                                    "text": "catch",
                                    "value": "catch",
                                    "valueText": "catch",
                                    "hasTrailingTrivia": true,
                                    "trailingTrivia": [
                                        {
                                            "kind": "WhitespaceTrivia",
                                            "text": " "
                                        }
                                    ]
                                },
                                "openParenToken": {
                                    "kind": "OpenParenToken",
                                    "fullStart": 998,
                                    "fullEnd": 999,
                                    "start": 998,
                                    "end": 999,
                                    "fullWidth": 1,
                                    "width": 1,
                                    "text": "(",
                                    "value": "(",
                                    "valueText": "("
                                },
                                "identifier": {
                                    "kind": "IdentifierName",
                                    "fullStart": 999,
                                    "fullEnd": 1001,
                                    "start": 999,
                                    "end": 1001,
                                    "fullWidth": 2,
                                    "width": 2,
                                    "text": "ex",
                                    "value": "ex",
                                    "valueText": "ex"
                                },
                                "closeParenToken": {
                                    "kind": "CloseParenToken",
                                    "fullStart": 1001,
                                    "fullEnd": 1003,
                                    "start": 1001,
                                    "end": 1002,
                                    "fullWidth": 2,
                                    "width": 1,
                                    "text": ")",
                                    "value": ")",
                                    "valueText": ")",
                                    "hasTrailingTrivia": true,
                                    "trailingTrivia": [
                                        {
                                            "kind": "WhitespaceTrivia",
                                            "text": " "
                                        }
                                    ]
                                },
                                "block": {
                                    "kind": "Block",
                                    "fullStart": 1003,
                                    "fullEnd": 1044,
                                    "start": 1003,
                                    "end": 1042,
                                    "fullWidth": 41,
                                    "width": 39,
                                    "openBraceToken": {
                                        "kind": "OpenBraceToken",
                                        "fullStart": 1003,
                                        "fullEnd": 1006,
                                        "start": 1003,
                                        "end": 1004,
                                        "fullWidth": 3,
                                        "width": 1,
                                        "text": "{",
                                        "value": "{",
                                        "valueText": "{",
                                        "hasTrailingTrivia": true,
                                        "hasTrailingNewLine": true,
                                        "trailingTrivia": [
                                            {
                                                "kind": "NewLineTrivia",
                                                "text": "\r\n"
                                            }
                                        ]
                                    },
                                    "statements": [
                                        {
                                            "kind": "ReturnStatement",
                                            "fullStart": 1006,
                                            "fullEnd": 1033,
                                            "start": 1018,
                                            "end": 1031,
                                            "fullWidth": 27,
                                            "width": 13,
                                            "returnKeyword": {
                                                "kind": "ReturnKeyword",
                                                "fullStart": 1006,
                                                "fullEnd": 1025,
                                                "start": 1018,
                                                "end": 1024,
                                                "fullWidth": 19,
                                                "width": 6,
                                                "text": "return",
                                                "value": "return",
                                                "valueText": "return",
                                                "hasLeadingTrivia": true,
                                                "hasTrailingTrivia": true,
                                                "leadingTrivia": [
                                                    {
                                                        "kind": "WhitespaceTrivia",
                                                        "text": "            "
                                                    }
                                                ],
                                                "trailingTrivia": [
                                                    {
                                                        "kind": "WhitespaceTrivia",
                                                        "text": " "
                                                    }
                                                ]
                                            },
                                            "expression": {
                                                "kind": "FalseKeyword",
                                                "fullStart": 1025,
                                                "fullEnd": 1030,
                                                "start": 1025,
                                                "end": 1030,
                                                "fullWidth": 5,
                                                "width": 5,
                                                "text": "false",
                                                "value": false,
                                                "valueText": "false"
                                            },
                                            "semicolonToken": {
                                                "kind": "SemicolonToken",
                                                "fullStart": 1030,
                                                "fullEnd": 1033,
                                                "start": 1030,
                                                "end": 1031,
                                                "fullWidth": 3,
                                                "width": 1,
                                                "text": ";",
                                                "value": ";",
                                                "valueText": ";",
                                                "hasTrailingTrivia": true,
                                                "hasTrailingNewLine": true,
                                                "trailingTrivia": [
                                                    {
                                                        "kind": "NewLineTrivia",
                                                        "text": "\r\n"
                                                    }
                                                ]
                                            }
                                        }
                                    ],
                                    "closeBraceToken": {
                                        "kind": "CloseBraceToken",
                                        "fullStart": 1033,
                                        "fullEnd": 1044,
                                        "start": 1041,
                                        "end": 1042,
                                        "fullWidth": 11,
                                        "width": 1,
                                        "text": "}",
                                        "value": "}",
                                        "valueText": "}",
                                        "hasLeadingTrivia": true,
                                        "hasTrailingTrivia": true,
                                        "hasTrailingNewLine": true,
                                        "leadingTrivia": [
                                            {
                                                "kind": "WhitespaceTrivia",
                                                "text": "        "
                                            }
                                        ],
                                        "trailingTrivia": [
                                            {
                                                "kind": "NewLineTrivia",
                                                "text": "\r\n"
                                            }
                                        ]
                                    }
                                }
                            }
                        }
                    ],
                    "closeBraceToken": {
                        "kind": "CloseBraceToken",
                        "fullStart": 1044,
                        "fullEnd": 1051,
                        "start": 1048,
                        "end": 1049,
                        "fullWidth": 7,
                        "width": 1,
                        "text": "}",
                        "value": "}",
                        "valueText": "}",
                        "hasLeadingTrivia": true,
                        "hasTrailingTrivia": true,
                        "hasTrailingNewLine": true,
                        "leadingTrivia": [
                            {
                                "kind": "WhitespaceTrivia",
                                "text": "    "
                            }
                        ],
                        "trailingTrivia": [
                            {
                                "kind": "NewLineTrivia",
                                "text": "\r\n"
                            }
                        ]
                    }
                }
            },
            {
                "kind": "ExpressionStatement",
                "fullStart": 1051,
                "fullEnd": 1075,
                "start": 1051,
                "end": 1073,
                "fullWidth": 24,
                "width": 22,
                "expression": {
                    "kind": "InvocationExpression",
                    "fullStart": 1051,
                    "fullEnd": 1072,
                    "start": 1051,
                    "end": 1072,
                    "fullWidth": 21,
                    "width": 21,
                    "expression": {
                        "kind": "IdentifierName",
                        "fullStart": 1051,
                        "fullEnd": 1062,
                        "start": 1051,
                        "end": 1062,
                        "fullWidth": 11,
                        "width": 11,
                        "text": "runTestCase",
                        "value": "runTestCase",
                        "valueText": "runTestCase"
                    },
                    "argumentList": {
                        "kind": "ArgumentList",
                        "fullStart": 1062,
                        "fullEnd": 1072,
                        "start": 1062,
                        "end": 1072,
                        "fullWidth": 10,
                        "width": 10,
                        "openParenToken": {
                            "kind": "OpenParenToken",
                            "fullStart": 1062,
                            "fullEnd": 1063,
                            "start": 1062,
                            "end": 1063,
                            "fullWidth": 1,
                            "width": 1,
                            "text": "(",
                            "value": "(",
                            "valueText": "("
                        },
                        "arguments": [
                            {
                                "kind": "IdentifierName",
                                "fullStart": 1063,
                                "fullEnd": 1071,
                                "start": 1063,
                                "end": 1071,
                                "fullWidth": 8,
                                "width": 8,
                                "text": "testcase",
                                "value": "testcase",
                                "valueText": "testcase"
                            }
                        ],
                        "closeParenToken": {
                            "kind": "CloseParenToken",
                            "fullStart": 1071,
                            "fullEnd": 1072,
                            "start": 1071,
                            "end": 1072,
                            "fullWidth": 1,
                            "width": 1,
                            "text": ")",
                            "value": ")",
                            "valueText": ")"
                        }
                    }
                },
                "semicolonToken": {
                    "kind": "SemicolonToken",
                    "fullStart": 1072,
                    "fullEnd": 1075,
                    "start": 1072,
                    "end": 1073,
                    "fullWidth": 3,
                    "width": 1,
                    "text": ";",
                    "value": ";",
                    "valueText": ";",
                    "hasTrailingTrivia": true,
                    "hasTrailingNewLine": true,
                    "trailingTrivia": [
                        {
                            "kind": "NewLineTrivia",
                            "text": "\r\n"
                        }
                    ]
                }
            }
        ],
        "endOfFileToken": {
            "kind": "EndOfFileToken",
            "fullStart": 1075,
            "fullEnd": 1075,
            "start": 1075,
            "end": 1075,
            "fullWidth": 0,
            "width": 0,
            "text": ""
        }
    },
    "lineMap": {
        "lineStarts": [
            0,
            67,
            152,
            232,
            308,
            380,
            385,
            441,
            685,
            690,
            692,
            694,
            717,
            719,
            744,
            746,
            761,
            805,
            829,
            860,
            879,
            896,
            982,
            1006,
            1033,
            1044,
            1051,
            1075
        ],
        "length": 1075
    }
}<|MERGE_RESOLUTION|>--- conflicted
+++ resolved
@@ -250,12 +250,8 @@
                                         "start": 731,
                                         "end": 741,
                                         "fullWidth": 10,
-<<<<<<< HEAD
                                         "width": 10,
-                                        "identifier": {
-=======
                                         "propertyName": {
->>>>>>> 85e84683
                                             "kind": "IdentifierName",
                                             "fullStart": 731,
                                             "fullEnd": 735,
