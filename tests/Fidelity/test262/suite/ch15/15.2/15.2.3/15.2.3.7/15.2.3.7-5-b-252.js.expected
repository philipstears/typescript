{
    "isDeclaration": false,
    "languageVersion": "EcmaScript5",
    "parseOptions": {
        "allowAutomaticSemicolonInsertion": true
    },
    "sourceUnit": {
        "kind": "SourceUnit",
        "fullStart": 0,
        "fullEnd": 1098,
        "start": 561,
        "end": 1098,
        "fullWidth": 1098,
        "width": 537,
        "isIncrementallyUnusable": true,
        "moduleElements": [
            {
                "kind": "FunctionDeclaration",
                "fullStart": 0,
                "fullEnd": 1074,
                "start": 561,
                "end": 1072,
                "fullWidth": 1074,
                "width": 511,
                "isIncrementallyUnusable": true,
                "modifiers": [],
                "functionKeyword": {
                    "kind": "FunctionKeyword",
                    "fullStart": 0,
                    "fullEnd": 570,
                    "start": 561,
                    "end": 569,
                    "fullWidth": 570,
                    "width": 8,
                    "text": "function",
                    "value": "function",
                    "valueText": "function",
                    "hasLeadingTrivia": true,
                    "hasLeadingComment": true,
                    "hasLeadingNewLine": true,
                    "hasTrailingTrivia": true,
                    "leadingTrivia": [
                        {
                            "kind": "SingleLineCommentTrivia",
                            "text": "/// Copyright (c) 2012 Ecma International.  All rights reserved. "
                        },
                        {
                            "kind": "NewLineTrivia",
                            "text": "\r\n"
                        },
                        {
                            "kind": "SingleLineCommentTrivia",
                            "text": "/// Ecma International makes this code available under the terms and conditions set"
                        },
                        {
                            "kind": "NewLineTrivia",
                            "text": "\r\n"
                        },
                        {
                            "kind": "SingleLineCommentTrivia",
                            "text": "/// forth on http://hg.ecmascript.org/tests/test262/raw-file/tip/LICENSE (the "
                        },
                        {
                            "kind": "NewLineTrivia",
                            "text": "\r\n"
                        },
                        {
                            "kind": "SingleLineCommentTrivia",
                            "text": "/// \"Use Terms\").   Any redistribution of this code must retain the above "
                        },
                        {
                            "kind": "NewLineTrivia",
                            "text": "\r\n"
                        },
                        {
                            "kind": "SingleLineCommentTrivia",
                            "text": "/// copyright and this notice and otherwise comply with the Use Terms."
                        },
                        {
                            "kind": "NewLineTrivia",
                            "text": "\r\n"
                        },
                        {
                            "kind": "MultiLineCommentTrivia",
                            "text": "/**\r\n * @path ch15/15.2/15.2.3/15.2.3.7/15.2.3.7-5-b-252.js\r\n * @description Object.defineProperties - value of 'set' property of 'descObj' is undefined (8.10.5 step 8.b)\r\n */"
                        },
                        {
                            "kind": "NewLineTrivia",
                            "text": "\r\n"
                        },
                        {
                            "kind": "NewLineTrivia",
                            "text": "\r\n"
                        },
                        {
                            "kind": "NewLineTrivia",
                            "text": "\r\n"
                        }
                    ],
                    "trailingTrivia": [
                        {
                            "kind": "WhitespaceTrivia",
                            "text": " "
                        }
                    ]
                },
                "identifier": {
                    "kind": "IdentifierName",
                    "fullStart": 570,
                    "fullEnd": 578,
                    "start": 570,
                    "end": 578,
                    "fullWidth": 8,
                    "width": 8,
                    "text": "testcase",
                    "value": "testcase",
                    "valueText": "testcase"
                },
                "callSignature": {
                    "kind": "CallSignature",
                    "fullStart": 578,
                    "fullEnd": 581,
                    "start": 578,
                    "end": 580,
                    "fullWidth": 3,
                    "width": 2,
                    "parameterList": {
                        "kind": "ParameterList",
                        "fullStart": 578,
                        "fullEnd": 581,
                        "start": 578,
                        "end": 580,
                        "fullWidth": 3,
                        "width": 2,
                        "openParenToken": {
                            "kind": "OpenParenToken",
                            "fullStart": 578,
                            "fullEnd": 579,
                            "start": 578,
                            "end": 579,
                            "fullWidth": 1,
                            "width": 1,
                            "text": "(",
                            "value": "(",
                            "valueText": "("
                        },
                        "parameters": [],
                        "closeParenToken": {
                            "kind": "CloseParenToken",
                            "fullStart": 579,
                            "fullEnd": 581,
                            "start": 579,
                            "end": 580,
                            "fullWidth": 2,
                            "width": 1,
                            "text": ")",
                            "value": ")",
                            "valueText": ")",
                            "hasTrailingTrivia": true,
                            "trailingTrivia": [
                                {
                                    "kind": "WhitespaceTrivia",
                                    "text": " "
                                }
                            ]
                        }
                    }
                },
                "block": {
                    "kind": "Block",
                    "fullStart": 581,
                    "fullEnd": 1074,
                    "start": 581,
                    "end": 1072,
                    "fullWidth": 493,
                    "width": 491,
                    "isIncrementallyUnusable": true,
                    "openBraceToken": {
                        "kind": "OpenBraceToken",
                        "fullStart": 581,
                        "fullEnd": 584,
                        "start": 581,
                        "end": 582,
                        "fullWidth": 3,
                        "width": 1,
                        "text": "{",
                        "value": "{",
                        "valueText": "{",
                        "hasTrailingTrivia": true,
                        "hasTrailingNewLine": true,
                        "trailingTrivia": [
                            {
                                "kind": "NewLineTrivia",
                                "text": "\r\n"
                            }
                        ]
                    },
                    "statements": [
                        {
                            "kind": "VariableStatement",
                            "fullStart": 584,
                            "fullEnd": 658,
                            "start": 594,
                            "end": 656,
                            "fullWidth": 74,
                            "width": 62,
                            "modifiers": [],
                            "variableDeclaration": {
                                "kind": "VariableDeclaration",
                                "fullStart": 584,
                                "fullEnd": 655,
                                "start": 594,
                                "end": 655,
                                "fullWidth": 71,
                                "width": 61,
                                "varKeyword": {
                                    "kind": "VarKeyword",
                                    "fullStart": 584,
                                    "fullEnd": 598,
                                    "start": 594,
                                    "end": 597,
                                    "fullWidth": 14,
                                    "width": 3,
                                    "text": "var",
                                    "value": "var",
                                    "valueText": "var",
                                    "hasLeadingTrivia": true,
                                    "hasLeadingNewLine": true,
                                    "hasTrailingTrivia": true,
                                    "leadingTrivia": [
                                        {
                                            "kind": "NewLineTrivia",
                                            "text": "\r\n"
                                        },
                                        {
                                            "kind": "WhitespaceTrivia",
                                            "text": "        "
                                        }
                                    ],
                                    "trailingTrivia": [
                                        {
                                            "kind": "WhitespaceTrivia",
                                            "text": " "
                                        }
                                    ]
                                },
                                "variableDeclarators": [
                                    {
                                        "kind": "VariableDeclarator",
                                        "fullStart": 598,
                                        "fullEnd": 655,
                                        "start": 598,
                                        "end": 655,
                                        "fullWidth": 57,
<<<<<<< HEAD
                                        "width": 57,
                                        "identifier": {
=======
                                        "propertyName": {
>>>>>>> 85e84683
                                            "kind": "IdentifierName",
                                            "fullStart": 598,
                                            "fullEnd": 605,
                                            "start": 598,
                                            "end": 604,
                                            "fullWidth": 7,
                                            "width": 6,
                                            "text": "getFun",
                                            "value": "getFun",
                                            "valueText": "getFun",
                                            "hasTrailingTrivia": true,
                                            "trailingTrivia": [
                                                {
                                                    "kind": "WhitespaceTrivia",
                                                    "text": " "
                                                }
                                            ]
                                        },
                                        "equalsValueClause": {
                                            "kind": "EqualsValueClause",
                                            "fullStart": 605,
                                            "fullEnd": 655,
                                            "start": 605,
                                            "end": 655,
                                            "fullWidth": 50,
                                            "width": 50,
                                            "equalsToken": {
                                                "kind": "EqualsToken",
                                                "fullStart": 605,
                                                "fullEnd": 607,
                                                "start": 605,
                                                "end": 606,
                                                "fullWidth": 2,
                                                "width": 1,
                                                "text": "=",
                                                "value": "=",
                                                "valueText": "=",
                                                "hasTrailingTrivia": true,
                                                "trailingTrivia": [
                                                    {
                                                        "kind": "WhitespaceTrivia",
                                                        "text": " "
                                                    }
                                                ]
                                            },
                                            "value": {
                                                "kind": "FunctionExpression",
                                                "fullStart": 607,
                                                "fullEnd": 655,
                                                "start": 607,
                                                "end": 655,
                                                "fullWidth": 48,
                                                "width": 48,
                                                "functionKeyword": {
                                                    "kind": "FunctionKeyword",
                                                    "fullStart": 607,
                                                    "fullEnd": 616,
                                                    "start": 607,
                                                    "end": 615,
                                                    "fullWidth": 9,
                                                    "width": 8,
                                                    "text": "function",
                                                    "value": "function",
                                                    "valueText": "function",
                                                    "hasTrailingTrivia": true,
                                                    "trailingTrivia": [
                                                        {
                                                            "kind": "WhitespaceTrivia",
                                                            "text": " "
                                                        }
                                                    ]
                                                },
                                                "callSignature": {
                                                    "kind": "CallSignature",
                                                    "fullStart": 616,
                                                    "fullEnd": 619,
                                                    "start": 616,
                                                    "end": 618,
                                                    "fullWidth": 3,
                                                    "width": 2,
                                                    "parameterList": {
                                                        "kind": "ParameterList",
                                                        "fullStart": 616,
                                                        "fullEnd": 619,
                                                        "start": 616,
                                                        "end": 618,
                                                        "fullWidth": 3,
                                                        "width": 2,
                                                        "openParenToken": {
                                                            "kind": "OpenParenToken",
                                                            "fullStart": 616,
                                                            "fullEnd": 617,
                                                            "start": 616,
                                                            "end": 617,
                                                            "fullWidth": 1,
                                                            "width": 1,
                                                            "text": "(",
                                                            "value": "(",
                                                            "valueText": "("
                                                        },
                                                        "parameters": [],
                                                        "closeParenToken": {
                                                            "kind": "CloseParenToken",
                                                            "fullStart": 617,
                                                            "fullEnd": 619,
                                                            "start": 617,
                                                            "end": 618,
                                                            "fullWidth": 2,
                                                            "width": 1,
                                                            "text": ")",
                                                            "value": ")",
                                                            "valueText": ")",
                                                            "hasTrailingTrivia": true,
                                                            "trailingTrivia": [
                                                                {
                                                                    "kind": "WhitespaceTrivia",
                                                                    "text": " "
                                                                }
                                                            ]
                                                        }
                                                    }
                                                },
                                                "block": {
                                                    "kind": "Block",
                                                    "fullStart": 619,
                                                    "fullEnd": 655,
                                                    "start": 619,
                                                    "end": 655,
                                                    "fullWidth": 36,
                                                    "width": 36,
                                                    "openBraceToken": {
                                                        "kind": "OpenBraceToken",
                                                        "fullStart": 619,
                                                        "fullEnd": 622,
                                                        "start": 619,
                                                        "end": 620,
                                                        "fullWidth": 3,
                                                        "width": 1,
                                                        "text": "{",
                                                        "value": "{",
                                                        "valueText": "{",
                                                        "hasTrailingTrivia": true,
                                                        "hasTrailingNewLine": true,
                                                        "trailingTrivia": [
                                                            {
                                                                "kind": "NewLineTrivia",
                                                                "text": "\r\n"
                                                            }
                                                        ]
                                                    },
                                                    "statements": [
                                                        {
                                                            "kind": "ReturnStatement",
                                                            "fullStart": 622,
                                                            "fullEnd": 646,
                                                            "start": 634,
                                                            "end": 644,
                                                            "fullWidth": 24,
                                                            "width": 10,
                                                            "returnKeyword": {
                                                                "kind": "ReturnKeyword",
                                                                "fullStart": 622,
                                                                "fullEnd": 641,
                                                                "start": 634,
                                                                "end": 640,
                                                                "fullWidth": 19,
                                                                "width": 6,
                                                                "text": "return",
                                                                "value": "return",
                                                                "valueText": "return",
                                                                "hasLeadingTrivia": true,
                                                                "hasTrailingTrivia": true,
                                                                "leadingTrivia": [
                                                                    {
                                                                        "kind": "WhitespaceTrivia",
                                                                        "text": "            "
                                                                    }
                                                                ],
                                                                "trailingTrivia": [
                                                                    {
                                                                        "kind": "WhitespaceTrivia",
                                                                        "text": " "
                                                                    }
                                                                ]
                                                            },
                                                            "expression": {
                                                                "kind": "NumericLiteral",
                                                                "fullStart": 641,
                                                                "fullEnd": 643,
                                                                "start": 641,
                                                                "end": 643,
                                                                "fullWidth": 2,
                                                                "width": 2,
                                                                "text": "11",
                                                                "value": 11,
                                                                "valueText": "11"
                                                            },
                                                            "semicolonToken": {
                                                                "kind": "SemicolonToken",
                                                                "fullStart": 643,
                                                                "fullEnd": 646,
                                                                "start": 643,
                                                                "end": 644,
                                                                "fullWidth": 3,
                                                                "width": 1,
                                                                "text": ";",
                                                                "value": ";",
                                                                "valueText": ";",
                                                                "hasTrailingTrivia": true,
                                                                "hasTrailingNewLine": true,
                                                                "trailingTrivia": [
                                                                    {
                                                                        "kind": "NewLineTrivia",
                                                                        "text": "\r\n"
                                                                    }
                                                                ]
                                                            }
                                                        }
                                                    ],
                                                    "closeBraceToken": {
                                                        "kind": "CloseBraceToken",
                                                        "fullStart": 646,
                                                        "fullEnd": 655,
                                                        "start": 654,
                                                        "end": 655,
                                                        "fullWidth": 9,
                                                        "width": 1,
                                                        "text": "}",
                                                        "value": "}",
                                                        "valueText": "}",
                                                        "hasLeadingTrivia": true,
                                                        "leadingTrivia": [
                                                            {
                                                                "kind": "WhitespaceTrivia",
                                                                "text": "        "
                                                            }
                                                        ]
                                                    }
                                                }
                                            }
                                        }
                                    }
                                ]
                            },
                            "semicolonToken": {
                                "kind": "SemicolonToken",
                                "fullStart": 655,
                                "fullEnd": 658,
                                "start": 655,
                                "end": 656,
                                "fullWidth": 3,
                                "width": 1,
                                "text": ";",
                                "value": ";",
                                "valueText": ";",
                                "hasTrailingTrivia": true,
                                "hasTrailingNewLine": true,
                                "trailingTrivia": [
                                    {
                                        "kind": "NewLineTrivia",
                                        "text": "\r\n"
                                    }
                                ]
                            }
                        },
                        {
                            "kind": "VariableStatement",
                            "fullStart": 658,
                            "fullEnd": 683,
                            "start": 668,
                            "end": 681,
                            "fullWidth": 25,
                            "width": 13,
                            "modifiers": [],
                            "variableDeclaration": {
                                "kind": "VariableDeclaration",
                                "fullStart": 658,
                                "fullEnd": 680,
                                "start": 668,
                                "end": 680,
                                "fullWidth": 22,
                                "width": 12,
                                "varKeyword": {
                                    "kind": "VarKeyword",
                                    "fullStart": 658,
                                    "fullEnd": 672,
                                    "start": 668,
                                    "end": 671,
                                    "fullWidth": 14,
                                    "width": 3,
                                    "text": "var",
                                    "value": "var",
                                    "valueText": "var",
                                    "hasLeadingTrivia": true,
                                    "hasLeadingNewLine": true,
                                    "hasTrailingTrivia": true,
                                    "leadingTrivia": [
                                        {
                                            "kind": "NewLineTrivia",
                                            "text": "\r\n"
                                        },
                                        {
                                            "kind": "WhitespaceTrivia",
                                            "text": "        "
                                        }
                                    ],
                                    "trailingTrivia": [
                                        {
                                            "kind": "WhitespaceTrivia",
                                            "text": " "
                                        }
                                    ]
                                },
                                "variableDeclarators": [
                                    {
                                        "kind": "VariableDeclarator",
                                        "fullStart": 672,
                                        "fullEnd": 680,
                                        "start": 672,
                                        "end": 680,
                                        "fullWidth": 8,
<<<<<<< HEAD
                                        "width": 8,
                                        "identifier": {
=======
                                        "propertyName": {
>>>>>>> 85e84683
                                            "kind": "IdentifierName",
                                            "fullStart": 672,
                                            "fullEnd": 676,
                                            "start": 672,
                                            "end": 675,
                                            "fullWidth": 4,
                                            "width": 3,
                                            "text": "obj",
                                            "value": "obj",
                                            "valueText": "obj",
                                            "hasTrailingTrivia": true,
                                            "trailingTrivia": [
                                                {
                                                    "kind": "WhitespaceTrivia",
                                                    "text": " "
                                                }
                                            ]
                                        },
                                        "equalsValueClause": {
                                            "kind": "EqualsValueClause",
                                            "fullStart": 676,
                                            "fullEnd": 680,
                                            "start": 676,
                                            "end": 680,
                                            "fullWidth": 4,
                                            "width": 4,
                                            "equalsToken": {
                                                "kind": "EqualsToken",
                                                "fullStart": 676,
                                                "fullEnd": 678,
                                                "start": 676,
                                                "end": 677,
                                                "fullWidth": 2,
                                                "width": 1,
                                                "text": "=",
                                                "value": "=",
                                                "valueText": "=",
                                                "hasTrailingTrivia": true,
                                                "trailingTrivia": [
                                                    {
                                                        "kind": "WhitespaceTrivia",
                                                        "text": " "
                                                    }
                                                ]
                                            },
                                            "value": {
                                                "kind": "ObjectLiteralExpression",
                                                "fullStart": 678,
                                                "fullEnd": 680,
                                                "start": 678,
                                                "end": 680,
                                                "fullWidth": 2,
                                                "width": 2,
                                                "openBraceToken": {
                                                    "kind": "OpenBraceToken",
                                                    "fullStart": 678,
                                                    "fullEnd": 679,
                                                    "start": 678,
                                                    "end": 679,
                                                    "fullWidth": 1,
                                                    "width": 1,
                                                    "text": "{",
                                                    "value": "{",
                                                    "valueText": "{"
                                                },
                                                "propertyAssignments": [],
                                                "closeBraceToken": {
                                                    "kind": "CloseBraceToken",
                                                    "fullStart": 679,
                                                    "fullEnd": 680,
                                                    "start": 679,
                                                    "end": 680,
                                                    "fullWidth": 1,
                                                    "width": 1,
                                                    "text": "}",
                                                    "value": "}",
                                                    "valueText": "}"
                                                }
                                            }
                                        }
                                    }
                                ]
                            },
                            "semicolonToken": {
                                "kind": "SemicolonToken",
                                "fullStart": 680,
                                "fullEnd": 683,
                                "start": 680,
                                "end": 681,
                                "fullWidth": 3,
                                "width": 1,
                                "text": ";",
                                "value": ";",
                                "valueText": ";",
                                "hasTrailingTrivia": true,
                                "hasTrailingNewLine": true,
                                "trailingTrivia": [
                                    {
                                        "kind": "NewLineTrivia",
                                        "text": "\r\n"
                                    }
                                ]
                            }
                        },
                        {
                            "kind": "ExpressionStatement",
                            "fullStart": 683,
                            "fullEnd": 834,
                            "start": 691,
                            "end": 832,
                            "fullWidth": 151,
                            "width": 141,
                            "isIncrementallyUnusable": true,
                            "expression": {
                                "kind": "InvocationExpression",
                                "fullStart": 683,
                                "fullEnd": 831,
                                "start": 691,
                                "end": 831,
                                "fullWidth": 148,
                                "width": 140,
                                "isIncrementallyUnusable": true,
                                "expression": {
                                    "kind": "MemberAccessExpression",
                                    "fullStart": 683,
                                    "fullEnd": 714,
                                    "start": 691,
                                    "end": 714,
                                    "fullWidth": 31,
                                    "width": 23,
                                    "expression": {
                                        "kind": "IdentifierName",
                                        "fullStart": 683,
                                        "fullEnd": 697,
                                        "start": 691,
                                        "end": 697,
                                        "fullWidth": 14,
                                        "width": 6,
                                        "text": "Object",
                                        "value": "Object",
                                        "valueText": "Object",
                                        "hasLeadingTrivia": true,
                                        "leadingTrivia": [
                                            {
                                                "kind": "WhitespaceTrivia",
                                                "text": "        "
                                            }
                                        ]
                                    },
                                    "dotToken": {
                                        "kind": "DotToken",
                                        "fullStart": 697,
                                        "fullEnd": 698,
                                        "start": 697,
                                        "end": 698,
                                        "fullWidth": 1,
                                        "width": 1,
                                        "text": ".",
                                        "value": ".",
                                        "valueText": "."
                                    },
                                    "name": {
                                        "kind": "IdentifierName",
                                        "fullStart": 698,
                                        "fullEnd": 714,
                                        "start": 698,
                                        "end": 714,
                                        "fullWidth": 16,
                                        "width": 16,
                                        "text": "defineProperties",
                                        "value": "defineProperties",
                                        "valueText": "defineProperties"
                                    }
                                },
                                "argumentList": {
                                    "kind": "ArgumentList",
                                    "fullStart": 714,
                                    "fullEnd": 831,
                                    "start": 714,
                                    "end": 831,
                                    "fullWidth": 117,
                                    "width": 117,
                                    "isIncrementallyUnusable": true,
                                    "openParenToken": {
                                        "kind": "OpenParenToken",
                                        "fullStart": 714,
                                        "fullEnd": 715,
                                        "start": 714,
                                        "end": 715,
                                        "fullWidth": 1,
                                        "width": 1,
                                        "text": "(",
                                        "value": "(",
                                        "valueText": "("
                                    },
                                    "arguments": [
                                        {
                                            "kind": "IdentifierName",
                                            "fullStart": 715,
                                            "fullEnd": 718,
                                            "start": 715,
                                            "end": 718,
                                            "fullWidth": 3,
                                            "width": 3,
                                            "text": "obj",
                                            "value": "obj",
                                            "valueText": "obj"
                                        },
                                        {
                                            "kind": "CommaToken",
                                            "fullStart": 718,
                                            "fullEnd": 720,
                                            "start": 718,
                                            "end": 719,
                                            "fullWidth": 2,
                                            "width": 1,
                                            "text": ",",
                                            "value": ",",
                                            "valueText": ",",
                                            "hasTrailingTrivia": true,
                                            "trailingTrivia": [
                                                {
                                                    "kind": "WhitespaceTrivia",
                                                    "text": " "
                                                }
                                            ]
                                        },
                                        {
                                            "kind": "ObjectLiteralExpression",
                                            "fullStart": 720,
                                            "fullEnd": 830,
                                            "start": 720,
                                            "end": 830,
                                            "fullWidth": 110,
                                            "width": 110,
                                            "isIncrementallyUnusable": true,
                                            "openBraceToken": {
                                                "kind": "OpenBraceToken",
                                                "fullStart": 720,
                                                "fullEnd": 723,
                                                "start": 720,
                                                "end": 721,
                                                "fullWidth": 3,
                                                "width": 1,
                                                "text": "{",
                                                "value": "{",
                                                "valueText": "{",
                                                "hasTrailingTrivia": true,
                                                "hasTrailingNewLine": true,
                                                "trailingTrivia": [
                                                    {
                                                        "kind": "NewLineTrivia",
                                                        "text": "\r\n"
                                                    }
                                                ]
                                            },
                                            "propertyAssignments": [
                                                {
                                                    "kind": "SimplePropertyAssignment",
                                                    "fullStart": 723,
                                                    "fullEnd": 821,
                                                    "start": 735,
                                                    "end": 819,
                                                    "fullWidth": 98,
                                                    "width": 84,
                                                    "isIncrementallyUnusable": true,
                                                    "propertyName": {
                                                        "kind": "IdentifierName",
                                                        "fullStart": 723,
                                                        "fullEnd": 739,
                                                        "start": 735,
                                                        "end": 739,
                                                        "fullWidth": 16,
                                                        "width": 4,
                                                        "text": "prop",
                                                        "value": "prop",
                                                        "valueText": "prop",
                                                        "hasLeadingTrivia": true,
                                                        "leadingTrivia": [
                                                            {
                                                                "kind": "WhitespaceTrivia",
                                                                "text": "            "
                                                            }
                                                        ]
                                                    },
                                                    "colonToken": {
                                                        "kind": "ColonToken",
                                                        "fullStart": 739,
                                                        "fullEnd": 741,
                                                        "start": 739,
                                                        "end": 740,
                                                        "fullWidth": 2,
                                                        "width": 1,
                                                        "text": ":",
                                                        "value": ":",
                                                        "valueText": ":",
                                                        "hasTrailingTrivia": true,
                                                        "trailingTrivia": [
                                                            {
                                                                "kind": "WhitespaceTrivia",
                                                                "text": " "
                                                            }
                                                        ]
                                                    },
                                                    "expression": {
                                                        "kind": "ObjectLiteralExpression",
                                                        "fullStart": 741,
                                                        "fullEnd": 821,
                                                        "start": 741,
                                                        "end": 819,
                                                        "fullWidth": 80,
                                                        "width": 78,
                                                        "isIncrementallyUnusable": true,
                                                        "openBraceToken": {
                                                            "kind": "OpenBraceToken",
                                                            "fullStart": 741,
                                                            "fullEnd": 744,
                                                            "start": 741,
                                                            "end": 742,
                                                            "fullWidth": 3,
                                                            "width": 1,
                                                            "text": "{",
                                                            "value": "{",
                                                            "valueText": "{",
                                                            "hasTrailingTrivia": true,
                                                            "hasTrailingNewLine": true,
                                                            "trailingTrivia": [
                                                                {
                                                                    "kind": "NewLineTrivia",
                                                                    "text": "\r\n"
                                                                }
                                                            ]
                                                        },
                                                        "propertyAssignments": [
                                                            {
                                                                "kind": "SimplePropertyAssignment",
                                                                "fullStart": 744,
                                                                "fullEnd": 771,
                                                                "start": 760,
                                                                "end": 771,
                                                                "fullWidth": 27,
                                                                "width": 11,
                                                                "isIncrementallyUnusable": true,
                                                                "propertyName": {
                                                                    "kind": "IdentifierName",
                                                                    "fullStart": 744,
                                                                    "fullEnd": 763,
                                                                    "start": 760,
                                                                    "end": 763,
                                                                    "fullWidth": 19,
                                                                    "width": 3,
                                                                    "text": "get",
                                                                    "value": "get",
                                                                    "valueText": "get",
                                                                    "hasLeadingTrivia": true,
                                                                    "leadingTrivia": [
                                                                        {
                                                                            "kind": "WhitespaceTrivia",
                                                                            "text": "                "
                                                                        }
                                                                    ]
                                                                },
                                                                "colonToken": {
                                                                    "kind": "ColonToken",
                                                                    "fullStart": 763,
                                                                    "fullEnd": 765,
                                                                    "start": 763,
                                                                    "end": 764,
                                                                    "fullWidth": 2,
                                                                    "width": 1,
                                                                    "text": ":",
                                                                    "value": ":",
                                                                    "valueText": ":",
                                                                    "hasTrailingTrivia": true,
                                                                    "trailingTrivia": [
                                                                        {
                                                                            "kind": "WhitespaceTrivia",
                                                                            "text": " "
                                                                        }
                                                                    ]
                                                                },
                                                                "expression": {
                                                                    "kind": "IdentifierName",
                                                                    "fullStart": 765,
                                                                    "fullEnd": 771,
                                                                    "start": 765,
                                                                    "end": 771,
                                                                    "fullWidth": 6,
                                                                    "width": 6,
                                                                    "text": "getFun",
                                                                    "value": "getFun",
                                                                    "valueText": "getFun"
                                                                }
                                                            },
                                                            {
                                                                "kind": "CommaToken",
                                                                "fullStart": 771,
                                                                "fullEnd": 774,
                                                                "start": 771,
                                                                "end": 772,
                                                                "fullWidth": 3,
                                                                "width": 1,
                                                                "text": ",",
                                                                "value": ",",
                                                                "valueText": ",",
                                                                "hasTrailingTrivia": true,
                                                                "hasTrailingNewLine": true,
                                                                "trailingTrivia": [
                                                                    {
                                                                        "kind": "NewLineTrivia",
                                                                        "text": "\r\n"
                                                                    }
                                                                ]
                                                            },
                                                            {
                                                                "kind": "SimplePropertyAssignment",
                                                                "fullStart": 774,
                                                                "fullEnd": 806,
                                                                "start": 790,
                                                                "end": 804,
                                                                "fullWidth": 32,
                                                                "width": 14,
                                                                "isIncrementallyUnusable": true,
                                                                "propertyName": {
                                                                    "kind": "IdentifierName",
                                                                    "fullStart": 774,
                                                                    "fullEnd": 793,
                                                                    "start": 790,
                                                                    "end": 793,
                                                                    "fullWidth": 19,
                                                                    "width": 3,
                                                                    "text": "set",
                                                                    "value": "set",
                                                                    "valueText": "set",
                                                                    "hasLeadingTrivia": true,
                                                                    "leadingTrivia": [
                                                                        {
                                                                            "kind": "WhitespaceTrivia",
                                                                            "text": "                "
                                                                        }
                                                                    ]
                                                                },
                                                                "colonToken": {
                                                                    "kind": "ColonToken",
                                                                    "fullStart": 793,
                                                                    "fullEnd": 795,
                                                                    "start": 793,
                                                                    "end": 794,
                                                                    "fullWidth": 2,
                                                                    "width": 1,
                                                                    "text": ":",
                                                                    "value": ":",
                                                                    "valueText": ":",
                                                                    "hasTrailingTrivia": true,
                                                                    "trailingTrivia": [
                                                                        {
                                                                            "kind": "WhitespaceTrivia",
                                                                            "text": " "
                                                                        }
                                                                    ]
                                                                },
                                                                "expression": {
                                                                    "kind": "IdentifierName",
                                                                    "fullStart": 795,
                                                                    "fullEnd": 806,
                                                                    "start": 795,
                                                                    "end": 804,
                                                                    "fullWidth": 11,
                                                                    "width": 9,
                                                                    "text": "undefined",
                                                                    "value": "undefined",
                                                                    "valueText": "undefined",
                                                                    "hasTrailingTrivia": true,
                                                                    "hasTrailingNewLine": true,
                                                                    "trailingTrivia": [
                                                                        {
                                                                            "kind": "NewLineTrivia",
                                                                            "text": "\r\n"
                                                                        }
                                                                    ]
                                                                }
                                                            }
                                                        ],
                                                        "closeBraceToken": {
                                                            "kind": "CloseBraceToken",
                                                            "fullStart": 806,
                                                            "fullEnd": 821,
                                                            "start": 818,
                                                            "end": 819,
                                                            "fullWidth": 15,
                                                            "width": 1,
                                                            "text": "}",
                                                            "value": "}",
                                                            "valueText": "}",
                                                            "hasLeadingTrivia": true,
                                                            "hasTrailingTrivia": true,
                                                            "hasTrailingNewLine": true,
                                                            "leadingTrivia": [
                                                                {
                                                                    "kind": "WhitespaceTrivia",
                                                                    "text": "            "
                                                                }
                                                            ],
                                                            "trailingTrivia": [
                                                                {
                                                                    "kind": "NewLineTrivia",
                                                                    "text": "\r\n"
                                                                }
                                                            ]
                                                        }
                                                    }
                                                }
                                            ],
                                            "closeBraceToken": {
                                                "kind": "CloseBraceToken",
                                                "fullStart": 821,
                                                "fullEnd": 830,
                                                "start": 829,
                                                "end": 830,
                                                "fullWidth": 9,
                                                "width": 1,
                                                "text": "}",
                                                "value": "}",
                                                "valueText": "}",
                                                "hasLeadingTrivia": true,
                                                "leadingTrivia": [
                                                    {
                                                        "kind": "WhitespaceTrivia",
                                                        "text": "        "
                                                    }
                                                ]
                                            }
                                        }
                                    ],
                                    "closeParenToken": {
                                        "kind": "CloseParenToken",
                                        "fullStart": 830,
                                        "fullEnd": 831,
                                        "start": 830,
                                        "end": 831,
                                        "fullWidth": 1,
                                        "width": 1,
                                        "text": ")",
                                        "value": ")",
                                        "valueText": ")"
                                    }
                                }
                            },
                            "semicolonToken": {
                                "kind": "SemicolonToken",
                                "fullStart": 831,
                                "fullEnd": 834,
                                "start": 831,
                                "end": 832,
                                "fullWidth": 3,
                                "width": 1,
                                "text": ";",
                                "value": ";",
                                "valueText": ";",
                                "hasTrailingTrivia": true,
                                "hasTrailingNewLine": true,
                                "trailingTrivia": [
                                    {
                                        "kind": "NewLineTrivia",
                                        "text": "\r\n"
                                    }
                                ]
                            }
                        },
                        {
                            "kind": "TryStatement",
                            "fullStart": 834,
                            "fullEnd": 1067,
                            "start": 844,
                            "end": 1065,
                            "fullWidth": 233,
                            "width": 221,
                            "isIncrementallyUnusable": true,
                            "tryKeyword": {
                                "kind": "TryKeyword",
                                "fullStart": 834,
                                "fullEnd": 848,
                                "start": 844,
                                "end": 847,
                                "fullWidth": 14,
                                "width": 3,
                                "text": "try",
                                "value": "try",
                                "valueText": "try",
                                "hasLeadingTrivia": true,
                                "hasLeadingNewLine": true,
                                "hasTrailingTrivia": true,
                                "leadingTrivia": [
                                    {
                                        "kind": "NewLineTrivia",
                                        "text": "\r\n"
                                    },
                                    {
                                        "kind": "WhitespaceTrivia",
                                        "text": "        "
                                    }
                                ],
                                "trailingTrivia": [
                                    {
                                        "kind": "WhitespaceTrivia",
                                        "text": " "
                                    }
                                ]
                            },
                            "block": {
                                "kind": "Block",
                                "fullStart": 848,
                                "fullEnd": 1016,
                                "start": 848,
                                "end": 1015,
                                "fullWidth": 168,
                                "width": 167,
                                "isIncrementallyUnusable": true,
                                "openBraceToken": {
                                    "kind": "OpenBraceToken",
                                    "fullStart": 848,
                                    "fullEnd": 851,
                                    "start": 848,
                                    "end": 849,
                                    "fullWidth": 3,
                                    "width": 1,
                                    "text": "{",
                                    "value": "{",
                                    "valueText": "{",
                                    "hasTrailingTrivia": true,
                                    "hasTrailingNewLine": true,
                                    "trailingTrivia": [
                                        {
                                            "kind": "NewLineTrivia",
                                            "text": "\r\n"
                                        }
                                    ]
                                },
                                "statements": [
                                    {
                                        "kind": "VariableStatement",
                                        "fullStart": 851,
                                        "fullEnd": 921,
                                        "start": 863,
                                        "end": 919,
                                        "fullWidth": 70,
                                        "width": 56,
                                        "modifiers": [],
                                        "variableDeclaration": {
                                            "kind": "VariableDeclaration",
                                            "fullStart": 851,
                                            "fullEnd": 918,
                                            "start": 863,
                                            "end": 918,
                                            "fullWidth": 67,
                                            "width": 55,
                                            "varKeyword": {
                                                "kind": "VarKeyword",
                                                "fullStart": 851,
                                                "fullEnd": 867,
                                                "start": 863,
                                                "end": 866,
                                                "fullWidth": 16,
                                                "width": 3,
                                                "text": "var",
                                                "value": "var",
                                                "valueText": "var",
                                                "hasLeadingTrivia": true,
                                                "hasTrailingTrivia": true,
                                                "leadingTrivia": [
                                                    {
                                                        "kind": "WhitespaceTrivia",
                                                        "text": "            "
                                                    }
                                                ],
                                                "trailingTrivia": [
                                                    {
                                                        "kind": "WhitespaceTrivia",
                                                        "text": " "
                                                    }
                                                ]
                                            },
                                            "variableDeclarators": [
                                                {
                                                    "kind": "VariableDeclarator",
                                                    "fullStart": 867,
                                                    "fullEnd": 918,
                                                    "start": 867,
                                                    "end": 918,
                                                    "fullWidth": 51,
<<<<<<< HEAD
                                                    "width": 51,
                                                    "identifier": {
=======
                                                    "propertyName": {
>>>>>>> 85e84683
                                                        "kind": "IdentifierName",
                                                        "fullStart": 867,
                                                        "fullEnd": 872,
                                                        "start": 867,
                                                        "end": 871,
                                                        "fullWidth": 5,
                                                        "width": 4,
                                                        "text": "desc",
                                                        "value": "desc",
                                                        "valueText": "desc",
                                                        "hasTrailingTrivia": true,
                                                        "trailingTrivia": [
                                                            {
                                                                "kind": "WhitespaceTrivia",
                                                                "text": " "
                                                            }
                                                        ]
                                                    },
                                                    "equalsValueClause": {
                                                        "kind": "EqualsValueClause",
                                                        "fullStart": 872,
                                                        "fullEnd": 918,
                                                        "start": 872,
                                                        "end": 918,
                                                        "fullWidth": 46,
                                                        "width": 46,
                                                        "equalsToken": {
                                                            "kind": "EqualsToken",
                                                            "fullStart": 872,
                                                            "fullEnd": 874,
                                                            "start": 872,
                                                            "end": 873,
                                                            "fullWidth": 2,
                                                            "width": 1,
                                                            "text": "=",
                                                            "value": "=",
                                                            "valueText": "=",
                                                            "hasTrailingTrivia": true,
                                                            "trailingTrivia": [
                                                                {
                                                                    "kind": "WhitespaceTrivia",
                                                                    "text": " "
                                                                }
                                                            ]
                                                        },
                                                        "value": {
                                                            "kind": "InvocationExpression",
                                                            "fullStart": 874,
                                                            "fullEnd": 918,
                                                            "start": 874,
                                                            "end": 918,
                                                            "fullWidth": 44,
                                                            "width": 44,
                                                            "expression": {
                                                                "kind": "MemberAccessExpression",
                                                                "fullStart": 874,
                                                                "fullEnd": 905,
                                                                "start": 874,
                                                                "end": 905,
                                                                "fullWidth": 31,
                                                                "width": 31,
                                                                "expression": {
                                                                    "kind": "IdentifierName",
                                                                    "fullStart": 874,
                                                                    "fullEnd": 880,
                                                                    "start": 874,
                                                                    "end": 880,
                                                                    "fullWidth": 6,
                                                                    "width": 6,
                                                                    "text": "Object",
                                                                    "value": "Object",
                                                                    "valueText": "Object"
                                                                },
                                                                "dotToken": {
                                                                    "kind": "DotToken",
                                                                    "fullStart": 880,
                                                                    "fullEnd": 881,
                                                                    "start": 880,
                                                                    "end": 881,
                                                                    "fullWidth": 1,
                                                                    "width": 1,
                                                                    "text": ".",
                                                                    "value": ".",
                                                                    "valueText": "."
                                                                },
                                                                "name": {
                                                                    "kind": "IdentifierName",
                                                                    "fullStart": 881,
                                                                    "fullEnd": 905,
                                                                    "start": 881,
                                                                    "end": 905,
                                                                    "fullWidth": 24,
                                                                    "width": 24,
                                                                    "text": "getOwnPropertyDescriptor",
                                                                    "value": "getOwnPropertyDescriptor",
                                                                    "valueText": "getOwnPropertyDescriptor"
                                                                }
                                                            },
                                                            "argumentList": {
                                                                "kind": "ArgumentList",
                                                                "fullStart": 905,
                                                                "fullEnd": 918,
                                                                "start": 905,
                                                                "end": 918,
                                                                "fullWidth": 13,
                                                                "width": 13,
                                                                "openParenToken": {
                                                                    "kind": "OpenParenToken",
                                                                    "fullStart": 905,
                                                                    "fullEnd": 906,
                                                                    "start": 905,
                                                                    "end": 906,
                                                                    "fullWidth": 1,
                                                                    "width": 1,
                                                                    "text": "(",
                                                                    "value": "(",
                                                                    "valueText": "("
                                                                },
                                                                "arguments": [
                                                                    {
                                                                        "kind": "IdentifierName",
                                                                        "fullStart": 906,
                                                                        "fullEnd": 909,
                                                                        "start": 906,
                                                                        "end": 909,
                                                                        "fullWidth": 3,
                                                                        "width": 3,
                                                                        "text": "obj",
                                                                        "value": "obj",
                                                                        "valueText": "obj"
                                                                    },
                                                                    {
                                                                        "kind": "CommaToken",
                                                                        "fullStart": 909,
                                                                        "fullEnd": 911,
                                                                        "start": 909,
                                                                        "end": 910,
                                                                        "fullWidth": 2,
                                                                        "width": 1,
                                                                        "text": ",",
                                                                        "value": ",",
                                                                        "valueText": ",",
                                                                        "hasTrailingTrivia": true,
                                                                        "trailingTrivia": [
                                                                            {
                                                                                "kind": "WhitespaceTrivia",
                                                                                "text": " "
                                                                            }
                                                                        ]
                                                                    },
                                                                    {
                                                                        "kind": "StringLiteral",
                                                                        "fullStart": 911,
                                                                        "fullEnd": 917,
                                                                        "start": 911,
                                                                        "end": 917,
                                                                        "fullWidth": 6,
                                                                        "width": 6,
                                                                        "text": "\"prop\"",
                                                                        "value": "prop",
                                                                        "valueText": "prop"
                                                                    }
                                                                ],
                                                                "closeParenToken": {
                                                                    "kind": "CloseParenToken",
                                                                    "fullStart": 917,
                                                                    "fullEnd": 918,
                                                                    "start": 917,
                                                                    "end": 918,
                                                                    "fullWidth": 1,
                                                                    "width": 1,
                                                                    "text": ")",
                                                                    "value": ")",
                                                                    "valueText": ")"
                                                                }
                                                            }
                                                        }
                                                    }
                                                }
                                            ]
                                        },
                                        "semicolonToken": {
                                            "kind": "SemicolonToken",
                                            "fullStart": 918,
                                            "fullEnd": 921,
                                            "start": 918,
                                            "end": 919,
                                            "fullWidth": 3,
                                            "width": 1,
                                            "text": ";",
                                            "value": ";",
                                            "valueText": ";",
                                            "hasTrailingTrivia": true,
                                            "hasTrailingNewLine": true,
                                            "trailingTrivia": [
                                                {
                                                    "kind": "NewLineTrivia",
                                                    "text": "\r\n"
                                                }
                                            ]
                                        }
                                    },
                                    {
                                        "kind": "ReturnStatement",
                                        "fullStart": 921,
                                        "fullEnd": 1006,
                                        "start": 933,
                                        "end": 1004,
                                        "fullWidth": 85,
                                        "width": 71,
                                        "isIncrementallyUnusable": true,
                                        "returnKeyword": {
                                            "kind": "ReturnKeyword",
                                            "fullStart": 921,
                                            "fullEnd": 940,
                                            "start": 933,
                                            "end": 939,
                                            "fullWidth": 19,
                                            "width": 6,
                                            "text": "return",
                                            "value": "return",
                                            "valueText": "return",
                                            "hasLeadingTrivia": true,
                                            "hasTrailingTrivia": true,
                                            "leadingTrivia": [
                                                {
                                                    "kind": "WhitespaceTrivia",
                                                    "text": "            "
                                                }
                                            ],
                                            "trailingTrivia": [
                                                {
                                                    "kind": "WhitespaceTrivia",
                                                    "text": " "
                                                }
                                            ]
                                        },
                                        "expression": {
                                            "kind": "LogicalAndExpression",
                                            "fullStart": 940,
                                            "fullEnd": 1003,
                                            "start": 940,
                                            "end": 1003,
                                            "fullWidth": 63,
                                            "width": 63,
                                            "isIncrementallyUnusable": true,
                                            "left": {
                                                "kind": "InvocationExpression",
                                                "fullStart": 940,
                                                "fullEnd": 967,
                                                "start": 940,
                                                "end": 966,
                                                "fullWidth": 27,
                                                "width": 26,
                                                "expression": {
                                                    "kind": "MemberAccessExpression",
                                                    "fullStart": 940,
                                                    "fullEnd": 958,
                                                    "start": 940,
                                                    "end": 958,
                                                    "fullWidth": 18,
                                                    "width": 18,
                                                    "expression": {
                                                        "kind": "IdentifierName",
                                                        "fullStart": 940,
                                                        "fullEnd": 943,
                                                        "start": 940,
                                                        "end": 943,
                                                        "fullWidth": 3,
                                                        "width": 3,
                                                        "text": "obj",
                                                        "value": "obj",
                                                        "valueText": "obj"
                                                    },
                                                    "dotToken": {
                                                        "kind": "DotToken",
                                                        "fullStart": 943,
                                                        "fullEnd": 944,
                                                        "start": 943,
                                                        "end": 944,
                                                        "fullWidth": 1,
                                                        "width": 1,
                                                        "text": ".",
                                                        "value": ".",
                                                        "valueText": "."
                                                    },
                                                    "name": {
                                                        "kind": "IdentifierName",
                                                        "fullStart": 944,
                                                        "fullEnd": 958,
                                                        "start": 944,
                                                        "end": 958,
                                                        "fullWidth": 14,
                                                        "width": 14,
                                                        "text": "hasOwnProperty",
                                                        "value": "hasOwnProperty",
                                                        "valueText": "hasOwnProperty"
                                                    }
                                                },
                                                "argumentList": {
                                                    "kind": "ArgumentList",
                                                    "fullStart": 958,
                                                    "fullEnd": 967,
                                                    "start": 958,
                                                    "end": 966,
                                                    "fullWidth": 9,
                                                    "width": 8,
                                                    "openParenToken": {
                                                        "kind": "OpenParenToken",
                                                        "fullStart": 958,
                                                        "fullEnd": 959,
                                                        "start": 958,
                                                        "end": 959,
                                                        "fullWidth": 1,
                                                        "width": 1,
                                                        "text": "(",
                                                        "value": "(",
                                                        "valueText": "("
                                                    },
                                                    "arguments": [
                                                        {
                                                            "kind": "StringLiteral",
                                                            "fullStart": 959,
                                                            "fullEnd": 965,
                                                            "start": 959,
                                                            "end": 965,
                                                            "fullWidth": 6,
                                                            "width": 6,
                                                            "text": "\"prop\"",
                                                            "value": "prop",
                                                            "valueText": "prop"
                                                        }
                                                    ],
                                                    "closeParenToken": {
                                                        "kind": "CloseParenToken",
                                                        "fullStart": 965,
                                                        "fullEnd": 967,
                                                        "start": 965,
                                                        "end": 966,
                                                        "fullWidth": 2,
                                                        "width": 1,
                                                        "text": ")",
                                                        "value": ")",
                                                        "valueText": ")",
                                                        "hasTrailingTrivia": true,
                                                        "trailingTrivia": [
                                                            {
                                                                "kind": "WhitespaceTrivia",
                                                                "text": " "
                                                            }
                                                        ]
                                                    }
                                                }
                                            },
                                            "operatorToken": {
                                                "kind": "AmpersandAmpersandToken",
                                                "fullStart": 967,
                                                "fullEnd": 970,
                                                "start": 967,
                                                "end": 969,
                                                "fullWidth": 3,
                                                "width": 2,
                                                "text": "&&",
                                                "value": "&&",
                                                "valueText": "&&",
                                                "hasTrailingTrivia": true,
                                                "trailingTrivia": [
                                                    {
                                                        "kind": "WhitespaceTrivia",
                                                        "text": " "
                                                    }
                                                ]
                                            },
                                            "right": {
                                                "kind": "EqualsExpression",
                                                "fullStart": 970,
                                                "fullEnd": 1003,
                                                "start": 970,
                                                "end": 1003,
                                                "fullWidth": 33,
                                                "width": 33,
                                                "isIncrementallyUnusable": true,
                                                "left": {
                                                    "kind": "TypeOfExpression",
                                                    "fullStart": 970,
                                                    "fullEnd": 988,
                                                    "start": 970,
                                                    "end": 987,
                                                    "fullWidth": 18,
                                                    "width": 17,
                                                    "isIncrementallyUnusable": true,
                                                    "typeOfKeyword": {
                                                        "kind": "TypeOfKeyword",
                                                        "fullStart": 970,
                                                        "fullEnd": 977,
                                                        "start": 970,
                                                        "end": 976,
                                                        "fullWidth": 7,
                                                        "width": 6,
                                                        "text": "typeof",
                                                        "value": "typeof",
                                                        "valueText": "typeof",
                                                        "hasTrailingTrivia": true,
                                                        "trailingTrivia": [
                                                            {
                                                                "kind": "WhitespaceTrivia",
                                                                "text": " "
                                                            }
                                                        ]
                                                    },
                                                    "expression": {
                                                        "kind": "ParenthesizedExpression",
                                                        "fullStart": 977,
                                                        "fullEnd": 988,
                                                        "start": 977,
                                                        "end": 987,
                                                        "fullWidth": 11,
                                                        "width": 10,
                                                        "isIncrementallyUnusable": true,
                                                        "openParenToken": {
                                                            "kind": "OpenParenToken",
                                                            "fullStart": 977,
                                                            "fullEnd": 978,
                                                            "start": 977,
                                                            "end": 978,
                                                            "fullWidth": 1,
                                                            "width": 1,
                                                            "text": "(",
                                                            "value": "(",
                                                            "valueText": "("
                                                        },
                                                        "expression": {
                                                            "kind": "MemberAccessExpression",
                                                            "fullStart": 978,
                                                            "fullEnd": 986,
                                                            "start": 978,
                                                            "end": 986,
                                                            "fullWidth": 8,
                                                            "width": 8,
                                                            "isIncrementallyUnusable": true,
                                                            "expression": {
                                                                "kind": "IdentifierName",
                                                                "fullStart": 978,
                                                                "fullEnd": 982,
                                                                "start": 978,
                                                                "end": 982,
                                                                "fullWidth": 4,
                                                                "width": 4,
                                                                "text": "desc",
                                                                "value": "desc",
                                                                "valueText": "desc"
                                                            },
                                                            "dotToken": {
                                                                "kind": "DotToken",
                                                                "fullStart": 982,
                                                                "fullEnd": 983,
                                                                "start": 982,
                                                                "end": 983,
                                                                "fullWidth": 1,
                                                                "width": 1,
                                                                "text": ".",
                                                                "value": ".",
                                                                "valueText": "."
                                                            },
                                                            "name": {
                                                                "kind": "IdentifierName",
                                                                "fullStart": 983,
                                                                "fullEnd": 986,
                                                                "start": 983,
                                                                "end": 986,
                                                                "fullWidth": 3,
                                                                "width": 3,
                                                                "text": "set",
                                                                "value": "set",
                                                                "valueText": "set"
                                                            }
                                                        },
                                                        "closeParenToken": {
                                                            "kind": "CloseParenToken",
                                                            "fullStart": 986,
                                                            "fullEnd": 988,
                                                            "start": 986,
                                                            "end": 987,
                                                            "fullWidth": 2,
                                                            "width": 1,
                                                            "text": ")",
                                                            "value": ")",
                                                            "valueText": ")",
                                                            "hasTrailingTrivia": true,
                                                            "trailingTrivia": [
                                                                {
                                                                    "kind": "WhitespaceTrivia",
                                                                    "text": " "
                                                                }
                                                            ]
                                                        }
                                                    }
                                                },
                                                "operatorToken": {
                                                    "kind": "EqualsEqualsEqualsToken",
                                                    "fullStart": 988,
                                                    "fullEnd": 992,
                                                    "start": 988,
                                                    "end": 991,
                                                    "fullWidth": 4,
                                                    "width": 3,
                                                    "text": "===",
                                                    "value": "===",
                                                    "valueText": "===",
                                                    "hasTrailingTrivia": true,
                                                    "trailingTrivia": [
                                                        {
                                                            "kind": "WhitespaceTrivia",
                                                            "text": " "
                                                        }
                                                    ]
                                                },
                                                "right": {
                                                    "kind": "StringLiteral",
                                                    "fullStart": 992,
                                                    "fullEnd": 1003,
                                                    "start": 992,
                                                    "end": 1003,
                                                    "fullWidth": 11,
                                                    "width": 11,
                                                    "text": "\"undefined\"",
                                                    "value": "undefined",
                                                    "valueText": "undefined"
                                                }
                                            }
                                        },
                                        "semicolonToken": {
                                            "kind": "SemicolonToken",
                                            "fullStart": 1003,
                                            "fullEnd": 1006,
                                            "start": 1003,
                                            "end": 1004,
                                            "fullWidth": 3,
                                            "width": 1,
                                            "text": ";",
                                            "value": ";",
                                            "valueText": ";",
                                            "hasTrailingTrivia": true,
                                            "hasTrailingNewLine": true,
                                            "trailingTrivia": [
                                                {
                                                    "kind": "NewLineTrivia",
                                                    "text": "\r\n"
                                                }
                                            ]
                                        }
                                    }
                                ],
                                "closeBraceToken": {
                                    "kind": "CloseBraceToken",
                                    "fullStart": 1006,
                                    "fullEnd": 1016,
                                    "start": 1014,
                                    "end": 1015,
                                    "fullWidth": 10,
                                    "width": 1,
                                    "text": "}",
                                    "value": "}",
                                    "valueText": "}",
                                    "hasLeadingTrivia": true,
                                    "hasTrailingTrivia": true,
                                    "leadingTrivia": [
                                        {
                                            "kind": "WhitespaceTrivia",
                                            "text": "        "
                                        }
                                    ],
                                    "trailingTrivia": [
                                        {
                                            "kind": "WhitespaceTrivia",
                                            "text": " "
                                        }
                                    ]
                                }
                            },
                            "catchClause": {
                                "kind": "CatchClause",
                                "fullStart": 1016,
                                "fullEnd": 1067,
                                "start": 1016,
                                "end": 1065,
                                "fullWidth": 51,
                                "width": 49,
                                "catchKeyword": {
                                    "kind": "CatchKeyword",
                                    "fullStart": 1016,
                                    "fullEnd": 1022,
                                    "start": 1016,
                                    "end": 1021,
                                    "fullWidth": 6,
                                    "width": 5,
                                    "text": "catch",
                                    "value": "catch",
                                    "valueText": "catch",
                                    "hasTrailingTrivia": true,
                                    "trailingTrivia": [
                                        {
                                            "kind": "WhitespaceTrivia",
                                            "text": " "
                                        }
                                    ]
                                },
                                "openParenToken": {
                                    "kind": "OpenParenToken",
                                    "fullStart": 1022,
                                    "fullEnd": 1023,
                                    "start": 1022,
                                    "end": 1023,
                                    "fullWidth": 1,
                                    "width": 1,
                                    "text": "(",
                                    "value": "(",
                                    "valueText": "("
                                },
                                "identifier": {
                                    "kind": "IdentifierName",
                                    "fullStart": 1023,
                                    "fullEnd": 1024,
                                    "start": 1023,
                                    "end": 1024,
                                    "fullWidth": 1,
                                    "width": 1,
                                    "text": "e",
                                    "value": "e",
                                    "valueText": "e"
                                },
                                "closeParenToken": {
                                    "kind": "CloseParenToken",
                                    "fullStart": 1024,
                                    "fullEnd": 1026,
                                    "start": 1024,
                                    "end": 1025,
                                    "fullWidth": 2,
                                    "width": 1,
                                    "text": ")",
                                    "value": ")",
                                    "valueText": ")",
                                    "hasTrailingTrivia": true,
                                    "trailingTrivia": [
                                        {
                                            "kind": "WhitespaceTrivia",
                                            "text": " "
                                        }
                                    ]
                                },
                                "block": {
                                    "kind": "Block",
                                    "fullStart": 1026,
                                    "fullEnd": 1067,
                                    "start": 1026,
                                    "end": 1065,
                                    "fullWidth": 41,
                                    "width": 39,
                                    "openBraceToken": {
                                        "kind": "OpenBraceToken",
                                        "fullStart": 1026,
                                        "fullEnd": 1029,
                                        "start": 1026,
                                        "end": 1027,
                                        "fullWidth": 3,
                                        "width": 1,
                                        "text": "{",
                                        "value": "{",
                                        "valueText": "{",
                                        "hasTrailingTrivia": true,
                                        "hasTrailingNewLine": true,
                                        "trailingTrivia": [
                                            {
                                                "kind": "NewLineTrivia",
                                                "text": "\r\n"
                                            }
                                        ]
                                    },
                                    "statements": [
                                        {
                                            "kind": "ReturnStatement",
                                            "fullStart": 1029,
                                            "fullEnd": 1056,
                                            "start": 1041,
                                            "end": 1054,
                                            "fullWidth": 27,
                                            "width": 13,
                                            "returnKeyword": {
                                                "kind": "ReturnKeyword",
                                                "fullStart": 1029,
                                                "fullEnd": 1048,
                                                "start": 1041,
                                                "end": 1047,
                                                "fullWidth": 19,
                                                "width": 6,
                                                "text": "return",
                                                "value": "return",
                                                "valueText": "return",
                                                "hasLeadingTrivia": true,
                                                "hasTrailingTrivia": true,
                                                "leadingTrivia": [
                                                    {
                                                        "kind": "WhitespaceTrivia",
                                                        "text": "            "
                                                    }
                                                ],
                                                "trailingTrivia": [
                                                    {
                                                        "kind": "WhitespaceTrivia",
                                                        "text": " "
                                                    }
                                                ]
                                            },
                                            "expression": {
                                                "kind": "FalseKeyword",
                                                "fullStart": 1048,
                                                "fullEnd": 1053,
                                                "start": 1048,
                                                "end": 1053,
                                                "fullWidth": 5,
                                                "width": 5,
                                                "text": "false",
                                                "value": false,
                                                "valueText": "false"
                                            },
                                            "semicolonToken": {
                                                "kind": "SemicolonToken",
                                                "fullStart": 1053,
                                                "fullEnd": 1056,
                                                "start": 1053,
                                                "end": 1054,
                                                "fullWidth": 3,
                                                "width": 1,
                                                "text": ";",
                                                "value": ";",
                                                "valueText": ";",
                                                "hasTrailingTrivia": true,
                                                "hasTrailingNewLine": true,
                                                "trailingTrivia": [
                                                    {
                                                        "kind": "NewLineTrivia",
                                                        "text": "\r\n"
                                                    }
                                                ]
                                            }
                                        }
                                    ],
                                    "closeBraceToken": {
                                        "kind": "CloseBraceToken",
                                        "fullStart": 1056,
                                        "fullEnd": 1067,
                                        "start": 1064,
                                        "end": 1065,
                                        "fullWidth": 11,
                                        "width": 1,
                                        "text": "}",
                                        "value": "}",
                                        "valueText": "}",
                                        "hasLeadingTrivia": true,
                                        "hasTrailingTrivia": true,
                                        "hasTrailingNewLine": true,
                                        "leadingTrivia": [
                                            {
                                                "kind": "WhitespaceTrivia",
                                                "text": "        "
                                            }
                                        ],
                                        "trailingTrivia": [
                                            {
                                                "kind": "NewLineTrivia",
                                                "text": "\r\n"
                                            }
                                        ]
                                    }
                                }
                            }
                        }
                    ],
                    "closeBraceToken": {
                        "kind": "CloseBraceToken",
                        "fullStart": 1067,
                        "fullEnd": 1074,
                        "start": 1071,
                        "end": 1072,
                        "fullWidth": 7,
                        "width": 1,
                        "text": "}",
                        "value": "}",
                        "valueText": "}",
                        "hasLeadingTrivia": true,
                        "hasTrailingTrivia": true,
                        "hasTrailingNewLine": true,
                        "leadingTrivia": [
                            {
                                "kind": "WhitespaceTrivia",
                                "text": "    "
                            }
                        ],
                        "trailingTrivia": [
                            {
                                "kind": "NewLineTrivia",
                                "text": "\r\n"
                            }
                        ]
                    }
                }
            },
            {
                "kind": "ExpressionStatement",
                "fullStart": 1074,
                "fullEnd": 1098,
                "start": 1074,
                "end": 1096,
                "fullWidth": 24,
                "width": 22,
                "expression": {
                    "kind": "InvocationExpression",
                    "fullStart": 1074,
                    "fullEnd": 1095,
                    "start": 1074,
                    "end": 1095,
                    "fullWidth": 21,
                    "width": 21,
                    "expression": {
                        "kind": "IdentifierName",
                        "fullStart": 1074,
                        "fullEnd": 1085,
                        "start": 1074,
                        "end": 1085,
                        "fullWidth": 11,
                        "width": 11,
                        "text": "runTestCase",
                        "value": "runTestCase",
                        "valueText": "runTestCase"
                    },
                    "argumentList": {
                        "kind": "ArgumentList",
                        "fullStart": 1085,
                        "fullEnd": 1095,
                        "start": 1085,
                        "end": 1095,
                        "fullWidth": 10,
                        "width": 10,
                        "openParenToken": {
                            "kind": "OpenParenToken",
                            "fullStart": 1085,
                            "fullEnd": 1086,
                            "start": 1085,
                            "end": 1086,
                            "fullWidth": 1,
                            "width": 1,
                            "text": "(",
                            "value": "(",
                            "valueText": "("
                        },
                        "arguments": [
                            {
                                "kind": "IdentifierName",
                                "fullStart": 1086,
                                "fullEnd": 1094,
                                "start": 1086,
                                "end": 1094,
                                "fullWidth": 8,
                                "width": 8,
                                "text": "testcase",
                                "value": "testcase",
                                "valueText": "testcase"
                            }
                        ],
                        "closeParenToken": {
                            "kind": "CloseParenToken",
                            "fullStart": 1094,
                            "fullEnd": 1095,
                            "start": 1094,
                            "end": 1095,
                            "fullWidth": 1,
                            "width": 1,
                            "text": ")",
                            "value": ")",
                            "valueText": ")"
                        }
                    }
                },
                "semicolonToken": {
                    "kind": "SemicolonToken",
                    "fullStart": 1095,
                    "fullEnd": 1098,
                    "start": 1095,
                    "end": 1096,
                    "fullWidth": 3,
                    "width": 1,
                    "text": ";",
                    "value": ";",
                    "valueText": ";",
                    "hasTrailingTrivia": true,
                    "hasTrailingNewLine": true,
                    "trailingTrivia": [
                        {
                            "kind": "NewLineTrivia",
                            "text": "\r\n"
                        }
                    ]
                }
            }
        ],
        "endOfFileToken": {
            "kind": "EndOfFileToken",
            "fullStart": 1098,
            "fullEnd": 1098,
            "start": 1098,
            "end": 1098,
            "fullWidth": 0,
            "width": 0,
            "text": ""
        }
    },
    "lineMap": {
        "lineStarts": [
            0,
            67,
            152,
            232,
            308,
            380,
            385,
            441,
            552,
            557,
            559,
            561,
            584,
            586,
            622,
            646,
            658,
            660,
            683,
            723,
            744,
            774,
            806,
            821,
            834,
            836,
            851,
            921,
            1006,
            1029,
            1056,
            1067,
            1074,
            1098
        ],
        "length": 1098
    }
}<|MERGE_RESOLUTION|>--- conflicted
+++ resolved
@@ -252,12 +252,8 @@
                                         "start": 598,
                                         "end": 655,
                                         "fullWidth": 57,
-<<<<<<< HEAD
                                         "width": 57,
-                                        "identifier": {
-=======
                                         "propertyName": {
->>>>>>> 85e84683
                                             "kind": "IdentifierName",
                                             "fullStart": 598,
                                             "fullEnd": 605,
@@ -579,12 +575,8 @@
                                         "start": 672,
                                         "end": 680,
                                         "fullWidth": 8,
-<<<<<<< HEAD
                                         "width": 8,
-                                        "identifier": {
-=======
                                         "propertyName": {
->>>>>>> 85e84683
                                             "kind": "IdentifierName",
                                             "fullStart": 672,
                                             "fullEnd": 676,
@@ -1275,12 +1267,8 @@
                                                     "start": 867,
                                                     "end": 918,
                                                     "fullWidth": 51,
-<<<<<<< HEAD
                                                     "width": 51,
-                                                    "identifier": {
-=======
                                                     "propertyName": {
->>>>>>> 85e84683
                                                         "kind": "IdentifierName",
                                                         "fullStart": 867,
                                                         "fullEnd": 872,
