{
    "isDeclaration": false,
    "languageVersion": "EcmaScript5",
    "parseOptions": {
        "allowAutomaticSemicolonInsertion": true
    },
    "sourceUnit": {
        "kind": "SourceUnit",
        "fullStart": 0,
        "fullEnd": 971,
        "start": 560,
        "end": 971,
        "fullWidth": 971,
        "width": 411,
        "isIncrementallyUnusable": true,
        "moduleElements": [
            {
                "kind": "FunctionDeclaration",
                "fullStart": 0,
                "fullEnd": 947,
                "start": 560,
                "end": 945,
                "fullWidth": 947,
                "width": 385,
                "isIncrementallyUnusable": true,
                "modifiers": [],
                "functionKeyword": {
                    "kind": "FunctionKeyword",
                    "fullStart": 0,
                    "fullEnd": 569,
                    "start": 560,
                    "end": 568,
                    "fullWidth": 569,
                    "width": 8,
                    "text": "function",
                    "value": "function",
                    "valueText": "function",
                    "hasLeadingTrivia": true,
                    "hasLeadingComment": true,
                    "hasLeadingNewLine": true,
                    "hasTrailingTrivia": true,
                    "leadingTrivia": [
                        {
                            "kind": "SingleLineCommentTrivia",
                            "text": "/// Copyright (c) 2012 Ecma International.  All rights reserved. "
                        },
                        {
                            "kind": "NewLineTrivia",
                            "text": "\r\n"
                        },
                        {
                            "kind": "SingleLineCommentTrivia",
                            "text": "/// Ecma International makes this code available under the terms and conditions set"
                        },
                        {
                            "kind": "NewLineTrivia",
                            "text": "\r\n"
                        },
                        {
                            "kind": "SingleLineCommentTrivia",
                            "text": "/// forth on http://hg.ecmascript.org/tests/test262/raw-file/tip/LICENSE (the "
                        },
                        {
                            "kind": "NewLineTrivia",
                            "text": "\r\n"
                        },
                        {
                            "kind": "SingleLineCommentTrivia",
                            "text": "/// \"Use Terms\").   Any redistribution of this code must retain the above "
                        },
                        {
                            "kind": "NewLineTrivia",
                            "text": "\r\n"
                        },
                        {
                            "kind": "SingleLineCommentTrivia",
                            "text": "/// copyright and this notice and otherwise comply with the Use Terms."
                        },
                        {
                            "kind": "NewLineTrivia",
                            "text": "\r\n"
                        },
                        {
                            "kind": "MultiLineCommentTrivia",
                            "text": "/**\r\n * @path ch15/15.2/15.2.3/15.2.3.7/15.2.3.7-5-b-228.js\r\n * @description Object.defineProperties - 'set' property of 'descObj' is own data property (8.10.5 step 8.a)\r\n */"
                        },
                        {
                            "kind": "NewLineTrivia",
                            "text": "\r\n"
                        },
                        {
                            "kind": "NewLineTrivia",
                            "text": "\r\n"
                        },
                        {
                            "kind": "NewLineTrivia",
                            "text": "\r\n"
                        }
                    ],
                    "trailingTrivia": [
                        {
                            "kind": "WhitespaceTrivia",
                            "text": " "
                        }
                    ]
                },
                "identifier": {
                    "kind": "IdentifierName",
                    "fullStart": 569,
                    "fullEnd": 577,
                    "start": 569,
                    "end": 577,
                    "fullWidth": 8,
                    "width": 8,
                    "text": "testcase",
                    "value": "testcase",
                    "valueText": "testcase"
                },
                "callSignature": {
                    "kind": "CallSignature",
                    "fullStart": 577,
                    "fullEnd": 580,
                    "start": 577,
                    "end": 579,
                    "fullWidth": 3,
                    "width": 2,
                    "parameterList": {
                        "kind": "ParameterList",
                        "fullStart": 577,
                        "fullEnd": 580,
                        "start": 577,
                        "end": 579,
                        "fullWidth": 3,
                        "width": 2,
                        "openParenToken": {
                            "kind": "OpenParenToken",
                            "fullStart": 577,
                            "fullEnd": 578,
                            "start": 577,
                            "end": 578,
                            "fullWidth": 1,
                            "width": 1,
                            "text": "(",
                            "value": "(",
                            "valueText": "("
                        },
                        "parameters": [],
                        "closeParenToken": {
                            "kind": "CloseParenToken",
                            "fullStart": 578,
                            "fullEnd": 580,
                            "start": 578,
                            "end": 579,
                            "fullWidth": 2,
                            "width": 1,
                            "text": ")",
                            "value": ")",
                            "valueText": ")",
                            "hasTrailingTrivia": true,
                            "trailingTrivia": [
                                {
                                    "kind": "WhitespaceTrivia",
                                    "text": " "
                                }
                            ]
                        }
                    }
                },
                "block": {
                    "kind": "Block",
                    "fullStart": 580,
                    "fullEnd": 947,
                    "start": 580,
                    "end": 945,
                    "fullWidth": 367,
                    "width": 365,
                    "isIncrementallyUnusable": true,
                    "openBraceToken": {
                        "kind": "OpenBraceToken",
                        "fullStart": 580,
                        "fullEnd": 583,
                        "start": 580,
                        "end": 581,
                        "fullWidth": 3,
                        "width": 1,
                        "text": "{",
                        "value": "{",
                        "valueText": "{",
                        "hasTrailingTrivia": true,
                        "hasTrailingNewLine": true,
                        "trailingTrivia": [
                            {
                                "kind": "NewLineTrivia",
                                "text": "\r\n"
                            }
                        ]
                    },
                    "statements": [
                        {
                            "kind": "VariableStatement",
                            "fullStart": 583,
                            "fullEnd": 611,
                            "start": 591,
                            "end": 609,
                            "fullWidth": 28,
                            "width": 18,
                            "modifiers": [],
                            "variableDeclaration": {
                                "kind": "VariableDeclaration",
                                "fullStart": 583,
                                "fullEnd": 608,
                                "start": 591,
                                "end": 608,
                                "fullWidth": 25,
                                "width": 17,
                                "varKeyword": {
                                    "kind": "VarKeyword",
                                    "fullStart": 583,
                                    "fullEnd": 595,
                                    "start": 591,
                                    "end": 594,
                                    "fullWidth": 12,
                                    "width": 3,
                                    "text": "var",
                                    "value": "var",
                                    "valueText": "var",
                                    "hasLeadingTrivia": true,
                                    "hasTrailingTrivia": true,
                                    "leadingTrivia": [
                                        {
                                            "kind": "WhitespaceTrivia",
                                            "text": "        "
                                        }
                                    ],
                                    "trailingTrivia": [
                                        {
                                            "kind": "WhitespaceTrivia",
                                            "text": " "
                                        }
                                    ]
                                },
                                "variableDeclarators": [
                                    {
                                        "kind": "VariableDeclarator",
                                        "fullStart": 595,
                                        "fullEnd": 608,
                                        "start": 595,
                                        "end": 608,
                                        "fullWidth": 13,
                                        "width": 13,
                                        "identifier": {
                                            "kind": "IdentifierName",
                                            "fullStart": 595,
                                            "fullEnd": 600,
                                            "start": 595,
                                            "end": 599,
                                            "fullWidth": 5,
                                            "width": 4,
                                            "text": "data",
                                            "value": "data",
                                            "valueText": "data",
                                            "hasTrailingTrivia": true,
                                            "trailingTrivia": [
                                                {
                                                    "kind": "WhitespaceTrivia",
                                                    "text": " "
                                                }
                                            ]
                                        },
                                        "equalsValueClause": {
                                            "kind": "EqualsValueClause",
                                            "fullStart": 600,
                                            "fullEnd": 608,
                                            "start": 600,
                                            "end": 608,
                                            "fullWidth": 8,
                                            "width": 8,
                                            "equalsToken": {
                                                "kind": "EqualsToken",
                                                "fullStart": 600,
                                                "fullEnd": 602,
                                                "start": 600,
                                                "end": 601,
                                                "fullWidth": 2,
                                                "width": 1,
                                                "text": "=",
                                                "value": "=",
                                                "valueText": "=",
                                                "hasTrailingTrivia": true,
                                                "trailingTrivia": [
                                                    {
                                                        "kind": "WhitespaceTrivia",
                                                        "text": " "
                                                    }
                                                ]
                                            },
                                            "value": {
                                                "kind": "StringLiteral",
                                                "fullStart": 602,
                                                "fullEnd": 608,
                                                "start": 602,
                                                "end": 608,
                                                "fullWidth": 6,
                                                "width": 6,
                                                "text": "\"data\"",
                                                "value": "data",
                                                "valueText": "data"
                                            }
                                        }
                                    }
                                ]
                            },
                            "semicolonToken": {
                                "kind": "SemicolonToken",
                                "fullStart": 608,
                                "fullEnd": 611,
                                "start": 608,
                                "end": 609,
                                "fullWidth": 3,
                                "width": 1,
                                "text": ";",
                                "value": ";",
                                "valueText": ";",
                                "hasTrailingTrivia": true,
                                "hasTrailingNewLine": true,
                                "trailingTrivia": [
                                    {
                                        "kind": "NewLineTrivia",
                                        "text": "\r\n"
                                    }
                                ]
                            }
                        },
                        {
                            "kind": "VariableStatement",
                            "fullStart": 611,
                            "fullEnd": 634,
                            "start": 619,
                            "end": 632,
                            "fullWidth": 23,
                            "width": 13,
                            "modifiers": [],
                            "variableDeclaration": {
                                "kind": "VariableDeclaration",
                                "fullStart": 611,
                                "fullEnd": 631,
                                "start": 619,
                                "end": 631,
                                "fullWidth": 20,
                                "width": 12,
                                "varKeyword": {
                                    "kind": "VarKeyword",
                                    "fullStart": 611,
                                    "fullEnd": 623,
                                    "start": 619,
                                    "end": 622,
                                    "fullWidth": 12,
                                    "width": 3,
                                    "text": "var",
                                    "value": "var",
                                    "valueText": "var",
                                    "hasLeadingTrivia": true,
                                    "hasTrailingTrivia": true,
                                    "leadingTrivia": [
                                        {
                                            "kind": "WhitespaceTrivia",
                                            "text": "        "
                                        }
                                    ],
                                    "trailingTrivia": [
                                        {
                                            "kind": "WhitespaceTrivia",
                                            "text": " "
                                        }
                                    ]
                                },
                                "variableDeclarators": [
                                    {
                                        "kind": "VariableDeclarator",
                                        "fullStart": 623,
                                        "fullEnd": 631,
                                        "start": 623,
                                        "end": 631,
                                        "fullWidth": 8,
                                        "width": 8,
                                        "identifier": {
                                            "kind": "IdentifierName",
                                            "fullStart": 623,
                                            "fullEnd": 627,
                                            "start": 623,
                                            "end": 626,
                                            "fullWidth": 4,
                                            "width": 3,
                                            "text": "obj",
                                            "value": "obj",
                                            "valueText": "obj",
                                            "hasTrailingTrivia": true,
                                            "trailingTrivia": [
                                                {
                                                    "kind": "WhitespaceTrivia",
                                                    "text": " "
                                                }
                                            ]
                                        },
                                        "equalsValueClause": {
                                            "kind": "EqualsValueClause",
                                            "fullStart": 627,
                                            "fullEnd": 631,
                                            "start": 627,
                                            "end": 631,
                                            "fullWidth": 4,
                                            "width": 4,
                                            "equalsToken": {
                                                "kind": "EqualsToken",
                                                "fullStart": 627,
                                                "fullEnd": 629,
                                                "start": 627,
                                                "end": 628,
                                                "fullWidth": 2,
                                                "width": 1,
                                                "text": "=",
                                                "value": "=",
                                                "valueText": "=",
                                                "hasTrailingTrivia": true,
                                                "trailingTrivia": [
                                                    {
                                                        "kind": "WhitespaceTrivia",
                                                        "text": " "
                                                    }
                                                ]
                                            },
                                            "value": {
                                                "kind": "ObjectLiteralExpression",
                                                "fullStart": 629,
                                                "fullEnd": 631,
                                                "start": 629,
                                                "end": 631,
                                                "fullWidth": 2,
                                                "width": 2,
                                                "openBraceToken": {
                                                    "kind": "OpenBraceToken",
                                                    "fullStart": 629,
                                                    "fullEnd": 630,
                                                    "start": 629,
                                                    "end": 630,
                                                    "fullWidth": 1,
                                                    "width": 1,
                                                    "text": "{",
                                                    "value": "{",
                                                    "valueText": "{"
                                                },
                                                "propertyAssignments": [],
                                                "closeBraceToken": {
                                                    "kind": "CloseBraceToken",
                                                    "fullStart": 630,
                                                    "fullEnd": 631,
                                                    "start": 630,
                                                    "end": 631,
                                                    "fullWidth": 1,
                                                    "width": 1,
                                                    "text": "}",
                                                    "value": "}",
                                                    "valueText": "}"
                                                }
                                            }
                                        }
                                    }
                                ]
                            },
                            "semicolonToken": {
                                "kind": "SemicolonToken",
                                "fullStart": 631,
                                "fullEnd": 634,
                                "start": 631,
                                "end": 632,
                                "fullWidth": 3,
                                "width": 1,
                                "text": ";",
                                "value": ";",
                                "valueText": ";",
                                "hasTrailingTrivia": true,
                                "hasTrailingNewLine": true,
                                "trailingTrivia": [
                                    {
                                        "kind": "NewLineTrivia",
                                        "text": "\r\n"
                                    }
                                ]
                            }
                        },
                        {
                            "kind": "ExpressionStatement",
                            "fullStart": 634,
                            "fullEnd": 823,
                            "start": 644,
                            "end": 821,
                            "fullWidth": 189,
                            "width": 177,
                            "isIncrementallyUnusable": true,
                            "expression": {
                                "kind": "InvocationExpression",
                                "fullStart": 634,
                                "fullEnd": 820,
                                "start": 644,
                                "end": 820,
                                "fullWidth": 186,
                                "width": 176,
                                "isIncrementallyUnusable": true,
                                "expression": {
                                    "kind": "MemberAccessExpression",
                                    "fullStart": 634,
                                    "fullEnd": 667,
                                    "start": 644,
                                    "end": 667,
                                    "fullWidth": 33,
                                    "width": 23,
                                    "expression": {
                                        "kind": "IdentifierName",
                                        "fullStart": 634,
                                        "fullEnd": 650,
                                        "start": 644,
                                        "end": 650,
                                        "fullWidth": 16,
                                        "width": 6,
                                        "text": "Object",
                                        "value": "Object",
                                        "valueText": "Object",
                                        "hasLeadingTrivia": true,
                                        "hasLeadingNewLine": true,
                                        "leadingTrivia": [
                                            {
                                                "kind": "NewLineTrivia",
                                                "text": "\r\n"
                                            },
                                            {
                                                "kind": "WhitespaceTrivia",
                                                "text": "        "
                                            }
                                        ]
                                    },
                                    "dotToken": {
                                        "kind": "DotToken",
                                        "fullStart": 650,
                                        "fullEnd": 651,
                                        "start": 650,
                                        "end": 651,
                                        "fullWidth": 1,
                                        "width": 1,
                                        "text": ".",
                                        "value": ".",
                                        "valueText": "."
                                    },
                                    "name": {
                                        "kind": "IdentifierName",
                                        "fullStart": 651,
                                        "fullEnd": 667,
                                        "start": 651,
                                        "end": 667,
                                        "fullWidth": 16,
                                        "width": 16,
                                        "text": "defineProperties",
                                        "value": "defineProperties",
                                        "valueText": "defineProperties"
                                    }
                                },
                                "argumentList": {
                                    "kind": "ArgumentList",
                                    "fullStart": 667,
                                    "fullEnd": 820,
                                    "start": 667,
                                    "end": 820,
                                    "fullWidth": 153,
                                    "width": 153,
                                    "isIncrementallyUnusable": true,
                                    "openParenToken": {
                                        "kind": "OpenParenToken",
                                        "fullStart": 667,
                                        "fullEnd": 668,
                                        "start": 667,
                                        "end": 668,
                                        "fullWidth": 1,
                                        "width": 1,
                                        "text": "(",
                                        "value": "(",
                                        "valueText": "("
                                    },
                                    "arguments": [
                                        {
                                            "kind": "IdentifierName",
                                            "fullStart": 668,
                                            "fullEnd": 671,
                                            "start": 668,
                                            "end": 671,
                                            "fullWidth": 3,
                                            "width": 3,
                                            "text": "obj",
                                            "value": "obj",
                                            "valueText": "obj"
                                        },
                                        {
                                            "kind": "CommaToken",
                                            "fullStart": 671,
                                            "fullEnd": 673,
                                            "start": 671,
                                            "end": 672,
                                            "fullWidth": 2,
                                            "width": 1,
                                            "text": ",",
                                            "value": ",",
                                            "valueText": ",",
                                            "hasTrailingTrivia": true,
                                            "trailingTrivia": [
                                                {
                                                    "kind": "WhitespaceTrivia",
                                                    "text": " "
                                                }
                                            ]
                                        },
                                        {
                                            "kind": "ObjectLiteralExpression",
                                            "fullStart": 673,
                                            "fullEnd": 819,
                                            "start": 673,
                                            "end": 819,
                                            "fullWidth": 146,
                                            "width": 146,
                                            "isIncrementallyUnusable": true,
                                            "openBraceToken": {
                                                "kind": "OpenBraceToken",
                                                "fullStart": 673,
                                                "fullEnd": 676,
                                                "start": 673,
                                                "end": 674,
                                                "fullWidth": 3,
                                                "width": 1,
                                                "text": "{",
                                                "value": "{",
                                                "valueText": "{",
                                                "hasTrailingTrivia": true,
                                                "hasTrailingNewLine": true,
                                                "trailingTrivia": [
                                                    {
                                                        "kind": "NewLineTrivia",
                                                        "text": "\r\n"
                                                    }
                                                ]
                                            },
                                            "propertyAssignments": [
                                                {
                                                    "kind": "SimplePropertyAssignment",
                                                    "fullStart": 676,
                                                    "fullEnd": 810,
                                                    "start": 688,
                                                    "end": 808,
                                                    "fullWidth": 134,
                                                    "width": 120,
                                                    "isIncrementallyUnusable": true,
                                                    "propertyName": {
                                                        "kind": "IdentifierName",
                                                        "fullStart": 676,
                                                        "fullEnd": 695,
                                                        "start": 688,
                                                        "end": 695,
                                                        "fullWidth": 19,
                                                        "width": 7,
                                                        "text": "descObj",
                                                        "value": "descObj",
                                                        "valueText": "descObj",
                                                        "hasLeadingTrivia": true,
                                                        "leadingTrivia": [
                                                            {
                                                                "kind": "WhitespaceTrivia",
                                                                "text": "            "
                                                            }
                                                        ]
                                                    },
                                                    "colonToken": {
                                                        "kind": "ColonToken",
                                                        "fullStart": 695,
                                                        "fullEnd": 697,
                                                        "start": 695,
                                                        "end": 696,
                                                        "fullWidth": 2,
                                                        "width": 1,
                                                        "text": ":",
                                                        "value": ":",
                                                        "valueText": ":",
                                                        "hasTrailingTrivia": true,
                                                        "trailingTrivia": [
                                                            {
                                                                "kind": "WhitespaceTrivia",
                                                                "text": " "
                                                            }
                                                        ]
                                                    },
                                                    "expression": {
                                                        "kind": "ObjectLiteralExpression",
                                                        "fullStart": 697,
                                                        "fullEnd": 810,
                                                        "start": 697,
                                                        "end": 808,
                                                        "fullWidth": 113,
                                                        "width": 111,
                                                        "isIncrementallyUnusable": true,
                                                        "openBraceToken": {
                                                            "kind": "OpenBraceToken",
                                                            "fullStart": 697,
                                                            "fullEnd": 700,
                                                            "start": 697,
                                                            "end": 698,
                                                            "fullWidth": 3,
                                                            "width": 1,
                                                            "text": "{",
                                                            "value": "{",
                                                            "valueText": "{",
                                                            "hasTrailingTrivia": true,
                                                            "hasTrailingNewLine": true,
                                                            "trailingTrivia": [
                                                                {
                                                                    "kind": "NewLineTrivia",
                                                                    "text": "\r\n"
                                                                }
                                                            ]
                                                        },
                                                        "propertyAssignments": [
                                                            {
                                                                "kind": "SimplePropertyAssignment",
                                                                "fullStart": 700,
                                                                "fullEnd": 795,
                                                                "start": 716,
                                                                "end": 793,
                                                                "fullWidth": 95,
                                                                "width": 77,
                                                                "isIncrementallyUnusable": true,
                                                                "propertyName": {
                                                                    "kind": "IdentifierName",
                                                                    "fullStart": 700,
                                                                    "fullEnd": 719,
                                                                    "start": 716,
                                                                    "end": 719,
                                                                    "fullWidth": 19,
                                                                    "width": 3,
                                                                    "text": "set",
                                                                    "value": "set",
                                                                    "valueText": "set",
                                                                    "hasLeadingTrivia": true,
                                                                    "leadingTrivia": [
                                                                        {
                                                                            "kind": "WhitespaceTrivia",
                                                                            "text": "                "
                                                                        }
                                                                    ]
                                                                },
                                                                "colonToken": {
                                                                    "kind": "ColonToken",
                                                                    "fullStart": 719,
                                                                    "fullEnd": 721,
                                                                    "start": 719,
                                                                    "end": 720,
                                                                    "fullWidth": 2,
                                                                    "width": 1,
                                                                    "text": ":",
                                                                    "value": ":",
                                                                    "valueText": ":",
                                                                    "hasTrailingTrivia": true,
                                                                    "trailingTrivia": [
                                                                        {
                                                                            "kind": "WhitespaceTrivia",
                                                                            "text": " "
                                                                        }
                                                                    ]
                                                                },
                                                                "expression": {
                                                                    "kind": "FunctionExpression",
                                                                    "fullStart": 721,
                                                                    "fullEnd": 795,
                                                                    "start": 721,
                                                                    "end": 793,
                                                                    "fullWidth": 74,
                                                                    "width": 72,
                                                                    "functionKeyword": {
                                                                        "kind": "FunctionKeyword",
                                                                        "fullStart": 721,
                                                                        "fullEnd": 730,
                                                                        "start": 721,
                                                                        "end": 729,
                                                                        "fullWidth": 9,
                                                                        "width": 8,
                                                                        "text": "function",
                                                                        "value": "function",
                                                                        "valueText": "function",
                                                                        "hasTrailingTrivia": true,
                                                                        "trailingTrivia": [
                                                                            {
                                                                                "kind": "WhitespaceTrivia",
                                                                                "text": " "
                                                                            }
                                                                        ]
                                                                    },
                                                                    "callSignature": {
                                                                        "kind": "CallSignature",
                                                                        "fullStart": 730,
                                                                        "fullEnd": 738,
                                                                        "start": 730,
                                                                        "end": 737,
                                                                        "fullWidth": 8,
                                                                        "width": 7,
                                                                        "parameterList": {
                                                                            "kind": "ParameterList",
                                                                            "fullStart": 730,
                                                                            "fullEnd": 738,
                                                                            "start": 730,
                                                                            "end": 737,
                                                                            "fullWidth": 8,
                                                                            "width": 7,
                                                                            "openParenToken": {
                                                                                "kind": "OpenParenToken",
                                                                                "fullStart": 730,
                                                                                "fullEnd": 731,
                                                                                "start": 730,
                                                                                "end": 731,
                                                                                "fullWidth": 1,
                                                                                "width": 1,
                                                                                "text": "(",
                                                                                "value": "(",
                                                                                "valueText": "("
                                                                            },
                                                                            "parameters": [
                                                                                {
                                                                                    "kind": "Parameter",
                                                                                    "fullStart": 731,
                                                                                    "fullEnd": 736,
                                                                                    "start": 731,
                                                                                    "end": 736,
                                                                                    "fullWidth": 5,
<<<<<<< HEAD
                                                                                    "width": 5,
=======
                                                                                    "modifiers": [],
>>>>>>> e3c38734
                                                                                    "identifier": {
                                                                                        "kind": "IdentifierName",
                                                                                        "fullStart": 731,
                                                                                        "fullEnd": 736,
                                                                                        "start": 731,
                                                                                        "end": 736,
                                                                                        "fullWidth": 5,
                                                                                        "width": 5,
                                                                                        "text": "value",
                                                                                        "value": "value",
                                                                                        "valueText": "value"
                                                                                    }
                                                                                }
                                                                            ],
                                                                            "closeParenToken": {
                                                                                "kind": "CloseParenToken",
                                                                                "fullStart": 736,
                                                                                "fullEnd": 738,
                                                                                "start": 736,
                                                                                "end": 737,
                                                                                "fullWidth": 2,
                                                                                "width": 1,
                                                                                "text": ")",
                                                                                "value": ")",
                                                                                "valueText": ")",
                                                                                "hasTrailingTrivia": true,
                                                                                "trailingTrivia": [
                                                                                    {
                                                                                        "kind": "WhitespaceTrivia",
                                                                                        "text": " "
                                                                                    }
                                                                                ]
                                                                            }
                                                                        }
                                                                    },
                                                                    "block": {
                                                                        "kind": "Block",
                                                                        "fullStart": 738,
                                                                        "fullEnd": 795,
                                                                        "start": 738,
                                                                        "end": 793,
                                                                        "fullWidth": 57,
                                                                        "width": 55,
                                                                        "openBraceToken": {
                                                                            "kind": "OpenBraceToken",
                                                                            "fullStart": 738,
                                                                            "fullEnd": 741,
                                                                            "start": 738,
                                                                            "end": 739,
                                                                            "fullWidth": 3,
                                                                            "width": 1,
                                                                            "text": "{",
                                                                            "value": "{",
                                                                            "valueText": "{",
                                                                            "hasTrailingTrivia": true,
                                                                            "hasTrailingNewLine": true,
                                                                            "trailingTrivia": [
                                                                                {
                                                                                    "kind": "NewLineTrivia",
                                                                                    "text": "\r\n"
                                                                                }
                                                                            ]
                                                                        },
                                                                        "statements": [
                                                                            {
                                                                                "kind": "ExpressionStatement",
                                                                                "fullStart": 741,
                                                                                "fullEnd": 776,
                                                                                "start": 761,
                                                                                "end": 774,
                                                                                "fullWidth": 35,
                                                                                "width": 13,
                                                                                "expression": {
                                                                                    "kind": "AssignmentExpression",
                                                                                    "fullStart": 741,
                                                                                    "fullEnd": 773,
                                                                                    "start": 761,
                                                                                    "end": 773,
                                                                                    "fullWidth": 32,
                                                                                    "width": 12,
                                                                                    "left": {
                                                                                        "kind": "IdentifierName",
                                                                                        "fullStart": 741,
                                                                                        "fullEnd": 766,
                                                                                        "start": 761,
                                                                                        "end": 765,
                                                                                        "fullWidth": 25,
                                                                                        "width": 4,
                                                                                        "text": "data",
                                                                                        "value": "data",
                                                                                        "valueText": "data",
                                                                                        "hasLeadingTrivia": true,
                                                                                        "hasTrailingTrivia": true,
                                                                                        "leadingTrivia": [
                                                                                            {
                                                                                                "kind": "WhitespaceTrivia",
                                                                                                "text": "                    "
                                                                                            }
                                                                                        ],
                                                                                        "trailingTrivia": [
                                                                                            {
                                                                                                "kind": "WhitespaceTrivia",
                                                                                                "text": " "
                                                                                            }
                                                                                        ]
                                                                                    },
                                                                                    "operatorToken": {
                                                                                        "kind": "EqualsToken",
                                                                                        "fullStart": 766,
                                                                                        "fullEnd": 768,
                                                                                        "start": 766,
                                                                                        "end": 767,
                                                                                        "fullWidth": 2,
                                                                                        "width": 1,
                                                                                        "text": "=",
                                                                                        "value": "=",
                                                                                        "valueText": "=",
                                                                                        "hasTrailingTrivia": true,
                                                                                        "trailingTrivia": [
                                                                                            {
                                                                                                "kind": "WhitespaceTrivia",
                                                                                                "text": " "
                                                                                            }
                                                                                        ]
                                                                                    },
                                                                                    "right": {
                                                                                        "kind": "IdentifierName",
                                                                                        "fullStart": 768,
                                                                                        "fullEnd": 773,
                                                                                        "start": 768,
                                                                                        "end": 773,
                                                                                        "fullWidth": 5,
                                                                                        "width": 5,
                                                                                        "text": "value",
                                                                                        "value": "value",
                                                                                        "valueText": "value"
                                                                                    }
                                                                                },
                                                                                "semicolonToken": {
                                                                                    "kind": "SemicolonToken",
                                                                                    "fullStart": 773,
                                                                                    "fullEnd": 776,
                                                                                    "start": 773,
                                                                                    "end": 774,
                                                                                    "fullWidth": 3,
                                                                                    "width": 1,
                                                                                    "text": ";",
                                                                                    "value": ";",
                                                                                    "valueText": ";",
                                                                                    "hasTrailingTrivia": true,
                                                                                    "hasTrailingNewLine": true,
                                                                                    "trailingTrivia": [
                                                                                        {
                                                                                            "kind": "NewLineTrivia",
                                                                                            "text": "\r\n"
                                                                                        }
                                                                                    ]
                                                                                }
                                                                            }
                                                                        ],
                                                                        "closeBraceToken": {
                                                                            "kind": "CloseBraceToken",
                                                                            "fullStart": 776,
                                                                            "fullEnd": 795,
                                                                            "start": 792,
                                                                            "end": 793,
                                                                            "fullWidth": 19,
                                                                            "width": 1,
                                                                            "text": "}",
                                                                            "value": "}",
                                                                            "valueText": "}",
                                                                            "hasLeadingTrivia": true,
                                                                            "hasTrailingTrivia": true,
                                                                            "hasTrailingNewLine": true,
                                                                            "leadingTrivia": [
                                                                                {
                                                                                    "kind": "WhitespaceTrivia",
                                                                                    "text": "                "
                                                                                }
                                                                            ],
                                                                            "trailingTrivia": [
                                                                                {
                                                                                    "kind": "NewLineTrivia",
                                                                                    "text": "\r\n"
                                                                                }
                                                                            ]
                                                                        }
                                                                    }
                                                                }
                                                            }
                                                        ],
                                                        "closeBraceToken": {
                                                            "kind": "CloseBraceToken",
                                                            "fullStart": 795,
                                                            "fullEnd": 810,
                                                            "start": 807,
                                                            "end": 808,
                                                            "fullWidth": 15,
                                                            "width": 1,
                                                            "text": "}",
                                                            "value": "}",
                                                            "valueText": "}",
                                                            "hasLeadingTrivia": true,
                                                            "hasTrailingTrivia": true,
                                                            "hasTrailingNewLine": true,
                                                            "leadingTrivia": [
                                                                {
                                                                    "kind": "WhitespaceTrivia",
                                                                    "text": "            "
                                                                }
                                                            ],
                                                            "trailingTrivia": [
                                                                {
                                                                    "kind": "NewLineTrivia",
                                                                    "text": "\r\n"
                                                                }
                                                            ]
                                                        }
                                                    }
                                                }
                                            ],
                                            "closeBraceToken": {
                                                "kind": "CloseBraceToken",
                                                "fullStart": 810,
                                                "fullEnd": 819,
                                                "start": 818,
                                                "end": 819,
                                                "fullWidth": 9,
                                                "width": 1,
                                                "text": "}",
                                                "value": "}",
                                                "valueText": "}",
                                                "hasLeadingTrivia": true,
                                                "leadingTrivia": [
                                                    {
                                                        "kind": "WhitespaceTrivia",
                                                        "text": "        "
                                                    }
                                                ]
                                            }
                                        }
                                    ],
                                    "closeParenToken": {
                                        "kind": "CloseParenToken",
                                        "fullStart": 819,
                                        "fullEnd": 820,
                                        "start": 819,
                                        "end": 820,
                                        "fullWidth": 1,
                                        "width": 1,
                                        "text": ")",
                                        "value": ")",
                                        "valueText": ")"
                                    }
                                }
                            },
                            "semicolonToken": {
                                "kind": "SemicolonToken",
                                "fullStart": 820,
                                "fullEnd": 823,
                                "start": 820,
                                "end": 821,
                                "fullWidth": 3,
                                "width": 1,
                                "text": ";",
                                "value": ";",
                                "valueText": ";",
                                "hasTrailingTrivia": true,
                                "hasTrailingNewLine": true,
                                "trailingTrivia": [
                                    {
                                        "kind": "NewLineTrivia",
                                        "text": "\r\n"
                                    }
                                ]
                            }
                        },
                        {
                            "kind": "ExpressionStatement",
                            "fullStart": 823,
                            "fullEnd": 864,
                            "start": 833,
                            "end": 862,
                            "fullWidth": 41,
                            "width": 29,
                            "expression": {
                                "kind": "AssignmentExpression",
                                "fullStart": 823,
                                "fullEnd": 861,
                                "start": 833,
                                "end": 861,
                                "fullWidth": 38,
                                "width": 28,
                                "left": {
                                    "kind": "MemberAccessExpression",
                                    "fullStart": 823,
                                    "fullEnd": 845,
                                    "start": 833,
                                    "end": 844,
                                    "fullWidth": 22,
                                    "width": 11,
                                    "expression": {
                                        "kind": "IdentifierName",
                                        "fullStart": 823,
                                        "fullEnd": 836,
                                        "start": 833,
                                        "end": 836,
                                        "fullWidth": 13,
                                        "width": 3,
                                        "text": "obj",
                                        "value": "obj",
                                        "valueText": "obj",
                                        "hasLeadingTrivia": true,
                                        "hasLeadingNewLine": true,
                                        "leadingTrivia": [
                                            {
                                                "kind": "NewLineTrivia",
                                                "text": "\r\n"
                                            },
                                            {
                                                "kind": "WhitespaceTrivia",
                                                "text": "        "
                                            }
                                        ]
                                    },
                                    "dotToken": {
                                        "kind": "DotToken",
                                        "fullStart": 836,
                                        "fullEnd": 837,
                                        "start": 836,
                                        "end": 837,
                                        "fullWidth": 1,
                                        "width": 1,
                                        "text": ".",
                                        "value": ".",
                                        "valueText": "."
                                    },
                                    "name": {
                                        "kind": "IdentifierName",
                                        "fullStart": 837,
                                        "fullEnd": 845,
                                        "start": 837,
                                        "end": 844,
                                        "fullWidth": 8,
                                        "width": 7,
                                        "text": "descObj",
                                        "value": "descObj",
                                        "valueText": "descObj",
                                        "hasTrailingTrivia": true,
                                        "trailingTrivia": [
                                            {
                                                "kind": "WhitespaceTrivia",
                                                "text": " "
                                            }
                                        ]
                                    }
                                },
                                "operatorToken": {
                                    "kind": "EqualsToken",
                                    "fullStart": 845,
                                    "fullEnd": 847,
                                    "start": 845,
                                    "end": 846,
                                    "fullWidth": 2,
                                    "width": 1,
                                    "text": "=",
                                    "value": "=",
                                    "valueText": "=",
                                    "hasTrailingTrivia": true,
                                    "trailingTrivia": [
                                        {
                                            "kind": "WhitespaceTrivia",
                                            "text": " "
                                        }
                                    ]
                                },
                                "right": {
                                    "kind": "StringLiteral",
                                    "fullStart": 847,
                                    "fullEnd": 861,
                                    "start": 847,
                                    "end": 861,
                                    "fullWidth": 14,
                                    "width": 14,
                                    "text": "\"overrideData\"",
                                    "value": "overrideData",
                                    "valueText": "overrideData"
                                }
                            },
                            "semicolonToken": {
                                "kind": "SemicolonToken",
                                "fullStart": 861,
                                "fullEnd": 864,
                                "start": 861,
                                "end": 862,
                                "fullWidth": 3,
                                "width": 1,
                                "text": ";",
                                "value": ";",
                                "valueText": ";",
                                "hasTrailingTrivia": true,
                                "hasTrailingNewLine": true,
                                "trailingTrivia": [
                                    {
                                        "kind": "NewLineTrivia",
                                        "text": "\r\n"
                                    }
                                ]
                            }
                        },
                        {
                            "kind": "ReturnStatement",
                            "fullStart": 864,
                            "fullEnd": 940,
                            "start": 874,
                            "end": 938,
                            "fullWidth": 76,
                            "width": 64,
                            "returnKeyword": {
                                "kind": "ReturnKeyword",
                                "fullStart": 864,
                                "fullEnd": 881,
                                "start": 874,
                                "end": 880,
                                "fullWidth": 17,
                                "width": 6,
                                "text": "return",
                                "value": "return",
                                "valueText": "return",
                                "hasLeadingTrivia": true,
                                "hasLeadingNewLine": true,
                                "hasTrailingTrivia": true,
                                "leadingTrivia": [
                                    {
                                        "kind": "NewLineTrivia",
                                        "text": "\r\n"
                                    },
                                    {
                                        "kind": "WhitespaceTrivia",
                                        "text": "        "
                                    }
                                ],
                                "trailingTrivia": [
                                    {
                                        "kind": "WhitespaceTrivia",
                                        "text": " "
                                    }
                                ]
                            },
                            "expression": {
                                "kind": "LogicalAndExpression",
                                "fullStart": 881,
                                "fullEnd": 937,
                                "start": 881,
                                "end": 937,
                                "fullWidth": 56,
                                "width": 56,
                                "left": {
                                    "kind": "InvocationExpression",
                                    "fullStart": 881,
                                    "fullEnd": 911,
                                    "start": 881,
                                    "end": 910,
                                    "fullWidth": 30,
                                    "width": 29,
                                    "expression": {
                                        "kind": "MemberAccessExpression",
                                        "fullStart": 881,
                                        "fullEnd": 899,
                                        "start": 881,
                                        "end": 899,
                                        "fullWidth": 18,
                                        "width": 18,
                                        "expression": {
                                            "kind": "IdentifierName",
                                            "fullStart": 881,
                                            "fullEnd": 884,
                                            "start": 881,
                                            "end": 884,
                                            "fullWidth": 3,
                                            "width": 3,
                                            "text": "obj",
                                            "value": "obj",
                                            "valueText": "obj"
                                        },
                                        "dotToken": {
                                            "kind": "DotToken",
                                            "fullStart": 884,
                                            "fullEnd": 885,
                                            "start": 884,
                                            "end": 885,
                                            "fullWidth": 1,
                                            "width": 1,
                                            "text": ".",
                                            "value": ".",
                                            "valueText": "."
                                        },
                                        "name": {
                                            "kind": "IdentifierName",
                                            "fullStart": 885,
                                            "fullEnd": 899,
                                            "start": 885,
                                            "end": 899,
                                            "fullWidth": 14,
                                            "width": 14,
                                            "text": "hasOwnProperty",
                                            "value": "hasOwnProperty",
                                            "valueText": "hasOwnProperty"
                                        }
                                    },
                                    "argumentList": {
                                        "kind": "ArgumentList",
                                        "fullStart": 899,
                                        "fullEnd": 911,
                                        "start": 899,
                                        "end": 910,
                                        "fullWidth": 12,
                                        "width": 11,
                                        "openParenToken": {
                                            "kind": "OpenParenToken",
                                            "fullStart": 899,
                                            "fullEnd": 900,
                                            "start": 899,
                                            "end": 900,
                                            "fullWidth": 1,
                                            "width": 1,
                                            "text": "(",
                                            "value": "(",
                                            "valueText": "("
                                        },
                                        "arguments": [
                                            {
                                                "kind": "StringLiteral",
                                                "fullStart": 900,
                                                "fullEnd": 909,
                                                "start": 900,
                                                "end": 909,
                                                "fullWidth": 9,
                                                "width": 9,
                                                "text": "\"descObj\"",
                                                "value": "descObj",
                                                "valueText": "descObj"
                                            }
                                        ],
                                        "closeParenToken": {
                                            "kind": "CloseParenToken",
                                            "fullStart": 909,
                                            "fullEnd": 911,
                                            "start": 909,
                                            "end": 910,
                                            "fullWidth": 2,
                                            "width": 1,
                                            "text": ")",
                                            "value": ")",
                                            "valueText": ")",
                                            "hasTrailingTrivia": true,
                                            "trailingTrivia": [
                                                {
                                                    "kind": "WhitespaceTrivia",
                                                    "text": " "
                                                }
                                            ]
                                        }
                                    }
                                },
                                "operatorToken": {
                                    "kind": "AmpersandAmpersandToken",
                                    "fullStart": 911,
                                    "fullEnd": 914,
                                    "start": 911,
                                    "end": 913,
                                    "fullWidth": 3,
                                    "width": 2,
                                    "text": "&&",
                                    "value": "&&",
                                    "valueText": "&&",
                                    "hasTrailingTrivia": true,
                                    "trailingTrivia": [
                                        {
                                            "kind": "WhitespaceTrivia",
                                            "text": " "
                                        }
                                    ]
                                },
                                "right": {
                                    "kind": "EqualsExpression",
                                    "fullStart": 914,
                                    "fullEnd": 937,
                                    "start": 914,
                                    "end": 937,
                                    "fullWidth": 23,
                                    "width": 23,
                                    "left": {
                                        "kind": "IdentifierName",
                                        "fullStart": 914,
                                        "fullEnd": 919,
                                        "start": 914,
                                        "end": 918,
                                        "fullWidth": 5,
                                        "width": 4,
                                        "text": "data",
                                        "value": "data",
                                        "valueText": "data",
                                        "hasTrailingTrivia": true,
                                        "trailingTrivia": [
                                            {
                                                "kind": "WhitespaceTrivia",
                                                "text": " "
                                            }
                                        ]
                                    },
                                    "operatorToken": {
                                        "kind": "EqualsEqualsEqualsToken",
                                        "fullStart": 919,
                                        "fullEnd": 923,
                                        "start": 919,
                                        "end": 922,
                                        "fullWidth": 4,
                                        "width": 3,
                                        "text": "===",
                                        "value": "===",
                                        "valueText": "===",
                                        "hasTrailingTrivia": true,
                                        "trailingTrivia": [
                                            {
                                                "kind": "WhitespaceTrivia",
                                                "text": " "
                                            }
                                        ]
                                    },
                                    "right": {
                                        "kind": "StringLiteral",
                                        "fullStart": 923,
                                        "fullEnd": 937,
                                        "start": 923,
                                        "end": 937,
                                        "fullWidth": 14,
                                        "width": 14,
                                        "text": "\"overrideData\"",
                                        "value": "overrideData",
                                        "valueText": "overrideData"
                                    }
                                }
                            },
                            "semicolonToken": {
                                "kind": "SemicolonToken",
                                "fullStart": 937,
                                "fullEnd": 940,
                                "start": 937,
                                "end": 938,
                                "fullWidth": 3,
                                "width": 1,
                                "text": ";",
                                "value": ";",
                                "valueText": ";",
                                "hasTrailingTrivia": true,
                                "hasTrailingNewLine": true,
                                "trailingTrivia": [
                                    {
                                        "kind": "NewLineTrivia",
                                        "text": "\r\n"
                                    }
                                ]
                            }
                        }
                    ],
                    "closeBraceToken": {
                        "kind": "CloseBraceToken",
                        "fullStart": 940,
                        "fullEnd": 947,
                        "start": 944,
                        "end": 945,
                        "fullWidth": 7,
                        "width": 1,
                        "text": "}",
                        "value": "}",
                        "valueText": "}",
                        "hasLeadingTrivia": true,
                        "hasTrailingTrivia": true,
                        "hasTrailingNewLine": true,
                        "leadingTrivia": [
                            {
                                "kind": "WhitespaceTrivia",
                                "text": "    "
                            }
                        ],
                        "trailingTrivia": [
                            {
                                "kind": "NewLineTrivia",
                                "text": "\r\n"
                            }
                        ]
                    }
                }
            },
            {
                "kind": "ExpressionStatement",
                "fullStart": 947,
                "fullEnd": 971,
                "start": 947,
                "end": 969,
                "fullWidth": 24,
                "width": 22,
                "expression": {
                    "kind": "InvocationExpression",
                    "fullStart": 947,
                    "fullEnd": 968,
                    "start": 947,
                    "end": 968,
                    "fullWidth": 21,
                    "width": 21,
                    "expression": {
                        "kind": "IdentifierName",
                        "fullStart": 947,
                        "fullEnd": 958,
                        "start": 947,
                        "end": 958,
                        "fullWidth": 11,
                        "width": 11,
                        "text": "runTestCase",
                        "value": "runTestCase",
                        "valueText": "runTestCase"
                    },
                    "argumentList": {
                        "kind": "ArgumentList",
                        "fullStart": 958,
                        "fullEnd": 968,
                        "start": 958,
                        "end": 968,
                        "fullWidth": 10,
                        "width": 10,
                        "openParenToken": {
                            "kind": "OpenParenToken",
                            "fullStart": 958,
                            "fullEnd": 959,
                            "start": 958,
                            "end": 959,
                            "fullWidth": 1,
                            "width": 1,
                            "text": "(",
                            "value": "(",
                            "valueText": "("
                        },
                        "arguments": [
                            {
                                "kind": "IdentifierName",
                                "fullStart": 959,
                                "fullEnd": 967,
                                "start": 959,
                                "end": 967,
                                "fullWidth": 8,
                                "width": 8,
                                "text": "testcase",
                                "value": "testcase",
                                "valueText": "testcase"
                            }
                        ],
                        "closeParenToken": {
                            "kind": "CloseParenToken",
                            "fullStart": 967,
                            "fullEnd": 968,
                            "start": 967,
                            "end": 968,
                            "fullWidth": 1,
                            "width": 1,
                            "text": ")",
                            "value": ")",
                            "valueText": ")"
                        }
                    }
                },
                "semicolonToken": {
                    "kind": "SemicolonToken",
                    "fullStart": 968,
                    "fullEnd": 971,
                    "start": 968,
                    "end": 969,
                    "fullWidth": 3,
                    "width": 1,
                    "text": ";",
                    "value": ";",
                    "valueText": ";",
                    "hasTrailingTrivia": true,
                    "hasTrailingNewLine": true,
                    "trailingTrivia": [
                        {
                            "kind": "NewLineTrivia",
                            "text": "\r\n"
                        }
                    ]
                }
            }
        ],
        "endOfFileToken": {
            "kind": "EndOfFileToken",
            "fullStart": 971,
            "fullEnd": 971,
            "start": 971,
            "end": 971,
            "fullWidth": 0,
            "width": 0,
            "text": ""
        }
    },
    "lineMap": {
        "lineStarts": [
            0,
            67,
            152,
            232,
            308,
            380,
            385,
            441,
            551,
            556,
            558,
            560,
            583,
            611,
            634,
            636,
            676,
            700,
            741,
            776,
            795,
            810,
            823,
            825,
            864,
            866,
            940,
            947,
            971
        ],
        "length": 971
    }
}<|MERGE_RESOLUTION|>--- conflicted
+++ resolved
@@ -833,11 +833,8 @@
                                                                                     "start": 731,
                                                                                     "end": 736,
                                                                                     "fullWidth": 5,
-<<<<<<< HEAD
                                                                                     "width": 5,
-=======
                                                                                     "modifiers": [],
->>>>>>> e3c38734
                                                                                     "identifier": {
                                                                                         "kind": "IdentifierName",
                                                                                         "fullStart": 731,
